--- conflicted
+++ resolved
@@ -1,9 +1,5 @@
 """Common gRPC functions"""
-<<<<<<< HEAD
-from typing import List, Literal
-=======
 from typing import List, Literal, get_args
->>>>>>> 4e5e3878
 
 import numpy as np
 
@@ -26,9 +22,7 @@
 }
 
 
-VGET_ENTITY_TYPES: List[str] = [
-<<<<<<< HEAD
-=======
+VGET_ENTITY_TYPES_TYPING = Literal[
     "NODE",
     "ELEM",
     "KP",
@@ -39,24 +33,8 @@
     "RCON",
     "TLAB",
 ]
-VGET_ENTITY_TYPES_TYPING = Literal[
->>>>>>> 4e5e3878
-    "NODE",
-    "ELEM",
-    "KP",
-    "LINE",
-    "AREA",
-    "VOLU",
-    "CDSY",
-    "RCON",
-    "TLAB",
-]
-<<<<<<< HEAD
-VGET_ENTITY_TYPES_TYPING = Literal[tuple(VGET_ENTITY_TYPES)]
-=======
 
 VGET_ENTITY_TYPES: List[str] = list(get_args(VGET_ENTITY_TYPES_TYPING))
->>>>>>> 4e5e3878
 
 STRESS_TYPES = ["X", "Y", "Z", "XY", "YZ", "XZ", "1", "2", "3", "INT", "EQV"]
 COMP_TYPE = ["X", "Y", "Z", "SUM"]
