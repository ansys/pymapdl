# Copyright (C) 2024 ANSYS, Inc. and/or its affiliates.
# SPDX-License-Identifier: MIT
#
#
# Permission is hereby granted, free of charge, to any person obtaining a copy
# of this software and associated documentation files (the "Software"), to deal
# in the Software without restriction, including without limitation the rights
# to use, copy, modify, merge, publish, distribute, sublicense, and/or sell
# copies of the Software, and to permit persons to whom the Software is
# furnished to do so, subject to the following conditions:
#
# The above copyright notice and this permission notice shall be included in all
# copies or substantial portions of the Software.
#
# THE SOFTWARE IS PROVIDED "AS IS", WITHOUT WARRANTY OF ANY KIND, EXPRESS OR
# IMPLIED, INCLUDING BUT NOT LIMITED TO THE WARRANTIES OF MERCHANTABILITY,
# FITNESS FOR A PARTICULAR PURPOSE AND NONINFRINGEMENT. IN NO EVENT SHALL THE
# AUTHORS OR COPYRIGHT HOLDERS BE LIABLE FOR ANY CLAIM, DAMAGES OR OTHER
# LIABILITY, WHETHER IN AN ACTION OF CONTRACT, TORT OR OTHERWISE, ARISING FROM,
# OUT OF OR IN CONNECTION WITH THE SOFTWARE OR THE USE OR OTHER DEALINGS IN THE
# SOFTWARE.

"""PyHPS interface to HPC clusters"""
import json
import logging
import os
import time
from typing import Any, Optional, Union
from warnings import warn

from ansys.hps.client import Client
from ansys.hps.client.jms import (
    File,
    FloatParameterDefinition,
    HpcResources,
    JmsApi,
    Job,
    JobDefinition,
    ParameterMapping,
    Project,
    ProjectApi,
    ResourceRequirements,
    Software,
    StringParameterDefinition,
    TaskDefinition,
)

logger = logging.getLogger()


def get_value_from_json_or_default(
    arg: str, json_file: str, key: str, default_value: Optional[Union[str, Any]] = None
):
    if arg is not None:
        logger.debug(f"Using '{arg}' for {key}")
        return arg

    if os.path.exists(json_file):
        if os.path.getsize(json_file) > 0:
            with open(json_file, "r") as fid:
                config = json.load(fid)

            if key in config:
                logger.debug(f"Using '{config[key]}' for {key}")
                return config[key]

    if default_value is None:
        raise ValueError(
            f"The argument {arg} is not given through the CLI or config file."
        )

    logger.debug(f"Using '{default_value}' for {key}")
    return default_value


def create_project(
    client,
    name="My PyMAPDL job",
) -> Project:
    jms_api = JmsApi(client)

    proj = Project(name=name, priority=1, active=True)
    return jms_api.create_project(proj)


def add_files(project_api: ProjectApi, input_files: list, output_files: list):

    # Checks:
    if not all([os.path.exists(each) for each in input_files]):
        raise ValueError("One or more input files do not exist.")

    input_files_ = [os.path.basename(each) for each in input_files]

    input_files = [
        File(
            name=os.path.basename(each_file),
            evaluation_path=os.path.basename(each_file),
            type="text/plain",
            src=each_file,
        )
        for each_file in input_files
    ]

    output_files = [
        File(
            name=os.path.basename(each_file),
            evaluation_path=os.path.basename(each_file),
            type="text/plain",
            collect=True,
            monitor=True,
        )
        for each_file in output_files
    ]

    files = input_files + output_files

    for each in files:
        logger.debug(each)

    files = project_api.create_files(files)

    f_inp = {}
    f_out = {}
    for f in files:
        if f.name in input_files_:
            f_inp[f.name] = f.id
        else:
            f_out[f.name] = f.id

    logger.debug(f"Input files IDs: {f_inp}")
    logger.debug(f"Output files IDs: {f_out}")
    return f_inp, f_out


def create_parameters(
    project_api,
    inputs: Optional[list[str]] = None,
    input_file_id: str = None,
    outputs: Optional[list[str]] = None,
    output_file_id: str = None,
):
    if inputs is None:
        inputs = []
        logger.debug("Setting empty input parameters.")

    def is_float(num):
        try:
            float(num)
            return True
        except ValueError:
            return False

    input_params = []
    param_mappings = []

    for each_input_parm in inputs:
        name, value = each_input_parm.split("=")
        if is_float(value):
            parm = FloatParameterDefinition(
                name=name,
                display_text=name,
                default=value,
            )
        else:
            parm = StringParameterDefinition(
                name=name,
                display_text=name,
                default=value,
            )

        # Mapping
        param_map = ParameterMapping(
            key_string=name,
            tokenizer="=",
            parameter_definition_id=parm.id,
            file_id=input_file_id,
        )

        logger.debug(f"Output parameter: {name}\n{parm}\nMapping: {param_map}")
        input_params.append(parm)
        param_mappings.append(param_map)

    logger.debug(f"Input parameters:\n{input_params}")
    input_params = project_api.create_parameter_definitions(input_params)

    output_params = []
    for each_output_parm in outputs:
        # output
        name = each_output_parm
        outparm = StringParameterDefinition(name=name, display_text=name)

        output_params.append(outparm)

    logger.debug(f"Output parameters:\n{output_params}")
    output_params = project_api.create_parameter_definitions(output_params)

    for each_output_parm, outparm in zip(outputs, output_params):
        name = each_output_parm
        # mapping
        parm_map = ParameterMapping(
            key_string=name,
            tokenizer="=",
            parameter_definition_id=outparm.id,
            file_id=output_file_id,
        )
        logger.debug(f"Output parameter: {name}\n{outparm}\nMapping: {parm_map}")

        param_mappings.append(parm_map)

    logger.debug(f"Mapping parameters:\n{param_mappings}")
    param_mappings = project_api.create_parameter_mappings(param_mappings)

    return input_params, output_params, param_mappings


def create_task(
    project_api,
    mode,
    main_file,
    file_input_ids,
    file_output_ids,
    num_cores,
    memory,
    disk_space,
    exclusive,
    max_execution_time,
):

    if mode == "apdl":
        software = Software(name="Ansys Mechanical APDL", version="2024 R2")
        name = "MAPDL Task"
    else:
        software = Software(name="Bash", version="0.1")  # Overwriting
        name = "PyMAPDL Task"

    execution_command = f"%executable% %file:{os.path.basename(main_file)}%"
    logger.debug(f"Using executable: '{execution_command}'")

    # Process step
    task_def = TaskDefinition(
        name=name,
        software_requirements=[software],
        execution_command=execution_command,
        resource_requirements=ResourceRequirements(
            num_cores=int(num_cores),
            memory=int(memory) * 1024 * 1024,
            disk_space=int(disk_space) * 1024 * 1024,
            # distributed=True,
            hpc_resources=HpcResources(exclusive=exclusive),
        ),
        max_execution_time=max_execution_time,
        execution_level=0,
        num_trials=1,
        input_file_ids=list(file_input_ids.values()),
        output_file_ids=list(file_output_ids.values()),
    )
    logger.debug(f"Task definition: {task_def}")

    return project_api.create_task_definitions([task_def])[0]


def create_job_definition(
    project_api,
    task_def,
    input_params,
    output_params,
    param_mappings,
):
    job_def = JobDefinition(name="JobDefinition.1", active=True)
    params = input_params + output_params

    job_def.task_definition_ids = [task_def.id]
    job_def.parameter_definition_ids = [pd.id for pd in params]
    job_def.parameter_mapping_ids = [pm.id for pm in param_mappings]

    logger.debug(f"Job definition: {job_def}")
    job_def = project_api.create_job_definitions([job_def])[0]

    # Refresh the parameters
    params = project_api.get_parameter_definitions(id=job_def.parameter_definition_ids)
    return job_def


def create_jobs(project_api, job_def):
    jobs = [
        Job(name="Job", values={}, eval_status="pending", job_definition_id=job_def.id)
    ]
    logger.debug(f"jobs: {jobs}")
    return project_api.create_jobs(jobs)


def get_project_api(client, proj):
    return ProjectApi(client, proj.id)


def wait_for_completion(project_api, evaluated=True, failed=False, running=False):
    eval_status = []

    if evaluated:
        eval_status.append("evaluated")

    if failed:
        eval_status.append("evaluated")

    if running:
        eval_status.append("running")

    logger.debug(f"Waiting on project {proj.id} with criteria: {eval_status}")
    while not project_api.get_jobs(eval_status=eval_status):
        time.sleep(2)


def _create_tmp_file(file_name, content):
    import tempfile
    import uuid

    dir_ = tempfile.gettempdir()
    sub_dir = str(uuid.uuid4())

    tmp_file = os.path.join(dir_, sub_dir, file_name)
    os.makedirs(os.path.join(dir_, sub_dir))

    with open(tmp_file, "w") as fid:
        fid.write(content)

    return tmp_file


def create_pymapdl_pyhps_job(
    main_file: str,
    name: str = None,
    url: str = None,
    user: str = None,
    password: str = None,
    python: float = None,
    inputs: str = None,
    outputs: str = None,
    output_files: Optional[Union[str, list]] = None,
    shell_file: str = None,
    requirements_file: str = None,
    extra_files: Optional[Union[str, list]] = None,
    config_file: str = None,
    num_cores: int = None,
    memory: int = None,
    disk_space: int = None,
    exclusive: bool = None,
    max_execution_time: int = None,
    mode: Optional[Union["python", "shell", "apdl"]] = None,
):
    """
    Workflow
        + APDL mode: main_file
        + Others: shell_file
            + Wrapper
                + main_file

    """
    if python not in [2, 2.7, 3, 3.5, 3.6, 3.7, 3.8, 3.9, 3.10, 3.11, 3.12]:
        warn(f"Version of Python {python} might not be supported by the cluster.")

    if not os.path.exists(main_file):
        raise ValueError(f"The file {main_file} must exist.")

    logger.debug(f"Main file is in: {main_file}.")

    _, file_extension = os.path.splitext(main_file)

<<<<<<< HEAD
    if mode is None:
        if file_extension.lower() in [".sh"]:
            mode = "shell"
        elif file_extension.lower() in [".py"]:
            mode = "python"
        elif file_extension.lower() in [".inp", ".mac"]:
            mode = "apdl"
    else:
        if mode.lower() not in ["python", "shell", "apdl"]:
            raise Exception("File type is not supported.")

    logger.debug(f"Mode '{mode}' because of main file ({main_file}) extension.")

=======
>>>>>>> 4055c60e
    if inputs is None:
        inputs = []
    if outputs is None:
        outputs = []

    input_file = None
    if inputs:
<<<<<<< HEAD
        if mode == "apdl":
            raise ValueError("Inputs are not supported when using APDL files.")

=======
>>>>>>> 4055c60e
        if isinstance(inputs, str):
            inputs = inputs.split(",")

        if inputs:
<<<<<<< HEAD
            input_file = "input.inputs"
=======
            input_file = "input.inp"
>>>>>>> 4055c60e

            content = "\n".join(inputs)
            input_file = _create_tmp_file(input_file, content)
            logger.debug(f"Input file in: {input_file}")

    output_parms_file = None
    if outputs:
<<<<<<< HEAD
        if mode == "apdl":
            raise ValueError("Outputs are not supported when using APDL files.")
        output_parms_file = "output.output"
=======
        output_parms_file = "output.out"
>>>>>>> 4055c60e
        if isinstance(outputs, str):
            outputs = outputs.split(",")

    executed_pyscript = os.path.basename(main_file)

    if inputs or outputs:
        wrapper_file = "main_execution.py"
        executed_pyscript = wrapper_file
        content = ""

        if inputs:
            content += f"""
<<<<<<< HEAD
# Reading inputs
=======
# Read inputs
>>>>>>> 4055c60e
exec(open("{os.path.basename(input_file)}").read())
"""

        content += f"""
<<<<<<< HEAD
# Executing main file
=======
# Execute main file
>>>>>>> 4055c60e
exec(open("{os.path.basename(main_file)}").read())
"""

        if outputs:
            content += f"""
<<<<<<< HEAD
# Writing output data
=======
>>>>>>> 4055c60e
with open("{output_parms_file}", "w") as fid:
"""
            b0 = "{"
            b1 = "}"

            for each in outputs:
                content += f"""    fid.write(f"{each}={b0}{each}{b1}")\n"""

        wrapper_file = _create_tmp_file(wrapper_file, content)
        logger.debug(f"Wrapper file in: {wrapper_file}")

<<<<<<< HEAD
    if not requirements_file and mode == "python":
=======
    if not requirements_file:
>>>>>>> 4055c60e
        import pkg_resources

        content = "\n".join(
            [str(p.as_requirement()) for p in pkg_resources.working_set]
        )
        requirements_file = _create_tmp_file("requirements.txt", content)
        logger.debug(f"Requirements file in: {requirements_file}")

    if not shell_file and mode == "python":
        content = f"""
echo "Starting"

# Start venv
python{python} -m venv .venv
source .venv/bin/activate

# Install requirements
pip install -r {os.path.basename(requirements_file)}

# Run script
python {executed_pyscript}
    """

        shell_file = _create_tmp_file("main.sh", content)
        logger.debug(f"Shell file in: {shell_file}")

    elif shell_file and mode == "shell":
        raise ValueError(
            "You cannot use a shell file and specify a shell file as a main file. Avoid specifying the '--shell_file' argument."
        )

    elif not shell_file and mode == "shell":
        shell_file = main_file

    if isinstance(extra_files, str):
        extra_files = extra_files.split(",")
    elif extra_files is None:
        extra_files = []

    if not output_files:
        output_files = []
    elif isinstance(output_files, str):
        output_files = output_files.split(",")

    if extra_files and not all([os.path.exists(each) for each in extra_files]):
        raise ValueError("One or more extra files do not exist.")

    input_files = extra_files
    if mode == "python":
        input_files.append(requirements_file)
        input_files.append(shell_file)
    else:
        # we are going to refer to this from now on
        shell_file = main_file

    input_files.append(main_file)

    if inputs:
        input_files.append(input_file)

    if outputs:
        output_files.append(output_parms_file)

    if inputs or outputs:
        input_files.append(wrapper_file)

    # Log in
    client = Client(url=url, username=user, password=password, verify=False)

    # Setting project
    proj = create_project(client, name)
    project_api = get_project_api(client, proj)

    # Set files
    file_input_ids, file_output_ids = add_files(project_api, input_files, output_files)

    if inputs:
        input_file_id = file_input_ids[os.path.basename(input_file)]
    else:
        input_file_id = None

    if outputs:
        output_parms_file_id = file_output_ids[os.path.basename(output_parms_file)]
    else:
        output_parms_file_id = None

    # Set parameters
    input_params, output_params, param_mappings = create_parameters(
        project_api,
        inputs=inputs,
        input_file_id=input_file_id,
        outputs=outputs,
        output_file_id=output_parms_file_id,
    )

    # Set tasks
    task_def = create_task(
        project_api,
        mode,
        shell_file,
        file_input_ids,
        file_output_ids,
        num_cores,
        memory,
        disk_space,
        exclusive,
        max_execution_time,
    )

    # Set jobs
    job_def = create_job_definition(
        project_api, task_def, input_params, output_params, param_mappings
    )
    jobs = create_jobs(project_api, job_def)
    logger.debug(f"Jobs: {jobs}")
    logger.debug("Project submitted.")

    return proj, project_api<|MERGE_RESOLUTION|>--- conflicted
+++ resolved
@@ -365,7 +365,6 @@
 
     _, file_extension = os.path.splitext(main_file)
 
-<<<<<<< HEAD
     if mode is None:
         if file_extension.lower() in [".sh"]:
             mode = "shell"
@@ -377,10 +376,10 @@
         if mode.lower() not in ["python", "shell", "apdl"]:
             raise Exception("File type is not supported.")
 
-    logger.debug(f"Mode '{mode}' because of main file ({main_file}) extension.")
-
-=======
->>>>>>> 4055c60e
+    logger.debug(
+        f"Submission mode set to '{mode}' because of main file ({main_file}) extension."
+    )
+
     if inputs is None:
         inputs = []
     if outputs is None:
@@ -388,21 +387,14 @@
 
     input_file = None
     if inputs:
-<<<<<<< HEAD
         if mode == "apdl":
             raise ValueError("Inputs are not supported when using APDL files.")
 
-=======
->>>>>>> 4055c60e
         if isinstance(inputs, str):
             inputs = inputs.split(",")
 
         if inputs:
-<<<<<<< HEAD
             input_file = "input.inputs"
-=======
-            input_file = "input.inp"
->>>>>>> 4055c60e
 
             content = "\n".join(inputs)
             input_file = _create_tmp_file(input_file, content)
@@ -410,13 +402,9 @@
 
     output_parms_file = None
     if outputs:
-<<<<<<< HEAD
         if mode == "apdl":
             raise ValueError("Outputs are not supported when using APDL files.")
         output_parms_file = "output.output"
-=======
-        output_parms_file = "output.out"
->>>>>>> 4055c60e
         if isinstance(outputs, str):
             outputs = outputs.split(",")
 
@@ -429,29 +417,18 @@
 
         if inputs:
             content += f"""
-<<<<<<< HEAD
-# Reading inputs
-=======
 # Read inputs
->>>>>>> 4055c60e
 exec(open("{os.path.basename(input_file)}").read())
 """
 
         content += f"""
-<<<<<<< HEAD
-# Executing main file
-=======
 # Execute main file
->>>>>>> 4055c60e
 exec(open("{os.path.basename(main_file)}").read())
 """
 
         if outputs:
             content += f"""
-<<<<<<< HEAD
-# Writing output data
-=======
->>>>>>> 4055c60e
+# Write output data
 with open("{output_parms_file}", "w") as fid:
 """
             b0 = "{"
@@ -463,11 +440,7 @@
         wrapper_file = _create_tmp_file(wrapper_file, content)
         logger.debug(f"Wrapper file in: {wrapper_file}")
 
-<<<<<<< HEAD
     if not requirements_file and mode == "python":
-=======
-    if not requirements_file:
->>>>>>> 4055c60e
         import pkg_resources
 
         content = "\n".join(
