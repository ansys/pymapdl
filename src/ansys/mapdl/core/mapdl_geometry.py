--- conflicted
+++ resolved
@@ -77,33 +77,6 @@
 
 
 if _HAS_PYVISTA:
-<<<<<<< HEAD
-
-    class Multiblock(pv.MultiBlock):
-        def __call__(self, *args, **kwargs):
-            raise VersionError(VERSION_ERROR)
-
-        @wraps(pv.MultiBlock.plot)
-        def plot(self, *args, **kwargs):
-            color = kwargs.pop("color", "white")
-            return super().plot(*args, color=color, theme=MapdlTheme(), **kwargs)
-
-    @requires_package("pyvista")
-    def merge_polydata(items: Iterable["pv.PolyData"]) -> "pv.PolyData":
-        """Merge list of polydata or unstructured grids"""
-
-        # lazy import here for faster module loading
-        from vtkmodules.vtkFiltersCore import vtkAppendPolyData
-
-        afilter = vtkAppendPolyData()
-        for item in items:
-            afilter.AddInputData(item)
-            afilter.Update()
-
-        return pv.wrap(afilter.GetOutput())
-
-=======
->>>>>>> c10cc144
 
     class Multiblock(pv.MultiBlock):
         def __call__(self, *args, **kwargs):
@@ -714,11 +687,7 @@
 
             # Mesh and get the number of elements per area
             resp = self._mapdl.amesh("all")
-<<<<<<< HEAD
-            groups = get_elements_per_area(resp)
-=======
             elements_per_area = self.get_elements_per_area()
->>>>>>> c10cc144
 
             self._mapdl.esla("S")
             grid = self._mapdl.mesh._grid.linear_copy()
