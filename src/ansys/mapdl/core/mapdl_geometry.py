--- conflicted
+++ resolved
@@ -162,7 +162,6 @@
         """Active lines as a pyvista.MultiBlock"""
         return self._lines
 
-<<<<<<< HEAD
     def get_lines(self) -> pv.PolyData:
         """Active lines as a pyvista.Polydata"""
         lines = self.lines.as_polydata_blocks()
@@ -175,10 +174,6 @@
 
     def get_areas(self, quality: int = 1, merge: bool = False) -> pv.MultiBlock:
         """Active areas from MAPDL represented as :class:`pyvista.MultiBlock`.
-=======
-    def areas(self, quality=1, merge=False):
-        """List of areas from MAPDL represented as ``pyvista.PolyData``.
->>>>>>> 2cb4c78c
 
         Parameters
         ----------
