"""Plotting helper for MAPDL using pyvista"""
import numpy as np

from ansys.mapdl.core import _HAS_PYVISTA
from ansys.mapdl.core.misc import get_bounding_box, unique_rows

from .theme import MapdlTheme

# Supported labels
BC_D = [
    "TEMP",
    "UX",
    "UY",
    "UZ",
    "VOLT",  # "MAG"
]
BC_F = [
    "HEAT",
    "FX",
    "FY",
    "FZ",
    "AMPS",
    "CHRGS",
    # "FLUX",
    "CSGZ",
]  # TODO: Add moments MX, MY, MZ
FIELDS = {
    "MECHANICAL": ["UX", "UY", "UZ", "FX", "FY", "FZ"],
    "THERMAL": ["TEMP", "HEAT"],
    "ELECTRICAL": ["VOLT", "CHRGS", "AMPS"],
}


# All boundary conditions:
BCS = BC_D.copy()
BCS.extend(BC_F)

# Allowed entities to plot their boundary conditions
ALLOWED_TARGETS = ["NODES"]


if _HAS_PYVISTA:

    import pyvista as pv

    # Symbols for constrains
    TEMP = pv.Sphere(center=(0, 0, 0), radius=0.5)

    UX = pv.Arrow(
        start=(-1, 0, 0), direction=(1, 0, 0), tip_length=1, tip_radius=0.5, scale=1.0
    )
    UY = pv.Arrow(
        start=(0, -1, 0), direction=(0, 1, 0), tip_length=1, tip_radius=0.5, scale=1.0
    )

    UZ = pv.Arrow(
        start=(0, 0, -1), direction=(0, 0, 1), tip_length=1, tip_radius=0.5, scale=1.0
    )

    FX = pv.Arrow(
        start=(-1, 0, 0),
        direction=(1, 0, 0),
        tip_length=0.5,
        tip_radius=0.25,
        scale=1.0,
    )
    FY = pv.Arrow(
        start=(0, -1, 0),
        direction=(0, 1, 0),
        tip_length=0.5,
        tip_radius=0.25,
        scale=1.0,
    )

    FZ = pv.Arrow(
        start=(0, 0, -1),
        direction=(0, 0, 1),
        tip_length=0.5,
        tip_radius=0.25,
        scale=1.0,
    )

    def get_VOLT():
        model_a = pv.Cylinder(
            center=(0, 0, 0), direction=(1, 0, 0), radius=0.2, height=2
        ).triangulate()

        model_b = pv.Cylinder(
            center=(0, 0, 0), direction=(0, 1, 0), radius=0.2, height=2
        ).triangulate()

        model_c = pv.Cylinder(
            center=(0, 0, 0), direction=(0, 0, 1), radius=0.2, height=2
        ).triangulate()

        result = model_a.merge(model_b).triangulate()
        result = result.merge(model_c)

        result.rotate_z(45.0, inplace=True)
        result.rotate_vector(
            vector=(1, -1, 0), angle=-45, point=(0, 0, 0), inplace=True
        )

        return result

    VOLT = get_VOLT()

    HEAT = pv.Cube(center=(0, 0, 0), x_length=1.0, y_length=1.0, z_length=1.0)

BC_plot_settings = {
    "TEMP": {"color": "orange", "glyph": TEMP},
    "HEAT": {"color": "red", "glyph": HEAT},
    "UX": {"color": "red", "glyph": UX},
    "UY": {"color": "green", "glyph": UY},
    "UZ": {"color": "blue", "glyph": UZ},
    "VOLT": {"color": "yellow", "glyph": VOLT},
    "FX": {"color": "red", "glyph": FX},
    "FY": {"color": "green", "glyph": FY},
    "FZ": {"color": "blue", "glyph": FZ},
    "AMPS": {"color": "grey", "glyph": VOLT},
    "CHRGS": {"color": "grey", "glyph": VOLT},
}

# Using * to force all the following arguments to be keyword only.
def _general_plotter(
    meshes,
    points,
    labels,
    *,
    cpos=None,
    show_bounds=False,
    show_axes=True,
    background=None,
    off_screen=None,
    notebook=None,
    # add_mesh kwargs:
    style=None,
    color="w",
    show_edges=None,
    edge_color=None,
    point_size=5.0,
    line_width=None,
    opacity=1.0,
    flip_scalars=False,
    lighting=None,
    n_colors=256,
    interpolate_before_map=True,
    cmap=None,
    render_points_as_spheres=False,
    render_lines_as_tubes=False,
    scalar_bar_args={},
    smooth_shading=None,
    split_sharp_edges=None,
    feature_angle=30.0,
    show_scalar_bar=None,
    # labels kwargs
    font_size=None,
    font_family=None,
    text_color=None,
    theme=None,
):
    """General pymapdl plotter for APDL geometry and meshes.

    Parameters
    ----------
    title : str, optional
        Add given title to plot.

    cpos : list(tuple(floats)), str
        The camera position to use.  You can either use a saved camera
        position or specify one of the following strings:

        - ``"xy"``
        - ``"xz"``
        - ``"yz"``
        - ``"yx"``
        - ``"zx"``
        - ``"zy"``
        - ``"iso"``

    off_screen : bool, optional
        Renders off screen when ``True``.  Useful for automated
        screenshots.

    window_size : list, optional
        Window size in pixels.  Defaults to ``[1024, 768]``

    notebook : bool, optional
        When True, the resulting plot is placed inline a jupyter
        notebook.  Assumes a jupyter console is active.  Automatically
        enables ``off_screen``.

    show_bounds : bool, optional
        Shows mesh bounds when ``True``.

    show_axes : bool, optional
        Shows a vtk axes widget.  Enabled by default.

    savefig : str, optional
        Saves screenshot to a file path. If used, ``notebook`` and
        ``off_screen`` are evaluated to ``False`` and ``True``
        respectively.

    style : string, optional
        Visualization style of the mesh.  One of the following:
        ``style='surface'``, ``style='wireframe'``,
        ``style='points'``.  Defaults to ``'surface'``. Note that
        ``'wireframe'`` only shows a wireframe of the outer geometry.

    color : string or 3 item list, optional
        Use to make the entire mesh have a single solid color.  Either
        a string, RGB list, or hex color string.  For example:
        ``color='white'``, ``color='w'``, ``color=[1, 1, 1]``, or
        ``color='#FFFFFF'``. Color will be overridden if scalars are
        specified.

    show_edges : bool, optional
        Shows the edges of a mesh.  Does not apply to a wireframe
        representation.

    edge_color : string or 3 item list, optional, defaults to black
        The solid color to give the edges when ``show_edges=True``.
        Either a string, RGB list, or hex color string.

    point_size : float, optional
        Point size of any nodes in the dataset plotted. Also applicable
        when ``style='points'``. Default ``5.0``

    line_width : float, optional
        Thickness of lines.  Only valid for wireframe and surface
        representations.  Default None.

    opacity : float, str, array-like
        Opacity of the mesh. If a single float value is given, it will be
        the global opacity of the mesh and uniformly applied everywhere
        should be between 0 and 1. A string can also be specified to map
        the scalars range to a predefined opacity transfer function
        (options include: ``'linear'``, ``'linear_r'``, ``'geom'``, or
        ``'geom_r'``).
        A string could also be used to map a scalars array from the mesh to
        the opacity (must have same number of elements as the
        ``scalars`` argument). Or you can pass a custom made transfer
        function that is an array either ``n_colors`` in length or shorter.

    n_colors : int, optional
        Number of colors to use when displaying scalars. Defaults to 256.
        The scalar bar will also have this many colors.

    cmap : str, list, optional
       Name of the Matplotlib colormap to us when mapping the
       ``scalars``.  See available Matplotlib colormaps.  Only
       applicable for when displaying ``scalars``. Requires Matplotlib
       to be installed.  ``colormap`` is also an accepted alias for
       this. If ``colorcet`` or ``cmocean`` are installed, their
       colormaps can be specified by name.

       You can also specify a list of colors to override an
       existing colormap with a custom one.  For example, to
       create a three color colormap you might specify
       ``['green', 'red', 'blue']``

    render_points_as_spheres : bool, optional
        Render points as spheres.

    render_lines_as_tubes : bool, optional
        Renders lines as tubes.

    smooth_shading : bool, optional
        Smoothly render curved surfaces when plotting.  Not helpful
        for all meshes.

    split_sharp_edge : bool, optional
        Split sharp edges exceeding 30 degrees when plotting with
        smooth shading.  Control the angle with the optional
        keyword argument ``feature_angle``.
        By default this is ``False``.

        .. note:: Note that enabling this will create a copy of
           the input mesh within the plotter.

    feature_angle : float, optional
        Angle to consider an edge a sharp edge. Default 30 degrees.

    theme : pyvista.DefaultTheme, optional
        PyVista theme. Defaults to `PyMAPDL theme <https://github
        .com/pyansys/pyansys-sphinx-theme>`_.

    Returns
    -------
    pyvista.Plotter
        Instance of ``pyvista.Plotter``.

    Examples
    --------
    Plot areas and modify the background color to ``'black'``

    >>> p = mapdl.aplot(background='black')

    Enable smooth_shading on an element plot.

    >>> p = mapdl.eplot(smooth_shading=True)

    Return the plotting instance, modify it, and display the plot.

    >>> pl = mapdl.aplot()
    >>> pl.show_bounds()
    >>> pl.set_background('black')
    >>> pl.add_text('my text')
    >>> pl.show()

    Save a screenshot to disk without showing the plot.

    >>> mapdl.eplot(background='w', show_edges=True, smooth_shading=True,
                    window_size=[1920, 1080], savefig='screenshot.png',
                    off_screen=True)

    """
    # Lazy import
    import pyvista as pv

    if theme is None:
        theme = MapdlTheme()

    pl = pv.Plotter(off_screen=off_screen, notebook=notebook, theme=theme)

    if background:
        pl.set_background(background)

    for point in points:
        pl.add_points(
            point["points"],
            scalars=point.get("scalars", None),
            color=color,
            show_edges=show_edges,
            edge_color=edge_color,
            point_size=point_size,
            line_width=line_width,
            opacity=opacity,
            flip_scalars=flip_scalars,
            lighting=lighting,
            n_colors=n_colors,
            interpolate_before_map=interpolate_before_map,
            cmap=cmap,
            render_points_as_spheres=render_points_as_spheres,
            render_lines_as_tubes=render_lines_as_tubes,
        )

    for mesh in meshes:
        pl.add_mesh(
            mesh["mesh"],
            scalars=mesh.get("scalars"),
            scalar_bar_args=scalar_bar_args,
            color=mesh.get("color", color),
            style=mesh.get("style", style),
            show_edges=show_edges,
            edge_color=edge_color,
            smooth_shading=smooth_shading,
            split_sharp_edges=split_sharp_edges,
            feature_angle=feature_angle,
            point_size=point_size,
            line_width=line_width,
            show_scalar_bar=show_scalar_bar,
            opacity=opacity,
            flip_scalars=flip_scalars,
            lighting=lighting,
            n_colors=n_colors,
            interpolate_before_map=interpolate_before_map,
            cmap=cmap,
            render_points_as_spheres=render_points_as_spheres,
            render_lines_as_tubes=render_lines_as_tubes,
        )

    for label in labels:
        # verify points are not duplicates
        points, idx, _ = unique_rows(np.array(label["points"]))
        labels = np.array(label["labels"])[idx].tolist()

        pl.add_point_labels(
            points,
            labels,
            show_points=False,
            shadow=False,
            font_size=font_size,
            font_family=font_family,
            text_color=text_color,
        )

    if cpos:
        pl.camera_position = cpos

    if show_bounds:
        pl.show_bounds()

    if show_axes:
        pl.show_axes()

    return pl


# Using * to force all the following arguments to be keyword only.
def general_plotter(
    meshes,
    points,
    labels,
    *,
    title="",
    cpos=None,
    show_bounds=False,
    show_axes=True,
    background=None,
    off_screen=None,
    savefig=None,
    window_size=None,
    notebook=None,
    # add_mesh kwargs:
    style=None,
    color="w",
    show_edges=None,
    edge_color=None,
    point_size=5.0,
    line_width=None,
    opacity=1.0,
    flip_scalars=False,
    lighting=None,
    n_colors=256,
    interpolate_before_map=True,
    cmap=None,
    render_points_as_spheres=False,
    render_lines_as_tubes=False,
    scalar_bar_args={},
    smooth_shading=None,
    show_scalar_bar=None,
    # labels kwargs
    font_size=None,
    font_family=None,
    text_color=None,
    theme=None,
    return_plotter=False,
    return_cpos=False,
    mapdl=None,
    plot_bc=False,
    plot_bc_legend=None,
    plot_bc_labels=None,
    bc_labels=None,
    bc_target=None,
    bc_glyph_size=None,
    bc_labels_font_size=16,
):
    """General pymapdl plotter for APDL geometry and meshes.

    Parameters
    ----------
    title : str, optional
        Add given title to plot.

    cpos : list(tuple(floats)), str
        The camera position to use.  You can either use a saved camera
        position or specify one of the following strings:

        - ``"xy"``
        - ``"xz"``
        - ``"yz"``
        - ``"yx"``
        - ``"zx"``
        - ``"zy"``
        - ``"iso"``

    off_screen : bool, optional
        Renders off screen when ``True``.  Useful for automated
        screenshots.

    window_size : list, optional
        Window size in pixels.  Defaults to ``[1024, 768]``

    notebook : bool, optional
        When True, the resulting plot is placed inline a jupyter
        notebook.  Assumes a jupyter console is active.  Automatically
        enables off_screen.

    show_bounds : bool, optional
        Shows mesh bounds when ``True``.

    show_axes : bool, optional
        Shows a vtk axes widget.  Enabled by default.

    savefig : str, optional
        Saves screenshot to a file path.

    style : string, optional
        Visualization style of the mesh.  One of the following:
        ``style='surface'``, ``style='wireframe'``,
        ``style='points'``.  Defaults to ``'surface'``. Note that
        ``'wireframe'`` only shows a wireframe of the outer geometry.

    color : string or 3 item list, optional
        Use to make the entire mesh have a single solid color.  Either
        a string, RGB list, or hex color string.  For example:
        ``color='white'``, ``color='w'``, ``color=[1, 1, 1]``, or
        ``color='#FFFFFF'``. Color will be overridden if scalars are
        specified.

    show_edges : bool, optional
        Shows the edges of a mesh.  Does not apply to a wireframe
        representation.

    edge_color : string or 3 item list, optional,
        The solid color to give the edges when ``show_edges=True``.
        Either a string, RGB list, or hex color string.
        Defaults to black.

    point_size : float, optional
        Point size of any nodes in the dataset plotted. Also applicable
        when style='points'. Default ``5.0``

    line_width : float, optional
        Thickness of lines.  Only valid for wireframe and surface
        representations.  Default None.

    opacity : float, str, array-like
        Opacity of the mesh. If a single float value is given, it will be
        the global opacity of the mesh and uniformly applied everywhere -
        should be between 0 and 1. A string can also be specified to map
        the scalars range to a predefined opacity transfer function
        (options include: 'linear', 'linear_r', 'geom', 'geom_r').
        A string could also be used to map a scalars array from the mesh to
        the opacity (must have same number of elements as the
        ``scalars`` argument). Or you can pass a custom made transfer
        function that is an array either ``n_colors`` in length or shorter.

    n_colors : int, optional
        Number of colors to use when displaying scalars. Defaults to 256.
        The scalar bar will also have this many colors.

    cmap : str, list, optional
       Name of the Matplotlib colormap to us when mapping the
       ``scalars``.  See available Matplotlib colormaps.  Only
       applicable for when displaying ``scalars``. Requires Matplotlib
       to be installed.  ``colormap`` is also an accepted alias for
       this. If ``colorcet`` or ``cmocean`` are installed, their
       colormaps can be specified by name.

       You can also specify a list of colors to override an
       existing colormap with a custom one.  For example, to
       create a three color colormap you might specify
       ``['green', 'red', 'blue']``

    render_points_as_spheres : bool, optional
        Render points as spheres.

    render_lines_as_tubes : bool, optional
        Renders lines as tubes.

    smooth_shading : bool, optional
        Smoothly render curved surfaces when plotting.  Not helpful
        for all meshes.

    theme : pyvista.DefaultTheme, optional
        PyVista theme.  Defaults to PyMAPDL theme.

    return_plotter : bool, optional
        Return the plotting object rather than showing the plot and
        returning the camera position.  Default ``False``.
        This overrides the ``return_cpos`` value.

    return_cpos : bool, optional
        Returns the camera position as an array. Default ``False``.

    mapdl : Mapdl instance, optional
        If you want to use `plot_bc` keyword, the MAPDL instance
        needs to be passed as argument. Defaults to ``None``

    plot_bc : bool, optional
        Activate the plotting of the boundary conditions.
        Defaults to ``False``.

        .. warning:: This is in alpha state.

    plot_bc_legend : bool, optional
        Shows the boundary conditions legend.
        Defaults to ``False``

    plot_bc_labels : bool, optional
        Shows the boundary conditions label per node.
        Defaults to ``False``.

    bc_labels : List[str], Tuple(str), optional
        List or tuple of strings with the boundary conditions
        to plot, i.e. ["UX", "UZ"].
        You can obtain the allowed boundary conditions by
        evaluating ``ansys.mapdl.core.plotting.BCS``.
        You can use also the following shortcuts:

        * **'mechanical'**
          To plot the following mechanical boundary conditions:
          'UX', 'UY', 'UZ', 'FX', 'FY', and 'FZ'.
          Rotational or momentum boundary conditions are not
          allowed.

        * **'thermal'**
          To plot the following boundary conditions: 'TEMP' and
          'HEAT'.

        * **'electrical'**
          To plot the following electrical boundary conditions:
          'VOLT', 'CHRGS', and 'AMPS'.

        Defaults to all the allowed boundary conditions present
        in the responses of :func:`ansys.mapdl.core.Mapdl.dlist`
        and :func:`ansys.mapdl.core.Mapdl.flist()`.

    bc_target : List[str], Tuple(str), optional
        Specify the boundary conditions target
        to plot, i.e. "Nodes", "Elements".
        You can obtain the allowed boundary conditions target by
        evaluating ``ansys.mapdl.core.plotting.ALLOWED_TARGETS``.
        Defaults to only ``Nodes``.

    bc_glyph_size : float, optional
        Specify the size of the glyph used for the boundary
        conditions plotting.
        By default is ratio of the bounding box dimensions.

    bc_labels_font_size : float, optional
        Size of the text on the boundary conditions labels.
        By default it is 16.

    Returns
    -------
    cpos or pyvista.Plotter or None
        Camera position or instance of ``pyvista.Plotter`` or ``None`` depending
        on ``return_plotter`` and ``return_cpos``.

    Notes
    -----
    Plotting boundary conditions is still under-development, so feel free to share feedback
    or suggestion in `PyMAPDL <https://github.com/pyansys/pymapdl>`_.
    At the moment only nodal boundary conditions can be shown (``bc_target='Nodes'``), and only
    the following types of boundary conditions:

    +------------+--------------------------------------+
    | Field      | Boundary conditions                  |
    +============+======================================+
    | MECHANICAL | ["UX", "UY", "UZ", "FX", "FY", "FZ"] |
    +------------+--------------------------------------+
    | THERMAL    | ["TEMP", "HEAT"]                     |
    +------------+--------------------------------------+
    | ELECTRICAL | ["VOLT", "CHRGS", "AMPS"]            |
    +------------+--------------------------------------+

    Examples
    --------
    Plot areas and modify the background color to ``'black'``

    >>> cpos = mapdl.aplot(background='black')

    Enable smooth_shading on an element plot.

    >>> cpos = mapdl.eplot(smooth_shading=True)

    Plot boundary conditions "UX" and "UZ" on the nodes:

    >>> mapdl.nplot(plot_bc=True, bc_labels=["UX", "UZ"], plot_bc_labels=True)

    Return the plotting instance, modify it, and display the plot.

    >>> pl = mapdl.aplot(return_plotter=True)
    >>> pl.show_bounds()
    >>> pl.set_background('black')
    >>> pl.add_text('my text')
    >>> pl.show()

    Save a screenshot to disk without showing the plot.

    >>> mapdl.eplot(background='w', show_edges=True, smooth_shading=True,
                    window_size=[1920, 1080], savefig='screenshot.png',
                    off_screen=True)

    """
    if notebook:
<<<<<<< HEAD
        off_screen = True
=======
        off_screen = True  # pragma: no cover
>>>>>>> f6dedc6e

    if savefig:
        off_screen = True
        notebook = False

    # Getting the plotter
    pl = _general_plotter(
        meshes,
        points,
        labels,
        cpos=cpos,
        show_bounds=show_bounds,
        show_axes=show_axes,
        background=background,
        off_screen=off_screen,
        notebook=notebook,
        # add_mesh kwargs:
        style=style,
        color=color,
        show_edges=show_edges,
        edge_color=edge_color,
        point_size=point_size,
        line_width=line_width,
        opacity=opacity,
        flip_scalars=flip_scalars,
        lighting=lighting,
        n_colors=n_colors,
        interpolate_before_map=interpolate_before_map,
        cmap=cmap,
        render_points_as_spheres=render_points_as_spheres,
        render_lines_as_tubes=render_lines_as_tubes,
        scalar_bar_args=scalar_bar_args,
        smooth_shading=smooth_shading,
        show_scalar_bar=show_scalar_bar,
        # labels kwargs
        font_size=font_size,
        font_family=font_family,
        text_color=text_color,
        theme=theme,
    )

    if plot_bc:
        if not mapdl:
            raise ValueError(
                "An instance of `ansys.mapdl.core.mapdl._MapdlCore` "
                "should be passed using `mapdl` keyword if you are aiming "
                "to plot the boundary conditions (`plot_bc` is `True`)."
            )
        pl = bc_plotter(
            pl,
            mapdl=mapdl,
            plot_bc_legend=plot_bc_legend,
            plot_bc_labels=plot_bc_labels,
            bc_labels=bc_labels,
            bc_target=bc_target,
            bc_glyph_size=bc_glyph_size,
            bc_labels_font_size=bc_labels_font_size,
        )

    if title:  # Added here to avoid labels overlapping title
        pl.add_title(title, color=text_color)

    if return_cpos and return_plotter:
        raise ValueError(
            "'return_cpos' and 'return_plotter' cannot be both 'True' at the same time."
        )

    # permit user to save the figure as a screenshot
    if savefig:
        pl.show(title=title, auto_close=False, window_size=window_size, screenshot=True)
        pl.screenshot(savefig)

        # return unclosed plotter
        if return_plotter:
            return pl

        # if not returning plotter, close right away
        pl.close()

    else:
        if not return_plotter:
            pl.show()

    if return_plotter:
        return pl
    elif return_cpos:
        return pl.camera_position
    else:
        return None


def bc_plotter(
    pl,
    mapdl=None,
    bc_labels=None,
    bc_target=None,
    plot_bc_labels=False,
    plot_bc_legend=None,
    bc_glyph_size=None,
    bc_labels_font_size=16,
):

    if bc_labels:
        bc_labels = _bc_labels_checker(bc_labels)
    else:
        bc_labels = _bc_labels_default(mapdl)

    if bc_target:
        bc_target = _bc_target_checker(bc_target)
    else:
        bc_target = ["NODES"]  # bc_target_default()

    # We need to scale the glyphs, otherwise, they will be plot sized 1.
    # We are going to calculate the distance between the closest points,
    # so we will scaled to a percentage of this distance.
    # This might create very small points in cases there are a concentration of points.
    #
    # Later can find a way to plot them and keep their size constant independent of the zoom.

    if bc_glyph_size is None:
        bc_glyph_size = get_bounding_box(mapdl.mesh.nodes)
        bc_glyph_size = bc_glyph_size[bc_glyph_size != 0]

        if bc_glyph_size.size != 0:
            bc_glyph_size = bc_glyph_size.mean() * 0.75 / 10
        else:  # Case were there is only one node
            bc_glyph_size = 1

    if not isinstance(bc_glyph_size, (int, float)):
        raise ValueError("The 'bc_glyph_size' parameter can be only an int or float.")

    if "NODES" in bc_target:
        pl = bc_nodes_plotter(
            mapdl,
            pl,
            bc_labels,
            plot_bc_labels=plot_bc_labels,
            bc_glyph_size=bc_glyph_size,
            plot_bc_legend=plot_bc_legend,
            bc_labels_font_size=bc_labels_font_size,
        )

    # Add next things
    if "ELEM" in bc_target:
        pass

    return pl


def bc_nodes_plotter(
    mapdl,
    pl,
    bc_labels,
    plot_bc_labels=False,
    bc_glyph_size=1,
    plot_bc_legend=None,
    bc_labels_font_size=16,
):
    """Plot nodes BC given a list of labels."""
    nodes_xyz = mapdl.mesh.nodes
    nodes_num = mapdl.mesh.nnum

    bc_point_labels = None

    for each_label in bc_labels:
        if each_label in BC_D:
            bc = mapdl.get_nodal_constrains(each_label)

        elif each_label in BC_F:
            bc = mapdl.get_nodal_loads(each_label)

        else:
            raise Exception(f"The label '{each_label}' is not supported.")

        if bc.size == 0:  # There is no nodes with such label
            return pl

        bc_num = bc[:, 0].astype(int)
        bc_nodes = nodes_xyz[np.isin(nodes_num, bc_num), :]
        bc_values = bc[:, 1:].astype(float)
        bc_scale = abs(bc_values[:, 0])

        if bc_scale.max() != bc_scale.min():
            bc_scale = (bc_scale - bc_scale.min()) / (
                bc_scale.max() - bc_scale.min()
            ) + 0.5  # Normalization around 0.5
        else:
            bc_scale = (
                np.ones(bc_scale.shape) * 0.5
            )  # In case all the values are the same

        pcloud = pv.PolyData(bc_nodes)
        pcloud["scale"] = bc_scale * bc_glyph_size

        # Specify tolerance in terms of fraction of bounding box length.
        # Float value is between 0 and 1. Default is None.
        # If absolute is True then the tolerance can be an absolute distance.
        # If None, points merging as a preprocessing step is disabled.
        glyphs = pcloud.glyph(
            scale="scale",
            # tolerance=0.05,
            geom=BC_plot_settings[each_label]["glyph"],
        )
        name_ = f"{each_label}"
        pl.add_mesh(
            glyphs,
            color=BC_plot_settings[each_label]["color"],
            style="surface",
            # style='wireframe',
            # edge_color=BC_plot_settings[each_label]['color'],
            # line_width=3,
            name=name_,
            label=name_,
        )

        if plot_bc_labels:
            if bc_point_labels is None:
                bc_point_labels = {each: "" for each in nodes_num}

            for id_, values in zip(bc_num, bc_values):
                if not bc_point_labels[id_]:
                    bc_point_labels[
                        id_
                    ] = f"Node: {id_}\n{each_label}: {values[0]:6.3f}, {values[1]:6.3f}"
                else:
                    bc_point_labels[
                        id_
                    ] = f"{bc_point_labels[id_]}\n{each_label}: {values[0]:6.3f}, {values[1]:6.3f}"

    if plot_bc_labels:
        pcloud = pv.PolyData(nodes_xyz)
        pcloud["labels"] = list(bc_point_labels.values())
        pl.add_point_labels(
            pcloud.points,
            pcloud["labels"],
            shape_opacity=0.25,
            font_size=bc_labels_font_size,
        )

    if plot_bc_legend:
        pl.add_legend(bcolor=None)

    return pl


def _bc_labels_checker(bc_labels):
    """Make sure we have allowed parameters and data types for ``bc_labels``"""
    if not isinstance(bc_labels, (str, list, tuple)):
        raise ValueError(
            "The parameter 'bc_labels' can be only a string, a list of strings or tuple of strings."
        )

    if isinstance(bc_labels, str):
        bc_labels = bc_labels.upper()
        if bc_labels not in BCS and bc_labels not in FIELDS:
            raise ValueError(
                f"The parameter '{bc_labels}' in 'bc_labels' is not supported.\n"
                "Please use any of the following:\n"
                f"{FIELDS}\nor any combination of:\n{BCS}"
            )
        bc_labels = [bc_labels]

    elif isinstance(bc_labels, (list, tuple)):
        if not all([isinstance(each, str) for each in bc_labels]):
            raise ValueError(
                "The parameter 'bc_labels' can be a list or tuple, but it should only contain strings inside them."
            )

        if not all([each.upper() in BCS for each in bc_labels]):
            raise ValueError(
                f"One or more parameters in 'bc_labels'({bc_labels}) are not supported.\n"
                f"Please use any combination of the following:\n{BCS}"
            )

        bc_labels = [each.upper() for each in set(bc_labels)]  # Removing duplicates too

    # Replacing field by equivalent fields.
    for each_field in FIELDS:
        if each_field in bc_labels:
            bc_labels.remove(each_field)
            bc_labels.extend(FIELDS[each_field])

    return bc_labels


def _bc_target_checker(bc_target):
    """Make sure we have allowed parameters and data types for ``bc_labels``"""
<<<<<<< HEAD
=======

>>>>>>> f6dedc6e
    if not isinstance(bc_target, (str, list, tuple)):
        raise ValueError(
            "The parameter 'bc_target' can be only a string, a list of strings or tuple of strings."
        )

    if isinstance(bc_target, str):
        if bc_target.upper() not in ALLOWED_TARGETS:
            raise ValueError(
                f"The parameter '{bc_target}' in 'bc_target' is not supported.\n"
                f"At the moments only the following are supported:\n{ALLOWED_TARGETS}"
            )
        bc_target = [bc_target.upper()]

    if isinstance(bc_target, (list, tuple)):
        if not all([each.upper() in ALLOWED_TARGETS for each in bc_target]):
            raise ValueError(
                "One or more parameters in 'bc_target' are not supported.\n"
                f"Please use any combination of the following:\n{ALLOWED_TARGETS}"
            )
        if not all([isinstance(each, str) for each in bc_target]):
            raise ValueError(
                "The parameter 'bc_target' can be a list or tuple, but it should only contain strings inside them."
            )

        bc_target = [each.upper() for each in bc_target]

    return bc_target


def _bc_labels_default(mapdl):
    """Get the labels from the MAPDL database."""
    flist = list(
        set(
            [
                each[1].upper()
                for each in mapdl.get_nodal_loads()
                if each[1].upper() in BCS
            ]
        )
    )
    dlist = list(
        set(
            [
                each[1].upper()
                for each in mapdl.get_nodal_constrains()
                if each[1].upper() in BCS
            ]
        )
    )
    return flist + dlist<|MERGE_RESOLUTION|>--- conflicted
+++ resolved
@@ -677,11 +677,7 @@
 
     """
     if notebook:
-<<<<<<< HEAD
-        off_screen = True
-=======
         off_screen = True  # pragma: no cover
->>>>>>> f6dedc6e
 
     if savefig:
         off_screen = True
@@ -969,10 +965,6 @@
 
 def _bc_target_checker(bc_target):
     """Make sure we have allowed parameters and data types for ``bc_labels``"""
-<<<<<<< HEAD
-=======
-
->>>>>>> f6dedc6e
     if not isinstance(bc_target, (str, list, tuple)):
         raise ValueError(
             "The parameter 'bc_target' can be only a string, a list of strings or tuple of strings."
