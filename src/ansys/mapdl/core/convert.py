--- conflicted
+++ resolved
@@ -183,13 +183,10 @@
 
     if filename_out is None:
         filename_out = os.path.splitext(filename_in)[0] + ".py"
-<<<<<<< HEAD
         if os.path.exists(filename_out):
             raise FileExistsError(
                 f"The predefined output file '{filename_out}' already exists."
             )
-=======
->>>>>>> 5e8a012a
 
     translator = _convert(
         apdl_strings=apdl_strings,
