--- conflicted
+++ resolved
@@ -23,14 +23,8 @@
 """pymapdl examples"""
 import os
 
-<<<<<<< HEAD
-from matplotlib.colors import ListedColormap
-import numpy as np
-
 from ansys.mapdl.core.examples.verif_files import vmfiles
 
-=======
->>>>>>> 55914e88
 # get location of this folder and the example files
 dir_path: str = os.path.dirname(os.path.realpath(__file__))
 
