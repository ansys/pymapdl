# Copyright (C) 2016 - 2025 ANSYS, Inc. and/or its affiliates.
# SPDX-License-Identifier: MIT
#
#
# Permission is hereby granted, free of charge, to any person obtaining a copy
# of this software and associated documentation files (the "Software"), to deal
# in the Software without restriction, including without limitation the rights
# to use, copy, modify, merge, publish, distribute, sublicense, and/or sell
# copies of the Software, and to permit persons to whom the Software is
# furnished to do so, subject to the following conditions:
#
# The above copyright notice and this permission notice shall be included in all
# copies or substantial portions of the Software.
#
# THE SOFTWARE IS PROVIDED "AS IS", WITHOUT WARRANTY OF ANY KIND, EXPRESS OR
# IMPLIED, INCLUDING BUT NOT LIMITED TO THE WARRANTIES OF MERCHANTABILITY,
# FITNESS FOR A PARTICULAR PURPOSE AND NONINFRINGEMENT. IN NO EVENT SHALL THE
# AUTHORS OR COPYRIGHT HOLDERS BE LIABLE FOR ANY CLAIM, DAMAGES OR OTHER
# LIABILITY, WHETHER IN AN ACTION OF CONTRACT, TORT OR OTHERWISE, ARISING FROM,
# OUT OF OR IN CONNECTION WITH THE SOFTWARE OR THE USE OR OTHER DEALINGS IN THE
# SOFTWARE.

"""A gRPC specific class and methods for the MAPDL gRPC client"""

import fnmatch
from functools import wraps
import glob
import io
import json
import os
import pathlib
import re
import shutil
import socket

# Subprocess is needed to start the backend. But
# the input is controlled by the library. Excluding bandit check.
import subprocess  # nosec B404
import tempfile
import threading
import time
from typing import TYPE_CHECKING, Any, Dict, List, Literal, Optional, Tuple, Union
from uuid import uuid4
from warnings import warn
import weakref

from ansys.tools.versioning.utils import version_string_as_tuple
import grpc
from grpc._channel import _InactiveRpcError, _MultiThreadedRendezvous
import numpy as np
from numpy.typing import NDArray
import psutil

MSG_IMPORT = """There was a problem importing the ANSYS MAPDL API module `ansys-api-mapdl`.
Please make sure you have the latest updated version using:

'pip install ansys-api-mapdl' or 'pip install --upgrade ansys-api-mapdl'

If this does not solve it, please reinstall 'ansys.mapdl.core'
or contact Technical Support at 'https://github.com/ansys/pymapdl'."""

from ansys.mapdl import core as pymapdl

try:
    from ansys.api.mapdl.v0 import ansys_kernel_pb2 as anskernel
    from ansys.api.mapdl.v0 import mapdl_pb2 as pb_types
    from ansys.api.mapdl.v0 import mapdl_pb2_grpc as mapdl_grpc
except ImportError:  # pragma: no cover
    raise ImportError(MSG_IMPORT)

from ansys.mapdl.core import _HAS_TQDM, __version__
from ansys.mapdl.core.common_grpc import (
    ANSYS_VALUE_TYPE,
    DEFAULT_CHUNKSIZE,
    DEFAULT_FILE_CHUNK_SIZE,
    parse_chunks,
)
from ansys.mapdl.core.errors import (
    MapdlConnectionError,
    MapdlError,
    MapdlExitedError,
    MapdlRuntimeError,
    protect_from,
    protect_grpc,
)
from ansys.mapdl.core.mapdl import MapdlBase
from ansys.mapdl.core.mapdl_types import KwargDict, MapdlFloat, MapdlInt
from ansys.mapdl.core.misc import (
    check_valid_ip,
    last_created,
    only_numbers_and_dots,
    random_string,
    run_as,
    supress_logging,
)
from ansys.mapdl.core.parameters import interp_star_status

# Checking if tqdm is installed.
# If it is, the default value for progress_bar is true.
if _HAS_TQDM:
    from tqdm import tqdm

if TYPE_CHECKING:  # pragma: no cover
    from queue import Queue

    from ansys.platform.instancemanagement import Instance as PIM_Instance

    from ansys.mapdl.core.database import MapdlDb
    from ansys.mapdl.core.xpl import ansXpl

<<<<<<< HEAD
try:
    from ansys.mapdl.core.reader import DPFResult

    HAS_DPF = True

except ModuleNotFoundError:
    from ansys.mapdl.reader import read_binary
    from ansys.mapdl.reader.rst import Result

    HAS_DPF = False

TMP_VAR = "__tmpvar__"
=======
>>>>>>> 55914e88
VOID_REQUEST = anskernel.EmptyRequest()

# Default 256 MB message length
MAX_MESSAGE_LENGTH = int(os.environ.get("PYMAPDL_MAX_MESSAGE_LENGTH", 256 * 1024**2))

VAR_IR = 9  # Default variable number for automatic variable retrieving (/post26)


SESSION_ID_NAME = "__PYMAPDL_SESSION_ID__"

DEFAULT_TIME_STEP_STREAM = None
DEFAULT_TIME_STEP_STREAM_NT = 500
DEFAULT_TIME_STEP_STREAM_POSIX = 100

# Retry policy for gRPC calls.
SERVICE_DEFAULT_CONFIG = {
    # see https://github.com/grpc/proposal/blob/master/A6-client-retries.md#retry-policy-capabilities
    "methodConfig": [
        {
            # Match all packages and services.
            # Otherwise: "name": [{"service": "<package>.<service>"}],
            "name": [{}],
            "retryPolicy": {
                "maxAttempts": 5,
                "initialBackoff": "0.01s",
                "maxBackoff": "3s",
                "backoffMultiplier": 3,
                "retryableStatusCodes": ["UNAVAILABLE", "RESOURCE_EXHAUSTED"],
            },
        }
    ]
}


def get_start_instance(*args, **kwargs) -> bool:
    """Wraps get_start_instance to avoid circular imports"""
    from ansys.mapdl.core.launcher import get_start_instance

    return get_start_instance(*args, **kwargs)


def chunk_raw(raw, save_as):
    with io.BytesIO(raw) as f:
        while True:
            piece = f.read(DEFAULT_FILE_CHUNK_SIZE)
            length = len(piece)
            if length == 0:
                return
            yield pb_types.UploadFileRequest(
                file_name=os.path.basename(save_as),
                chunk=anskernel.Chunk(payload=piece, size=length),
            )


def get_file_chunks(filename, progress_bar=False):
    """Serializes a file into chunks"""
    pbar = None
    if progress_bar:
        if not _HAS_TQDM:  # pragma: no cover
            raise ModuleNotFoundError(
                "To use the keyword argument 'progress_bar', you need to have "
                "installed the `tqdm` package. "
                "To avoid this message set `progress_bar=False`."
            )

        n_bytes = os.path.getsize(filename)

        base_name = os.path.basename(filename)
        pbar = tqdm(
            total=n_bytes,
            desc=f"Uploading {base_name}",
            unit="B",
            unit_scale=True,
            unit_divisor=1024,
        )

    with open(filename, "rb") as f:
        while True:
            piece = f.read(DEFAULT_FILE_CHUNK_SIZE)
            length = len(piece)
            if length == 0:
                if pbar is not None:
                    pbar.close()
                return

            if pbar is not None:
                pbar.update(length)

            chunk = anskernel.Chunk(payload=piece, size=length)
            yield pb_types.UploadFileRequest(
                file_name=os.path.basename(filename), chunk=chunk
            )


def save_chunks_to_file(
    chunks, filename, progress_bar=False, file_size=None, target_name=""
):
    """Saves chunks to a local file

    Returns
    -------
    file_size : int
        File size saved in bytes.  ``0`` means no file was written.
    """
    pbar = None
    if progress_bar:
        if not _HAS_TQDM:  # pragma: no cover
            raise ModuleNotFoundError(
                f"To use the keyword argument 'progress_bar', you need to have installed the 'tqdm' package."
                "To avoid this message you can set 'progress_bar=False'."
            )

        pbar = tqdm(
            total=file_size,
            desc="Downloading %s" % target_name,
            unit="B",
            unit_scale=True,
            unit_divisor=1024,
        )

    file_size = 0
    with open(filename, "wb") as f:
        for chunk in chunks:
            f.write(chunk.payload)
            payload_size = len(chunk.payload)
            file_size += payload_size
            if pbar is not None:
                pbar.update(payload_size)

    if pbar is not None:
        pbar.close()

    return file_size


class MapdlGrpc(MapdlBase):
    """This class connects to a GRPC MAPDL server and allows commands
    to be passed to a persistent session.

    Parameters
    ----------
    ip : str, optional
        IP address to connect to the server.  The default is 'localhost'.

    port : int, optional
        Port to connect to the MAPDL server.  The default is ``50052``.

    timeout : float, optional
        Maximum allowable time to connect to the MAPDL server.

    loglevel : str, optional
        Sets which messages are printed to the console.  Default
        'INFO' prints out all ANSYS messages, 'WARNING` prints only
        messages containing ANSYS warnings, and 'ERROR' prints only
        error messages.

    cleanup_on_exit : bool, optional
        Exit MAPDL when Python exits or when this instance is garbage
        collected.

    set_no_abort : bool, optional
        Sets MAPDL to not abort at the first error within /BATCH mode.
        The default is ``True``.

    remove_temp_dir : bool, optional
        When this parameter is ``True``, the MAPDL working directory will be
        deleted when MAPDL is exited provided that it is within the temporary
        user directory. The default is ``False``.

    log_file : bool, optional
        Copy the log to a file called `logs.log` located where the
        python script is executed. The default is ``True``.

    print_com : bool, optional
        Print the command ``/COM`` arguments to the standard output.
        The default is ``False``.

    disable_run_at_connect: bool, optional
        Whether to disable the housekeeping commands when connecting.
        The default is ``False``.

    channel : grpc.Channel, optional
        gRPC channel to use for the connection. This parameter can be
        used as an alternative to the ``ip`` and ``port`` parameters.

    remote_instance : ansys.platform.instancemanagement.Instance
        The corresponding remote instance when MAPDL is launched through
        PyPIM. This instance will be deleted when calling
        :func:`Mapdl.exit <ansys.mapdl.core.Mapdl.exit>`.

    file_type_for_plots: ["PNG", "TIFF", "PNG", "VRML", "TERM"], Optional
        Change the default file type for plots using ``/SHOW``, by
        default it is ``PNG``.


    Examples
    --------
    Connect to an instance of MAPDL already running on locally on the
    default port 50052.

    >>> from ansys.mapdl import core as pymapdl
    >>> mapdl = pymapdl.Mapdl()

    Connect to an instance of MAPDL running on the LAN on a default port.

    >>> mapdl = pymapdl.Mapdl('192.168.1.101')

    Connect to an instance of MAPDL running on the LAN on a non-default port.

    >>> mapdl = pymapdl.Mapdl('192.168.1.101', port=60001)

    If you wish to customize the channel, you can also directly connect
    directly to gRPC channels. For example, if you wanted to create an insecure
    channel with a maximum message length of 8 MB.

    >>> import grpc
    >>> channel = grpc.insecure_channel(
    ...     '127.0.0.1:50052',
    ...     options=[
    ...         ("grpc.max_receive_message_length", 8*1024**2),
    ...     ],
    ... )
    >>> mapdl = pymapdl.Mapdl(channel=channel)

    """

    # Required by `_name` method to be defined before __init__ be
    _ip = None
    _port = None

    def __init__(
        self,
        ip: Optional[str] = None,
        port: Optional[MapdlInt] = None,
        timeout: int = 15,
        loglevel: str = "WARNING",
        log_file: bool = False,
        cleanup_on_exit: bool = False,
        log_apdl: Optional[str] = None,
        set_no_abort: bool = True,
        remove_temp_dir_on_exit: bool = False,
        print_com: bool = False,
        disable_run_at_connect: bool = False,
        channel: Optional[grpc.Channel] = None,
        remote_instance: Optional["PIM_Instance"] = None,
        **start_parm,
    ):
        """Initialize connection to the mapdl server"""
        self._name: Optional[str] = None
        self._session_id_: Optional[str] = None
        self._checking_session_id_: bool = False
        self.__distributed: Optional[bool] = None
        self._remote_instance: Optional["PIM_Instance"] = remote_instance
        self._strict_session_id_check: bool = (
            False  # bool to force to check the session id matches in client and server
        )

        if channel is not None:
            if ip is not None or port is not None:
                raise ValueError(
                    "If `channel` is specified, neither `port` nor `ip` can be specified."
                )
        if ip is None:
            ip = start_parm.pop("ip", None) or "127.0.0.1"

        # setting hostname
        if not only_numbers_and_dots(ip):
            # it is a hostname
            self._hostname = ip
            ip = socket.gethostbyname(ip)
        else:
            # it is an IP
            self._hostname = (
                "localhost"
                if ip in ["127.0.0.1", "127.0.1.1", "localhost"]
                else socket.gethostbyaddr(ip)[0]
            )

        check_valid_ip(ip)
        self._ip: str = ip

        # port and ip are needed to setup the log
        if port is None:
            from ansys.mapdl.core.launcher import MAPDL_DEFAULT_PORT

            port = MAPDL_DEFAULT_PORT

        self._port: int = int(port)
        start_parm["port"] = self._port  # store for `open_gui`

        super().__init__(
            loglevel=loglevel,
            log_apdl=log_apdl,
            log_file=log_file,
            print_com=print_com,
            mode="grpc",
            **start_parm,
        )
        self._mode: Literal["grpc"] = "grpc"

        # gRPC request specific locks as these gRPC request are not thread safe
        self._vget_lock: bool = False
        self._get_lock: bool = False

        self._prioritize_thermal: bool = False
        self._locked: bool = False  # being used within MapdlPool
        self._stub: Optional[mapdl_grpc.MapdlServiceStub] = None
        self._cleanup: bool = cleanup_on_exit
        self.remove_temp_dir_on_exit: bool = remove_temp_dir_on_exit
        self._jobname: str = start_parm.get("jobname", "file")
        self._path: Optional[str] = start_parm.get("run_location", None)
        self._start_instance: Optional[str] = (
            start_parm.get("start_instance") or get_start_instance()
        )
        self._busy: bool = False  # used to check if running a command on the server
        self._local: bool = start_parm.get("local", True)
        self._launched: bool = start_parm.get("launched", False)
        self._health_response_queue: Optional["Queue"] = None
        self._exiting: bool = False
        self._exited: Optional[bool] = None
        self._db: Optional[MapdlDb] = None
        self.__server_version: Optional[str] = None
        self._state: Optional[grpc.Future] = None
        self._timeout: int = timeout
        self._env_vars: Dict[str, str] = start_parm.get("env_vars", {})
        self._pids: List[Union[int, None]] = []
        self._channel_state: grpc.ChannelConnectivity = (
            grpc.ChannelConnectivity.CONNECTING
        )
        self._time_step_stream: Optional[int] = None

        if channel is None:
            self._log.debug("Creating channel to %s:%s", ip, port)
            self._channel: grpc.Channel = self._create_channel(ip, port)
        else:
            self._log.debug("Using provided channel")
            self._channel: grpc.Channel = channel

        # Subscribe to channel for channel state updates
        self._subscribe_to_channel()

        # connect and validate to the channel
        self._mapdl_process: subprocess.Popen = start_parm.pop("process", None)

        # saving for later use (for example open_gui)
        self._start_parm: Dict[str, Any] = start_parm

        # Storing HPC related stuff
        self._jobid: int = start_parm.get("jobid")
        self._mapdl_on_hpc: bool = bool(self._jobid)
        self.finish_job_on_exit: bool = start_parm.get("finish_job_on_exit", True)

        # Queueing the stds
        if not self._mapdl_on_hpc and self._mapdl_process:
            self._create_process_stds_queue()

        try:
            self._multi_connect(timeout=timeout)
        except MapdlConnectionError as err:  # pragma: no cover
            self._post_mortem_checks()
            self._log.debug(
                "The error wasn't caught by the post-mortem checks.\nThe stdout is printed now:"
            )
            self._log.debug(self._stdout)

            raise err  # Raise original error if we couldn't catch it in post-mortem analysis
        else:
            self._log.debug("Connection established")

        # Avoiding muting when connecting to the session
        # It might trigger some errors later on if not.
        self._run("/gopr")

        # initialize mesh, post processing, and file explorer interfaces
        self._mesh_rep: Optional["MeshGrpc"] = None

        from ansys.mapdl.core.mesh_grpc import MeshGrpc

        self._mesh_rep = MeshGrpc(self)

        # Run at connect
        if not disable_run_at_connect:
            self._run_at_connect()

        # HOUSEKEEPING:
        # Set to not abort after encountering errors.  Otherwise, many
        # failures in a row will cause MAPDL to exit without returning
        # anything useful.  Also avoids abort in batch mode if set.
        if set_no_abort is None or set_no_abort:
            self._set_no_abort()

        # double check we have access to the local path if not
        # explicitly specified
        if "local" not in start_parm:
            self._verify_local()

        # only cache process IDs if launched locally
        if self._local and "exec_file" in start_parm:
            self._cache_pids()

        self._create_session()

        # Caching platform.
        self._log.info(
            f"Connected to MAPDL server running at {self._hostname} on {self.ip}:{self.port} on {self.platform} OS"
        )

    def _after_run(self, command: str) -> None:
        if command[:4].upper() == "/CLE":
            # We have reset the database, so we need to create a new session id
            self._create_session()

    def _before_run(self, _command: str) -> None:
        if self._session_id is not None:
            self._check_session_id()
        else:
            # For some reason the session hasn't been created
            self._create_session()

    def _create_process_stds_queue(self, process=None):
        from ansys.mapdl.core.launcher import (
            _create_queue_for_std,  # Avoid circular import error
        )

        if not process:
            process = self._mapdl_process

        self._stdout_queue, self._stdout_thread = _create_queue_for_std(process.stdout)
        self._stderr_queue, self._stderr_thread = _create_queue_for_std(process.stderr)

    def _create_channel(self, ip: str, port: int) -> grpc.Channel:
        """Create an insecured grpc channel."""

        # open the channel
        channel_str = f"{ip}:{port}"
        self._log.debug("Opening insecure channel at %s", channel_str)
        return grpc.insecure_channel(
            channel_str,
            options=[
                ("grpc.max_receive_message_length", MAX_MESSAGE_LENGTH),
                ("grpc.service_config", json.dumps(SERVICE_DEFAULT_CONFIG)),
            ],
        )

    def _subscribe_to_channel(self):
        """Subscribe to channel status and store the value in 'mapdl._channel_state'"""

        # Callback function to monitor state changes
        def connectivity_callback(connectivity):
            self._log.debug(f"Channel connectivity changed to: {connectivity}")
            self._channel_state = connectivity

        # Subscribe to channel state changes
        self._channel.subscribe(connectivity_callback, try_to_connect=True)

    @property
    def channel_state(self) -> str:
        """Returns the gRPC channel state.

        The possible values are:

        - 0 - 'IDLE'
        - 1 - 'CONNECTING'
        - 2 - 'READY'
        - 3 - 'TRANSIENT_FAILURE'
        - 4 - 'SHUTDOWN'
        """
        return self._channel_state.name

    def _multi_connect(self, n_attempts=5, timeout=15):
        """Try to connect over a series of attempts to the channel.

        Parameters
        ----------
        n_attempts : int, optional
            Number of connection attempts.
        timeout : float, optional
            Total timeout.

        """
        # This prevents a single failed connection from blocking other attempts
        connected = False
        attempt_timeout = int(timeout / n_attempts)

        max_time = time.time() + timeout
        i = 1
        while time.time() < max_time and i <= n_attempts:
            self._log.debug("Connection attempt %d", i)
            connected = self._connect(timeout=attempt_timeout)
            i += 1
            if connected:
                self._log.debug("Connected")
                break
        else:
            # Check if mapdl process is alive
            msg = (
                f"Unable to connect to MAPDL gRPC instance at {self._channel_str}.\n"
                f"Reached either maximum amount of connection attempts ({n_attempts}) or timeout ({timeout} s)."
            )

            if self._mapdl_process is not None and psutil.pid_exists(
                self._mapdl_process.pid
            ):
                # Process is alive
                raise MapdlConnectionError(
                    msg
                    + f" The MAPDL process seems to be alive (PID: {self._mapdl_process.pid}) but PyMAPDL cannot connect to it."
                )
            else:
                pid_msg = (
                    f" PID: {self._mapdl_process.pid}"
                    if self._mapdl_process is not None
                    else ""
                )
                raise MapdlConnectionError(
                    msg + f" The MAPDL process has died{pid_msg}."
                )

        self._exited = False

    def _is_alive_subprocess(self):
        """Returns:
        * True if the PID is alive.
        * False if it is not.
        * None if there was no process
        """
        if self._mapdl_process:
            return psutil.pid_exists(self._mapdl_process.pid)

    @property
    def process_is_alive(self):
        """Check if the MAPDL process is alive"""
        return self._is_alive_subprocess()

    def _post_mortem_checks(self, process=None):
        """Check possible reasons for not having a successful connection."""
        # Check early exit
        if process is None:
            process = self._mapdl_process

        if process is None or not self.is_grpc:
            return

        # check the stdout for any errors
        self._read_stds()

        self._check_stds()

    def _read_stds(self):
        """Read the stdout and stderr from the subprocess."""
        from ansys.mapdl.core.launcher import _get_std_output

        if self._mapdl_process is None or not self._mapdl_process.stdout:
            return

        self._log.debug("Reading stdout")
        self._stdout = _get_std_output(self._stdout_queue)
        self._log.debug(f"Read stdout: {self._stdout[:20]}")

        self._log.debug("Reading stderr")
        self._stderr = _get_std_output(self._stderr_queue)
        self._log.debug(f"Read stderr: {self._stderr[:20]}")

    def _check_stds(self, stdout=None, stderr=None):
        """Check the stdout and stderr for any errors."""
        if stdout is None:
            stdout = self._stdout
        if stderr is None:
            stderr = self._stderr

        if not stderr:
            self._log.debug("MAPDL exited without stderr.")
        else:
            self._parse_stderr()

        if not stdout:
            self._log.debug("MAPDL exited without stdout.")
        else:
            self._parse_stdout()

    def _parse_stderr(self, stderr=None):
        """Parse the stderr for any errors."""
        if stderr is None:
            stderr = self._stderr
        errs = self._parse_std(stderr)
        if errs:
            self._log.debug("MAPDL exited with errors in stderr.")

            # Custom errors
            self._raise_custom_stds_errors(errs)

    def _parse_stdout(self, stdout=None):
        """Parse the stdout for any errors."""
        if stdout is None:
            stdout = self._stdout
        errs = self._parse_std(stdout)
        if errs:
            self._log.debug("MAPDL exited with errors in stdout.")

            # Custom errors
            self._raise_custom_stds_errors(errs)

    def _parse_std(self, std):
        # check for errors in stderr
        # split the stderr into groups
        if isinstance(std, list):
            std = "\n".join(std)
            std = std.replace("\n\n", "\n")
        groups = std.split("\r\n\r\n")
        errs = []

        for each in groups:
            if (
                "error" in each.lower()
                or "fatal" in each.lower()
                or "warning" in each.lower()
            ):
                errs.append(each)

        if errs:
            errs = "\r\n\r\n".join(errs)
            errs = errs.replace("\r\n", "\n")
        else:
            errs = ""
        return errs

    def _raise_custom_stds_errors(self, errs_message):
        """Custom errors for stdout and stderr."""
        if "Only one usage of each socket address" in errs_message:
            raise MapdlConnectionError(
                f"A process is already running on the specified port ({self._port}).\n"
                "Only one usage of each socket address (protocol/network address/port) is normally permitted.\n"
                f"\nFull error message:\n{errs_message.split('########', 1)[0]}"
            )

        else:
            raise MapdlConnectionError(errs_message)

    @property
    def _channel_str(self):
        """Return the target string.

        Generally of the form of "ip:port", like "127.0.0.1:50052".

        """
        channel = self._channel
        while channel is not None:
            # When creating interceptors, channels have a nested "_channel" member
            # containing the intercepted channel.
            # Only the actual channel contains the "target" member describing the address
            if hasattr(channel, "target"):
                return channel.target().decode()
            channel = getattr(channel, "_channel", None)
        # This method is relying on grpc channel's private attributes, fallback in case
        # it does not exist
        return "unknown"  #  pragma: no cover Unreachable in the current gRPC version

    def _verify_local(self):
        """Check if Python is local to the MAPDL instance."""
        # Verify if python has assess to the MAPDL directory.
        if self._local:
            directory = self.directory

            if self._jobname is None:
                jobname = self.jobname
            else:
                jobname = self._jobname

            lockfile = os.path.join(directory, jobname + ".err")
            lockfile0 = os.path.join(directory, jobname + "0.err")
            if os.path.isfile(lockfile):
                return
            if os.path.isfile(lockfile0):
                return
            self._local = False

    @property
    def mute(self):
        """Silence the response from all MAPDL functions unless
        explicitly set to ``True``.

        Returns
        -------
        bool
            Current state of the mute.

        Examples
        --------
        >>> mapdl.mute = True
        >>> mapdl.prep7()
        ''

        Temporarily override the instance setting this with
        ``mute=False``.  This is useful for methods that parse the
        MAPDL output like ``k``.

        >>> mapdl.k('', 1, 1, 1, mute=False)
        1

        """
        return self._mute

    @mute.setter
    def mute(self, value):
        self._log.debug(f"Mute value has been changed to '{value}'.")
        self._mute = value

    def __repr__(self):
        info = super().__repr__()
        return info

    def _connect(self, timeout=5):
        """Establish a gRPC channel to a remote or local MAPDL instance.

        Parameters
        ----------
        timeout : float
            Time in seconds to wait until the connection has been established
        """
        self._state = grpc.channel_ready_future(self._channel)
        self._stub = mapdl_grpc.MapdlServiceStub(self._channel)

        # verify connection
        tstart = time.time()
        while ((time.time() - tstart) < timeout) and not self._state._matured:
            time.sleep(0.01)

        if not self._state._matured:  # pragma: no cover
            return False
        self._log.debug("Established connection to MAPDL gRPC")

        # keeps mapdl session alive
        self._timer = None
        if not self._local:
            self._initialised = threading.Event()
            self._t_trigger = time.time()
            self._t_delay = 30
            self._timer = threading.Thread(
                target=MapdlGrpc._threaded_heartbeat,
                args=(weakref.proxy(self),),
            )
            self._timer.daemon = True
            self._timer.start()

        return True

    @property
    def _server_version(self):
        """Return the server version.

        Examples
        --------
        >>> mapdl._server_version
        (0, 3, 0)

        Uses cached ``__server_version`` to avoid unnecessary communication.
        """
        # check cache
        if self.__server_version is None:
            self.__server_version = self._get_server_version()
        return self.__server_version

    def _get_server_version(self):
        """Request version from gRPC server.

        Generally tied to the release version unless on a development release.

        2020R2 --> 0.0.0 (or any unknown version)
        2021R1 --> 0.3.0
        2021R2 --> 0.4.0
        2022R1 --> 0.X.X

        """
        sver = (0, 0, 0)
        verstr = self._ctrl("VERSION")
        if verstr:
            sver = version_string_as_tuple(verstr)
        return sver

    def _launch(self, start_parm, timeout=10):
        """Launch a local session of MAPDL in gRPC mode.

        This should only need to be used for legacy ``open_gui``
        """
        if not self._local:
            raise MapdlRuntimeError(
                "Can only launch the GUI with a local instance of MAPDL"
            )
        from ansys.mapdl.core.launcher import generate_mapdl_launch_command, launch_grpc

        self._exited = False  # reset exit state

        args = self._start_parm
        cmd = generate_mapdl_launch_command(
            exec_file=args["exec_file"],
            jobname=args["jobname"],
            nproc=args["nproc"],
            ram=args["ram"],
            port=args["port"],
            additional_switches=args["additional_switches"],
        )

        process = launch_grpc(
            cmd=cmd, run_location=args["run_location"], env_vars=self._env_vars or None
        )

        self._connect(args["port"])

        # may need to wait for viable connection in open_gui case
        tmax = time.time() + timeout
        success = False
        while time.time() < tmax:
            try:
                self.prep7()
                success = True
                break
            except MapdlRuntimeError:
                time.sleep(1)
                warn("PyMAPDL is taking longer than expected to connect to the server.")

        if not success:
            raise MapdlConnectionError("Unable to reconnect to MAPDL")

        # Update process
        self._mapdl_process = process

    @supress_logging
    def _set_no_abort(self):
        """Do not abort MAPDL."""
        self._log.debug("Setting no abort")
        self.nerr(abort=-1, mute=True)

    def _run_at_connect(self):
        """Run house-keeping commands when initially connecting to MAPDL."""
        # increase the number of variables allowed in POST26 to the maximum
        with self.run_as_routine("Begin level"):
            self._run("/verify", mute=False)

        with self.run_as_routine("POST26"):
            self.numvar(200, mute=True)

        # Caching directory
        self.directory

        self.show(self._file_type_for_plots)
        self.version  # Caching version
        self.file_type_for_plots  # Setting /show,png and caching it.

    def _reset_cache(self):
        """Reset cached items."""
        if self._mesh_rep is not None:
            self._mesh_rep._reset_cache()

        if self._geometry is not None:
            self._geometry._reset_cache()

    @property
    def _mesh(self):
        return self._mesh_rep

    def _run(self, cmd: str, verbose: bool = False, mute: Optional[bool] = None) -> str:
        """Sens a command and return the response as a string.

        Parameters
        ----------
        cmd : str
            Valid MAPDL command.

        verbose : bool, optional
            Print the response of a command while it is being run.

        mute : bool, optional
            Whether output is to be sent from the gRPC server. The default
            is ``None``, in which case the global setting specified by
            ``mapdl.mute = <bool>`` is used, which is ``False`` by default.

        Examples
        --------
        Run a basic command.

        >>> mapdl.run('/PREP7')

        Run a command and suppress its output.

        >>> mapdl.run('/PREP7', mute=True)

        Run a command and stream its output while it is being run.

        >>> mapdl.run('/PREP7', verbose=True)

        """
        if mute is None:
            mute = self._mute

        if self._exited:
            raise MapdlExitedError(
                f"The MAPDL instance has been exited before running the command: {cmd}"
            )

        # don't allow empty commands
        if not cmd.strip():
            raise ValueError("Empty commands not allowed")

        if len(cmd) > 639:  # CMD_MAX_LENGTH
            raise ValueError("Maximum command length must be less than 640 characters")

        self._busy = True
        if verbose:
            response = self._send_command_stream(cmd, True)
        else:
            response = self._send_command(cmd, mute=mute)
        self._busy = False

        return response.strip()

    @property
    def busy(self) -> bool:
        """True when MAPDL gRPC server is executing a command."""
        return self._busy

    @property
    def exiting(self) -> bool:
        """Returns true if the MAPDL instance is exiting."""
        return self._exiting

    @property
    def port(self) -> int:
        """Returns the MAPDL gRPC instance port."""
        return self._port

    @property
    def ip(self) -> str:
        """Return the MAPDL gRPC instance IP."""
        return self._ip

    @property
    def hostname(self) -> str:
        """Return the hostname of the machine MAPDL is running in."""
        return self._hostname

    @property
    def jobid(self) -> int:
        """Returns the job id where the MAPDL is running in.
        This is only applicable if MAPDL is running on an HPC cluster."""
        return self._jobid

    @property
    def mapdl_on_hpc(self) -> bool:
        """Returns :class:`True` if the MAPDL instance has been launched using
        an scheduler."""
        return self._mapdl_on_hpc

    @protect_grpc
    def _send_command(self, cmd: str, mute: bool = False) -> Optional[str]:
        """Send a MAPDL command and return the response as a string"""
        opt = ""
        if mute:
            opt = "MUTE"  # suppress any output

        request = pb_types.CmdRequest(command=cmd, opt=opt)
        # TODO: Capture keyboard exception and place this in a thread
        grpc_response = self._stub.SendCommand(request)

        resp = grpc_response.response
        if resp is not None:
            return resp.strip()
        return None

    @protect_grpc
    def _send_command_stream(self, cmd, verbose=False) -> str:
        """Send a command and expect a streaming response"""
        request = pb_types.CmdRequest(command=cmd)
        time_step = self._get_time_step_stream()
        metadata = [("time_step_stream", str(time_step))]
        stream = self._stub.SendCommandS(request, metadata=metadata)
        response = []
        for item in stream:
            cmdout = "\n".join(item.cmdout)
            if verbose:
                print(cmdout)
            response.append(cmdout.strip())

        return "".join(response)

    def _threaded_heartbeat(self):
        """To be called from a thread to verify MAPDL instance is alive"""
        self._initialised.set()
        while True:
            if self._exited:
                break

            try:
                time.sleep(self._t_delay)
                if not self.is_alive:
                    break
            except ReferenceError:
                break
            except Exception:
                self._log.debug("Checking if MAPDL instance is still alive.")

    # Placing logging in the exit method raises exceptions when
    # this is triggered by "__del__"
    @protect_from(ValueError, "I/O operation on closed file.")
    @protect_from(AttributeError, "'MapdlGrpc' object has no attribute '_log'")
    def exit(self, save=False, force=False, **kwargs):
        """Exit MAPDL.

        Parameters
        ----------
        save : bool, optional
            Save the database on exit.  The default is ``False``.
        force : bool, optional
            Override any environment variables that may inhibit exiting MAPDL.

        Notes
        -----
        If Mapdl didn't start the instance, then this will be ignored unless
        ``force=True``.

        If ``PYMAPDL_START_INSTANCE`` is set to ``False`` (generally set in
        remote testing or documentation build), then this will be
        ignored. Override this behavior with ``force=True`` to always force
        exiting MAPDL regardless of your local environment.

        If ``Mapdl.finish_job_on_exit`` is set to ``True`` and there is a valid
        JobID in ``Mapdl.jobid``, then the SLURM job will be canceled.

        Examples
        --------
        >>> mapdl.exit()
        """
        # check if permitted to start (and hence exit) instances
        from ansys.mapdl import core as pymapdl

        self._log.debug(
            f"Exiting MAPLD gRPC instance {self.ip}:{self.port} on '{self._path}'."
        )

        mapdl_path = self._path  # using cached version

        if self._exited:
            # Already exited.
            self._log.debug("Already exited")
            return

        if save:
            self._log.debug("Saving MAPDL database")
            self.save()

        if not force:
            # ignore this method if PYMAPDL_START_INSTANCE=False
            if not self._start_instance or not self._launched:
                self._log.info(
                    "Ignoring exit due to PYMAPDL_START_INSTANCE=False or because PyMAPDL didn't launch the instance."
                )
                return

            # or building the gallery
            if pymapdl.BUILDING_GALLERY:
                self._log.info("Ignoring exit due as BUILDING_GALLERY=True")
                return

        # Exiting MAPDL instance if we launched.
        self._exiting = True
        self._exit_mapdl(path=mapdl_path)
        self._exited = True

        if self.finish_job_on_exit and self._mapdl_on_hpc:
            self.kill_job(self.jobid)
            self._log.debug(f"Job (id: {self.jobid}) has been cancel.")

        # Exiting remote instances
        if self._remote_instance:  # pragma: no cover
            # No cover: The CI is working with a single MAPDL instance
            self._remote_instance.delete()

        self._exiting = False

        # Post-kill tasks
        self._remove_temp_dir_on_exit(mapdl_path)

        if self._local and self._port in pymapdl._LOCAL_PORTS:
            pymapdl._LOCAL_PORTS.remove(self._port)

    def _exit_mapdl(self, path: str = None) -> None:
        """Exit MAPDL and remove the lock file in `path`"""
        # This cannot/should not be faked
        if self._local:
            self._cache_pids()  # Recache processes

            self._exit_mapdl_server()

            self._close_process()

            self._remove_lock_file(path, use_cached=True)
        else:
            self._exit_mapdl_server()

    def _remove_temp_dir_on_exit(self, path=None):
        """Removes the temporary directory created by the launcher.

        This only runs if the current working directory of MAPDL is within the
        user temporary directory.

        """
        if self.remove_temp_dir_on_exit and self._local:
            from pathlib import Path

            path = str(Path(path or self.directory))
            tmp_dir = tempfile.gettempdir()
            ans_temp_dir = str(Path(os.path.join(tmp_dir, "ansys_")))

            if path.startswith(ans_temp_dir):
                self._log.debug("Removing the MAPDL temporary directory %s", path)
                shutil.rmtree(path, ignore_errors=True)
            else:
                self._log.debug(
                    "MAPDL working directory is not in the temporary directory '%s'"
                    ", not removing the MAPDL working directory.",
                    tmp_dir,
                )

    def _exit_mapdl_server(self):
        """Call exit(0) on the server.

        Notes
        -----
        This only shuts down the mapdl server process and leaves the other
        processes orphaned. This is useful for killing a remote process but not
        a local process.

        """
        if self._exited:
            return

        # Default
        if self._version is None or self._version < 24.1:
            self._ctrl("EXIT")

        elif self._version >= 24.1:
            # We can't use the non-cached version because of recursion error.
            # self.run("/EXIT,NOSAVE,,,,,SERVER")
            self.finish()
            self._ctrl("EXIT")

        return

    def _kill_process(self):
        """Kill process stored in self._mapdl_process"""
        if self._mapdl_process is not None:
            self._log.debug("Killing process using subprocess.Popen.terminate")
            process = self._mapdl_process
            if process.poll() is not None:
                # process hasn't terminated
                process.kill()

    def _kill_child_processes(self, timeout=2):
        pids = self._pids.copy()
        pids.reverse()  # First pid is the parent, therefore start by the children (end)

        for pid in pids:
            self._kill_child_process(pid, timeout=timeout)

    def _kill_child_process(self, pid, timeout=2):
        """Kill an individual child process, given a pid."""
        try:
            self._log.debug(f"Killing MAPDL process: {pid}")
            t0 = time.time()
            while time.time() < t0 + timeout:
                if psutil.pid_exists(pid):
                    os.kill(pid, 9)
                    time.sleep(0.5)
                else:
                    self._log.debug(f"Process {pid} killed properly.")
                    break
            else:
                self._log.debug(
                    f"Process {pid} couldn't be killed in {timeout} seconds"
                )

        except OSError:
            self._log.debug(
                f"Failed attempt to kill process: The process with pid {pid} does not exist. Maybe it was already killed?"
            )

        finally:
            if not psutil.pid_exists(pid):
                self._pids.remove(pid)

    def _close_process(self, timeout=2):  # pragma: no cover
        """Close all MAPDL processes.

        Notes
        -----
        This is effectively the only way to completely close down MAPDL locally on
        linux. Just killing the server with ``_exit_mapdl_server`` leaves orphaned
        processes making this method ineffective for a local instance of MAPDL.

        """
        self._log.debug("Closing processes")
        if self._local:
            # killing main process (subprocess)
            self._kill_process()

            # Killing child processes
            self._kill_child_processes(timeout=timeout)

        if self.is_alive:
            raise MapdlRuntimeError("MAPDL could not be exited.")
        else:
            self._log.debug("All MAPDL processes exited")
            self._exited = True

    def _cache_pids(self):
        """Store the process IDs used when launching MAPDL.

        These PIDs are stored in a "cleanup<GUID>.sh/bat" file and are the PIDs
        of the MAPDL process. Killing these kills all dependent MAPDL
        processes.

        """
        self._log.debug("Caching PIDs")
        self._pids = []

        for filename in self.list_files():
            if "cleanup" in filename:  # Linux does not seem to generate this file?
                script = os.path.join(self.directory, filename)
                with open(script) as f:
                    raw = f.read()

                if os.name == "nt":
                    pids = re.findall(r"/pid (\d+)", raw)
                else:
                    pids = set(re.findall(r"-9 (\d+)", raw))
                self._pids = [int(pid) for pid in pids]

        if not self._pids and not self._mapdl_process:
            self._log.debug(
                f"MAPDL process is not provided. PIDs could not be retrieved."
            )
            return
        elif not self._pids:
            # For the cases where the cleanup file is not generated,
            # we relay on the process.
            parent_pid = self._mapdl_process.pid
            try:
                parent = psutil.Process(parent_pid)
            except psutil.NoSuchProcess:
                self._log.debug(f"Parent process does not exist.")
                return

            children = parent.children(recursive=True)

            self._pids = [parent_pid] + [each.pid for each in children]

        self._log.debug(f"Recaching PIDs: {self._pids}")

    def _remove_lock_file(
        self, mapdl_path: str = None, jobname: str = None, use_cached: bool = False
    ):
        """Removes the lock file.

        Necessary to call this as a segfault of MAPDL or exit(0) will
        not remove the lock file.
        """
        if jobname is None and use_cached:
            jobname = self._jobname
        elif jobname is None:
            jobname = self.jobname

        self._log.debug("Removing lock file after exit.")
        if mapdl_path is None:  # pragma: no cover
            mapdl_path = self.directory
        if mapdl_path:
            for lockname in [jobname + ".lock", "file.lock"]:
                lock_file = os.path.join(mapdl_path, lockname)
                if os.path.isfile(lock_file):
                    try:
                        os.remove(lock_file)
                    except OSError:
                        pass

    def list_files(self, refresh_cache: bool = True) -> List[str]:
        """List the files in the working directory of MAPDL.

        Parameters
        ----------
        refresh_cache : bool, optional
            If local, refresh local cache by querying MAPDL for its
            current path.

        Returns
        -------
        list
            List of files in the working directory of MAPDL.

        Examples
        --------
        >>> files = mapdl.list_files()
        >>> for file in files: print(file)
        file.lock
        file0.bat
        file0.err
        file0.log
        file0.page
        file1.err
        file1.log
        file1.out
        file1.page
        """
        if self._local:  # simply return a python list of files
            if refresh_cache:
                local_path = self.directory
            else:
                local_path = self._directory
            if local_path:
                if os.path.isdir(local_path):
                    return os.listdir(local_path)
            return []

        elif self._exited:
            raise MapdlExitedError("Cannot list remote files since MAPDL has exited")

        # this will sometimes return 'LINUX x6', 'LIN', or 'L'
        if "L" in self.parameters.platform[:1]:
            cmd = "ls"
        else:
            cmd = "dir /b /a"

        files = self.sys(cmd).splitlines()
        if not files:
            warn("No files listed")
        return files

    @supress_logging
    def sys(self, cmd, **kwargs):
        """Pass a command string to the operating system.

        APDL Command: /SYS

        Passes a command string to the operating system for execution
        (see the Operations Guide).  Typical strings are system
        commands such as list, copy, rename, etc.  Control returns to
        the ANSYS program after the system procedure is completed.
        ANSYS may not be aware of your specific user environment. For
        example, on Linux this command may not recognize aliases,
        depending on the hardware platform and user environment.

        Parameters
        ----------
        cmd : str
            Command string, up to 639 characters (including blanks,
            commas, etc.). The specified string is passed verbatim to
            the operating system, i.e., no parameter substitution is
            performed.

        Returns
        -------
        str
            Output from the command.

        Examples
        --------
        >>> mapdl.sys('ls')

        """
        # always redirect system output to a temporary file
        tmp_file = f"__tmp_sys_out_{random_string()}__"
        super().sys(f"{cmd} > {tmp_file}", **kwargs)
        if self._local:  # no need to download when local
            with open(os.path.join(self.directory, tmp_file)) as fobj:
                obj = fobj.read()
        else:
            obj = self._download_as_raw(tmp_file).decode()

        self.slashdelete(tmp_file)
        return obj

    def download_result(
        self,
        path: Optional[Union[str, pathlib.Path]] = None,
        progress_bar: bool = False,
        preference: Optional[Literal["rst", "rth"]] = None,
    ) -> str:
        """Download remote result files to a local directory

        Parameters
        ----------
        path : str, Path, optional
          Path where the files are downloaded, by default the current
          python path (``os.getcwd()``)

        progress_bar : bool, optional
          Show the progress bar or not, default to False.

        preference : str
          Preferred type for the result file, which is either ``rst`` or ``rth``.
          This parameter is only required when both files are present. The default is ```None``,
          in which case ``"rst"`` is used.

        Examples
        --------
        Download remote result files into the current working directory

        >>> import os
        >>> mapdl.download_result(os.getcwd())

        """
        if path is None:  # if not path seems to not work in same cases.
            path = os.getcwd()

        def _download(targets: List[str]) -> None:
            for target in targets:
                save_name = os.path.join(path, target)
                self._download(target, save_name, progress_bar=progress_bar)

        if preference:
            if preference not in ["rst", "rth"]:
                raise ValueError("``preference`` must be either 'rst' or 'rth'")

        # result file basename is the jobname
        jobname = self.jobname
        rth_basename = "%s.%s" % (jobname, "rth")
        rst_basename = "%s.%s" % (jobname, "rst")

        remote_files = self.list_files()
        result_file = None

        if self._prioritize_thermal and rth_basename in remote_files:
            result_file = rth_basename
        elif rst_basename in remote_files and rth_basename in remote_files:
            if preference == "rth":
                result_file = rth_basename
            else:
                result_file = rst_basename
        elif rst_basename in remote_files:
            result_file = rst_basename
        elif rth_basename in remote_files:
            result_file = rth_basename

        if result_file:  # found non-distributed result
            save_name = os.path.join(path, result_file)
            self._download(result_file, save_name, progress_bar=progress_bar)
            return save_name

        # otherwise, download all the distributed result files
        if jobname[-1].isnumeric():
            jobname += "_"

        rst_files = []
        rth_files = []
        for filename in remote_files:
            if "rst" in filename and jobname in filename:
                rst_files.append(filename)
            elif "rth" in filename and jobname in filename:
                rth_files.append(filename)

        if self._prioritize_thermal and rth_files:
            targets = rth_files
        else:
            if rst_files and rth_files:
                if preference is None:
                    raise ValueError(
                        "Found both structural and thermal results files."
                        "\nPlease specify which kind to download using:\n"
                        '``preference="rth"`` or ``preference="rst"``'
                    )
                if preference == "rst":
                    targets = rst_files
                elif preference == "rth":
                    targets = rth_files
            elif rst_files:
                preference = "rst"
                targets = rst_files
            elif rth_files:
                preference = "rth"
                targets = rth_files
            else:
                remote_files_str = "\n".join("\t%s" % item for item in remote_files)
                raise FileNotFoundError(
                    "Unable to locate any result file from the "
                    "following remote result files:\n\n" + remote_files_str
                )
        _download(targets)
        return os.path.join(path, jobname + "0." + preference)

    @protect_grpc
    def _ctrl(self, cmd: str, opt1: str = ""):
        """Issue control command to the MAPDL server.

        Available commands:

        - ``EXIT``
            Calls exit(0) on the server.

        - ``set_verb``
            Enables verbose mode on the server.
            In this case, the verbosity level is set using ``opt1`` argument.

        - ``VERSION``
            Returns version string in of the server in the form
            "MAJOR.MINOR.PATCH".  E.g. "0.3.0".  Known versions
            include:

            2020R2 - "0.3.0"
            2021R1 - "0.3.0"
            2021R2 - "0.4.0"

        Unavailable/Flaky:

        - ``time_stats``
            Prints a table for time stats on the server.
            This command appears to be disabled/broken.

        - ``mem-stats``
            To be added

        """
        self._log.debug(f'Issuing CtrlRequest "{cmd}" with option "{opt1}".')
        request = anskernel.CtrlRequest(ctrl=str(cmd), opt1=str(opt1))

        # handle socket closing upon exit
        if cmd.lower() == "exit":
            try:
                # this always returns an error as the connection is closed
                self._stub.Ctrl(request)
            except (_InactiveRpcError, _MultiThreadedRendezvous):
                pass
            return

        resp = self._stub.Ctrl(request)

        if cmd.lower() == "set_verb" and str(opt1) == "0":
            warn("Disabling gRPC verbose ('_ctr') by issuing also '/VERIFY' command.")
            self.run("/verify")

        if hasattr(resp, "response"):
            return resp.response

    @wraps(MapdlBase.cdread)
    def cdread(self, option="", fname="", ext="", fnamei="", exti="", **kwargs):
        """Wraps CDREAD"""
        option = option.strip().upper()

        if option not in ["DB", "SOLID", "COMB"]:
            raise ValueError(
                f'Option "{option}" is not supported.  Please '
                "Input the geometry and mesh files separately "
                r'with "\INPUT" or ``mapdl.input``'
            )
        if option == "ALL":
            raise ValueError(
                f'Option "{option}" is not supported in gRPC mode.  Please '
                "Input the geometry and mesh files separately "
                r'with "\INPUT" or ``mapdl.input``'
            )

        kwargs.setdefault("verbose", False)
        kwargs.setdefault("progress_bar", False)
        kwargs.setdefault("orig_cmd", "CDREAD")
        kwargs.setdefault("cd_read_option", option.upper())

        fname = self._get_file_name(fname, ext, "cdb")
        fname = self._get_file_path(fname, kwargs["progress_bar"])

        self.input(fname, **kwargs)

    @wraps(MapdlBase.tbft)
    def tbft(
        self,
        oper="",
        id_="",
        option1="",
        option2="",
        option3="",
        option4="",
        option5="",
        option6="",
        option7="",
        **kwargs,
    ):
        """Wraps ``MapdlBase.tbft``."""
        extra_info = ""
        if oper.lower() == "eadd":
            # Option 2 is a file and option 4 is the directory.
            # Option 3 is be extension
            option3 = option3.replace(".", "")
            fname = option2 if not option3 else option2 + "." + option3
            filename = os.path.join(option4, fname)

            fname = self._get_file_name(fname=option2, ext=option3)
            if option4:  # if directory is supplied
                fname = os.path.join(option4, fname)

            filename = self._get_file_path(fname, progress_bar=False)

            # since we upload the file, we dont need the full path: not in option2 nor option4.
            if not self._local:
                extra_info = f"PyMAPDL has upload the file {option2} to the MAPDL instance, hence the options for 'TBFT' command have changed."
                option2 = filename
                option3 = ""  # the extension is now included in filename
                option4 = ""

        if extra_info:
            self.com("")
            self._log.debug(extra_info)

        return super().tbft(
            oper,
            id_,
            option1,
            option2,
            option3,
            option4,
            option5,
            option6,
            option7,
            **kwargs,
        )

    @protect_grpc
    def input(
        self,
        fname="",
        ext="",
        dir_="",
        line="",
        log="",
        *,
        verbose=False,
        progress_bar=False,
        time_step_stream=None,
        chunk_size=512,
        orig_cmd="/INP",
        write_to_log=True,
        **kwargs,
    ):
        """Stream a local input file to a remote mapdl instance.
        Stream the response back and deserialize the output.

        .. versionchanged:: 0.65
            From version 0.65 you can use the APDL commands arguments (``ext``, ``dir``, ``line``)
            in within this command.
            However, the gRPC implementation does *not* uses the APDL ``/INPUT`` command,
            rather the gRPC input method with the appropriate configuration to replicate
            ``/INPUT`` behaviour.

        Parameters
        ----------
        fname : str, optional
            MAPDL input file to stream to the MAPDL gRPC server.
            File name and directory path.
            An unspecified directory path defaults to the Python working
            directory; in this case, you can use all 248 characters for the file name.
            The file name defaults to the current ``Jobname`` if ``Ext`` is specified.

        ext : str, optional
            Filename extension (eight-character maximum).

        dir : str, optional
            Directory path. The default is the current working directory.

        line : int, optional
            A value indicating either a line number in the file from which to
            begin reading the input file. The first line is the zero line (Python
            convention).

            (blank), or 0
                Begins reading from the top of the file. Default.

            LINE_NUMBER
                Begins reading from the specified line number in the file.

        log : optional
            Not supported in the gRPC implementation.

        time_step_stream : int, optional
            Time to wait between streaming updates to send back chunks
            from the listener file.  Larger values mean more data per
            chunk and less chunks, but if the command is short, will
            wait until time_step_stream is finished leading to a long
            execution time.

            Due to stability issues, the default time_step_stream is
            dependent on the OS MAPDL is running on.  The defaults are:

            - Windows: ``time_step_stream=500``
            - Linux: ``time_step_stream=100``

            These defaults will be ignored if ``time_step_stream`` is
            manually set. See the *Examples* section to learn how to change
            the default value globally.

        orig_cmd : str, optional
            Original command. There are some cases, were input is
            used to send the file to the grpc server but then we want
            to run something different than ``/INPUT``, for example
            ``CDREAD``.

        Returns
        -------
        str
            Response from MAPDL.

        Notes
        -----
        This method does not use the APDL ``/INPUT`` command.
        However its usage is very similar to it. See *Examples* section.

        If you want to use ``/INPUT`` for some reason, although it is not
        recommended, you can write the desired input file, upload it using
        :func:`Mapdl.upload <ansys.mapdl.core.Mapdl.upload>`, and then use
        run command :func:`Mapdl.run('/INPUT,<FILE>,<EXT>) <ansys.mapdl.core.Mapdl.run>`.
        This does not avoid to use the gRPC input method, but it allows you to
        use the APDL ``/INPUT`` command from the generated input file.
        See *Examples* section for more information.

        Examples
        --------
        Load a simple ``"ds.dat"`` input file generated from Ansys
        Workbench.

        >>> output = mapdl.input('ds.dat')

        Load that same file while streaming the output in real-time.

        >>> output = mapdl.input('ds.dat', verbose=True)

        Use the default APDL ``/INPUT`` command:

        >>> with open('myinput.inp','w').write("/finish\\n/prep7\\n/com, my commands")
        >>> with open('inputtrigger.inp','w').write("/input,myinput,inp")
        >>> mapdl.upload("myinput.inp")
        Uploading myinput.inp: 100%|█████████████████████████████████████████████████| 26.0/26.0 [00:00<00:00, 5.86kB/s]
        'myinput.inp'
        >>> mapdl.upload("inputtrigger.inp")
        Uploading inputtrigger.inp: 100%|████████████████████████████████████████████| 32.0/32.0 [00:00<00:00, 8.92kB/s]
        'inputtrigger.inp'
        >>> with mapdl.non_interactive:
                mapdl.run("/input,inputtrigger,inp") # This inputs 'myinput.inp'

        You can also change them globably using:

        >>> from ansys.mapdl.core import mapdl_grpc
        >>> mapdl_grpc.DEFAULT_TIME_STEP_STREAM=100 # in milliseconds

        """
        # Checking compatibility
        # Checking the user is not reusing old api:
        #
        # fname,
        # verbose=False,
        # progress_bar=False,
        # time_step_stream=None,
        # chunk_size=512,
        # orig_cmd="/INP",
        # write_to_log=True,

        msg_compat = "\nThe 'mapdl.input' method API changed in v0.65. Please check the documentation for information about the new arguments."

        if log:
            raise ValueError(
                "'log' argument is not supported in the gRPC implementation."
            )

        if not isinstance(ext, (str)) and ext is not None:
            raise ValueError(
                "Only strings are allowed in 'ext' argument.\n" + msg_compat
            )

        if not isinstance(dir_, (str)) and dir_ is not None:
            raise ValueError(
                "Only strings are allowed in 'dir_' argument.\n" + msg_compat
            )

        # Getting arguments rights
        if not fname and ext:
            fname = self.jobname

        if not fname:
            raise ValueError("A file name must be supplied.")

        fname = self._get_file_name(fname=fname, ext=ext)

        if not dir_:
            self._log.debug(f"Using python working directory as 'dir_' value.")
            dir_ = os.getcwd()
        else:
            fname = os.path.join(dir_, fname)

        if not line:
            line = 0
        else:
            try:
                line = int(line)
            except ValueError:
                raise ValueError(
                    "Only integers are supported for 'line' argument. Labels are not supported on the gRPC implementation."
                )

        if line != 0:
            # Trimming file
            tmp_modified_file = os.path.join(
                tempfile.gettempdir(), os.path.basename(fname)
            )
            with open(tmp_modified_file, "w") as fid, open(fname, "r") as fid2:
                fid.writelines(fid2.readlines()[line:])

            fname = tmp_modified_file

        # Running method
        #
        if "CDRE" in orig_cmd.upper():
            # CDREAD already uploads the file, and since the priority in
            # `_get_file_path` is for the files in the python working directory,
            # we skip that function here.
            self._log.debug(
                f"Avoid uploading the file {fname} because `CDREAD` should have upload it already."
            )
            filename = fname

        else:
            # Always check if file is present as the grpc and MAPDL errors
            # are unclear
            filename = self._get_file_path(fname, progress_bar)

        time_step_stream = self._get_time_step_stream(time_step_stream)

        metadata = [
            ("time_step_stream", str(time_step_stream)),
            ("chunk_size", str(chunk_size)),
        ]

        if verbose:
            request = pb_types.InputFileRequest(filename=filename)
            strouts = self._stub.InputFileS(request, metadata=metadata)
            responses = []
            for strout in strouts:
                lines = strout.cmdout
                # print out input as it is being run
                print("\n".join(lines))
                responses.extend(lines)
            response = "\n".join(responses)
            return response.strip()

        ##
        # Otherwise, not verbose

        # since we can't directly run /INPUT, we have to write a
        # temporary input file that tells MAPDL to read the input
        # file.
        id_ = random_string()
        tmp_name = f"_input_tmp_{id_}_.inp"
        tmp_out = f"_input_tmp_{id_}_.out"

        if "CDRE" in orig_cmd.upper():
            # Using CDREAD
            option = kwargs.get("cd_read_option", "COMB")
            tmp_dat = f"/OUT,{tmp_out}\n{orig_cmd},'{option}','{filename}'\n/OUT,"
            delete_uploaded_files = False

        else:
            # Using default INPUT
            tmp_dat = f"/OUT,{tmp_out}\n{orig_cmd},'{filename}'\n/OUT,"
            delete_uploaded_files = True

        if write_to_log and self._apdl_log is not None:
            if not self._apdl_log.closed:
                self._apdl_log.write(tmp_dat)

        if self._local:
            local_path = self.directory
            tmp_name_path = os.path.join(local_path, tmp_name)
            with open(tmp_name_path, "w") as f:
                f.write(tmp_dat)
        else:
            self._upload_raw(tmp_dat.encode(), tmp_name)

        # Escaping early if inside non_interactive context
        if self._store_commands:
            self._stored_commands.append(tmp_dat.splitlines()[1])
            return None

        request = pb_types.InputFileRequest(filename=tmp_name, opt="MUTE")

        # even though we don't care about the output, we still
        # need to check.  otherwise, since inputfile is
        # non-blocking, we could corrupt the service
        chunks = self._stub.InputFileS(request, metadata=metadata)
        _ = [chunk.cmdout for chunk in chunks]  # unstable

        # all output (unless redirected) has been written to a temp output
        if self._local:
            tmp_out_path = os.path.join(local_path, tmp_out)
            with open(tmp_out_path) as f:
                output = f.read()

            # delete the files to avoid overwriting:
            try:
                os.remove(tmp_name_path)
            except OSError:
                pass

            try:
                os.remove(tmp_out_path)
            except OSError:
                pass

        # otherwise, read remote file
        else:
            output = self._download_as_raw(tmp_out).decode("latin-1")

            # Deleting the previous files
            self.slashdelete(tmp_name)
            self.slashdelete(tmp_out)
            if filename in self.list_files() and delete_uploaded_files:
                self.slashdelete(filename)

        return output

    def _get_time_step_stream(
        self, time_step: Optional[Union[int, float]] = None
    ) -> str:
        """Return the time step for checking if MAPDL is done writing the
        output to the file which later will be returned as response
        """
        if time_step is None:
            if DEFAULT_TIME_STEP_STREAM is not None:
                time_step = DEFAULT_TIME_STEP_STREAM
            elif self._time_step_stream is not None:
                time_step = self._time_step_stream
            else:
                if self.platform == "windows":
                    time_step = DEFAULT_TIME_STEP_STREAM_NT
                elif self.platform == "linux":
                    time_step = DEFAULT_TIME_STEP_STREAM_POSIX
                else:
                    raise ValueError(
                        f"The MAPDL platform ('{self.platform}') is not recognaised."
                    )

        else:
            if time_step <= 0:
                raise ValueError("``time_step`` argument must be greater than 0``")

        self.logger.debug(f"The time_step argument is set to: {time_step}")
        self._time_step_stream = time_step
        return time_step

    def _get_file_path(self, fname: str, progress_bar: bool = False) -> str:
        """Find files in the Python and MAPDL working directories.

        **The priority is for the Python directory.**

        Hence if the same file is in the Python directory and in the MAPDL directory,
        PyMAPDL will upload a copy from the Python directory to the MAPDL directory,
        overwriting the MAPDL directory copy.
        """

        if os.path.isdir(fname):
            raise ValueError(
                f"`fname` should be a full file path or name, not the directory '{fname}'."
            )

        fPath = pathlib.Path(fname)

        fpath = os.path.dirname(fname)
        fname = fPath.name
        fext = fPath.suffix

        # if there is no dirname, we are assuming the file is
        # in the python working directory.
        if not fpath:
            fpath = os.getcwd()

        ffullpath = os.path.join(fpath, fname)

        if os.path.exists(ffullpath) and self._local:
            return ffullpath

        if self._local:
            if os.path.isfile(fname):
                # And it exists
                filename = os.path.join(os.getcwd(), fname)
            elif not self._store_commands and fname in self.list_files():
                # It exists in the Mapdl working directory
                filename = os.path.join(self.directory, fname)
            elif self._store_commands:
                # Assuming that in non_interactive we have uploaded the file
                # manually.
                filename = os.path.join(self.directory, fname)
            else:
                # Finally
                raise FileNotFoundError(f"Unable to locate filename '{fname}'")

        else:  # Non-local
            # upload the file if it exists locally
            if os.path.isfile(ffullpath):
                self.upload(ffullpath, progress_bar=progress_bar)
                filename = fname

            elif not self._store_commands and fname in self.list_files():
                # It exists in the Mapdl working directory
                filename = fname

            elif self._store_commands:
                # Assuming that in non_interactive, the file exists already in
                # the Mapdl working directory
                filename = fname

            else:
                raise FileNotFoundError(f"Unable to locate filename '{fname}'")

        return filename

    def _get_file_name(
        self,
        fname: str,
        ext: Optional[str] = None,
        default_extension: Optional[str] = None,
    ) -> str:
        """Get file name from fname and extension arguments.

        fname can be the full path.

        Parameters
        ----------
        fname : str
            File name (with our with extension). It can be a full path.

        ext : str, optional
            File extension. The default is None.

        default_extension : str
            Default filename extension. The default is None.
        """

        # the old behaviour is to supplied the name and the extension separately.
        # to make it easier let's going to allow names with extensions

        # Sanitizing ext
        while ext and ext[0] == ".":
            ext = ext[1:]

        if ext:
            fname = fname + "." + ext
        else:
            basename = os.path.basename(fname)

            if len(basename.split(".")) == 1:
                # there is no extension in the main name.
                if default_extension:
                    fname = fname + "." + default_extension

        return fname

    def _flush_stored(self):
        """Writes stored commands to an input file and runs the input
        file.  Used with non_interactive.
        """
        if not self._stored_commands:
            self._log.debug("There is no commands to be flushed.")
            self._store_commands = False
            return

        self._log.debug("Flushing stored commands")

        commands = "\n".join(self._stored_commands)
        if self._apdl_log:
            self._apdl_log.write(commands + "\n")

        self._log.debug(
            "Writing the following commands to a temporary " "apdl input file:\n%s",
            commands,
        )

        # write to a temporary input file
        def build_rand_tmp():
            return os.path.join(tempfile.gettempdir(), f"tmp_{random_string()}.inp")

        # rare case of duplicated tmpfile (birthday problem)
        tmp_filename = build_rand_tmp()
        while os.path.isfile(tmp_filename):
            tmp_filename = build_rand_tmp()

        with open(tmp_filename, "w") as fid:
            fid.writelines(commands)

        self._store_commands = False
        self._stored_commands = []

        # run the stored commands
        out = self.input(
            tmp_filename,
            write_to_log=False,
            verbose=False,
            chunk_size=DEFAULT_CHUNKSIZE,
            progress_bar=False,
        )
        # skip the first line as it simply states that it's reading an input file
        self._response = out[out.find("LINE=       0") + 13 :]
        response_ = "\n".join(self._response.splitlines()[:20])
        self._log.info(response_)

        if not self._ignore_errors:
            self._raise_errors(self._response)

        # try/except here because MAPDL might have not closed the temp file
        try:
            os.remove(tmp_filename)
        except:
            self._log.warning("Unable to remove temporary file %s", tmp_filename)

    @protect_grpc
    def _get(
        self,
        entity: str = "",
        entnum: str = "",
        item1: str = "",
        it1num: MapdlFloat = "",
        item2: str = "",
        it2num: MapdlFloat = "",
        item3: MapdlFloat = "",
        it3num: MapdlFloat = "",
        item4: MapdlFloat = "",
        it4num: MapdlFloat = "",
        **kwargs: KwargDict,
    ) -> Union[float, str]:
        """Sends gRPC *Get request.

        .. warning::
           Not thread safe.  Uses ``_get_lock`` to ensure multiple
           request are not evaluated simultaneously.
        """
        if self._session_id is not None:
            self._check_session_id()

        if self._store_commands:
            raise MapdlRuntimeError(
                "Cannot use `mapdl.get_value` when in `non_interactive` mode. "
                "Exit non_interactive mode before using this method.\n\n"
                "Alternatively you can use `mapdl.get` to specify the name of "
                "the MAPDL parameter where to store the retrieved value.\n"
            )

        cmd = f"{entity},{entnum},{item1},{it1num},{item2},{it2num},{item3}, {it3num}, {item4}, {it4num}"

        # not threadsafe; don't allow multiple get commands
        timeout_ = kwargs.pop("timeout", 2)
        timeout = time.time() + timeout_
        while self._get_lock:
            time.sleep(0.001)
            if time.time() > timeout:
                raise MapdlRuntimeError(
                    f"PyMAPDL couldn't obtain 'get_lock' in {timeout_} seconds "
                    "and PyMAPDL cannot issue multiple get commands simultaneously."
                )

        self._get_lock = True
        try:
            response = self._stub.Get(pb_types.GetRequest(getcmd=cmd))
        finally:
            self._get_lock = False

        if response.type == 0:
            self._log.debug(
                "The 'grpc' get method seems to have failed. Trying old implementation for more verbose output."
            )

            response = self.run("*GET,__temp__," + cmd, mute=False)
            self._log.debug(f"Default *get output:\n{response}")

            if response:
                from ansys.mapdl.core.misc import is_float

                if "VALUE=" in response:
                    response = response.split("VALUE=")[1].strip()

                if is_float(response):
                    return float(response)
                else:
                    return response
            else:
                raise MapdlError(
                    f"Error when processing '*get' request output.\n{response}"
                )

        if response.type == 1:
            return response.dval
        elif response.type == 2:
            return response.sval

        raise MapdlRuntimeError(f"Unsupported type {response.type} response from MAPDL")

    def download_project(
        self,
        extensions: Optional[Union[str, List[str], Tuple[str]]] = None,
        target_dir: Optional[str] = None,
        progress_bar: bool = False,
    ) -> List[str]:
        """Download all the project files located in the MAPDL working directory.

        Parameters
        ----------
        extensions : List[str], Tuple[str], optional
            List of extensions to filter the files before downloading,
            by default None.

        target_dir : str, optional
            Path to downloaded the files will to. The default is ``None``.

        progress_bar : bool, optional
            Display a progress bar using
            ``tqdm`` when ``True``.  Helpful for showing download
            progress. The default is ``False``.

        Returns
        -------
        List[Str]
            List of downloaded files.
        """
        if not extensions:
            list_of_files = self.download(
                files="*", target_dir=target_dir, progress_bar=progress_bar
            )

        else:
            list_of_files = []
            for each_extension in extensions:
                list_of_files.extend(
                    self.download(
                        files="*",
                        target_dir=target_dir,
                        extension=each_extension,
                        progress_bar=progress_bar,
                    )
                )

        return list_of_files

    def download(
        self,
        files: Union[str, List[str], Tuple[str, ...]],
        target_dir: Optional[str] = None,
        extension: Optional[str] = None,
        chunk_size: Optional[int] = None,
        progress_bar: Optional[bool] = None,
        recursive: bool = False,
    ) -> List[str]:
        """Download files from the gRPC instance working directory

        .. warning:: This feature is only available for MAPDL 2021R1 or newer.

        Parameters
        ----------
        files : str or List[str] or tuple(str)
            Name of the file on the server. File must be in the same
            directory as the mapdl instance. A list of string names or
            tuples of string names can also be used.
            List current files with :meth:`Mapdl.list_files <MapdlGrpc.list_files>`.

            Alternatively, you can also specify **glob expressions** to
            match file names. For example: `'file*'` to match every file whose
            name starts with `'file'`.

        target_dir : str, optional
            Path where the downloaded files will be located. The default is the current
            working directory.

        extension : str, optional
            Filename with this extension will be considered. The default is None.

        chunk_size : int, optional
            Chunk size in bytes.  Must be less than 4MB. The default is 256 kB.

        progress_bar : bool, optional
            Display a progress bar using ``tqdm`` when ``True``.
            Helpful for showing download progress.

        recursive : bool, optional
            Whether to use recursion when using glob pattern. The default is ``False``.

        Notes
        -----
        There are some considerations to keep in mind when using this command:

        * The glob pattern search does not search recursively in remote instances.
        * In a remote instance, it is not possible to list or download files in different
          locations than the MAPDL working directory.
        * If you are in local and provide a file path, downloading files
          from a different folder is allowed.
          However it is not a recommended approach.

        Examples
        --------
        Download a single file:

        >>> mapdl.download('file.out')

        Download all the files starting with `'file'`:

        >>> mapdl.download('file*')

        Download every single file in the MAPDL working directory:

        >>> mapdl.download('*.*')

        Alternatively, you can download all the files using
        :func:`Mapdl.download_project <ansys.mapdl.core.mapdl_grpc.MapdlGrpc.download_project>` (recommended):

        >>> mapdl.download_project()

        """
        if chunk_size is None:
            chunk_size = DEFAULT_CHUNKSIZE

        if chunk_size > 4 * 1024 * 1024:  # 4MB
            raise ValueError(
                f"Chunk sizes bigger than 4 MB can generate unstable behaviour in PyMAPDL. "
                "Please decrease ``chunk_size`` value."
            )

        if target_dir:
            try:
                os.mkdir(os.path.abspath(target_dir))
            except FileExistsError:
                pass
        else:
            target_dir = os.getcwd()

        if self._local:
            return self._download_on_local(
                files, target_dir=target_dir, extension=extension, recursive=recursive
            )

        else:  # remote session
            if recursive:
                warn(
                    "The 'recursive' parameter is ignored if the session is non-local."
                )
            return self._download_from_remote(
                files,
                target_dir=target_dir,
                extension=extension,
                chunk_size=chunk_size,
                progress_bar=progress_bar,
            )

    def _download_on_local(
        self,
        files: Union[str, List[str], Tuple[str, ...]],
        target_dir: str,
        extension: Optional[str] = None,
        recursive: bool = False,
    ) -> List[str]:
        """Download files when we are on a local session."""

        if isinstance(files, str):
            if not os.path.isdir(os.path.join(self.directory, files)):
                list_files = self._validate_files(
                    files, extension=extension, recursive=recursive
                )
            else:
                list_files = [files]

        elif isinstance(files, (list, tuple)):
            if not all([isinstance(each, str) for each in files]):
                raise ValueError(
                    "The parameter `'files'` can be a list or tuple, but it should only contain strings."
                )
            list_files = []
            for each in files:
                list_files.extend(
                    self._validate_files(each, extension=extension, recursive=recursive)
                )

        else:
            raise ValueError(
                f"The `file` parameter type ({type(files)}) is not supported."
                "Only strings, tuple of strings or list of strings are allowed."
            )

        return_list_files = []
        for file in list_files:
            # file is a complete path
            basename = os.path.basename(file)
            destination = os.path.join(target_dir, basename)
            if os.path.isfile(destination):
                os.remove(destination)
                # the file might have been already downloaded.
                warn(
                    f"The file {file} has been updated in the current working directory."
                )

            if os.path.isdir(os.path.join(self.directory, file)):
                if recursive:  # only copy the directory if recursive is true.
                    shutil.copytree(
                        os.path.join(self.directory, file),
                        target_dir,
                        dirs_exist_ok=True,
                    )
                    return_list_files.extend(
                        glob.iglob(target_dir + "/**/*", recursive=recursive)
                    )

            else:
                return_list_files.append(destination)
                shutil.copy(
                    os.path.join(self.directory, file),
                    destination,
                )

        return return_list_files

    def _download_from_remote(
        self,
        files: Union[str, List[str], Tuple[str, ...]],
        target_dir: str,
        extension: Optional[str] = None,
        chunk_size: Optional[str] = None,
        progress_bar: Optional[str] = None,
    ) -> List[str]:
        """Download files when we are connected to a remote session."""

        if isinstance(files, str):
            list_files = self._validate_files(files, extension=extension)

        elif isinstance(files, list):
            if not all([isinstance(each, str) for each in files]):
                raise ValueError(
                    "The parameter `'files'` can be a list or tuple, but it should only contain strings."
                )
            list_files = []
            for each in files:
                list_files.extend(self._validate_files(each, extension=extension))

        else:
            raise ValueError(
                f"The `file` parameter type ({type(files)}) is not supported. "
                "Only strings, tuple of strings or list of strings are allowed."
            )

        for each_file in list_files:
            self._download(
                each_file,
                out_file_name=os.path.join(target_dir, each_file),
                chunk_size=chunk_size,
                progress_bar=progress_bar,
            )

        return list_files

    def _validate_files(
        self, file: str, extension: Optional[str] = None, recursive: bool = True
    ) -> List[str]:
        if extension is not None:
            if not isinstance(extension, str):
                raise TypeError(f"The extension {extension} must be a string.")

            if not extension.startswith("."):
                extension = "." + extension

        else:
            extension = ""

        if self.is_local:
            # filtering with glob (accepting *)
            if not os.path.dirname(file):
                file = os.path.join(self.directory, file)
            list_files = glob.glob(file + extension, recursive=recursive)

        else:
            base_name = os.path.basename(file + extension)
            self_files = self.list_files()

            list_files = fnmatch.filter(self_files, base_name)

        # filtering by extension
        list_files = [file for file in list_files if file.endswith(extension)]

        if len(list_files) == 0:
            raise FileNotFoundError(
                f"No file matching '{file}' in the MAPDL session can be found."
            )

        return list_files

    @protect_grpc
    def _download(
        self,
        target_name: str,
        out_file_name: Optional[str] = None,
        chunk_size: int = DEFAULT_CHUNKSIZE,
        progress_bar: bool = False,
    ) -> None:
        """Download a file from the gRPC instance.

        Parameters
        ----------
        target_name : str
            Target file on the server. File must be in the same
            directory as the mapdl instance. List current files with
            ``mapdl.list_files()``

        out_file_name : str, optional
            Save the filename as a different name other than the
            ``target_name``.

        chunk_size : int, optional
            Chunk size in bytes.  Must be less than 4MB.  The default is 256 kB.

        progress_bar : bool, optional
            Display a progress bar using ``tqdm`` when ``True``.
            Helpful for showing download progress. The default is
            ``False`` to avoid excessive command printout.

        Examples
        --------
        Download the remote result file "file.rst" as "my_result.rst"

        >>> mapdl.download('file.rst', 'my_result.rst')
        """

        if progress_bar and _HAS_TQDM:
            progress_bar = True

        if out_file_name is None:
            out_file_name = target_name

        request = pb_types.DownloadFileRequest(name=target_name)
        metadata = [
            ("time_step_stream", "200"),
            ("chunk_size", str(chunk_size)),
        ]
        chunks = self._stub.DownloadFile(request, metadata=metadata)
        file_size = save_chunks_to_file(
            chunks,
            out_file_name,
            progress_bar=progress_bar,
            target_name=target_name,
        )

        if not file_size:
            if target_name not in self.list_files():
                warn(f'File "{target_name}" does not exist.')
            else:
                warn(f'File "{target_name}" is empty.')

    @protect_grpc
    def upload(self, file_name: str, progress_bar: bool = _HAS_TQDM) -> str:
        """Upload a file to the grpc instance

        file_name : str
            Local file to upload.

        progress_bar : bool, optional
            Whether to display a progress bar using ``tqdm``. The default is ``True``.
            This parameter is helpful for showing download progress.

        Returns
        -------
        str
            Base name of the file uploaded.  File can be accessed
            relative to the mapdl instance with this file name.

        Examples
        --------
        Upload "local_file.inp" while disabling the progress bar

        >>> mapdl.upload('local_file.inp', progress_bar=False)
        """
        if not os.path.isfile(file_name):
            raise FileNotFoundError(f"Unable to locate filename {file_name}")
        self._log.debug(f"Uploading file '{file_name}' to the MAPDL instance.")

        chunks_generator = get_file_chunks(file_name, progress_bar=progress_bar)
        response = self._stub.UploadFile(chunks_generator)

        if not response.length:
            raise IOError("File failed to upload")
        return os.path.basename(file_name)

    @protect_grpc
    def _get_array(
        self,
        entity="",
        entnum="",
        item1="",
        it1num="",
        item2="",
        it2num="",
        kloop="",
        **kwargs,
    ):
        """Do a gRPC VGET request.

        Send a vget request, receive a bytes stream, and return it as
        a numpy array.

        Not thread safe as it uses a constant internal temporary
        parameter name.  This method uses _vget_lock to ensure
        multiple simultaneous request fail.

        Returns
        -------
        values : np.ndarray
            Numpy 1D array containing the requested *VGET item and entity.
        """
        if "parm" in kwargs:
            raise ValueError("Parameter name `parm` not supported with gRPC")

        while self._vget_lock:
            time.sleep(0.001)
        self._vget_lock = True

        cmd = f"{entity},{entnum},{item1},{it1num},{item2},{it2num},{kloop}"
        try:
            chunks = self._stub.VGet2(pb_types.GetRequest(getcmd=cmd))
            values = parse_chunks(chunks)
        finally:
            self._vget_lock = False
        return values

    def _screenshot_path(self):
        """Returns the local path of the MAPDL generated screenshot.

        If necessary, downloads the remotely rendered file.
        """
        if self._local:
            return super()._screenshot_path()

        all_filenames = self.list_files()
        filenames = []
        for filename in all_filenames:
            if filename.endswith(".png"):
                filenames.append(filename)
        filenames.sort()
        filename = os.path.basename(filenames[-1])

        temp_dir = tempfile.gettempdir()
        save_name = os.path.join(temp_dir, "tmp.png")
        self._download(filename, out_file_name=save_name)
        return save_name

    @protect_grpc
    def _download_as_raw(self, target_name: str) -> str:
        """Download a file from the gRPC instance as a binary
        string without saving it to disk.
        """
        request = pb_types.DownloadFileRequest(name=target_name)
        chunks = self._stub.DownloadFile(request)
        return b"".join([chunk.payload for chunk in chunks])

    @property
    def is_alive(self) -> bool:
        """True when there is an active connect to the gRPC server"""
        if self.channel_state not in ["IDLE", "READY", None]:
            self._log.debug(
                "MAPDL instance is not alive because the channel is not 'IDLE' o 'READY'."
            )
            return False

        if self._exited:
            self._log.debug("MAPDL instance is not alive because it is exited.")
            return False

        if self.busy:
            self._log.debug("MAPDL instance is alive because it is busy.")
            return True

        if self._exiting:
            # It should be exiting so we should not issue gRPC calls
            self._log.debug("MAPDL instance is expected to be exiting")
            return False

        try:
            check = bool(self._ctrl("VERSION"))
            if check:
                self._log.debug(
                    "MAPDL instance is alive because version was retrieved."
                )
            else:
                self._log.debug(
                    "MAPDL instance is not alive because version was not retrieved. Maybe output is muted?."
                )
            return check

        except Exception as error:
            if self._exited:
                return False

            self._log.debug(
                f"MAPDL instance is not alive because retrieving version failed with:\n{error}"
            )
            return False

    @property
    def xpl(self) -> "ansXpl":
        """MAPDL file explorer

        Iteratively navigate through MAPDL files.

        Examples
        --------
        Read the MASS record from the "file.full" file

        >>> from ansys import Mapdl
        >>> mapdl = Mapdl()
        >>> xpl = mapdl.xpl
        >>> xpl.open('file.full')
        >>> vec = xpl.read('MASS')
        >>> vec.asarray()
        array([ 4,  7, 10, 13, 16, 19, 22, 25, 28, 31, 34, 37, 40, 43, 46, 49, 52,
               55, 58,  1], dtype=int32)
        """
        if self._xpl is None:
            from ansys.mapdl.core.xpl import ansXpl

            self._xpl = ansXpl(self)
        return self._xpl

    @protect_grpc
    def scalar_param(self, pname: str) -> float:
        """Return a scalar parameter as a float.

        If parameter does not exist, returns ``None``.

        """
        request = pb_types.ParameterRequest(name=pname, array=False)
        presponse = self._stub.GetParameter(request)
        if presponse.val:
            return float(presponse.val[0])

    @protect_grpc
    def _upload_raw(self, raw, save_as):  # consider private
        """Upload a binary string as a file"""
        chunks = chunk_raw(raw, save_as)
        response = self._stub.UploadFile(chunks)
        if response.length != len(raw):
            raise IOError("Raw Bytes failed to upload")

    # TODO: not fully tested/implemented
    @protect_grpc
    def Param(self, pname):
        presponse = self._stub.GetParameter(pb_types.ParameterRequest(name=pname))
        return presponse.val

    # TODO: not fully tested/implemented
    @protect_grpc
    def Var(self, num):
        presponse = self._stub.GetVariable(pb_types.VariableRequest(inum=num))
        return presponse.val

    @property
    def math(self):
        """Interface to launch PyAnsys Math from PyMAPDL.

         Returns
        -------
        :class:`MapdlMath <ansys.mapdl.core.math.MapdlMath>`

        Examples
        --------
        Get the stiffness matrix from MAPDL
        >>> mm = mapdl.math
        >>> k = mm.stiff()
        >>> k.asarray()
        <60x60 sparse matrix of type '<class 'numpy.float64'>'
            with 1734 stored elements in Compressed Sparse Row format>

        Get the mass matrix from MAPDL
        >>> mm = mapdl.math
        >>> m = mm.stiff()
        >>> m.asarray()
        <60x60 sparse matrix of type '<class 'numpy.float64'>'
            with 1734 stored elements in Compressed Sparse Row format>
        """
        if self._math is None:
            from ansys.math.core.math import AnsMath

            self._math = AnsMath(self)

        return self._math

    @property
    def krylov(self):
        """APDL krylov interface.
        For more information, see the :class:`KrylovSolver <ansys.mapdl.core.krylov.KrylovSolver>`
        Returns
        -------
        :class:`Krylov class <ansys.mapdl.core.krylov.KrylovSolver>`
        """
        if self._krylov is None:
            from ansys.mapdl.core.krylov import KrylovSolver

            self._krylov = KrylovSolver(self)

        return self._krylov

    @property
    def db(self):
        """
        MAPDL database interface.

        Returns
        -------
        :class:`MapdlDb <ansys.mapdl.core.database.MapdlDb>`

        Examples
        --------
        Create a nodes instance.

        >>> from ansys.mapdl.core import launch_mapdl
        >>> mapdl = launch_mapdl()
        >>> # create nodes...
        >>> nodes = mapdl.db.nodes
        >>> print(nodes)
        MAPDL Database Nodes
            Number of nodes:          270641
            Number of selected nodes: 270641
            Maximum node number:      270641

        >>> mapdl.nsel("NONE")
        >>> print(nodes)
        MAPDL Database Nodes
            Number of nodes:          270641
            Number of selected nodes: 0
            Maximum node number:      270641

        Return the selection status and the coordinates of node 22.

        >>> nodes = mapdl.db.nodes
        >>> sel, coord = nodes.coord(22)
        >>> coord
        (1.0, 0.5, 0.0, 0.0, 0.0, 0.0)

        """
        from ansys.mapdl.core.database import MapdlDb

        if self._db is None:
            self._db = MapdlDb(self)
            self._db.start()

        return self._db

    @protect_grpc
    def _data_info(self, pname):
        """Returns the data type of a parameter

        APDLMATH vectors only.
        """
        request = pb_types.ParameterRequest(name=pname)
        return self._stub.GetDataInfo(request)

    @protect_grpc
    def _vec_data(self, pname):
        """Downloads vector data from a MAPDL MATH parameter"""
        dtype = ANSYS_VALUE_TYPE[self._data_info(pname).stype]
        request = pb_types.ParameterRequest(name=pname)
        chunks = self._stub.GetVecData(request)
        return parse_chunks(chunks, dtype)

    @protect_grpc
    def _mat_data(self, pname, raw=False):
        """Downloads matrix data from a parameter and returns a scipy sparse array"""
        try:
            from scipy import sparse
        except ImportError:  # pragma: no cover
            raise ImportError("Install ``scipy`` to use this feature") from None

        minfo = self._data_info(pname)
        stype = ANSYS_VALUE_TYPE[minfo.stype]
        mtype = minfo.objtype
        shape = (minfo.size1, minfo.size2)

        if mtype == 2:  # dense
            request = pb_types.ParameterRequest(name=pname)
            chunks = self._stub.GetMatData(request)
            values = parse_chunks(chunks, stype)
            return np.transpose(np.reshape(values, shape[::-1]))
        elif mtype == 3:  # sparse
            indptr = self._vec_data(pname + "::ROWS")
            indices = self._vec_data(pname + "::COLS")
            vals = self._vec_data(pname + "::VALS")
            if raw:  # for debug
                return vals, indices, indptr, shape
            else:
                return sparse.csr_matrix(
                    (vals, indices, indptr), dtype=stype, shape=shape
                )

        raise ValueError(f'Invalid matrix type "{mtype}"')

    @property
    def locked(self):
        """Instance is in use within a pool."""
        return self._locked

    @locked.setter
    def locked(self, new_value):
        self._locked = new_value

    @supress_logging
    def __str__(self):
        try:
            if self._exited:
                return "MAPDL exited"
            stats = self.slashstatus("PROD", mute=False)
        except:  # pragma: no cover
            return "MAPDL exited"

        st = stats.find("*** Products ***")
        en = stats.find("*** PrePro")
        product = "\n".join(stats[st:en].splitlines()[1:]).strip()

        info = "Mapdl\n"
        info += "-----\n"
        info += f"PyMAPDL Version:     {__version__}\n"
        info += "Interface:           grpc\n"
        info += f"Product:             {product}\n"
        info += f"MAPDL Version:       {self.version}\n"
        info += f"Running on:          {self.hostname}\n"
        info += f"                     ({self.ip})"
        return info

    @supress_logging
    @run_as("PREP7")
    def _generate_iges(self):
        """Save IGES geometry representation to disk"""
        basename = "_tmp.iges"
        if self._local:
            filename = os.path.join(self.directory, basename)
            self.igesout(basename, att=1)
        else:
            self.igesout(basename, att=1)
            filename = os.path.join(tempfile.gettempdir(), basename)
            self._download(basename, filename, progress_bar=False)
        return filename

    @property
    def _distributed_result_file(self):
        """Path of the distributed result file."""
        if not self._distributed:
            return

        try:
            filename = self.inquire("", "RSTFILE")
            if not filename:
                filename = self.jobname
        except:
            filename = self.jobname

        # ansys decided that a jobname ended in a number needs a bonus "_"
        if filename[-1].isnumeric():
            filename += "_"

        rth_basename = "%s0.%s" % (filename, "rth")
        rst_basename = "%s0.%s" % (filename, "rst")

        rth_file = os.path.join(self.directory, rth_basename)
        rst_file = os.path.join(self.directory, rst_basename)

        if self._prioritize_thermal:
            if not os.path.isfile(rth_file):
                raise FileNotFoundError("Thermal Result not available")
            return rth_file

        if os.path.isfile(rth_file) and os.path.isfile(rst_file):
            return last_created([rth_file, rst_file])
        elif os.path.isfile(rth_file):
            return rth_file
        elif os.path.isfile(rst_file):
            return rst_file

    @property
    def thermal_result(self):
        """The thermal result object."""
        self._prioritize_thermal = True
        result = self.result
        self._prioritize_thermal = False
        return result

    def list_error_file(self):
        """Listing of errors written in JOBNAME.err"""
        files = self.list_files()
        jobname = self.jobname
        error_file = None
        for test_file in [f"{jobname}.err", f"{jobname}0.err"]:
            if test_file in files:
                error_file = test_file
                break

        if not error_file:
            return None

        if self._local:
            return open(os.path.join(self.directory, error_file)).read()
        elif self._exited:
            raise MapdlExitedError(
                "Cannot list error file when MAPDL Service has exited"
            )

        return self._download_as_raw(error_file).decode("latin-1")

<<<<<<< HEAD
    @property
    @requires_package("ansys.mapdl.reader", softerror=True)
    def result(self):
        """Binary interface to the result file using ``pyansys.Result``

        Examples
        --------
        >>> mapdl.solve()
        >>> mapdl.finish()
        >>> result = mapdl.result
        >>> print(result)
        PyANSYS MAPDL Result file object
        Units       : User Defined
        Version     : 18.2
        Cyclic      : False
        Result Sets : 1
        Nodes       : 3083
        Elements    : 977

        Available Results:
        EMS : Miscellaneous summable items (normally includes face pressures)
        ENF : Nodal forces
        ENS : Nodal stresses
        ENG : Element energies and volume
        EEL : Nodal elastic strains
        ETH : Nodal thermal strains (includes swelling strains)
        EUL : Element euler angles
        EMN : Miscellaneous nonsummable items
        EPT : Nodal temperatures
        NSL : Nodal displacements
        RF  : Nodal reaction forces
        """

        if HAS_DPF:
            return DPFResult(None, self)

        if not self._local:
            # download to temporary directory
            save_path = os.path.join(
                tempfile.gettempdir(), f"ansys_tmp_{random_string()}"
            )
            if not os.path.exists(save_path):
                os.mkdir(save_path)
            result_path = self.download_result(save_path)
        else:
            if self._distributed_result_file and self._result_file:
                result_path = self._distributed_result_file
                result = Result(result_path, read_mesh=False)
                if result._is_cyclic:
                    result_path = self._result_file
                else:  # pragma: no cover
                    # return the file with the last access time
                    filenames = [
                        self._distributed_result_file,
                        self._result_file,
                    ]
                    result_path = last_created(filenames)
                    if result_path is None:  # if same return result_file
                        result_path = self._result_file

            elif self._distributed_result_file:
                result_path = self._distributed_result_file
                result = Result(result_path, read_mesh=False)
                if result._is_cyclic:
                    if not os.path.isfile(self._result_file):
                        raise RuntimeError("Distributed Cyclic result not supported")
                    result_path = self._result_file
            else:
                result_path = self._result_file

        if result_path is None:
            raise FileNotFoundError("No result file(s) at %s" % self.directory)
        if not os.path.isfile(result_path):
            raise FileNotFoundError("No results found at %s" % result_path)

        return read_binary(result_path)

    @wraps(_MapdlCore.igesin)
    def igesin(self, fname="", ext="", **kwargs):
        """Wrap the IGESIN command to handle the remote case."""
        if self._local:
            out = super().igesin(fname, ext, **kwargs)
        elif not fname:
            out = super().igesin(**kwargs)
        elif fname in self.list_files():
            # check if this file is already remote
            out = super().igesin(fname, ext, **kwargs)
        else:
            if not os.path.isfile(fname):
                raise FileNotFoundError(
                    f"Unable to find {fname}.  You may need to "
                    "input the full path to the file."
                )

            basename = self.upload(fname, progress_bar=False)
            out = super().igesin(basename, **kwargs)

        return out

    @wraps(_MapdlCore.cmatrix)
=======
    @wraps(MapdlBase.cmatrix)
>>>>>>> 55914e88
    def cmatrix(
        self,
        symfac="",
        condname="",
        numcond="",
        grndkey="",
        capname="",
        **kwargs,
    ):
        """Run CMATRIX in non-interactive mode and return the response from file."""

        # The CMATRIX command needs to run in non-interactive mode
        if not self._store_commands:
            with self.non_interactive:
                super().cmatrix(symfac, condname, numcond, grndkey, capname, **kwargs)
            self._response = self._download_as_raw("cmatrix.out").decode()
            return self._response

        # otherwise, simply run cmatrix as we're already in
        # non-interactive and there's no output to return
        super().cmatrix(symfac, condname, numcond, grndkey, capname, **kwargs)

    @MapdlBase.name.getter
    def name(self) -> str:
        """Instance unique identifier."""
        if not self._name:
            if self._ip or self._port:
                self._name = f"GRPC_{self._ip}:{self._port}"
            else:
                self._name = f"GRPC_instance_{id(self)}"
        return self._name

    @property
    def _distributed(self) -> bool:
        """MAPDL is running in distributed mode."""
        if self.__distributed is None:
            self.__distributed = self.parameters.numcpu > 1
        return self.__distributed

    @wraps(MapdlBase.file)
    def file(self, fname: str = "", ext: str = "", **kwargs) -> str:
        """Wrap ``MapdlBase.file`` to take advantage of the gRPC methods."""
        # always check if file is present as the grpc and MAPDL errors
        # are unclear
        fname = self._get_file_name(fname, ext, "cdb")
        fname = self._get_file_path(fname, kwargs.get("progress_bar", False))
        file_, ext_, _ = self._decompose_fname(fname)
        fname = fname[: -len(ext_) - 1]  # Removing extension. -1 for the dot.
        if self._local:
            return self._file(filename=fname, extension=ext_, **kwargs)
        else:
            return self._file(filename=file_, extension=ext_)

    @wraps(MapdlBase.vget)
    def vget(
        self,
        par: str = "",
        ir: MapdlInt = "",
        tstrt: MapdlFloat = "",
        kcplx: MapdlInt = "",
        **kwargs: KwargDict,
    ) -> NDArray[np.float64]:
        """Wraps VGET"""
        super().vget(par=par, ir=ir, tstrt=tstrt, kcplx=kcplx, **kwargs)
        if not self._store_commands:
            return self.parameters[par]

    def get_variable(
        self,
        ir: MapdlInt = "",
        tstrt: MapdlFloat = "",
        kcplx: MapdlInt = "",
        **kwargs: KwargDict,
    ) -> NDArray[np.float64]:
        """
        Obtain the variable values.

        Parameters
        ----------
        ir : str, optional
            Reference number of the variable (1 to NV [NUMVAR]).

        tstrt : str, optional
            Time (or frequency) corresponding to start of IR data.  If between
            values, the nearer value is used. By default it is the first value.

        kcplx : str, optional
            Complex number key:

            * ``0`` - Use the real part of the IR data. Default.

            * ``1`` - Use the imaginary part of the IR data.

        Returns
        -------
        np.array
            Variable values as array.
        """
        par = "temp_var"
        variable = self.vget(par=par, ir=ir, tstrt=tstrt, kcplx=kcplx, **kwargs)
        del self.parameters[par]
        return variable

    @wraps(MapdlBase.nsol)
    def nsol(
        self,
        nvar: MapdlInt = VAR_IR,
        node: MapdlInt = "",
        item: str = "",
        comp: str = "",
        name: str = "",
        sector: MapdlInt = "",
        **kwargs: KwargDict,
    ):
        """Wraps NSOL to return the variable as an array."""
        super().nsol(
            nvar=nvar,
            node=node,
            item=item,
            comp=comp,
            name=name,
            sector=sector,
            **kwargs,
        )
        return self.vget("_temp", nvar)

    @wraps(MapdlBase.esol)
    def esol(
        self,
        nvar: MapdlInt = VAR_IR,
        elem: MapdlInt = "",
        node: MapdlInt = "",
        item: str = "",
        comp: str = "",
        name: str = "",
        **kwargs: KwargDict,
    ) -> NDArray[np.float64]:
        """Wraps ESOL to return the variable as an array."""
        super().esol(
            nvar=nvar,
            elem=elem,
            node=node,
            item=item,
            comp=comp,
            name=name,
            **kwargs,
        )
        return self.vget("_temp", nvar)

    def get_nsol(
        self,
        node: MapdlInt = "",
        item: str = "",
        comp: str = "",
        name: str = "",
        sector: MapdlInt = "",
        **kwargs: KwargDict,
    ) -> NDArray[np.float64]:
        """
        Get NSOL solutions

        Parameters
        ----------
        node : int
            Node for which data is to be stored.

        item : str
            Label identifying the item.  Valid item labels are shown in the
            table below. Some items also require a component label.

        comp : str
            Component of the item (if required).  Valid component labels are
            shown in the table below.

        name : str, optional
            Thirty-two character name identifying the item on printouts and
            displays.  The default is a label formed by concatenating the first
            four characters of the ``item`` and ``comp`` labels.

        sector : int, optional
            For a full harmonic cyclic symmetry solution, the sector number for
            which the results from NODE are to be stored.

        Returns
        -------
        np.array
            Variable values

        Notes
        -----
        By default, this command store temporally the variable on the
        variable number set by ``VAR_IR`` in the class MapdlGrpc.
        Therefore, any variable in that slot will be deleted when using
        this command.

        Stores nodal degree of freedom and solution results in a variable. For
        more information, see Data Interpreted in the Nodal Coordinate System
        in the Modeling and Meshing Guide.

        For SECTOR>1, the result is in the nodal coordinate system of the base
        sector, and it is rotated to the expanded sector’s location. Refer to
        Using the /CYCEXPAND Command in the Cyclic Symmetry Analysis Guide for
        more information.

        For SHELL131 and SHELL132 elements with KEYOPT(3) = 0 or 1, use the
        labels TBOT, TE2, TE3, . . ., TTOP instead of TEMP.

        """
        return self.nsol(
            VAR_IR,
            node=node,
            item=item,
            comp=comp,
            name=name,
            sector=sector,
            **kwargs,
        )

    def get_esol(
        self,
        elem: MapdlInt = "",
        node: MapdlInt = "",
        item: str = "",
        comp: str = "",
        name: str = "",
        sector: MapdlInt = "",
        tstrt: MapdlFloat = "",
        kcplx: MapdlInt = "",
        **kwargs: KwargDict,
    ) -> NDArray[np.float64]:
        """Get ESOL data.

        /POST26 APDL Command: ESOL

        Parameters
        ----------
        elem : int
            Element for which data are to be stored.

        node : int
            Node number on this element for which data are to be
            stored. If blank, store the average element value (except
            for ``FMAG`` values, which are summed instead of averaged).

        item : str
            Label identifying the item. Some items also require a component label.

        comp : str
            Component of the item (if required). If Comp is a sequence number (n),
            the ``NODE`` field will be ignored.

        name : str, optional
            Thirty-two character name for identifying the item on the
            printout and displays.  The default is a label formed by
            concatenating the first four characters of the ``item`` and
            ``comp`` labels.

        tstrt : str, optional
            Time (or frequency) corresponding to start of IR data.  If between
            values, the nearer value is used. By default it is the first value.

        kcplx : str, optional
            Complex number key:

            * ``0`` - Use the real part of the IR data. Default.

            * ``1`` - Use the imaginary part of the IR data.

        Returns
        -------
        np.array
            Variable values

        Notes
        -----
        By default, this command store temporally the variable on the
        variable number set by ``VAR_IR`` in the class
        :class:`Mapdl <ansys.mapdl.core.mapdl.MapdlBase>`
        Therefore, any variable in that slot will be deleted when using
        this command.

        The ``ESOL`` command defines element results data to be stored
        from a results file (``FILE``). Not all items are valid for all
        elements. To see the available items for a given element,
        refer to the input and output summary tables in the
        documentation for that element.

        Two methods of data access are available via the ``ESOL``
        command. You can access some simply by using a generic label
        (component name method), while others require a label and
        number (sequence number method).

        Use the component name method to access general element data
        (that is, element data generally available to most element
        types or groups of element types).

        The sequence number method is required for data that is not
        averaged (such as pressures at nodes and temperatures at
        integration points), or data that is not easily described in a
        generic fashion (such as all derived data for structural line
        elements and contact elements, all derived data for thermal
        line elements, and layer data for layered elements).

        Element results are in the element coordinate system, except
        for layered elements where results are in the layer coordinate
        system.  Element forces and moments are in the nodal
        coordinate system. Results are obtainable for an element at a
        specified node. Further location specifications can be made
        for some elements via the ``SHELL``, ``LAYERP26``, and ``FORCE`` commands.

        For more information on the meaning of contact status and its
        possible values, see Reviewing Results in ``POST1`` in the Contact
        Technology Guide.
        """
        self.esol(
            VAR_IR,
            elem=elem,
            node=node,
            item=item,
            comp=comp,
            name=name,
            sector=sector,
            **kwargs,
        )
        # Using get_variable because it deletes the intermediate parameter after using it.
        return self.get_variable(VAR_IR, tstrt=tstrt, kcplx=kcplx)

    def _create_session(self):
        """Generate a session ID."""
        id_ = uuid4()
        id_ = str(id_)[:31].replace("-", "")
        self._session_id_ = id_
        self._run(f"{SESSION_ID_NAME}='{id_}'")

    @property
    def _session_id(self):
        """Return the session ID."""
        return self._session_id_

    def _check_session_id(self):
        """Verify that the local session ID matches the remote MAPDL session ID."""
        if self._checking_session_id_ or not self._strict_session_id_check:
            # To avoid recursion error
            return

        pymapdl_session_id = self._session_id
        if not pymapdl_session_id:
            # We return early if pymapdl_session is not fixed yet.
            return

        self._checking_session_id_ = True
        self._mapdl_session_id = self._get_mapdl_session_id()

        self._checking_session_id_ = False

        if pymapdl_session_id is None or self._mapdl_session_id is None:
            return
        elif pymapdl.RUNNING_TESTS or self._strict_session_id_check:
            if pymapdl_session_id != self._mapdl_session_id:
                self._log.error("The session ids do not match")

            else:
                self._log.debug("The session ids match")
                return True
        else:
            return pymapdl_session_id == self._mapdl_session_id

    def _get_mapdl_session_id(self):
        """Retrieve MAPDL session ID."""
        try:
            parameter = interp_star_status(
                self._run(f"*STATUS,{SESSION_ID_NAME}", mute=False)
            )
        except AttributeError:
            return None

        if parameter:
            return parameter[SESSION_ID_NAME]["value"]
        return None

    @wraps(MapdlBase.igesin)
    def igesin(self, fname, ext="", **kwargs):
        """Wrap the IGESIN command to handle the remote case."""

        fname = self._get_file_name(fname=fname, ext=ext)
        filename = self._get_file_path(fname, progress_bar=False)

        # Entering aux15 preprocessor
        self.aux15()

        if " " in fname:
            # Bug in reading file paths with whitespaces.
            # https://github.com/ansys/pymapdl/issues/1601

            msg_ = f"Applying \\IGESIN whitespace patch.\nSee #1601 issue in PyMAPDL repository.\nReading file {fname}"
            self.input_strings("\n".join([f"! {each}" for each in msg_.splitlines()]))
            self._log.debug(msg_)

            cmd = f"*dim,__iges_file__,string,248\n*set,__iges_file__(1), '{filename}'"
            self.input_strings(cmd)

            out = super().igesin(fname="__iges_file__(1)", **kwargs)
            self.run("__iges_file__ =")  # cleaning array.
            self.run("! Ending \\IGESIN whitespace patch.")
            return out
        else:
            return super().igesin(fname=filename, **kwargs)

    @wraps(MapdlBase.satin)
    def satin(
        self,
        name,
        extension="",
        path="",
        entity="",
        fmt="",
        nocl="",
        noan="",
        **kwargs,
    ):
        """Wraps ~SATIN command"""
        fname = name
        if path:
            fname = os.path.join(path, name)
        fname = self._get_file_name(fname, extension, "sat")
        fname = self._get_file_path(fname, False)
        name, extension, path = self._decompose_fname(fname)

        if path == path.parent:
            path = ""
        else:
            path = str(path)

        # wrapping path in single quotes because of #2286
        path = f"'{path}'"
        return super().satin(
            name=name,
            extension=extension,
            path=path,
            entity=entity,
            fmt=fmt,
            nocl=nocl,
            noan=noan,
            **kwargs,
        )

    @wraps(MapdlBase.cat5in)
    def cat5in(
        self,
        name,
        extension="",
        path="",
        entity="",
        fmt="",
        nocl="",
        noan="",
        **kwargs,
    ):
        """Wraps ~cat5in command"""
        fname = name
        if path:
            fname = os.path.join(path, name)
        fname = self._get_file_name(fname, extension, "CATPart")
        fname = self._get_file_path(fname, False)
        name, extension, path = self._decompose_fname(fname)

        if path == path.parent:
            path = ""
        else:
            path = str(path)

        # wrapping path in single quotes because of #2286
        path = f"'{path}'"
        self.finish()
        return super().cat5in(
            name=name,
            extension=extension,
            path=path,
            entity=entity,
            fmt=fmt,
            nocl=nocl,
            noan=noan,
            **kwargs,
        )

    @wraps(MapdlBase.parain)
    def parain(
        self,
        name,
        extension="",
        path="",
        entity="",
        fmt="",
        scale="",
        **kwargs,
    ):
        """Wraps ~parain command"""
        fname = name
        if path:
            fname = os.path.join(path, name)
        fname = self._get_file_name(fname, extension, "x_t")
        fname = self._get_file_path(fname, False)
        name, extension, path = self._decompose_fname(fname)

        if path == path.parent:
            path = ""
        else:
            path = str(path)

        # wrapping path in single quotes because of #2286
        path = f"'{path}'"
        return super().parain(
            name=name,
            extension=extension,
            path=path,
            entity=entity,
            fmt=fmt,
            scale=scale,
            **kwargs,
        )

    def screenshot(self, savefig: Optional[str] = None):
        """Take an MAPDL screenshot and show it in a popup window.

        Parameters
        ----------
        savefig : Optional[str], optional
            Name of or path to the screenshot file.
            The default is ``None``.

        Returns
        -------
        str
            File name.

        Raises
        ------
        FileNotFoundError
            If the path given in the ``savefig`` parameter is not found or is not consistent.
        ValueError
            If given a wrong type for the ``savefig`` parameter.
        """
        previous_device = self.file_type_for_plots
        self.show("PNG")
        out_ = self.replot()
        self.show(previous_device)  # previous device
        file_name = self._get_plot_name(out_)

        def get_file_name(path):
            """Get a new filename so as not to overwrite an existing one."""
            target_dir = os.path.join(path, "mapdl_screenshot_0.png")
            i = 0
            while os.path.exists(target_dir):
                # Ensuring file is not overwritten.
                i += 1
                target_dir = os.path.join(path, f"mapdl_screenshot_{i}.png")
            return target_dir

        if savefig is None or savefig is False:
            self._display_plot(file_name)

        else:
            if savefig is True:
                # Copying to working directory
                target_dir = get_file_name(os.getcwd())

            elif isinstance(savefig, str):
                if not os.path.dirname(savefig):
                    # File name given only
                    target_dir = os.path.join(os.getcwd(), savefig)

                elif os.path.isdir(savefig):
                    # Given directory path only, but not file name.
                    target_dir = get_file_name(savefig)

                elif os.path.exists(os.path.dirname(savefig)):
                    # Only directory is given. Checking if directory exists.
                    target_dir = savefig

                else:
                    raise FileNotFoundError("The filename or path is not valid.")

            else:
                raise ValueError(
                    "Only strings or Booleans are valid inputs for the 'savefig' parameter."
                )

            shutil.copy(file_name, target_dir)
            return os.path.basename(target_dir)

    def kill_job(self, jobid: int) -> None:
        """Kill an HPC job

        Kill a job given its identifier.

        Parameters
        ----------
        jobid : int
            Job ID.
        """
        cmd = ["scancel", f"{jobid}"]
        # to ensure the job is stopped properly, let's issue the scancel twice.
        subprocess.Popen(cmd)  # nosec B603

    def __del__(self):
        """In case the object is deleted"""
        # We are just going to escape early if needed, and kill the HPC job.
        # The garbage collector remove attributes before we can evaluate this.
        if self._exited:
            return

        if not self._start_instance:
            # Early skip if start_instance is False
            return

        # Killing the instance if we launched it.
        if self._launched:
            self._exit_mapdl(self._path)

        # Exiting HPC job
        if self._mapdl_on_hpc and self.finish_job_on_exit:
            self.kill_job(self.jobid)<|MERGE_RESOLUTION|>--- conflicted
+++ resolved
@@ -108,21 +108,6 @@
     from ansys.mapdl.core.database import MapdlDb
     from ansys.mapdl.core.xpl import ansXpl
 
-<<<<<<< HEAD
-try:
-    from ansys.mapdl.core.reader import DPFResult
-
-    HAS_DPF = True
-
-except ModuleNotFoundError:
-    from ansys.mapdl.reader import read_binary
-    from ansys.mapdl.reader.rst import Result
-
-    HAS_DPF = False
-
-TMP_VAR = "__tmpvar__"
-=======
->>>>>>> 55914e88
 VOID_REQUEST = anskernel.EmptyRequest()
 
 # Default 256 MB message length
@@ -3127,110 +3112,7 @@
 
         return self._download_as_raw(error_file).decode("latin-1")
 
-<<<<<<< HEAD
-    @property
-    @requires_package("ansys.mapdl.reader", softerror=True)
-    def result(self):
-        """Binary interface to the result file using ``pyansys.Result``
-
-        Examples
-        --------
-        >>> mapdl.solve()
-        >>> mapdl.finish()
-        >>> result = mapdl.result
-        >>> print(result)
-        PyANSYS MAPDL Result file object
-        Units       : User Defined
-        Version     : 18.2
-        Cyclic      : False
-        Result Sets : 1
-        Nodes       : 3083
-        Elements    : 977
-
-        Available Results:
-        EMS : Miscellaneous summable items (normally includes face pressures)
-        ENF : Nodal forces
-        ENS : Nodal stresses
-        ENG : Element energies and volume
-        EEL : Nodal elastic strains
-        ETH : Nodal thermal strains (includes swelling strains)
-        EUL : Element euler angles
-        EMN : Miscellaneous nonsummable items
-        EPT : Nodal temperatures
-        NSL : Nodal displacements
-        RF  : Nodal reaction forces
-        """
-
-        if HAS_DPF:
-            return DPFResult(None, self)
-
-        if not self._local:
-            # download to temporary directory
-            save_path = os.path.join(
-                tempfile.gettempdir(), f"ansys_tmp_{random_string()}"
-            )
-            if not os.path.exists(save_path):
-                os.mkdir(save_path)
-            result_path = self.download_result(save_path)
-        else:
-            if self._distributed_result_file and self._result_file:
-                result_path = self._distributed_result_file
-                result = Result(result_path, read_mesh=False)
-                if result._is_cyclic:
-                    result_path = self._result_file
-                else:  # pragma: no cover
-                    # return the file with the last access time
-                    filenames = [
-                        self._distributed_result_file,
-                        self._result_file,
-                    ]
-                    result_path = last_created(filenames)
-                    if result_path is None:  # if same return result_file
-                        result_path = self._result_file
-
-            elif self._distributed_result_file:
-                result_path = self._distributed_result_file
-                result = Result(result_path, read_mesh=False)
-                if result._is_cyclic:
-                    if not os.path.isfile(self._result_file):
-                        raise RuntimeError("Distributed Cyclic result not supported")
-                    result_path = self._result_file
-            else:
-                result_path = self._result_file
-
-        if result_path is None:
-            raise FileNotFoundError("No result file(s) at %s" % self.directory)
-        if not os.path.isfile(result_path):
-            raise FileNotFoundError("No results found at %s" % result_path)
-
-        return read_binary(result_path)
-
-    @wraps(_MapdlCore.igesin)
-    def igesin(self, fname="", ext="", **kwargs):
-        """Wrap the IGESIN command to handle the remote case."""
-        if self._local:
-            out = super().igesin(fname, ext, **kwargs)
-        elif not fname:
-            out = super().igesin(**kwargs)
-        elif fname in self.list_files():
-            # check if this file is already remote
-            out = super().igesin(fname, ext, **kwargs)
-        else:
-            if not os.path.isfile(fname):
-                raise FileNotFoundError(
-                    f"Unable to find {fname}.  You may need to "
-                    "input the full path to the file."
-                )
-
-            basename = self.upload(fname, progress_bar=False)
-            out = super().igesin(basename, **kwargs)
-
-        return out
-
-    @wraps(_MapdlCore.cmatrix)
-=======
     @wraps(MapdlBase.cmatrix)
->>>>>>> 55914e88
     def cmatrix(
         self,
         symfac="",
