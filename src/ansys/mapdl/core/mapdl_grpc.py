--- conflicted
+++ resolved
@@ -8,15 +8,11 @@
 import pathlib
 import re
 import shutil
-from subprocess import Popen
+from subprocess import PIPE, Popen
 import tempfile
 import threading
 import time
-<<<<<<< HEAD
 from typing import TYPE_CHECKING, List, Literal, Optional, Union
-=======
-from typing import List, Literal, Optional, Tuple, Union
->>>>>>> 9e2a14b4
 import warnings
 from warnings import warn
 import weakref
@@ -1211,10 +1207,7 @@
                     except OSError:
                         pass
 
-<<<<<<< HEAD
-    def list_files(self, refresh_cache=True):
-=======
-    def _run_cleanup_script(self):  # pragma: no cover
+    def _run_cleanup_script(self):
         """Run the APDL cleanup script.
 
         On distributed runs MAPDL creates a cleanup script to kill the
@@ -1223,7 +1216,7 @@
         necessary to manually close these PIDs.
         """
         # run cleanup script when local
-        if self._local:
+        if self.is_local:
             for filename in self.list_files():
                 if "cleanup" in filename:
                     script = os.path.join(self.directory, filename)
@@ -1231,12 +1224,12 @@
                         return
                     if os.name != "nt":
                         script = ["/bin/bash", script]
-                    process = subprocess.Popen(
+                    process = Popen(
                         script,
                         shell=False,
-                        stdin=subprocess.PIPE,
-                        stdout=subprocess.PIPE,
-                        stderr=subprocess.PIPE,
+                        stdin=PIPE,
+                        stdout=PIPE,
+                        stderr=PIPE,
                     )
                     # always communicate to allow process to run
                     output, err = process.communicate()
@@ -1247,7 +1240,6 @@
                     )
 
     def list_files(self, refresh_cache: bool = True) -> List[str]:
->>>>>>> 9e2a14b4
         """List the files in the working directory of MAPDL.
 
         Parameters
@@ -2114,15 +2106,6 @@
 
     def download(
         self,
-<<<<<<< HEAD
-        files,
-        target_dir=None,
-        chunk_size=None,
-        progress_bar=None,
-        recursive=False,
-    ):
-        """Download files from the gRPC instance workind directory
-=======
         files: Union[str, List[str], Tuple[str]],
         target_dir: Optional[str] = None,
         extension: Optional[str] = None,
@@ -2131,7 +2114,6 @@
         recursive: bool = False,
     ) -> List[str]:
         """Download files from the gRPC instance working directory
->>>>>>> 9e2a14b4
 
         .. warning:: This feature is only available for MAPDL 2021R1 or newer.
 
