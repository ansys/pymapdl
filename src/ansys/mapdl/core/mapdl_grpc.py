"""gRPC specific class and methods for the MAPDL gRPC client """

import fnmatch
from functools import wraps
import glob
import io
import os
import pathlib
import re
import shutil
from subprocess import Popen
import tempfile
import threading
import time
<<<<<<< HEAD
from typing import TYPE_CHECKING, List, Literal, Optional, Tuple, Union
=======
from typing import List, Literal, Optional, Tuple, Union
>>>>>>> 4e5e3878
import warnings
from warnings import warn
import weakref

from ansys.tools.versioning.utils import version_string_as_tuple
import grpc
from grpc._channel import _InactiveRpcError, _MultiThreadedRendezvous
import numpy as np
import psutil

MSG_IMPORT = """There was a problem importing the ANSYS MAPDL API module `ansys-api-mapdl`.
Please make sure you have the latest updated version using:

'pip install ansys-api-mapdl' or 'pip install --upgrade ansys-api-mapdl'

If this does not solve it, please reinstall 'ansys.mapdl.core'
or contact Technical Support at 'https://github.com/pyansys/pymapdl'."""


try:
    from ansys.api.mapdl.v0 import ansys_kernel_pb2 as anskernel
    from ansys.api.mapdl.v0 import mapdl_pb2 as pb_types
    from ansys.api.mapdl.v0 import mapdl_pb2_grpc as mapdl_grpc
except ImportError:  # pragma: no cover
    raise ImportError(MSG_IMPORT)

from ansys.mapdl.core import _LOCAL_PORTS, __version__
from ansys.mapdl.core.common_grpc import (
    ANSYS_VALUE_TYPE,
    DEFAULT_CHUNKSIZE,
    DEFAULT_FILE_CHUNK_SIZE,
    parse_chunks,
)
from ansys.mapdl.core.errors import (
    MapdlConnectionError,
    MapdlExitedError,
    MapdlRuntimeError,
    protect_grpc,
)
from ansys.mapdl.core.mapdl import _MapdlCore
from ansys.mapdl.core.mapdl_types import MapdlInt
from ansys.mapdl.core.misc import (
    check_valid_ip,
    last_created,
    random_string,
    requires_package,
    run_as_prep7,
    supress_logging,
)

# Checking if tqdm is installed.
# If it is, the default value for progress_bar is true.
try:
    from tqdm import tqdm

    _HAS_TQDM = True
except ModuleNotFoundError:  # pragma: no cover
    _HAS_TQDM = False

if TYPE_CHECKING:
    from queue import Queue

    from ansys.platform.instancemanagement import Instance as PIM_Instance

    from ansys.mapdl.core.database import MapdlDb
    from ansys.mapdl.core.mesh_grpc import MeshGrpc

TMP_VAR = "__tmpvar__"
VOID_REQUEST = anskernel.EmptyRequest()

# Default 256 MB message length
MAX_MESSAGE_LENGTH = int(os.environ.get("PYMAPDL_MAX_MESSAGE_LENGTH", 256 * 1024**2))

VAR_IR = 9  # Default variable number for automatic variable retrieving (/post26)


def chunk_raw(raw, save_as):
    with io.BytesIO(raw) as f:
        while True:
            piece = f.read(DEFAULT_FILE_CHUNK_SIZE)
            length = len(piece)
            if length == 0:
                return
            yield pb_types.UploadFileRequest(
                file_name=os.path.basename(save_as),
                chunk=anskernel.Chunk(payload=piece, size=length),
            )


def get_file_chunks(filename, progress_bar=False):
    """Serializes a file into chunks"""
    pbar = None
    if progress_bar:
        if not _HAS_TQDM:  # pragma: no cover
            raise ModuleNotFoundError(
                "To use the keyword argument 'progress_bar', you need to have "
                "installed the `tqdm` package. "
                "To avoid this message set `progress_bar=False`."
            )

        n_bytes = os.path.getsize(filename)

        base_name = os.path.basename(filename)
        pbar = tqdm(
            total=n_bytes,
            desc=f"Uploading {base_name}",
            unit="B",
            unit_scale=True,
            unit_divisor=1024,
        )

    with open(filename, "rb") as f:
        while True:
            piece = f.read(DEFAULT_FILE_CHUNK_SIZE)
            length = len(piece)
            if length == 0:
                if pbar is not None:
                    pbar.close()
                return

            if pbar is not None:
                pbar.update(length)

            chunk = anskernel.Chunk(payload=piece, size=length)
            yield pb_types.UploadFileRequest(
                file_name=os.path.basename(filename), chunk=chunk
            )


def save_chunks_to_file(
    chunks, filename, progress_bar=False, file_size=None, target_name=""
):
    """Saves chunks to a local file

    Returns
    -------
    file_size : int
        File size saved in bytes.  ``0`` means no file was written.
    """
    pbar = None
    if progress_bar:
        if not _HAS_TQDM:  # pragma: no cover
            raise ModuleNotFoundError(
                f"To use the keyword argument 'progress_bar', you need to have installed the 'tqdm' package."
                "To avoid this message you can set 'progress_bar=False'."
            )

        pbar = tqdm(
            total=file_size,
            desc="Downloading %s" % target_name,
            unit="B",
            unit_scale=True,
            unit_divisor=1024,
        )

    file_size = 0
    with open(filename, "wb") as f:
        for chunk in chunks:
            f.write(chunk.payload)
            payload_size = len(chunk.payload)
            file_size += payload_size
            if pbar is not None:
                pbar.update(payload_size)

    if pbar is not None:
        pbar.close()

    return file_size


<<<<<<< HEAD
def copy_files_to_the_root(folder, target_dir, recursive):
    list_folder = os.listdir(folder)
    for file in list_folder:
        if os.path.isdir(file):
            if recursive is True:
                copy_files_to_the_root(file, target_dir, recursive)
            else:
                warn(
                    f"The copy of the folder {file} is ignored. Recursive needs to be set to True."
                )
        else:
            shutil.copy(os.path.join(folder, file), target_dir)
=======
def copy_files_to_the_root(
    folder: Union[pathlib.Path, str], target_dir: pathlib.Path, recursive: bool
):
    if recursive:
        shutil.copytree(folder, target_dir, dirs_exist_ok=True)
    else:
        list_folder = os.listdir(folder)
        for file in list_folder:
            if not os.path.isdir(file):
                shutil.copy(os.path.join(folder, file), target_dir)
>>>>>>> 4e5e3878


class RepeatingTimer(threading.Timer):
    """Run a function repeately"""

    def run(self):
        while not self.finished.is_set():
            self.function(*self.args, **self.kwargs)
            self.finished.wait(self.interval)


class MapdlGrpc(_MapdlCore):
    """This class connects to a GRPC MAPDL server and allows commands
    to be passed to a persistent session.

    Parameters
    ----------
    ip : str, optional
        IP address to connect to the server.  The default is 'localhost'.

    port : int, optional
        Port to connect to the MAPDL server.  The default is ``50052``.

    timeout : float, optional
        Maximum allowable time to connect to the MAPDL server.

    loglevel : str, optional
        Sets which messages are printed to the console.  Default
        'INFO' prints out all ANSYS messages, 'WARNING` prints only
        messages containing ANSYS warnings, and 'ERROR' prints only
        error messages.

    cleanup_on_exit : bool, optional
        Exit MAPDL when Python exits or when this instance is garbage
        collected.

    set_no_abort : bool, optional
        Sets MAPDL to not abort at the first error within /BATCH mode.
        The default is ``True``.

    remove_temp_dir : bool, optional
        When this parameter is ``True``, the MAPDL working directory will be
        deleted when MAPDL is exited provided that it is within the temporary
        user directory. The default is ``False``.

    log_file : bool, optional
        Copy the log to a file called `logs.log` located where the
        python script is executed. The default is ``True``.

    print_com : bool, optional
        Print the command ``/COM`` arguments to the standard output.
        The default is ``False``.

    channel : grpc.Channel, optional
        gRPC channel to use for the connection. Can be used as an
        alternative to the ``ip`` and ``port`` parameters.

    remote_instance : ansys.platform.instancemanagement.Instance
        The corresponding remote instance when MAPDL is launched through
        PyPIM. This instance will be deleted when calling
        :func:`Mapdl.exit <ansys.mapdl.core.Mapdl.exit>`.

    Examples
    --------
    Connect to an instance of MAPDL already running on locally on the
    default port 50052.

    >>> from ansys.mapdl import core as pymapdl
    >>> mapdl = pymapdl.Mapdl()

    Connect to an instance of MAPDL running on the LAN on a default port.

    >>> mapdl = pymapdl.Mapdl('192.168.1.101')

    Connect to an instance of MAPDL running on the LAN on a non-default port.

    >>> mapdl = pymapdl.Mapdl('192.168.1.101', port=60001)

    If you wish to customize the channel, you can also directly connect
    directly to gRPC channels. For example, if you wanted to create an insecure
    channel with a maximum message length of 8 MB.

    >>> import grpc
    >>> channel = grpc.insecure_channel(
    ...     '127.0.0.1:50052',
    ...     options=[
    ...         ("grpc.max_receive_message_length", 8*1024**2),
    ...     ],
    ... )
    >>> mapdl = pymapdl.Mapdl(channel=channel)

    """

    # Required by `_name` method to be defined before __init__ be
    _ip = None
    _port = None

    def __init__(
        self,
        ip: Optional[str] = None,
        port: Optional[Union[int, str]] = None,
        timeout: int = 15,
        loglevel: str = "WARNING",
        log_file: bool = False,
        cleanup_on_exit: bool = False,
        log_apdl: Optional[str] = None,
        set_no_abort: bool = True,
        remove_temp_files: Optional[bool] = None,
        remove_temp_dir_on_exit: bool = False,
        print_com: bool = False,
        channel: Optional[grpc.Channel] = None,
        remote_instance: Optional["PIM_Instance"] = None,
        **start_parm,
    ):
        """Initialize connection to the mapdl server"""
        if remove_temp_files is not None:  # pragma: no cover
            warnings.warn(
                "The option ``remove_temp_files`` is being deprecated and it will be removed by PyMAPDL version 0.66.0.\n"
                "Please use ``remove_temp_dir_on_exit`` instead.",
                DeprecationWarning,
                stacklevel=2,
            )
            remove_temp_dir_on_exit = remove_temp_files
            remove_temp_files = None

        self.__distributed: Optional[bool] = None
        self._remote_instance: Optional["PIM_Instance"] = remote_instance

        if channel is not None:
            if ip is not None or port is not None:
                raise ValueError(
                    "If `channel` is specified, neither `port` nor `ip` can be specified."
                )
        if ip is None:
            ip = "127.0.0.1"

        # port and ip are needed to setup the log

        if port is None:
            from ansys.mapdl.core.launcher import MAPDL_DEFAULT_PORT

            port = MAPDL_DEFAULT_PORT

        self._port: int = int(port)

        check_valid_ip(ip)
        self._ip: str = ip

        super().__init__(
            loglevel=loglevel,
            log_apdl=log_apdl,
            log_file=log_file,
            print_com=print_com,
            **start_parm,
        )
        self._mode: Literal["grpc"] = "grpc"

        # gRPC request specific locks as these gRPC request are not thread safe
        self._vget_lock: bool = False
        self._get_lock: bool = False

        self._prioritize_thermal: bool = False
        self._locked: bool = False  # being used within MapdlPool
        self._stub: Optional[mapdl_grpc.MapdlServiceStub] = None
        self._cleanup: bool = cleanup_on_exit
        self.__remove_temp_dir_on_exit: bool = remove_temp_dir_on_exit
        self._jobname: str = start_parm.get("jobname", "file")
        self._path: str = start_parm.get("run_location", None)
        self._busy: bool = False  # used to check if running a command on the server
        self._local: bool = ip in ["127.0.0.1", "127.0.1.1", "localhost"]
        if "local" in start_parm:  # pragma: no cover  # allow this to be overridden
            self._local: bool = start_parm["local"]
        self._health_response_queue: Optional["Queue"] = None
        self._exiting: bool = False
        self._exited: Optional[bool] = None
        self._mute: bool = False
        self._db: Optional[MapdlDb] = None
        self.__server_version: Optional[str] = None
        self._state: Optional[grpc.Future] = None
        self._timeout: int = timeout
        self._pids: List[Union[int, None]] = []

        if channel is None:
            self._log.debug("Creating channel to %s:%s", ip, port)
            self._channel: grpc.Channel = self._create_channel(ip, port)
        else:
            self._log.debug("Using provided channel")
            self._channel: grpc.Channel = channel

        # connect and validate to the channel
        self._mapdl_process: Popen = start_parm.pop("process", None)

        # saving for later use (for example open_gui)
        start_parm["ip"] = ip
        start_parm["port"] = port
        self._start_parm = start_parm

        # Queueing the stds
        if self._mapdl_process:
            self._create_process_stds_queue()

        try:
            self._multi_connect(timeout=timeout)
        except MapdlConnectionError as err:  # pragma: no cover
            self._post_mortem_checks()
            self._log.debug(
                "The error wasn't catch by the post-mortem checks.\nThe stdout is printed now:"
            )
            self._log.debug(self._stdout)

            raise err  # Raise original error if we couldn't catch it in post-mortem analysis
        else:
            self._log.debug("Connection established")

        # Avoiding muting when connecting to the session
        # It might trigger some errors later on if not.
        self._run("/gopr")

        # initialize mesh, post processing, and file explorer interfaces
        self._mesh_rep: Optional["MeshGrpc"] = None

        try:
            from ansys.mapdl.core.mesh_grpc import MeshGrpc

            self._mesh_rep = MeshGrpc(self)
        except ModuleNotFoundError:  # pragma: no cover
            self._mesh_rep = None

        # Run at connect
        self._run_at_connect()

        # HOUSEKEEPING:
        # Set to not abort after encountering errors.  Otherwise, many
        # failures in a row will cause MAPDL to exit without returning
        # anything useful.  Also avoids abort in batch mode if set.
        if set_no_abort:
            self._set_no_abort()

        # double check we have access to the local path if not
        # explicitly specified
        if "local" not in start_parm:
            self._verify_local()

        # only cache process IDs if launched locally
        if self._local and "exec_file" in start_parm:
            self._cache_pids()

    def _create_process_stds_queue(self, process=None):
        from ansys.mapdl.core.launcher import (
            _create_queue_for_std,  # Avoid circular import error
        )

        if not process:
            process = self._mapdl_process

        self._stdout_queue, self._stdout_thread = _create_queue_for_std(process.stdout)
        self._stderr_queue, self._stderr_thread = _create_queue_for_std(process.stderr)

    def _create_channel(self, ip: str, port: int) -> grpc.Channel:
        """Create an insecured grpc channel."""

        # open the channel
        channel_str = f"{ip}:{port}"
        self._log.debug("Opening insecure channel at %s", channel_str)
        return grpc.insecure_channel(
            channel_str,
            options=[
                ("grpc.max_receive_message_length", MAX_MESSAGE_LENGTH),
            ],
        )

    def _multi_connect(self, n_attempts=5, timeout=15):
        """Try to connect over a series of attempts to the channel.

        Parameters
        ----------
        n_attempts : int, optional
            Number of connection attempts.
        timeout : float, optional
            Total timeout.

        """
        # This prevents a single failed connection from blocking other attempts
        connected = False
        attempt_timeout = int(timeout / n_attempts)

        max_time = time.time() + timeout
        i = 0
        while time.time() < max_time and i <= n_attempts:
            self._log.debug("Connection attempt %d", i + 1)
            connected = self._connect(timeout=attempt_timeout)
            i += 1
            if connected:
                self._log.debug("Connected")
                break
        else:
            # Check if mapdl process is alive
            msg = (
                f"Unable to connect to MAPDL gRPC instance at {self._channel_str}.\n"
                f"Reached either maximum amount of connection attempts ({n_attempts}) or timeout ({timeout} s)."
            )

            if self._mapdl_process is not None and psutil.pid_exists(
                self._mapdl_process.pid
            ):
                # Process is alive
                raise MapdlConnectionError(
                    msg
                    + f"The MAPDL process seems to be alive (PID: {self._mapdl_process.pid}) but PyMAPDL cannot connect to it."
                )
            else:
                pid_msg = (
                    f" PID: {self._mapdl_process.pid}"
                    if self._mapdl_process is not None
                    else ""
                )
                raise MapdlConnectionError(
                    msg + f"The MAPDL process has died{pid_msg}."
                )

        self._exited = False

    def _is_alive_subprocess(self):
        """Returns:
        * True if the PID is alive.
        * False if it is not.
        * None if there was no process
        """
        if self._mapdl_process:
            return psutil.pid_exists(self._mapdl_process.pid)

    @property
    def process_is_alive(self):
        return self._is_alive_subprocess()

    def _post_mortem_checks(self):
        """Check possible reasons for not having a successful connection."""
        # Check early exit
        process = self._mapdl_process
        if process is None or not self.is_grpc:
            return

        # check the stdout for any errors
        self._read_stds()

        self._check_stds()

    def _read_stds(self):
        """Read the stdout and stderr from the subprocess."""
        from ansys.mapdl.core.launcher import (
            _get_std_output,  # Avoid circular import error
        )

        if self._mapdl_process is None:
            return

        self._log.debug("Reading stdout")
        self._stdout = _get_std_output(self._stdout_queue)
        self._log.debug(f"Read stdout: {self._stdout[:20]}")

        self._log.debug("Reading stderr")
        self._stderr = _get_std_output(self._stderr_queue)
        self._log.debug(f"Read stderr: {self._stderr[:20]}")

    def _check_stds(self, stdout=None, stderr=None):
        """Check the stdout and stderr for any errors."""
        if stdout is None:
            stdout = self._stdout
        if stderr is None:
            stderr = self._stderr

        if not stderr:
            self._log.debug("MAPDL exited without stderr.")
        else:
            self._parse_stderr()

        if not stdout:
            self._log.debug("MAPDL exited without stdout.")
        else:
            self._parse_stdout()

    def _parse_stderr(self, stderr=None):
        """Parse the stderr for any errors."""
        if stderr is None:
            stderr = self._stderr
        errs = self._parse_std(stderr)
        if errs:
            self._log.debug("MAPDL exited with errors in stderr.")

            # Custom errors
            self._raise_custom_stds_errors(errs)

    def _parse_stdout(self, stdout=None):
        """Parse the stdout for any errors."""
        if stdout is None:
            stdout = self._stdout
        errs = self._parse_std(stdout)
        if errs:
            self._log.debug("MAPDL exited with errors in stdout.")

            # Custom errors
            self._raise_custom_stds_errors(errs)

    def _parse_std(self, std):
        # check for errors in stderr
        # split the stderr into groups
        if isinstance(std, list):
            std = "\n".join(std)
            std = std.replace("\n\n", "\n")
        groups = std.split("\r\n\r\n")
        errs = []

        for each in groups:
            if (
                "error" in each.lower()
                or "fatal" in each.lower()
                or "warning" in each.lower()
            ):
                errs.append(each)

        if errs:
            errs = "\r\n\r\n".join(errs)
            errs = errs.replace("\r\n", "\n")
        else:
            errs = ""
        return errs

    def _raise_custom_stds_errors(self, errs_message):
        """Custom errors for stdout and stderr."""
        if "Only one usage of each socket address" in errs_message:
            raise MapdlConnectionError(
                f"A process is already running on the specified port ({self._port}).\n"
                "Only one usage of each socket address (protocol/network address/port) is normally permitted.\n"
                f"\nFull error message:\n{errs_message.split('########',1)[0]}"
            )

        else:
            raise MapdlConnectionError(errs_message)

    @property
    def _channel_str(self):
        """Return the target string.

        Generally of the form of "ip:port", like "127.0.0.1:50052".

        """
        channel = self._channel
        while channel is not None:
            # When creating interceptors, channels have a nested "_channel" member
            # containing the intercepted channel.
            # Only the actual channel contains the "target" member describing the address
            if hasattr(channel, "target"):
                return channel.target().decode()
            channel = getattr(channel, "_channel", None)
        # This method is relying on grpc channel's private attributes, fallback in case
        # it does not exist
        return "unknown"  #  pragma: no cover Unreachable in the current gRPC version

    def _verify_local(self):
        """Check if Python is local to the MAPDL instance."""
        # Verify if python has assess to the MAPDL directory.
        if self._local:
            directory = self.directory

            if self._jobname is None:
                jobname = self.jobname
            else:
                jobname = self._jobname

            lockfile = os.path.join(directory, jobname + ".err")
            lockfile0 = os.path.join(directory, jobname + "0.err")
            if os.path.isfile(lockfile):
                return
            if os.path.isfile(lockfile0):
                return
            self._local = False

    @property
    def mute(self):
        """Silence the response from all MAPDL functions unless
        explicitly set to ``True``.

        Returns
        -------
        bool
            Current state of the mute.

        Examples
        --------
        >>> mapdl.mute = True
        >>> mapdl.prep7()
        ''

        Temporarily override the instance setting this with
        ``mute=False``.  This is useful for methods that parse the
        MAPDL output like ``k``.

        >>> mapdl.k('', 1, 1, 1, mute=False)
        1

        """
        return self._mute

    @mute.setter
    def mute(self, value):
        self._mute = value

    def __repr__(self):
        info = super().__repr__()
        return info

    def _connect(self, timeout=5, enable_health_check=False):
        """Establish a gRPC channel to a remote or local MAPDL instance.

        Parameters
        ----------
        timeout : float
            Time in seconds to wait until the connection has been established
        """
        self._state = grpc.channel_ready_future(self._channel)
        self._stub = mapdl_grpc.MapdlServiceStub(self._channel)

        # verify connection
        tstart = time.time()
        while ((time.time() - tstart) < timeout) and not self._state._matured:
            time.sleep(0.01)

        if not self._state._matured:  # pragma: no cover
            return False
        self._log.debug("Established connection to MAPDL gRPC")

        # keeps mapdl session alive
        self._timer = None
        if not self._local:
            self._initialised = threading.Event()
            self._t_trigger = time.time()
            self._t_delay = 30
            self._timer = threading.Thread(
                target=MapdlGrpc._threaded_heartbeat,
                args=(weakref.proxy(self),),
            )
            self._timer.daemon = True
            self._timer.start()

        # enable health check
        if enable_health_check:
            self._enable_health_check()

        return True

    @property
    def _server_version(self):
        """Return the server version.

        Examples
        --------
        >>> mapdl._server_version
        (0, 3, 0)

        Uses cached ``__server_version`` to avoid unnecessary communication.
        """
        # check cache
        if self.__server_version is None:
            self.__server_version = self._get_server_version()
        return self.__server_version

    def _get_server_version(self):
        """Request version from gRPC server.

        Generally tied to the release version unless on a development release.

        2020R2 --> 0.0.0 (or any unknown version)
        2021R1 --> 0.3.0
        2021R2 --> 0.4.0
        2022R1 --> 0.X.X

        """
        sver = (0, 0, 0)
        verstr = self._ctrl("VERSION")
        if verstr:
            sver = version_string_as_tuple(verstr)
        return sver

    def _enable_health_check(self):
        """Places the status of the health check in _health_response_queue"""
        # lazy imports here to speed up module load
        from grpc_health.v1 import health_pb2, health_pb2_grpc

        def _consume_responses(response_iterator, response_queue):
            try:
                for response in response_iterator:
                    response_queue.put(response)
                # NOTE: we're doing absolutely nothing with this as
                # this point since the server side health check
                # doesn't change state.
            except Exception as err:
                if self._exiting:
                    return
                self._exited = True
                raise MapdlExitedError("Lost connection with MAPDL server") from None

        # enable health check
        from queue import Queue

        request = health_pb2.HealthCheckRequest()
        self._health_stub = health_pb2_grpc.HealthStub(self._channel)
        rendezvous = self._health_stub.Watch(request)

        # health check feature implemented after 2020R2
        try:
            status = rendezvous.next()
        except Exception as err:
            if err.code().name != "UNIMPLEMENTED":
                raise err
            return

        if status.status != health_pb2.HealthCheckResponse.SERVING:
            raise MapdlRuntimeError(
                "Unable to enable health check and/or connect to" " the MAPDL server"
            )

        self._health_response_queue = Queue()

        # allow main process to exit by setting daemon to true
        thread = threading.Thread(
            target=_consume_responses,
            args=(rendezvous, self._health_response_queue),
            daemon=True,
        )
        thread.start()

    def _launch(self, start_parm, timeout=10):
        """Launch a local session of MAPDL in gRPC mode.

        This should only need to be used for legacy ``open_gui``
        """
        if not self._local:
            raise MapdlRuntimeError(
                "Can only launch the GUI with a local instance of MAPDL"
            )
        from ansys.mapdl.core.launcher import launch_grpc

        self._exited = False  # reset exit state
        port, directory, process = launch_grpc(**start_parm)
        self._connect(port)

        # may need to wait for viable connection in open_gui case
        tmax = time.time() + timeout
        success = False
        while time.time() < tmax:
            try:
                self.prep7()
                success = True
                break
            except:
                pass

        if not success:
            raise MapdlConnectionError("Unable to reconnect to MAPDL")

    @supress_logging
    def _set_no_abort(self):
        """Do not abort MAPDL."""
        self.nerr(abort=-1, mute=True)

    def _run_at_connect(self):
        """Run house-keeping commands when initially connecting to MAPDL."""
        # increase the number of variables allowed in POST26 to the maximum
        with self.run_as_routine("POST26"):
            self.numvar(200, mute=True)

    def _reset_cache(self):
        """Reset cached items."""
        if self._mesh_rep is not None:
            self._mesh_rep._reset_cache()

        if self._geometry is not None:
            self._geometry._reset_cache()

    @property
    @requires_package("pyvista")
    def _mesh(self):
        return self._mesh_rep

    def _run(self, cmd, verbose=False, mute=None) -> str:
        """Sens a command and return the response as a string.

        Parameters
        ----------
        cmd : str
            Valid MAPDL command.

        verbose : bool, optional
            Print the response of a command while it is being run.

        mute : bool, optional
            Whether output is to be sent from the gRPC server. The default
            is ``None``, in which case the global setting specified by
            ``mapdl.mute = <bool>`` is used, which is ``False`` by default.

        Examples
        --------
        Run a basic command.

        >>> mapdl.run('/PREP7')

        Run a command and suppress its output.

        >>> mapdl.run('/PREP7', mute=True)

        Run a command and stream its output while it is being run.

        >>> mapdl.run('/PREP7', verbose=True)

        """
        if mute is None:
            mute = self._mute

        if self._exited:
            raise MapdlExitedError

        # don't allow empty commands
        if not cmd.strip():
            raise ValueError("Empty commands not allowed")

        if len(cmd) > 639:  # CMD_MAX_LENGTH
            raise ValueError("Maximum command length must be less than 640 characters")

        self._busy = True
        if verbose:
            response = self._send_command_stream(cmd, True)
        else:
            response = self._send_command(cmd, mute=mute)
        self._busy = False

        return response.strip()

    @property
    def busy(self):
        """True when MAPDL gRPC server is executing a command"""
        return self._busy

    @protect_grpc
    def _send_command(self, cmd: str, mute: bool = False) -> Optional[str]:
        """Send a MAPDL command and return the response as a string"""
        opt = ""
        if mute:
            opt = "MUTE"  # suppress any output

        request = pb_types.CmdRequest(command=cmd, opt=opt)
        # TODO: Capture keyboard exception and place this in a thread
        grpc_response = self._stub.SendCommand(request)

        resp = grpc_response.response
        if resp is not None:
            return resp.strip()
        return None

    @protect_grpc
    def _send_command_stream(self, cmd, verbose=False) -> str:
        """Send a command and expect a streaming response"""
        request = pb_types.CmdRequest(command=cmd)
        metadata = [("time_step_stream", "100")]
        stream = self._stub.SendCommandS(request, metadata=metadata)
        response = []
        for item in stream:
            cmdout = "\n".join(item.cmdout)
            if verbose:
                print(cmdout)
            response.append(cmdout.strip())

        return "".join(response)

    def _threaded_heartbeat(self):
        """To be called from a thread to verify mapdl instance is alive"""
        self._initialised.set()
        while True:
            if self._exited:
                break

            try:
                time.sleep(self._t_delay)
                if not self.is_alive:
                    break
            except ReferenceError:
                break
            except Exception:
                continue

    def exit(self, save=False, force=False):
        """Exit MAPDL.

        Parameters
        ----------
        save : bool, optional
            Save the database on exit.  The default is ``False``.
        force : bool, optional
            Override any environment variables that may inhibit exiting MAPDL.

        Notes
        -----
        If ``PYMAPDL_START_INSTANCE`` is set to ``False`` (generally set in
        remote testing or documentation build), then this will be
        ignored. Override this behavior with ``force=True`` to always force
        exiting MAPDL regardless of your local environment.

        Examples
        --------
        >>> mapdl.exit()
        """
        # check if permitted to start (and hence exit) instances

        if self._exited is None:
            return  # Some edge cases the class object is not completely initialized but the __del__ method
            # is called when exiting python. So, early exit here instead an error in the following
            # self.directory command.
            # See issue #1796
        elif self._exited:
            # Already exited.
            return
        else:
            mapdl_path = self.directory

        if save:
            self._log.debug("Saving MAPDL database")
            self.save()

        if not force:
            # lazy import here to avoid circular import
            from ansys.mapdl.core.launcher import get_start_instance

            # ignore this method if PYMAPDL_START_INSTANCE=False
            if not get_start_instance():
                self._log.info("Ignoring exit due to PYMAPDL_START_INSTANCE=False")
                return
            # or building the gallery
            from ansys.mapdl import core as pymapdl

            if pymapdl.BUILDING_GALLERY:
                self._log.info("Ignoring exit due as BUILDING_GALLERY=True")
                return

        self._exiting = True
        self._log.debug("Exiting MAPDL")

        if self._local:
            self._cache_pids()  # Recache processes

            if os.name == "nt":
                self._kill_server()
            self._close_process()
            self._remove_lock_file(mapdl_path)
        else:
            self._kill_server()

        self._exited = True

        if self._remote_instance:  # pragma: no cover
            # No cover: The CI is working with a single MAPDL instance
            self._remote_instance.delete()

        self._remove_temp_dir_on_exit()

        if self._local and self._port in _LOCAL_PORTS:
            _LOCAL_PORTS.remove(self._port)

    def _remove_temp_dir_on_exit(self):
        """Removes the temporary directory created by the launcher.

        This only runs if the current working directory of MAPDL is within the
        user temporary directory.

        """
        if self.__remove_temp_dir_on_exit and self._local:
            path = self.directory
            tmp_dir = tempfile.gettempdir()
            ans_temp_dir = os.path.join(tmp_dir, "ansys_")
            if path.startswith(ans_temp_dir):
                self._log.debug("Removing the MAPDL temporary directory %s", path)
                shutil.rmtree(path, ignore_errors=True)
            else:
                self._log.debug(
                    "MAPDL working directory is not in the temporary directory '%s'"
                    ", not removing the MAPDL working directory.",
                    tmp_dir,
                )

    def _kill_server(self):
        """Call exit(0) on the server.

        Notes
        -----
        This only shuts down the mapdl server process and leaves the other
        processes orphaned. This is useful for killing a remote process but not
        a local process.

        """
        self._log.debug("Killing MAPDL server")
        self._ctrl("EXIT")

    def _kill_process(self):
        """Kill process stored in self._mapdl_process"""
        if self._mapdl_process is not None:
            self._log.debug("Killing process using subprocess.Popen.terminate")
            process = self._mapdl_process
            if process.poll() is not None:
                # process hasn't terminated
                process.kill()

    def _kill_child_processes(self, timeout=2):
        pids = self._pids.copy()
        pids.reverse()  # First pid is the parent, therefore start by the children (end)

        for pid in pids:
            self._kill_child_process(pid, timeout=timeout)

    def _kill_child_process(self, pid, timeout=2):
        """Kill an individual child process, given a pid."""
        try:
            self._log.debug(f"Killing MAPDL process: {pid}")
            t0 = time.time()
            while time.time() < t0 + timeout:
                if psutil.pid_exists(pid):
                    os.kill(pid, 9)
                    time.sleep(0.5)
                else:
                    self._log.debug(f"Process {pid} killed properly.")
                    break
            else:
                self._log.debug(
                    f"Process {pid} couldn't be killed in {timeout} seconds"
                )

        except OSError:
            self._log.debug(
                f"Failed attempt to kill process: The process with pid {pid} does not exist. Maybe it was already killed?"
            )

        finally:
            if not psutil.pid_exists(pid):
                self._pids.remove(pid)

    def _close_process(self, timeout=2):  # pragma: no cover
        """Close all MAPDL processes.

        Notes
        -----
        This is effectively the only way to completely close down MAPDL locally on
        linux. Just killing the server with ``_kill_server`` leaves orphaned
        processes making this method ineffective for a local instance of MAPDL.

        """
        if self._local:
            # killing server process
            self._kill_server()

            # killing main process (subprocess)
            self._kill_process()

            # Killing child processes
            self._kill_child_processes(timeout=timeout)

    def _cache_pids(self):
        """Store the process IDs used when launching MAPDL.

        These PIDs are stored in a "cleanup<GUID>.sh/bat" file and are the PIDs
        of the MAPDL process. Killing these kills all dependent MAPDL
        processes.

        """
        self._pids = []

        for filename in self.list_files():
            if "cleanup" in filename:  # Linux does not seem to generate this file?
                script = os.path.join(self.directory, filename)
                with open(script) as f:
                    raw = f.read()

                if os.name == "nt":
                    pids = re.findall(r"/pid (\d+)", raw)
                else:
                    pids = set(re.findall(r"-9 (\d+)", raw))
                self._pids = [int(pid) for pid in pids]

        if not self._pids:
            # For the cases where the cleanup file is not generated,
            # we relay on the process.
            parent_pid = self._mapdl_process.pid
            try:
                parent = psutil.Process(parent_pid)
            except psutil.NoSuchProcess:
                return
            children = parent.children(recursive=True)

            self._pids = [parent_pid] + [each.pid for each in children]

    def _remove_lock_file(self, mapdl_path=None):
        """Removes the lock file.

        Necessary to call this as a segfault of MAPDL or exit(0) will
        not remove the lock file.
        """
        self._log.debug("Removing lock file after exit.")
        if mapdl_path is None:  # pragma: no cover
            mapdl_path = self.directory
        if mapdl_path:
            for lockname in [self.jobname + ".lock", "file.lock"]:
                lock_file = os.path.join(mapdl_path, lockname)
                if os.path.isfile(lock_file):
                    try:
                        os.remove(lock_file)
                    except OSError:
                        pass

<<<<<<< HEAD
=======
    def _run_cleanup_script(self):  # pragma: no cover
        """Run the APDL cleanup script.

        On distributed runs MAPDL creates a cleanup script to kill the
        processes created by the ANSYS spawner.  Normally this file is
        removed when APDL exits normally, but on a failure, it's
        necessary to manually close these PIDs.
        """
        # run cleanup script when local
        if self._local:
            for filename in self.list_files():
                if "cleanup" in filename:
                    script = os.path.join(self.directory, filename)
                    if not os.path.isfile(script):
                        return
                    if os.name != "nt":
                        script = ["/bin/bash", script]
                    process = subprocess.Popen(
                        script,
                        shell=False,
                        stdin=subprocess.PIPE,
                        stdout=subprocess.PIPE,
                        stderr=subprocess.PIPE,
                    )
                    # always communicate to allow process to run
                    output, err = process.communicate()
                    self._log.debug(
                        "Cleanup output:\n\n%s\n%s",
                        output.decode(),
                        err.decode(),
                    )

>>>>>>> 4e5e3878
    def list_files(self, refresh_cache: bool = True) -> List[str]:
        """List the files in the working directory of MAPDL.

        Parameters
        ----------
        refresh_cache : bool, optional
            If local, refresh local cache by querying MAPDL for its
            current path.

        Returns
        -------
        list
            List of files in the working directory of MAPDL.

        Examples
        --------
        >>> files = mapdl.list_files()
        >>> for file in files: print(file)
        file.lock
        file0.bat
        file0.err
        file0.log
        file0.page
        file1.err
        file1.log
        file1.out
        file1.page
        """
        if self._local:  # simply return a python list of files
            if refresh_cache:
                local_path = self.directory
            else:
                local_path = self._directory
            if local_path:
                if os.path.isdir(local_path):
                    return os.listdir(local_path)
            return []

        elif self._exited:
            raise MapdlExitedError("Cannot list remote files since MAPDL has exited")

        # this will sometimes return 'LINUX x6', 'LIN', or 'L'
        if "L" in self.parameters.platform[:1]:
            cmd = "ls"
        else:
            cmd = "dir /b /a"

        files = self.sys(cmd).splitlines()
        if not files:
            warn("No files listed")
        return files

    @supress_logging
    def sys(self, cmd):
        """Pass a command string to the operating system.

        APDL Command: /SYS

        Passes a command string to the operating system for execution
        (see the Operations Guide).  Typical strings are system
        commands such as list, copy, rename, etc.  Control returns to
        the ANSYS program after the system procedure is completed.
        ANSYS may not be aware of your specific user environment. For
        example, on Linux this command may not recognize aliases,
        depending on the hardware platform and user environment.

        Parameters
        ----------
        cmd : str
            Command string, up to 639 characters (including blanks,
            commas, etc.). The specified string is passed verbatim to
            the operating system, i.e., no parameter substitution is
            performed.

        Returns
        -------
        str
            Output from the command.

        Examples
        --------
        >>> mapdl.sys('ls')

        """
        # always redirect system output to a temporary file
        tmp_file = f"__tmp_sys_out_{random_string()}__"
        super().sys(f"{cmd} > {tmp_file}")
        if self._local:  # no need to download when local
            with open(os.path.join(self.directory, tmp_file)) as fobj:
                obj = fobj.read()
        else:
            obj = self._download_as_raw(tmp_file).decode()

        self.slashdelete(tmp_file)
        return obj

    def download_result(
        self,
        path: Optional[Union[str, pathlib.Path]] = None,
        progress_bar: bool = False,
        preference: Optional[Literal["rst", "rth"]] = None,
    ) -> str:
        """Download remote result files to a local directory

        Parameters
        ----------
        path : str, Path, optional
          Path where the files are downloaded, by default the current
          python path (``os.getcwd()``)

        progress_bar : bool, optional
          Show the progress bar or not, default to False.

        preference : str
          Preferred type for the result file, which is either ``rst`` or ``rth``.
          This parameter is only required when both files are present. The default is ```None``,
          in which case ``"rst"`` is used.

        Examples
        --------
        Download remote result files into the current working directory

        >>> import os
        >>> mapdl.download_result(os.getcwd())

        """
        if path is None:  # if not path seems to not work in same cases.
            path = os.getcwd()

        def _download(targets: List[str]) -> None:
            for target in targets:
                save_name = os.path.join(path, target)
                self._download(target, save_name, progress_bar=progress_bar)

        if preference:
            if preference not in ["rst", "rth"]:
                raise ValueError("``preference`` must be either 'rst' or 'rth'")

        # result file basename is the jobname
        jobname = self.jobname
        rth_basename = "%s.%s" % (jobname, "rth")
        rst_basename = "%s.%s" % (jobname, "rst")

        remote_files = self.list_files()
        result_file = None

        if self._prioritize_thermal and rth_basename in remote_files:
            result_file = rth_basename
        elif rst_basename in remote_files and rth_basename in remote_files:
            if preference == "rth":
                result_file = rth_basename
            else:
                result_file = rst_basename
        elif rst_basename in remote_files:
            result_file = rst_basename
        elif rth_basename in remote_files:
            result_file = rth_basename

        if result_file:  # found non-distributed result
            save_name = os.path.join(path, result_file)
            self._download(result_file, save_name, progress_bar=progress_bar)
            return save_name

        # otherwise, download all the distributed result files
        if jobname[-1].isnumeric():
            jobname += "_"

        rst_files = []
        rth_files = []
        for filename in remote_files:
            if "rst" in filename and jobname in filename:
                rst_files.append(filename)
            elif "rth" in filename and jobname in filename:
                rth_files.append(filename)

        if self._prioritize_thermal and rth_files:
            targets = rth_files
        else:
            if rst_files and rth_files:
                if preference is None:
                    raise ValueError(
                        "Found both structural and thermal results files."
                        "\nPlease specify which kind to download using:\n"
                        '``preference="rth"`` or ``preference="rst"``'
                    )
                if preference == "rst":
                    targets = rst_files
                elif preference == "rth":
                    targets = rth_files
            elif rst_files:
                preference = "rst"
                targets = rst_files
            elif rth_files:
                preference = "rth"
                targets = rth_files
            else:
                remote_files_str = "\n".join("\t%s" % item for item in remote_files)
                raise FileNotFoundError(
                    "Unable to locate any result file from the "
                    "following remote result files:\n\n" + remote_files_str
                )
        _download(targets)
        return os.path.join(path, jobname + "0." + preference)

    @protect_grpc
    def _ctrl(self, cmd):
        """Issue control command to the mapdl server

        Available commands:

        - 'EXIT'
            Calls exit(0) on the server.

        - 'set_verb'
            Enables verbose mode on the server.

        - 'VERSION'
            Returns version string in of the server in the form
            "MAJOR.MINOR.PATCH".  E.g. "0.3.0".  Known versions
            include:

            2020R2 - "0.3.0"
            2021R1 - "0.3.0"
            2021R2 - "0.4.0"

        Unavailable/Flaky:

        - 'time_stats'
            Prints a table for time stats on the server.
            This command appears to be disabled/broken.

        - 'mem-stats'
            To be added

        """
        self._log.debug('Issuing CtrlRequest "%s"', cmd)
        request = anskernel.CtrlRequest(ctrl=cmd)

        # handle socket closing upon exit
        if cmd.lower() == "exit":
            try:
                # this always returns an error as the connection is closed
                self._stub.Ctrl(request)
            except (_InactiveRpcError, _MultiThreadedRendezvous):
                pass
            return

        resp = self._stub.Ctrl(request)
        if hasattr(resp, "response"):
            return resp.response

    @wraps(_MapdlCore.cdread)
    def cdread(self, option="", fname="", ext="", fnamei="", exti="", **kwargs):
        """Wraps CDREAD"""
        option = option.strip().upper()

        if option not in ["DB", "SOLID", "COMB"]:
            raise ValueError(
                f'Option "{option}" is not supported.  Please '
                "Input the geometry and mesh files separately "
                r'with "\INPUT" or ``mapdl.input``'
            )
        if option == "ALL":
            raise ValueError(
                f'Option "{option}" is not supported in gRPC mode.  Please '
                "Input the geometry and mesh files separately "
                r'with "\INPUT" or ``mapdl.input``'
            )

        kwargs.setdefault("verbose", False)
        kwargs.setdefault("progress_bar", False)
        kwargs.setdefault("orig_cmd", "CDREAD")
        kwargs.setdefault("cd_read_option", option.upper())

        fname = self._get_file_name(fname, ext, "cdb")
        fname = self._get_file_path(fname, kwargs["progress_bar"])

        self.input(fname, **kwargs)

    @wraps(_MapdlCore.tbft)
    def tbft(
        self,
        oper="",
        id_="",
        option1="",
        option2="",
        option3="",
        option4="",
        option5="",
        option6="",
        option7="",
        **kwargs,
    ):
        """Wraps ``_MapdlCore.tbft``."""
        extra_info = ""
        if oper.lower() == "eadd":
            # Option 2 is a file and option 4 is the directory.
            # Option 3 is be extension
            option3 = option3.replace(".", "")
            fname = option2 if not option3 else option2 + "." + option3
            filename = os.path.join(option4, fname)

            fname = self._get_file_name(fname=option2, ext=option3)
            if option4:  # if directory is supplied
                fname = os.path.join(option4, fname)

            filename = self._get_file_path(fname, progress_bar=False)

            # since we upload the file, we dont need the full path: not in option2 nor option4.
            if not self._local:
                extra_info = f"PyMAPDL has upload the file {option2} to the MAPDL instance, hence the options for 'TBFT' command have changed."
                option2 = filename
                option3 = ""  # the extension is now included in filename
                option4 = ""

        if extra_info:
            self.com("")
            self._log.debug(extra_info)

        return super().tbft(
            oper,
            id_,
            option1,
            option2,
            option3,
            option4,
            option5,
            option6,
            option7,
            **kwargs,
        )

    @protect_grpc
    def input(
        self,
        fname="",
        ext="",
        dir_="",
        line="",
        log="",
        *,
        verbose=False,
        progress_bar=False,
        time_step_stream=None,
        chunk_size=512,
        orig_cmd="/INP",
        write_to_log=True,
        **kwargs,
    ):
        """Stream a local input file to a remote mapdl instance.
        Stream the response back and deserialize the output.

        .. versionchanged:: 0.65
            From version 0.65 you can use the APDL commands arguments (``ext``, ``dir``, ``line``)
            in within this command.
            However, the gRPC implementation does *not* uses the APDL ``/INPUT`` command,
            rather the gRPC input method with the appropriate configuration to replicate
            ``/INPUT`` behaviour.

        Parameters
        ----------
        fname : str, optional
            MAPDL input file to stream to the MAPDL gRPC server.
            File name and directory path.
            An unspecified directory path defaults to the Python working
            directory; in this case, you can use all 248 characters for the file name.
            The file name defaults to the current ``Jobname`` if ``Ext`` is specified.

        ext : str, optional
            Filename extension (eight-character maximum).

        dir : str, optional
            Directory path. The default is the current working directory.

        line : int, optional
            A value indicating either a line number in the file from which to
            begin reading the input file. The first line is the zero line (Python
            convention).

            (blank), or 0
                Begins reading from the top of the file. Default.

            LINE_NUMBER
                Begins reading from the specified line number in the file.

        log : optional
            Not supported in the gRPC implementation.

        time_step_stream : int, optional
            Time to wait between streaming updates to send back chunks
            from the listener file.  Larger values mean more data per
            chunk and less chunks, but if the command is short, will
            wait until time_step_stream is finished leading to a long
            execution time.

            Due to stability issues, the default time_step_stream is
            dependent on verbosity.  The defaults are:

            - ``verbose=True``: ``time_step_stream=500``
            - ``verbose=False``: ``time_step_stream=50``

            These defaults will be ignored if ``time_step_stream`` is
            manually set.

        orig_cmd : str, optional
            Original command. There are some cases, were input is
            used to send the file to the grpc server but then we want
            to run something different than ``/INPUT``, for example
            ``CDREAD``.

        Returns
        -------
        str
            Response from MAPDL.

        Notes
        -----
        This method does not use the APDL ``/INPUT`` command.
        However its usage is very similar to it. See *Examples* section.

        If you want to use ``/INPUT`` for some reason, although it is not
        recommended, you can write the desired input file, upload it using
        :func:`Mapdl.upload <ansys.mapdl.core.Mapdl.upload>`, and then use
        run command :func:`Mapdl.run('/INPUT,<FILE>,<EXT>) <ansys.mapdl.core.Mapdl.run>`.
        This does not avoid to use the gRPC input method, but it allows you to
        use the APDL ``/INPUT`` command from the generated input file.
        See *Examples* section for more information.

        Examples
        --------
        Load a simple ``"ds.dat"`` input file generated from Ansys
        Workbench.

        >>> output = mapdl.input('ds.dat')

        Load that same file while streaming the output in real-time.

        >>> output = mapdl.input('ds.dat', verbose=True)

        Use the default APDL ``/INPUT`` command:

        >>> with open('myinput.inp','w').write("/finish\\n/prep7\\n/com, my commands")
        >>> with open('inputtrigger.inp','w').write("/input,myinput,inp")
        >>> mapdl.upload("myinput.inp")
        Uploading myinput.inp: 100%|█████████████████████████████████████████████████| 26.0/26.0 [00:00<00:00, 5.86kB/s]
        'myinput.inp'
        >>> mapdl.upload("inputtrigger.inp")
        Uploading inputtrigger.inp: 100%|████████████████████████████████████████████| 32.0/32.0 [00:00<00:00, 8.92kB/s]
        'inputtrigger.inp'
        >>> with mapdl.non_interactive:
                mapdl.run("/input,inputtrigger,inp") # This inputs 'myinput.inp'

        """
        # Checking compatibility
        # Checking the user is not reusing old api:
        #
        # fname,
        # verbose=False,
        # progress_bar=False,
        # time_step_stream=None,
        # chunk_size=512,
        # orig_cmd="/INP",
        # write_to_log=True,

        msg_compat = "\nThe 'mapdl.input' method API changed in v0.65. Please check the documentation for information about the new arguments."

        if log:
            raise ValueError(
                "'log' argument is not supported in the gRPC implementation."
            )

        if not isinstance(ext, (str)) and ext is not None:
            raise ValueError(
                "Only strings are allowed in 'ext' argument.\n" + msg_compat
            )

        if not isinstance(dir_, (str)) and dir_ is not None:
            raise ValueError(
                "Only strings are allowed in 'dir_' argument.\n" + msg_compat
            )

        # Getting arguments rights
        if not fname and ext:
            fname = self.jobname

        if not fname:
            raise ValueError("A file name must be supplied.")

        fname = self._get_file_name(fname=fname, ext=ext)

        if not dir_:
            self._log.debug(f"Using python working directory as 'dir_' value.")
            dir_ = os.getcwd()
        else:
            fname = os.path.join(dir_, fname)

        if not line:
            line = 0
        else:
            try:
                line = int(line)
            except ValueError:
                raise ValueError(
                    "Only integers are supported for 'line' argument. Labels are not supported on the gRPC implementation."
                )

        if line != 0:
            # Trimming file
            tmp_modified_file = os.path.join(
                tempfile.gettempdir(), os.path.basename(fname)
            )
            with open(tmp_modified_file, "w") as fid, open(fname, "r") as fid2:
                fid.writelines(fid2.readlines()[line:])

            fname = tmp_modified_file

        # Running method
        # always check if file is present as the grpc and MAPDL errors
        # are unclear
        filename = self._get_file_path(fname, progress_bar)

        if time_step_stream is not None:
            if time_step_stream <= 0:
                raise ValueError("``time_step_stream`` must be greater than 0``")

        if verbose:
            if time_step_stream is None:
                time_step_stream = 500
            metadata = [
                ("time_step_stream", str(time_step_stream)),
                ("chunk_size", str(chunk_size)),
            ]

            request = pb_types.InputFileRequest(filename=filename)
            strouts = self._stub.InputFileS(request, metadata=metadata)
            responses = []
            for strout in strouts:
                lines = strout.cmdout
                # print out input as it is being run
                print("\n".join(lines))
                responses.extend(lines)
            response = "\n".join(responses)
            return response.strip()

        # otherwise, not verbose
        if time_step_stream is None:
            time_step_stream = 50
        metadata = [
            ("time_step_stream", str(time_step_stream)),
            ("chunk_size", str(chunk_size)),
        ]

        # since we can't directly run /INPUT, we have to write a
        # temporary input file that tells MAPDL to read the input
        # file.
        id_ = random_string()
        tmp_name = f"_input_tmp_{id_}_.inp"
        tmp_out = f"_input_tmp_{id_}_.out"

        if "CDRE" in orig_cmd.upper():
            # Using CDREAD
            option = kwargs.get("cd_read_option", "COMB")
            tmp_dat = f"/OUT,{tmp_out}\n{orig_cmd},'{option}','{filename}'\n"
            delete_uploaded_files = False

        else:
            # Using default INPUT
            tmp_dat = f"/OUT,{tmp_out}\n{orig_cmd},'{filename}'\n"
            delete_uploaded_files = True

        if write_to_log and self._apdl_log is not None:
            if not self._apdl_log.closed:
                self._apdl_log.write(tmp_dat)

        # Escaping early if inside non_interactive context
        if self._store_commands:
            self._stored_commands.append(tmp_dat.splitlines()[1])
            return None

        if self._local:
            local_path = self.directory
            tmp_name_path = os.path.join(local_path, tmp_name)
            with open(tmp_name_path, "w") as f:
                f.write(tmp_dat)
        else:
            self._upload_raw(tmp_dat.encode(), tmp_name)

        request = pb_types.InputFileRequest(filename=tmp_name)

        # even though we don't care about the output, we still
        # need to check.  otherwise, since inputfile is
        # non-blocking, we could corrupt the service
        chunks = self._stub.InputFileS(request, metadata=metadata)
        _ = [chunk.cmdout for chunk in chunks]  # unstable

        # all output (unless redirected) has been written to a temp output
        if self._local:
            tmp_out_path = os.path.join(local_path, tmp_out)
            with open(tmp_out_path) as f:
                output = f.read()

            # delete the files to avoid overwriting:
            try:
                os.remove(tmp_name_path)
            except OSError:
                pass

            try:
                os.remove(tmp_out_path)
            except OSError:
                pass

        # otherwise, read remote file
        else:
            output = self._download_as_raw(tmp_out).decode("latin-1")

            # Deleting the previous files
            self.slashdelete(tmp_name)
            self.slashdelete(tmp_out)
            if filename in self.list_files() and delete_uploaded_files:
                self.slashdelete(filename)

        return output

    def _get_file_path(self, fname, progress_bar=False):
        """Find files in the Python and MAPDL working directories.

        **The priority is for the Python directory.**

        Hence if the same file is in the Python directory and in the MAPDL directory,
        PyMAPDL will upload a copy from the Python directory to the MAPDL directory,
        overwriting the MAPDL directory copy.
        """

        if os.path.isdir(fname):
            raise ValueError(
                f"`fname` should be a full file path or name, not the directory '{fname}'."
            )

        fPath = pathlib.Path(fname)

        fpath = os.path.dirname(fname)
        fname = fPath.name
        fext = fPath.suffix

        # if there is no dirname, we are assuming the file is
        # in the python working directory.
        if not fpath:
            fpath = os.getcwd()

        ffullpath = os.path.join(fpath, fname)

        if os.path.exists(ffullpath) and self._local:
            return ffullpath

        if self._local:
            if os.path.isfile(fname):
                # And it exists
                filename = os.path.join(os.getcwd(), fname)
            elif fname in self.list_files():
                # It exists in the Mapdl working directory
                filename = os.path.join(self.directory, fname)
            else:
                # Finally
                raise FileNotFoundError(f"Unable to locate filename '{fname}'")

        else:  # Non-local
            # upload the file if it exists locally
            if os.path.isfile(ffullpath):
                self.upload(ffullpath, progress_bar=progress_bar)
                filename = fname

            elif fname in self.list_files():
                # It exists in the Mapdl working directory
                filename = fname

            else:
                raise FileNotFoundError(f"Unable to locate filename '{fname}'")

        return filename

    def _get_file_name(self, fname, ext=None, default_extension=None):
        """Get file name from fname and extension arguments.

        fname can be the full path.

        Parameters
        ----------
        fname : str
            File name (with our with extension). It can be a full path.

        ext : str, optional
            File extension. The default is None.

        default_extension : str
            Default filename extension. The default is None.
        """

        # the old behaviour is to supplied the name and the extension separately.
        # to make it easier let's going to allow names with extensions

        # Sanitizing ext
        while ext and ext[0] == ".":
            ext = ext[1:]

        if ext:
            fname = fname + "." + ext
        else:
            basename = os.path.basename(fname)

            if len(basename.split(".")) == 1:
                # there is no extension in the main name.
                if default_extension:
                    fname = fname + "." + default_extension

        return fname

    def _flush_stored(self):
        """Writes stored commands to an input file and runs the input
        file.  Used with non_interactive.
        """
        self._log.debug("Flushing stored commands")

        commands = "\n".join(self._stored_commands)
        if self._apdl_log:
            self._apdl_log.write(commands + "\n")

        self._log.debug(
            "Writing the following commands to a temporary " "apdl input file:\n%s",
            commands,
        )

        # write to a temporary input file
        def build_rand_tmp():
            return os.path.join(tempfile.gettempdir(), f"tmp_{random_string()}.inp")

        # rare case of duplicated tmpfile (birthday problem)
        tmp_filename = build_rand_tmp()
        while os.path.isfile(tmp_filename):
            tmp_filename = build_rand_tmp()

        with open(tmp_filename, "w") as fid:
            fid.writelines(commands)

        self._store_commands = False
        self._stored_commands = []

        # run the stored commands
        out = self.input(
            tmp_filename,
            write_to_log=False,
            verbose=False,
            chunk_size=DEFAULT_CHUNKSIZE,
            progress_bar=False,
        )
        # skip the first line as it simply states that it's reading an input file
        self._response = out[out.find("LINE=       0") + 13 :]
        self._log.info(self._response)

        if not self._ignore_errors:
            self._raise_errors(self._response)

        # try/except here because MAPDL might have not closed the temp file
        try:
            os.remove(tmp_filename)
        except:
            self._log.warning("Unable to remove temporary file %s", tmp_filename)

    @protect_grpc
    def _get(
        self, entity, entnum, item1, it1num, item2, it2num, item3, it3num, item4, it4num
    ):
        """Sends gRPC *Get request.

        .. warning::
           Not thread safe.  Uses ``_get_lock`` to ensure multiple
           request are not evaluated simultaneously.
        """
        if self._store_commands:
            raise MapdlRuntimeError(
                "Cannot use gRPC enabled ``GET`` when in non_interactive mode. "
                "Exit non_interactive mode before using this method."
            )

        cmd = f"{entity},{entnum},{item1},{it1num},{item2},{it2num},{item3}, {it3num}, {item4}, {it4num}"

        # not threadsafe; don't allow multiple get commands
        while self._get_lock:
            time.sleep(0.001)

        self._get_lock = True
        try:
            getresponse = self._stub.Get(pb_types.GetRequest(getcmd=cmd))
        finally:
            self._get_lock = False

        if getresponse.type == 0:
            self._log.debug(
                "The 'grpc' get method seems to have failed. Trying old implementation for more verbose output."
            )
            try:
                out = self.run("*GET,__temp__," + cmd)
            except MapdlRuntimeError:
                # Get can thrown some errors, in that case, they are caught in the default run method.
                raise
            else:
                # Here we catch the rest of the errors and warnings
                raise ValueError(out)

        if getresponse.type == 1:
            return getresponse.dval
        elif getresponse.type == 2:
            return getresponse.sval

        raise MapdlRuntimeError(
            f"Unsupported type {getresponse.type} response from MAPDL"
        )

    def download_project(
        self,
        extensions: Optional[Union[str, List[str], Tuple[str]]] = None,
        target_dir: Optional[str] = None,
        progress_bar: bool = False,
    ) -> List[str]:
        """Download all the project files located in the MAPDL working directory.

        Parameters
        ----------
        extensions : list[str], tuple[str], optional
            List of extensions to filter the files before downloading,
            by default None.

        target_dir : str, optional
            Path to downloaded the files will to. The default is ``None``.

        progress_bar : bool, optional
            Display a progress bar using
            ``tqdm`` when ``True``.  Helpful for showing download
            progress. The default is ``False``.

        Returns
        -------
        List[Str]
            List of downloaded files.
        """
        if not extensions:
<<<<<<< HEAD
            # files = self.list_files()
            list_of_files = self.download(
                files="**", target_dir=target_dir, progress_bar=progress_bar
=======
            list_of_files = self.download(
                files="*", target_dir=target_dir, progress_bar=progress_bar
>>>>>>> 4e5e3878
            )

        else:
            list_of_files = []
            for each_extension in extensions:
                list_of_files.extend(
                    self.download(
<<<<<<< HEAD
                        files="**",
=======
                        files="*",
>>>>>>> 4e5e3878
                        target_dir=target_dir,
                        extension=each_extension,
                        progress_bar=progress_bar,
                    )
                )

        return list_of_files

    def download(
        self,
<<<<<<< HEAD
        files: Union[str, List[str], Tuple[str]],
=======
        files: Union[str, List[str], Tuple[str, ...]],
>>>>>>> 4e5e3878
        target_dir: Optional[str] = None,
        extension: Optional[str] = None,
        chunk_size: Optional[int] = None,
        progress_bar: Optional[bool] = None,
        recursive: bool = False,
    ) -> List[str]:
        """Download files from the gRPC instance working directory

        .. warning:: This feature is only available for MAPDL 2021R1 or newer.

        Parameters
        ----------
        files : str or List[str] or Tuple(str)
            Name of the file on the server. File must be in the same
            directory as the mapdl instance. A list of string names or
            tuples of string names can also be used.
            List current files with :meth:`Mapdl.list_files <MapdlGrpc.list_files>`.

            Alternatively, you can also specify **glob expressions** to
            match file names. For example: `'file*'` to match every file whose
            name starts with `'file'`.

        target_dir : str, optional
            Path where the downloaded files will be located. The default is the current
            working directory.

        extension : str, optional
            Filename with this extension will be considered. The default is None.

        chunk_size : int, optional
            Chunk size in bytes.  Must be less than 4MB. The default is 256 kB.

        progress_bar : bool, optional
            Display a progress bar using ``tqdm`` when ``True``.
            Helpful for showing download progress.

        recursive : bool, optional
            Whether to use recursion when using glob pattern. The default is ``False``.

        Notes
        -----
        There are some considerations to keep in mind when using this command:

        * The glob pattern search does not search recursively in remote instances.
        * In a remote instance, it is not possible to list or download files in different
          locations than the MAPDL working directory.
        * If you are in local and provide a file path, downloading files
          from a different folder is allowed.
          However it is not a recommended approach.

        Examples
        --------
        Download a single file:

        >>> mapdl.download('file.out')

        Download all the files starting with `'file'`:

        >>> mapdl.download('file*')

        Download every single file in the MAPDL workind directory:

        >>> mapdl.download('*.*')

        Alternatively, you can download all the files using
        :func:`Mapdl.download_project <ansys.mapdl.core.mapdl_grpc.MapdlGrpc.download_project>` (recommended):

        >>> mapdl.download_project()

        """
        if chunk_size is None:
            chunk_size = DEFAULT_CHUNKSIZE

        if chunk_size > 4 * 1024 * 1024:  # 4MB
            raise ValueError(
                f"Chunk sizes bigger than 4 MB can generate unstable behaviour in PyMAPDL. "
                "Please decrease ``chunk_size`` value."
            )

        if target_dir:
            try:
                os.mkdir(os.path.abspath(target_dir))
            except FileExistsError:
                pass
        else:
            target_dir = os.getcwd()

        if self._local:
            return self._download_on_local(
                files, target_dir=target_dir, extension=extension, recursive=False
            )

        else:  # remote session
            if recursive:
                warn(
                    "The 'recursive' parameter is ignored if the session is non-local."
                )
            return self._download_from_remote(
                files,
                target_dir=target_dir,
                extension=extension,
                chunk_size=chunk_size,
                progress_bar=progress_bar,
            )

    def _download_on_local(
        self,
<<<<<<< HEAD
        files: Union[str, List[str]],
        target_dir: Optional[str] = None,
=======
        files: Union[str, List[str], Tuple[str, ...]],
        target_dir: str,
>>>>>>> 4e5e3878
        extension: Optional[str] = None,
        recursive: bool = False,
    ) -> List[str]:
        """Download files when we are on a local session."""

        if isinstance(files, str):
            if not os.path.isdir(os.path.join(self.directory, files)):
                list_files = self._validate_files(
                    files, extension=extension, recursive=recursive
                )
            else:
                list_files = [files]

        elif isinstance(files, (list, tuple)):
            if not all([isinstance(each, str) for each in files]):
                raise ValueError(
                    "The parameter `'files'` can be a list or tuple, but it should only contain strings."
                )
            list_files = []
            for each in files:
                list_files.extend(
                    self._validate_files(each, extension=extension, recursive=recursive)
                )

        else:
            raise ValueError(
                f"The `file` parameter type ({type(files)}) is not supported."
                "Only strings, tuple of strings or list of strings are allowed."
            )

        for file in list_files:
            # file is a complete path
            basename = os.path.basename(file)
            if os.path.isfile(os.path.join(target_dir, basename)):
                os.remove(os.path.join(target_dir, basename))
                # the file might have been already downloaded.
                warn(
                    f"The file {file} has been updated in the current working directory."
                )

            if os.path.isdir(os.path.join(self.directory, file)):
                copy_files_to_the_root(
                    os.path.join(self.directory, file), target_dir, recursive=recursive
                )

            else:
                shutil.copy(
                    os.path.join(self.directory, file),
                    os.path.join(target_dir, basename),
                )

        return list_files

    def _download_from_remote(
        self,
<<<<<<< HEAD
        files: Union[str, List[str]],
        target_dir: Optional[str] = None,
=======
        files: Union[str, List[str], Tuple[str, ...]],
        target_dir: str,
>>>>>>> 4e5e3878
        extension: Optional[str] = None,
        chunk_size: Optional[str] = None,
        progress_bar: Optional[str] = None,
    ) -> List[str]:
        """Download files when we are connected to a remote session."""

        if isinstance(files, str):
            list_files = self._validate_files(files, extension=extension)

        elif isinstance(files, list):
            if not all([isinstance(each, str) for each in files]):
                raise ValueError(
                    "The parameter `'files'` can be a list or tuple, but it should only contain strings."
                )
            list_files = []
            for each in files:
                list_files.extend(self._validate_files(each, extension=extension))

        else:
            raise ValueError(
                f"The `file` parameter type ({type(files)}) is not supported."
                "Only strings, tuple of strings or list of strings are allowed."
            )

        for each_file in list_files:
            self._download(
                each_file,
                out_file_name=os.path.join(target_dir, each_file),
                chunk_size=chunk_size,
                progress_bar=progress_bar,
            )

        return list_files

    def _validate_files(
        self, file: str, extension: Optional[str] = None, recursive: bool = True
    ) -> List[str]:
        if extension is not None:
            if not isinstance(extension, str):
                raise TypeError(f"The extension {extension} must be a string.")

<<<<<<< HEAD
            if extension[0] != ".":
=======
            if not extension.startswith("."):
>>>>>>> 4e5e3878
                extension = "." + extension

        else:
            extension = ""

        if self.is_local:
            # filtering with glob (accepting *)
            if not os.path.dirname(file):
                file = os.path.join(self.directory, file)
            list_files = glob.glob(file + extension, recursive=recursive)

        else:
            base_name = os.path.basename(file + extension)
            self_files = self.list_files()

            list_files = fnmatch.filter(self_files, base_name)

        # filtering by extension
<<<<<<< HEAD
        list_files = [each for each in list_files if each.endswith(extension)]
=======
        list_files = [file for file in list_files if file.endswith(extension)]
>>>>>>> 4e5e3878

        if len(list_files) == 0:
            raise FileNotFoundError(
                f"No file matching '{file}' in the MAPDL session can be found."
            )

        return list_files

    @protect_grpc
    def _download(
        self,
        target_name: str,
        out_file_name: Optional[str] = None,
        chunk_size: int = DEFAULT_CHUNKSIZE,
        progress_bar: bool = False,
    ) -> None:
        """Download a file from the gRPC instance.

        Parameters
        ----------
        target_name : str
            Target file on the server. File must be in the same
            directory as the mapdl instance. List current files with
            ``mapdl.list_files()``

        out_file_name : str, optional
            Save the filename as a different name other than the
            ``target_name``.

        chunk_size : int, optional
            Chunk size in bytes.  Must be less than 4MB.  The default is 256 kB.

        progress_bar : bool, optional
            Display a progress bar using ``tqdm`` when ``True``.
            Helpful for showing download progress. The default is
            ``False`` to avoid excessive command printout.

        Examples
        --------
        Download the remote result file "file.rst" as "my_result.rst"

        >>> mapdl.download('file.rst', 'my_result.rst')
        """

        if progress_bar and _HAS_TQDM:
            progress_bar = True

        if out_file_name is None:
            out_file_name = target_name

        request = pb_types.DownloadFileRequest(name=target_name)
        metadata = [
            ("time_step_stream", "200"),
            ("chunk_size", str(chunk_size)),
        ]
        chunks = self._stub.DownloadFile(request, metadata=metadata)
        file_size = save_chunks_to_file(
            chunks,
            out_file_name,
            progress_bar=progress_bar,
            target_name=target_name,
        )

        if not file_size:
            warn(
                f'File "{target_name}" is empty or does not exist in {self.list_files()}.'
            )

    @protect_grpc
    def upload(self, file_name: str, progress_bar: bool = True) -> str:
        """Upload a file to the grpc instance

        file_name : str
            Local file to upload.

        progress_bar : bool, optional
            Whether to display a progress bar using ``tqdm``. The default is ``True``.
            This parameter is helpful for showing download progress.

        Returns
        -------
        str
            Base name of the file uploaded.  File can be accessed
            relative to the mapdl instance with this file name.

        Examples
        --------
        Upload "local_file.inp" while disabling the progress bar

        >>> mapdl.upload('local_file.inp', progress_bar=False)
        """
        if not os.path.isfile(file_name):
            raise FileNotFoundError(f"Unable to locate filename {file_name}")
        self._log.debug(f"Uploading file '{file_name}' to the MAPDL instance.")

        chunks_generator = get_file_chunks(file_name, progress_bar=progress_bar)
        response = self._stub.UploadFile(chunks_generator)

        if not response.length:
            raise IOError("File failed to upload")
        return os.path.basename(file_name)

    @protect_grpc
    def _get_array(
        self,
        entity="",
        entnum="",
        item1="",
        it1num="",
        item2="",
        it2num="",
        kloop="",
        **kwargs,
    ):
        """gRPC VGET request.

        Send a vget request, receive a bytes stream, and return it as
        a numpy array.

        Not thread safe as it uses a constant internal temporary
        parameter name.  This method uses _vget_lock to ensure
        multiple simultaneous request fail.

        Returns
        -------
        values : np.ndarray
            Numpy 1D array containing the requested *VGET item and entity.
        """
        if "parm" in kwargs:
            raise ValueError("Parameter name `parm` not supported with gRPC")

        while self._vget_lock:
            time.sleep(0.001)
        self._vget_lock = True

        cmd = f"{entity},{entnum},{item1},{it1num},{item2},{it2num},{kloop}"
        try:
            chunks = self._stub.VGet2(pb_types.GetRequest(getcmd=cmd))
            values = parse_chunks(chunks)
        finally:
            self._vget_lock = False
        return values

    def _screenshot_path(self):
        """Returns the local path of the MAPDL generated screenshot.

        If necessary, downloads the remotely rendered file.
        """
        if self._local:
            return super()._screenshot_path()

        all_filenames = self.list_files()
        filenames = []
        for filename in all_filenames:
            if filename.endswith(".png"):
                filenames.append(filename)
        filenames.sort()
        filename = os.path.basename(filenames[-1])

        temp_dir = tempfile.gettempdir()
        save_name = os.path.join(temp_dir, "tmp.png")
        self._download(filename, out_file_name=save_name)
        return save_name

    @protect_grpc
    def _download_as_raw(self, target_name: str) -> str:
        """Download a file from the gRPC instance as a binary
        string without saving it to disk.
        """
        request = pb_types.DownloadFileRequest(name=target_name)
        chunks = self._stub.DownloadFile(request)
        return b"".join([chunk.payload for chunk in chunks])

    @property
    def is_alive(self) -> bool:
        """True when there is an active connect to the gRPC server"""
        if self._exited:
            return False
        if self.busy:
            return True
        try:
            return bool(self.inquire("", "JOBNAME"))
        except:
            return False

    @property
    def xpl(self):
        """MAPDL file explorer

        Iteratively navigate through MAPDL files.

        Examples
        --------
        Read the MASS record from the "file.full" file

        >>> from ansys import Mapdl
        >>> mapdl = Mapdl()
        >>> xpl = mapdl.xpl
        >>> xpl.open('file.full')
        >>> vec = xpl.read('MASS')
        >>> vec.asarray()
        array([ 4,  7, 10, 13, 16, 19, 22, 25, 28, 31, 34, 37, 40, 43, 46, 49, 52,
               55, 58,  1], dtype=int32)
        """
        return self._xpl

    @protect_grpc
    def scalar_param(self, pname):
        """Return a scalar parameter as a float.

        If parameter does not exist, returns ``None``.

        """
        request = pb_types.ParameterRequest(name=pname, array=False)
        presponse = self._stub.GetParameter(request)
        if presponse.val:
            return float(presponse.val[0])

    @protect_grpc
    def _upload_raw(self, raw, save_as):  # consider private
        """Upload a binary string as a file"""
        chunks = chunk_raw(raw, save_as)
        response = self._stub.UploadFile(chunks)
        if response.length != len(raw):
            raise IOError("Raw Bytes failed to upload")

    # TODO: not fully tested/implemented
    @protect_grpc
    def Param(self, pname):
        presponse = self._stub.GetParameter(pb_types.ParameterRequest(name=pname))
        return presponse.val

    # TODO: not fully tested/implemented
    @protect_grpc
    def Var(self, num):
        presponse = self._stub.GetVariable(pb_types.VariableRequest(inum=num))
        return presponse.val

    @property
    def math(self):
        """Interface to launch PyAnsys Math from PyMAPDL.

         Returns
        -------
        :class:`MapdlMath <ansys.mapdl.core.math.MapdlMath>`

        Examples
        --------
        Get the stiffness matrix from MAPDL
        >>> mm = mapdl.math
        >>> k = mm.stiff()
        >>> k.asarray()
        <60x60 sparse matrix of type '<class 'numpy.float64'>'
            with 1734 stored elements in Compressed Sparse Row format>

        Get the mass matrix from MAPDL
        >>> mm = mapdl.math
        >>> m = mm.stiff()
        >>> m.asarray()
        <60x60 sparse matrix of type '<class 'numpy.float64'>'
            with 1734 stored elements in Compressed Sparse Row format>
        """
        if self._math is None:
            from ansys.math.core.math import AnsMath

            self._math = AnsMath(self)

        return self._math

    @property
    def krylov(self):
        """APDL krylov interface.
        For more information, see the :class:`KrylovSolver <ansys.mapdl.core.krylov.KrylovSolver>`
        Returns
        -------
        :class:`Krylov class <ansys.mapdl.core.krylov.KrylovSolver>`
        """
        if self._krylov is None:
            from ansys.mapdl.core.krylov import KrylovSolver

            self._krylov = KrylovSolver(self)

        return self._krylov

    @property
    def db(self):
        """
        MAPDL database interface.

        Returns
        -------
        :class:`MapdlDb <ansys.mapdl.core.database.MapdlDb>`

        Examples
        --------
        Create a nodes instance.

        >>> from ansys.mapdl.core import launch_mapdl
        >>> mapdl = launch_mapdl()
        >>> # create nodes...
        >>> nodes = mapdl.db.nodes
        >>> print(nodes)
        MAPDL Database Nodes
            Number of nodes:          270641
            Number of selected nodes: 270641
            Maximum node number:      270641

        >>> mapdl.nsel("NONE")
        >>> print(nodes)
        MAPDL Database Nodes
            Number of nodes:          270641
            Number of selected nodes: 0
            Maximum node number:      270641

        Return the selection status and the coordinates of node 22.

        >>> nodes = mapdl.db.nodes
        >>> sel, coord = nodes.coord(22)
        >>> coord
        (1.0, 0.5, 0.0, 0.0, 0.0, 0.0)

        """
        from ansys.mapdl.core.database import MapdlDb

        if self._db is None:
            self._db = MapdlDb(self)
            self._db.start()

        return self._db

    @protect_grpc
    def _data_info(self, pname):
        """Returns the data type of a parameter

        APDLMATH vectors only.
        """
        request = pb_types.ParameterRequest(name=pname)
        return self._stub.GetDataInfo(request)

    @protect_grpc
    def _vec_data(self, pname):
        """Downloads vector data from a MAPDL MATH parameter"""
        dtype = ANSYS_VALUE_TYPE[self._data_info(pname).stype]
        request = pb_types.ParameterRequest(name=pname)
        chunks = self._stub.GetVecData(request)
        return parse_chunks(chunks, dtype)

    @protect_grpc
    def _mat_data(self, pname, raw=False):
        """Downloads matrix data from a parameter and returns a scipy sparse array"""
        try:
            from scipy import sparse
        except ImportError:  # pragma: no cover
            raise ImportError("Install ``scipy`` to use this feature") from None

        minfo = self._data_info(pname)
        stype = ANSYS_VALUE_TYPE[minfo.stype]
        mtype = minfo.objtype
        shape = (minfo.size1, minfo.size2)

        if mtype == 2:  # dense
            request = pb_types.ParameterRequest(name=pname)
            chunks = self._stub.GetMatData(request)
            values = parse_chunks(chunks, stype)
            return np.transpose(np.reshape(values, shape[::-1]))
        elif mtype == 3:  # sparse
            indptr = self._vec_data(pname + "::ROWS")
            indices = self._vec_data(pname + "::COLS")
            vals = self._vec_data(pname + "::VALS")
            if raw:  # for debug
                return vals, indices, indptr, shape
            else:
                return sparse.csr_matrix(
                    (vals, indices, indptr), dtype=stype, shape=shape
                )

        raise ValueError(f'Invalid matrix type "{mtype}"')

    @property
    def locked(self):
        """Instance is in use within a pool"""
        return self._locked

    @locked.setter
    def locked(self, new_value):
        self._locked = new_value

    @supress_logging
    def __str__(self):
        try:
            if self._exited:
                return "MAPDL exited"
            stats = self.slashstatus("PROD", mute=False)
        except:  # pragma: no cover
            return "MAPDL exited"

        st = stats.find("*** Products ***")
        en = stats.find("*** PrePro")
        product = "\n".join(stats[st:en].splitlines()[1:]).strip()

        info = f"Product:             {product}\n"
        info += f"MAPDL Version:       {self.version}\n"
        info += f"ansys.mapdl Version: {__version__}\n"
        return info

    @supress_logging
    @run_as_prep7
    def _generate_iges(self):
        """Save IGES geometry representation to disk"""
        basename = "_tmp.iges"
        if self._local:
            filename = os.path.join(self.directory, basename)
            self.igesout(basename, att=1)
        else:
            self.igesout(basename, att=1)
            filename = os.path.join(tempfile.gettempdir(), basename)
            self._download(basename, filename, progress_bar=False)
        return filename

    @property
    def _distributed_result_file(self):
        """Path of the distributed result file"""
        if not self._distributed:
            return

        try:
            filename = self.inquire("", "RSTFILE")
            if not filename:
                filename = self.jobname
        except:
            filename = self.jobname

        # ansys decided that a jobname ended in a number needs a bonus "_"
        if filename[-1].isnumeric():
            filename += "_"

        rth_basename = "%s0.%s" % (filename, "rth")
        rst_basename = "%s0.%s" % (filename, "rst")

        rth_file = os.path.join(self.directory, rth_basename)
        rst_file = os.path.join(self.directory, rst_basename)

        if self._prioritize_thermal:
            if not os.path.isfile(rth_file):
                raise FileNotFoundError("Thermal Result not available")
            return rth_file

        if os.path.isfile(rth_file) and os.path.isfile(rst_file):
            return last_created([rth_file, rst_file])
        elif os.path.isfile(rth_file):
            return rth_file
        elif os.path.isfile(rst_file):
            return rst_file

    @property
    def thermal_result(self):
        """The thermal result object"""
        self._prioritize_thermal = True
        result = self.result
        self._prioritize_thermal = False
        return result

    def list_error_file(self):
        """Listing of errors written in JOBNAME.err"""
        files = self.list_files()
        jobname = self.jobname
        error_file = None
        for test_file in [f"{jobname}.err", f"{jobname}0.err"]:
            if test_file in files:
                error_file = test_file
                break

        if not error_file:
            return None

        if self._local:
            return open(os.path.join(self.directory, error_file)).read()
        elif self._exited:
            raise MapdlExitedError(
                "Cannot list error file when MAPDL Service has " "exited"
            )

        return self._download_as_raw(error_file).decode("latin-1")

    @wraps(_MapdlCore.igesin)
    def igesin(self, fname="", ext="", **kwargs):
        """Wrap the IGESIN command to handle the remote case."""

        fname = self._get_file_name(fname=fname, ext=ext)
        filename = self._get_file_path(fname, progress_bar=False)

        if " " in fname:
            # Bug in reading file paths with whitespaces.
            # https://github.com/pyansys/pymapdl/issues/1601

            msg_ = f"Applying \\IGESIN whitespace patch.\nSee #1601 issue in PyMAPDL repository.\nReading file {fname}"
            self.input_strings("\n".join([f"! {each}" for each in msg_.splitlines()]))
            self._log.debug(msg_)

            cmd = f"*dim,__iges_file__,string,248\n*set,__iges_file__(1), '{filename}'"
            self.input_strings(cmd)

            out = super().igesin(fname="__iges_file__(1)", **kwargs)
            self.run("__iges_file__ =")  # cleaning array.
            self.run("! Ending \\IGESIN whitespace patch.")
            return out
        else:
            return super().igesin(fname=filename, **kwargs)

    @wraps(_MapdlCore.cmatrix)
    def cmatrix(
        self,
        symfac="",
        condname="",
        numcond="",
        grndkey="",
        capname="",
        **kwargs,
    ):
        """Run CMATRIX in non-interactive mode and return the response
        from file.
        """

        # The CMATRIX command needs to run in non-interactive mode
        if not self._store_commands:
            with self.non_interactive:
                super().cmatrix(symfac, condname, numcond, grndkey, capname, **kwargs)
            self._response = self._download_as_raw("cmatrix.out").decode()
            return self._response

        # otherwise, simply run cmatrix as we're already in
        # non-interactive and there's no output to return
        super().cmatrix(symfac, condname, numcond, grndkey, capname, **kwargs)

    @property
    def name(self):
        """Instance unique identifier."""
        if not self._name:
            if self._ip or self._port:
                self._name = f"GRPC_{self._ip}:{self._port}"
            else:
                self._name = f"GRPC_instance_{id(self)}"
        return self._name

    @property
    def _distributed(self) -> bool:
        """MAPDL is running in distributed mode."""
        if self.__distributed is None:
            self.__distributed = self.parameters.numcpu > 1
        return self.__distributed

    @wraps(_MapdlCore.ndinqr)
    def ndinqr(self, node, key, **kwargs):
        """Wrap the ``ndinqr`` method to take advantage of the gRPC methods."""
        super().ndinqr(node, key, pname=TMP_VAR, mute=True, **kwargs)
        return self.scalar_param(TMP_VAR)

    @wraps(_MapdlCore.elmiqr)
    def elmiqr(self, ielem, key, **kwargs):
        """Wrap the ``elmiqr`` method to take advantage of the gRPC methods."""
        super().elmiqr(ielem, key, pname=TMP_VAR, mute=True, **kwargs)
        return self.scalar_param(TMP_VAR)

    @wraps(_MapdlCore.kpinqr)
    def kpinqr(self, knmi, key, **kwargs):
        """Wrap the ``kpinqr`` method to take advantage of the gRPC methods."""
        super().kpinqr(knmi, key, pname=TMP_VAR, mute=True, **kwargs)
        return self.scalar_param(TMP_VAR)

    @wraps(_MapdlCore.lsinqr)
    def lsinqr(self, line, key, **kwargs):
        """Wrap the ``lsinqr`` method to take advantage of the gRPC methods."""
        super().lsinqr(line, key, pname=TMP_VAR, mute=True, **kwargs)
        return self.scalar_param(TMP_VAR)

    @wraps(_MapdlCore.arinqr)
    def arinqr(self, anmi, key, **kwargs):
        """Wrap the ``arinqr`` method to take advantage of the gRPC methods."""
        super().arinqr(anmi, key, pname=TMP_VAR, mute=True, **kwargs)
        return self.scalar_param(TMP_VAR)

    @wraps(_MapdlCore.vlinqr)
    def vlinqr(self, vnmi, key, **kwargs):
        """Wrap the ``vlinqr`` method to take advantage of the gRPC methods."""
        super().vlinqr(vnmi, key, pname=TMP_VAR, mute=True, **kwargs)
        return self.scalar_param(TMP_VAR)

    @wraps(_MapdlCore.rlinqr)
    def rlinqr(self, nreal, key, **kwargs):
        """Wrap the ``rlinqr`` method to take advantage of the gRPC methods."""
        super().rlinqr(nreal, key, pname=TMP_VAR, mute=True, **kwargs)
        return self.scalar_param(TMP_VAR)

    @wraps(_MapdlCore.gapiqr)
    def gapiqr(self, ngap, key, **kwargs):
        """Wrap the ``gapiqr`` method to take advantage of the gRPC methods."""
        super().gapiqr(ngap, key, pname=TMP_VAR, mute=True, **kwargs)
        return self.scalar_param(TMP_VAR)

    @wraps(_MapdlCore.masiqr)
    def masiqr(self, node, key, **kwargs):
        """Wrap the ``masiqr`` method to take advantage of the gRPC methods."""
        super().masiqr(node, key, pname=TMP_VAR, mute=True, **kwargs)
        return self.scalar_param(TMP_VAR)

    @wraps(_MapdlCore.ceinqr)
    def ceinqr(self, nce, key, **kwargs):
        """Wrap the ``ceinqr`` method to take advantage of the gRPC methods."""
        super().ceinqr(nce, key, pname=TMP_VAR, mute=True, **kwargs)
        return self.scalar_param(TMP_VAR)

    @wraps(_MapdlCore.cpinqr)
    def cpinqr(self, ncp, key, **kwargs):
        """Wrap the ``cpinqr`` method to take advantage of the gRPC methods."""
        super().cpinqr(ncp, key, pname=TMP_VAR, mute=True, **kwargs)
        return self.scalar_param(TMP_VAR)

    @wraps(_MapdlCore.csyiqr)
    def csyiqr(self, ncsy, key, **kwargs):
        """Wrap the ``csyiqr`` method to take advantage of the gRPC methods."""
        super().csyiqr(ncsy, key, pname=TMP_VAR, mute=True, **kwargs)
        return self.scalar_param(TMP_VAR)

    @wraps(_MapdlCore.etyiqr)
    def etyiqr(self, itype, key, **kwargs):
        """Wrap the ``etyiqr`` method to take advantage of the gRPC methods."""
        super().etyiqr(itype, key, pname=TMP_VAR, mute=True, **kwargs)
        return self.scalar_param(TMP_VAR)

    @wraps(_MapdlCore.foriqr)
    def foriqr(self, node, key, **kwargs):
        """Wrap the ``foriqr`` method to take advantage of the gRPC methods."""
        super().foriqr(node, key, pname=TMP_VAR, mute=True, **kwargs)
        return self.scalar_param(TMP_VAR)

    @wraps(_MapdlCore.sectinqr)
    def sectinqr(self, nsect, key, **kwargs):
        """Wrap the ``sectinqr`` method to take advantage of the gRPC methods."""
        super().sectinqr(nsect, key, pname=TMP_VAR, mute=True, **kwargs)
        return self.scalar_param(TMP_VAR)

    @wraps(_MapdlCore.mpinqr)
    def mpinqr(self, mat, iprop, key, **kwargs):
        """Wrap the ``mpinqr`` method to take advantage of the gRPC methods."""
        super().mpinqr(mat, iprop, key, pname=TMP_VAR, mute=True, **kwargs)
        return self.scalar_param(TMP_VAR)

    @wraps(_MapdlCore.dget)
    def dget(self, node, idf, kcmplx, **kwargs):
        """Wrap the ``dget`` method to take advantage of the gRPC methods."""
        super().dget(node, idf, kcmplx, pname=TMP_VAR, mute=True, **kwargs)
        return self.scalar_param(TMP_VAR)

    @wraps(_MapdlCore.fget)
    def fget(self, node, idf, kcmplx, **kwargs):
        """Wrap the ``fget`` method to take advantage of the gRPC methods."""
        super().fget(node, idf, kcmplx, pname=TMP_VAR, mute=True, **kwargs)
        return self.scalar_param(TMP_VAR)

    @wraps(_MapdlCore.erinqr)
    def erinqr(self, key, **kwargs):
        """Wrap the ``erinqr`` method to take advantage of the gRPC methods."""
        super().erinqr(key, pname=TMP_VAR, mute=True, **kwargs)
        return self.scalar_param(TMP_VAR)

    @wraps(_MapdlCore.wrinqr)
    def wrinqr(self, key, **kwargs):
        """Wrap the ``wrinqr`` method to take advantage of the gRPC methods."""
        super().wrinqr(key, pname=TMP_VAR, mute=True, **kwargs)
        return self.scalar_param(TMP_VAR)

    @wraps(_MapdlCore.file)
    def file(self, fname="", ext="", **kwargs):
        """Wrap ``_MapdlCore.file`` to take advantage of the gRPC methods."""
        # always check if file is present as the grpc and MAPDL errors
        # are unclear
        fname = self._get_file_name(fname, ext, "cdb")
        fname = self._get_file_path(fname, kwargs.get("progress_bar", False))
        file_, ext_ = self._decompose_fname(fname)

        return self._file(file_, ext_, **kwargs)

    @wraps(_MapdlCore.vget)
    def vget(self, par="", ir="", tstrt="", kcplx="", **kwargs):
        """Wraps VGET"""
        super().vget(par=par, ir=ir, tstrt=tstrt, kcplx=kcplx, **kwargs)
        return self.parameters[par]

    def get_variable(self, ir, tstrt="", kcplx="", **kwargs):
        """
        Obtain the variable values.

        Parameters
        ----------
        ir : str, optional
            Reference number of the variable (1 to NV [NUMVAR]).

        tstrt : str, optional
            Time (or frequency) corresponding to start of IR data.  If between
            values, the nearer value is used. By default it is the first value.

        kcplx : str, optional
            Complex number key:

            * ``0`` - Use the real part of the IR data. Default.

            * ``1`` - Use the imaginary part of the IR data.

        Returns
        -------
        np.array
            Variable values as array.
        """
        par = "temp_var"
        variable = self.vget(par=par, ir=ir, tstrt=tstrt, kcplx=kcplx, **kwargs)
        del self.parameters[par]
        return variable

    @wraps(_MapdlCore.nsol)
    def nsol(
        self,
        nvar=VAR_IR,
        node="",
        item="",
        comp="",
        name="",
        sector="",
        **kwargs,
    ):
        """Wraps NSOL to return the variable as an array."""
        super().nsol(
            nvar=nvar,
            node=node,
            item=item,
            comp=comp,
            name=name,
            sector=sector,
            kwargs=kwargs,
        )
        return self.vget("_temp", nvar)

    @wraps(_MapdlCore.esol)
    def esol(
        self,
        nvar: MapdlInt = VAR_IR,
        elem: MapdlInt = "",
        node: MapdlInt = "",
        item: str = "",
        comp: str = "",
        name: str = "",
        **kwargs,
    ) -> Optional[str]:
        """Wraps ESOL to return the variable as an array."""
        super().esol(
            nvar=nvar,
            elem=elem,
            node=node,
            item=item,
            comp=comp,
            name=name,
            kwargs=kwargs,
        )
        return self.vget("_temp", nvar)

    def get_nsol(self, node, item, comp, name="", sector="", **kwargs):
        """
        Get NSOL solutions

        Parameters
        ----------
        node : int
            Node for which data is to be stored.

        item : str
            Label identifying the item.  Valid item labels are shown in the
            table below. Some items also require a component label.

        comp : str
            Component of the item (if required).  Valid component labels are
            shown in the table below.

        name : str, optional
            Thirty-two character name identifying the item on printouts and
            displays.  The default is a label formed by concatenating the first
            four characters of the ``item`` and ``comp`` labels.

        sector : int, optional
            For a full harmonic cyclic symmetry solution, the sector number for
            which the results from NODE are to be stored.

        Returns
        -------
        np.array
            Variable values

        Notes
        -----
        By default, this command store temporally the variable on the
        variable number set by ``VAR_IR`` in the class MapdlGrpc.
        Therefore, any variable in that slot will be deleted when using
        this command.

        Stores nodal degree of freedom and solution results in a variable. For
        more information, see Data Interpreted in the Nodal Coordinate System
        in the Modeling and Meshing Guide.

        For SECTOR>1, the result is in the nodal coordinate system of the base
        sector, and it is rotated to the expanded sector’s location. Refer to
        Using the /CYCEXPAND Command in the Cyclic Symmetry Analysis Guide for
        more information.

        For SHELL131 and SHELL132 elements with KEYOPT(3) = 0 or 1, use the
        labels TBOT, TE2, TE3, . . ., TTOP instead of TEMP.

        """
        return self.nsol(
            VAR_IR,
            node=node,
            item=item,
            comp=comp,
            name=name,
            sector=sector,
            kwargs=kwargs,
        )

    def get_esol(
        self,
        elem,
        node,
        item,
        comp,
        name="",
        sector="",
        tstrt="",
        kcplx="",
        **kwargs,
    ):
        """Get ESOL data.

        /POST26 APDL Command: ESOL

        Parameters
        ----------
        elem : int
            Element for which data are to be stored.

        node : int
            Node number on this element for which data are to be
            stored. If blank, store the average element value (except
            for FMAG values, which are summed instead of averaged).

        item : str
            Label identifying the item. General item labels are shown
            in Table 134: ESOL - General Item and Component Labels
            below. Some items also require a component label.

        comp : str
            Component of the item (if required). General component
            labels are shown in Table 134: ESOL - General Item and
            Component Labels below.  If Comp is a sequence number (n),
            the NODE field will be ignored.

        name : str, optional
            Thirty-two character name for identifying the item on the
            printout and displays.  The default is a label formed by
            concatenating the first four characters of the ``item`` and
           ``comp`` labels.

        tstrt : str, optional
            Time (or frequency) corresponding to start of IR data.  If between
            values, the nearer value is used. By default it is the first value.

        kcplx : str, optional
            Complex number key:

            * ``0`` - Use the real part of the IR data. Default.

            * ``1`` - Use the imaginary part of the IR data.

        Returns
        -------
        np.array
            Variable values

        Notes
        -----
        By default, this command store temporally the variable on the
        variable number set by ``VAR_IR`` in the class MapdlGrpc.
        Therefore, any variable in that slot will be deleted when using
        this command.

        See Table: 134:: ESOL - General Item and Component Labels for
        a list of valid item and component labels for element (except
        line element) results.

        The ESOL command defines element results data to be stored
        from a results file (FILE). Not all items are valid for all
        elements. To see the available items for a given element,
        refer to the input and output summary tables in the
        documentation for that element.

        Two methods of data access are available via the ESOL
        command. You can access some simply by using a generic label
        (component name method), while others require a label and
        number (sequence number method).

        Use the component name method to access general element data
        (that is, element data generally available to most element
        types or groups of element types).

        The sequence number method is required for data that is not
        averaged (such as pressures at nodes and temperatures at
        integration points), or data that is not easily described in a
        generic fashion (such as all derived data for structural line
        elements and contact elements, all derived data for thermal
        line elements, and layer data for layered elements).

        Element results are in the element coordinate system, except
        for layered elements where results are in the layer coordinate
        system.  Element forces and moments are in the nodal
        coordinate system. Results are obtainable for an element at a
        specified node. Further location specifications can be made
        for some elements via the SHELL, LAYERP26, and FORCE commands.

        For more information on the meaning of contact status and its
        possible values, see Reviewing Results in POST1 in the Contact
        Technology Guide.
        """
        self.esol(
            VAR_IR,
            elem=elem,
            node=node,
            item=item,
            comp=comp,
            name=name,
            sector=sector,
            kwargs=kwargs,
        )
        # Using get_variable because it deletes the intermediate parameter after using it.
        return self.get_variable(VAR_IR, tstrt=tstrt, kcplx=kcplx)<|MERGE_RESOLUTION|>--- conflicted
+++ resolved
@@ -12,11 +12,7 @@
 import tempfile
 import threading
 import time
-<<<<<<< HEAD
 from typing import TYPE_CHECKING, List, Literal, Optional, Tuple, Union
-=======
-from typing import List, Literal, Optional, Tuple, Union
->>>>>>> 4e5e3878
 import warnings
 from warnings import warn
 import weakref
@@ -187,20 +183,6 @@
     return file_size
 
 
-<<<<<<< HEAD
-def copy_files_to_the_root(folder, target_dir, recursive):
-    list_folder = os.listdir(folder)
-    for file in list_folder:
-        if os.path.isdir(file):
-            if recursive is True:
-                copy_files_to_the_root(file, target_dir, recursive)
-            else:
-                warn(
-                    f"The copy of the folder {file} is ignored. Recursive needs to be set to True."
-                )
-        else:
-            shutil.copy(os.path.join(folder, file), target_dir)
-=======
 def copy_files_to_the_root(
     folder: Union[pathlib.Path, str], target_dir: pathlib.Path, recursive: bool
 ):
@@ -211,7 +193,6 @@
         for file in list_folder:
             if not os.path.isdir(file):
                 shutil.copy(os.path.join(folder, file), target_dir)
->>>>>>> 4e5e3878
 
 
 class RepeatingTimer(threading.Timer):
@@ -1226,41 +1207,6 @@
                     except OSError:
                         pass
 
-<<<<<<< HEAD
-=======
-    def _run_cleanup_script(self):  # pragma: no cover
-        """Run the APDL cleanup script.
-
-        On distributed runs MAPDL creates a cleanup script to kill the
-        processes created by the ANSYS spawner.  Normally this file is
-        removed when APDL exits normally, but on a failure, it's
-        necessary to manually close these PIDs.
-        """
-        # run cleanup script when local
-        if self._local:
-            for filename in self.list_files():
-                if "cleanup" in filename:
-                    script = os.path.join(self.directory, filename)
-                    if not os.path.isfile(script):
-                        return
-                    if os.name != "nt":
-                        script = ["/bin/bash", script]
-                    process = subprocess.Popen(
-                        script,
-                        shell=False,
-                        stdin=subprocess.PIPE,
-                        stdout=subprocess.PIPE,
-                        stderr=subprocess.PIPE,
-                    )
-                    # always communicate to allow process to run
-                    output, err = process.communicate()
-                    self._log.debug(
-                        "Cleanup output:\n\n%s\n%s",
-                        output.decode(),
-                        err.decode(),
-                    )
-
->>>>>>> 4e5e3878
     def list_files(self, refresh_cache: bool = True) -> List[str]:
         """List the files in the working directory of MAPDL.
 
@@ -2107,14 +2053,8 @@
             List of downloaded files.
         """
         if not extensions:
-<<<<<<< HEAD
-            # files = self.list_files()
-            list_of_files = self.download(
-                files="**", target_dir=target_dir, progress_bar=progress_bar
-=======
             list_of_files = self.download(
                 files="*", target_dir=target_dir, progress_bar=progress_bar
->>>>>>> 4e5e3878
             )
 
         else:
@@ -2122,11 +2062,7 @@
             for each_extension in extensions:
                 list_of_files.extend(
                     self.download(
-<<<<<<< HEAD
-                        files="**",
-=======
                         files="*",
->>>>>>> 4e5e3878
                         target_dir=target_dir,
                         extension=each_extension,
                         progress_bar=progress_bar,
@@ -2137,11 +2073,7 @@
 
     def download(
         self,
-<<<<<<< HEAD
-        files: Union[str, List[str], Tuple[str]],
-=======
         files: Union[str, List[str], Tuple[str, ...]],
->>>>>>> 4e5e3878
         target_dir: Optional[str] = None,
         extension: Optional[str] = None,
         chunk_size: Optional[int] = None,
@@ -2249,13 +2181,8 @@
 
     def _download_on_local(
         self,
-<<<<<<< HEAD
-        files: Union[str, List[str]],
-        target_dir: Optional[str] = None,
-=======
         files: Union[str, List[str], Tuple[str, ...]],
         target_dir: str,
->>>>>>> 4e5e3878
         extension: Optional[str] = None,
         recursive: bool = False,
     ) -> List[str]:
@@ -2311,13 +2238,8 @@
 
     def _download_from_remote(
         self,
-<<<<<<< HEAD
-        files: Union[str, List[str]],
-        target_dir: Optional[str] = None,
-=======
         files: Union[str, List[str], Tuple[str, ...]],
         target_dir: str,
->>>>>>> 4e5e3878
         extension: Optional[str] = None,
         chunk_size: Optional[str] = None,
         progress_bar: Optional[str] = None,
@@ -2359,11 +2281,7 @@
             if not isinstance(extension, str):
                 raise TypeError(f"The extension {extension} must be a string.")
 
-<<<<<<< HEAD
-            if extension[0] != ".":
-=======
             if not extension.startswith("."):
->>>>>>> 4e5e3878
                 extension = "." + extension
 
         else:
@@ -2382,11 +2300,7 @@
             list_files = fnmatch.filter(self_files, base_name)
 
         # filtering by extension
-<<<<<<< HEAD
-        list_files = [each for each in list_files if each.endswith(extension)]
-=======
         list_files = [file for file in list_files if file.endswith(extension)]
->>>>>>> 4e5e3878
 
         if len(list_files) == 0:
             raise FileNotFoundError(
