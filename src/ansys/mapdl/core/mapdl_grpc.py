"""gRPC specific class and methods for the MAPDL gRPC client """

import fnmatch
from functools import wraps
import glob
import io
import os
import pathlib
import re
import shutil
from subprocess import Popen
import tempfile
import threading
import time
<<<<<<< HEAD
from typing import Optional
from uuid import uuid4
=======
from typing import TYPE_CHECKING, List, Literal, Optional, Tuple, Union
>>>>>>> 0fd79c23
import warnings
from warnings import warn
import weakref

from ansys.tools.versioning.utils import version_string_as_tuple
import grpc
from grpc._channel import _InactiveRpcError, _MultiThreadedRendezvous
import numpy as np
import psutil

MSG_IMPORT = """There was a problem importing the ANSYS MAPDL API module `ansys-api-mapdl`.
Please make sure you have the latest updated version using:

'pip install ansys-api-mapdl' or 'pip install --upgrade ansys-api-mapdl'

If this does not solve it, please reinstall 'ansys.mapdl.core'
or contact Technical Support at 'https://github.com/pyansys/pymapdl'."""


try:
    from ansys.api.mapdl.v0 import ansys_kernel_pb2 as anskernel
    from ansys.api.mapdl.v0 import mapdl_pb2 as pb_types
    from ansys.api.mapdl.v0 import mapdl_pb2_grpc as mapdl_grpc
except ImportError:  # pragma: no cover
    raise ImportError(MSG_IMPORT)

from ansys.mapdl.core import _LOCAL_PORTS, _RUNNING_ON_PYTEST, __version__
from ansys.mapdl.core.common_grpc import (
    ANSYS_VALUE_TYPE,
    DEFAULT_CHUNKSIZE,
    DEFAULT_FILE_CHUNK_SIZE,
    parse_chunks,
)
from ansys.mapdl.core.errors import (
    DifferentSessionConnectionError,
    MapdlConnectionError,
    MapdlExitedError,
    MapdlRuntimeError,
    protect_grpc,
)
from ansys.mapdl.core.mapdl import _MapdlCore
from ansys.mapdl.core.mapdl_types import MapdlInt
from ansys.mapdl.core.misc import (
    check_valid_ip,
    last_created,
    random_string,
    requires_package,
    run_as_prep7,
    supress_logging,
)
from ansys.mapdl.core.parameters import interp_star_status

# Checking if tqdm is installed.
# If it is, the default value for progress_bar is true.
try:
    from tqdm import tqdm

    _HAS_TQDM = True
except ModuleNotFoundError:  # pragma: no cover
    _HAS_TQDM = False

if TYPE_CHECKING:  # pragma: no cover
    from queue import Queue

    from ansys.platform.instancemanagement import Instance as PIM_Instance

    from ansys.mapdl.core.database import MapdlDb
    from ansys.mapdl.core.mesh_grpc import MeshGrpc

TMP_VAR = "__tmpvar__"
VOID_REQUEST = anskernel.EmptyRequest()

# Default 256 MB message length
MAX_MESSAGE_LENGTH = int(os.environ.get("PYMAPDL_MAX_MESSAGE_LENGTH", 256 * 1024**2))

VAR_IR = 9  # Default variable number for automatic variable retrieving (/post26)


SESSION_ID_NAME = "__PYMAPDL_SESSION_ID__"


def chunk_raw(raw, save_as):
    with io.BytesIO(raw) as f:
        while True:
            piece = f.read(DEFAULT_FILE_CHUNK_SIZE)
            length = len(piece)
            if length == 0:
                return
            yield pb_types.UploadFileRequest(
                file_name=os.path.basename(save_as),
                chunk=anskernel.Chunk(payload=piece, size=length),
            )


def get_file_chunks(filename, progress_bar=False):
    """Serializes a file into chunks"""
    pbar = None
    if progress_bar:
        if not _HAS_TQDM:  # pragma: no cover
            raise ModuleNotFoundError(
                "To use the keyword argument 'progress_bar', you need to have "
                "installed the `tqdm` package. "
                "To avoid this message set `progress_bar=False`."
            )

        n_bytes = os.path.getsize(filename)

        base_name = os.path.basename(filename)
        pbar = tqdm(
            total=n_bytes,
            desc=f"Uploading {base_name}",
            unit="B",
            unit_scale=True,
            unit_divisor=1024,
        )

    with open(filename, "rb") as f:
        while True:
            piece = f.read(DEFAULT_FILE_CHUNK_SIZE)
            length = len(piece)
            if length == 0:
                if pbar is not None:
                    pbar.close()
                return

            if pbar is not None:
                pbar.update(length)

            chunk = anskernel.Chunk(payload=piece, size=length)
            yield pb_types.UploadFileRequest(
                file_name=os.path.basename(filename), chunk=chunk
            )


def save_chunks_to_file(
    chunks, filename, progress_bar=False, file_size=None, target_name=""
):
    """Saves chunks to a local file

    Returns
    -------
    file_size : int
        File size saved in bytes.  ``0`` means no file was written.
    """
    pbar = None
    if progress_bar:
        if not _HAS_TQDM:  # pragma: no cover
            raise ModuleNotFoundError(
                f"To use the keyword argument 'progress_bar', you need to have installed the 'tqdm' package."
                "To avoid this message you can set 'progress_bar=False'."
            )

        pbar = tqdm(
            total=file_size,
            desc="Downloading %s" % target_name,
            unit="B",
            unit_scale=True,
            unit_divisor=1024,
        )

    file_size = 0
    with open(filename, "wb") as f:
        for chunk in chunks:
            f.write(chunk.payload)
            payload_size = len(chunk.payload)
            file_size += payload_size
            if pbar is not None:
                pbar.update(payload_size)

    if pbar is not None:
        pbar.close()

    return file_size


class RepeatingTimer(threading.Timer):
    """Run a function repeately"""

    def run(self):
        while not self.finished.is_set():
            self.function(*self.args, **self.kwargs)
            self.finished.wait(self.interval)


class MapdlGrpc(_MapdlCore):
    """This class connects to a GRPC MAPDL server and allows commands
    to be passed to a persistent session.

    Parameters
    ----------
    ip : str, optional
        IP address to connect to the server.  The default is 'localhost'.

    port : int, optional
        Port to connect to the MAPDL server.  The default is ``50052``.

    timeout : float, optional
        Maximum allowable time to connect to the MAPDL server.

    loglevel : str, optional
        Sets which messages are printed to the console.  Default
        'INFO' prints out all ANSYS messages, 'WARNING` prints only
        messages containing ANSYS warnings, and 'ERROR' prints only
        error messages.

    cleanup_on_exit : bool, optional
        Exit MAPDL when Python exits or when this instance is garbage
        collected.

    set_no_abort : bool, optional
        Sets MAPDL to not abort at the first error within /BATCH mode.
        The default is ``True``.

    remove_temp_dir : bool, optional
        When this parameter is ``True``, the MAPDL working directory will be
        deleted when MAPDL is exited provided that it is within the temporary
        user directory. The default is ``False``.

    log_file : bool, optional
        Copy the log to a file called `logs.log` located where the
        python script is executed. The default is ``True``.

    print_com : bool, optional
        Print the command ``/COM`` arguments to the standard output.
        The default is ``False``.

    channel : grpc.Channel, optional
        gRPC channel to use for the connection. Can be used as an
        alternative to the ``ip`` and ``port`` parameters.

    remote_instance : ansys.platform.instancemanagement.Instance
        The corresponding remote instance when MAPDL is launched through
        PyPIM. This instance will be deleted when calling
        :func:`Mapdl.exit <ansys.mapdl.core.Mapdl.exit>`.

    Examples
    --------
    Connect to an instance of MAPDL already running on locally on the
    default port 50052.

    >>> from ansys.mapdl import core as pymapdl
    >>> mapdl = pymapdl.Mapdl()

    Connect to an instance of MAPDL running on the LAN on a default port.

    >>> mapdl = pymapdl.Mapdl('192.168.1.101')

    Connect to an instance of MAPDL running on the LAN on a non-default port.

    >>> mapdl = pymapdl.Mapdl('192.168.1.101', port=60001)

    If you wish to customize the channel, you can also directly connect
    directly to gRPC channels. For example, if you wanted to create an insecure
    channel with a maximum message length of 8 MB.

    >>> import grpc
    >>> channel = grpc.insecure_channel(
    ...     '127.0.0.1:50052',
    ...     options=[
    ...         ("grpc.max_receive_message_length", 8*1024**2),
    ...     ],
    ... )
    >>> mapdl = pymapdl.Mapdl(channel=channel)

    """

    # Required by `_name` method to be defined before __init__ be
    _ip = None
    _port = None

    def __init__(
        self,
        ip: Optional[str] = None,
        port: Optional[Union[int, str]] = None,
        timeout: int = 15,
        loglevel: str = "WARNING",
        log_file: bool = False,
        cleanup_on_exit: bool = False,
        log_apdl: Optional[str] = None,
        set_no_abort: bool = True,
        remove_temp_files: Optional[bool] = None,
        remove_temp_dir_on_exit: bool = False,
        print_com: bool = False,
        channel: Optional[grpc.Channel] = None,
        remote_instance: Optional["PIM_Instance"] = None,
        **start_parm,
    ):
        """Initialize connection to the mapdl server"""
        if remove_temp_files is not None:  # pragma: no cover
            warnings.warn(
                "The option ``remove_temp_files`` is being deprecated and it will be removed by PyMAPDL version 0.66.0.\n"
                "Please use ``remove_temp_dir_on_exit`` instead.",
                DeprecationWarning,
                stacklevel=2,
            )
            remove_temp_dir_on_exit = remove_temp_files
            remove_temp_files = None

<<<<<<< HEAD
        self.__distributed = None
        self._remote_instance = remote_instance
        self._session_id_ = None
        self._checking_session_id_ = False
=======
        self.__distributed: Optional[bool] = None
        self._remote_instance: Optional["PIM_Instance"] = remote_instance
>>>>>>> 0fd79c23

        if channel is not None:
            if ip is not None or port is not None:
                raise ValueError(
                    "If `channel` is specified, neither `port` nor `ip` can be specified."
                )
        if ip is None:
            ip = "127.0.0.1"

        # port and ip are needed to setup the log

        if port is None:
            from ansys.mapdl.core.launcher import MAPDL_DEFAULT_PORT

            port = MAPDL_DEFAULT_PORT

        self._port: int = int(port)

        check_valid_ip(ip)
        self._ip: str = ip

        super().__init__(
            loglevel=loglevel,
            log_apdl=log_apdl,
            log_file=log_file,
            print_com=print_com,
            **start_parm,
        )
        self._mode: Literal["grpc"] = "grpc"

        # gRPC request specific locks as these gRPC request are not thread safe
        self._vget_lock: bool = False
        self._get_lock: bool = False

        self._prioritize_thermal: bool = False
        self._locked: bool = False  # being used within MapdlPool
        self._stub: Optional[mapdl_grpc.MapdlServiceStub] = None
        self._cleanup: bool = cleanup_on_exit
        self.__remove_temp_dir_on_exit: bool = remove_temp_dir_on_exit
        self._jobname: str = start_parm.get("jobname", "file")
        self._path: str = start_parm.get("run_location", None)
        self._busy: bool = False  # used to check if running a command on the server
        self._local: bool = ip in ["127.0.0.1", "127.0.1.1", "localhost"]
        if "local" in start_parm:  # pragma: no cover  # allow this to be overridden
            self._local: bool = start_parm["local"]
        self._health_response_queue: Optional["Queue"] = None
        self._exiting: bool = False
        self._exited: Optional[bool] = None
        self._mute: bool = False
        self._db: Optional[MapdlDb] = None
        self.__server_version: Optional[str] = None
        self._state: Optional[grpc.Future] = None
        self._timeout: int = timeout
        self._pids: List[Union[int, None]] = []

        if channel is None:
            self._log.debug("Creating channel to %s:%s", ip, port)
            self._channel: grpc.Channel = self._create_channel(ip, port)
        else:
            self._log.debug("Using provided channel")
            self._channel: grpc.Channel = channel

        # connect and validate to the channel
        self._mapdl_process: Popen = start_parm.pop("process", None)

        # saving for later use (for example open_gui)
        start_parm["ip"] = ip
        start_parm["port"] = port
        self._start_parm = start_parm

        # Queueing the stds
        if self._mapdl_process:
            self._create_process_stds_queue()

        try:
            self._multi_connect(timeout=timeout)
        except MapdlConnectionError as err:  # pragma: no cover
            self._post_mortem_checks()
            self._log.debug(
                "The error wasn't catch by the post-mortem checks.\nThe stdout is printed now:"
            )
            self._log.debug(self._stdout)

            raise err  # Raise original error if we couldn't catch it in post-mortem analysis
        else:
            self._log.debug("Connection established")

        # Avoiding muting when connecting to the session
        # It might trigger some errors later on if not.
        self._run("/gopr")

        # initialize mesh, post processing, and file explorer interfaces
        self._mesh_rep: Optional["MeshGrpc"] = None

        try:
            from ansys.mapdl.core.mesh_grpc import MeshGrpc

            self._mesh_rep = MeshGrpc(self)
        except ModuleNotFoundError:  # pragma: no cover
            self._mesh_rep = None

        # Run at connect
        self._run_at_connect()

        # HOUSEKEEPING:
        # Set to not abort after encountering errors.  Otherwise, many
        # failures in a row will cause MAPDL to exit without returning
        # anything useful.  Also avoids abort in batch mode if set.
        if set_no_abort:
            self._set_no_abort()

        # double check we have access to the local path if not
        # explicitly specified
        if "local" not in start_parm:
            self._verify_local()

        # only cache process IDs if launched locally
        if self._local and "exec_file" in start_parm:
            self._cache_pids()

        self._create_session()

    def _create_process_stds_queue(self, process=None):
        from ansys.mapdl.core.launcher import (
            _create_queue_for_std,  # Avoid circular import error
        )

        if not process:
            process = self._mapdl_process

        self._stdout_queue, self._stdout_thread = _create_queue_for_std(process.stdout)
        self._stderr_queue, self._stderr_thread = _create_queue_for_std(process.stderr)

    def _create_channel(self, ip: str, port: int) -> grpc.Channel:
        """Create an insecured grpc channel."""

        # open the channel
        channel_str = f"{ip}:{port}"
        self._log.debug("Opening insecure channel at %s", channel_str)
        return grpc.insecure_channel(
            channel_str,
            options=[
                ("grpc.max_receive_message_length", MAX_MESSAGE_LENGTH),
            ],
        )

    def _multi_connect(self, n_attempts=5, timeout=15):
        """Try to connect over a series of attempts to the channel.

        Parameters
        ----------
        n_attempts : int, optional
            Number of connection attempts.
        timeout : float, optional
            Total timeout.

        """
        # This prevents a single failed connection from blocking other attempts
        connected = False
        attempt_timeout = int(timeout / n_attempts)

        max_time = time.time() + timeout
        i = 0
        while time.time() < max_time and i <= n_attempts:
            self._log.debug("Connection attempt %d", i + 1)
            connected = self._connect(timeout=attempt_timeout)
            i += 1
            if connected:
                self._log.debug("Connected")
                break
        else:
            # Check if mapdl process is alive
            msg = (
                f"Unable to connect to MAPDL gRPC instance at {self._channel_str}.\n"
                f"Reached either maximum amount of connection attempts ({n_attempts}) or timeout ({timeout} s)."
            )

            if self._mapdl_process is not None and psutil.pid_exists(
                self._mapdl_process.pid
            ):
                # Process is alive
                raise MapdlConnectionError(
                    msg
                    + f"The MAPDL process seems to be alive (PID: {self._mapdl_process.pid}) but PyMAPDL cannot connect to it."
                )
            else:
                pid_msg = (
                    f" PID: {self._mapdl_process.pid}"
                    if self._mapdl_process is not None
                    else ""
                )
                raise MapdlConnectionError(
                    msg + f"The MAPDL process has died{pid_msg}."
                )

        self._exited = False

    def _is_alive_subprocess(self):
        """Returns:
        * True if the PID is alive.
        * False if it is not.
        * None if there was no process
        """
        if self._mapdl_process:
            return psutil.pid_exists(self._mapdl_process.pid)

    @property
    def process_is_alive(self):
        return self._is_alive_subprocess()

    def _post_mortem_checks(self):
        """Check possible reasons for not having a successful connection."""
        # Check early exit
        process = self._mapdl_process
        if process is None or not self.is_grpc:
            return

        # check the stdout for any errors
        self._read_stds()

        self._check_stds()

    def _read_stds(self):
        """Read the stdout and stderr from the subprocess."""
        from ansys.mapdl.core.launcher import (
            _get_std_output,  # Avoid circular import error
        )

        if self._mapdl_process is None:
            return

        self._log.debug("Reading stdout")
        self._stdout = _get_std_output(self._stdout_queue)
        self._log.debug(f"Read stdout: {self._stdout[:20]}")

        self._log.debug("Reading stderr")
        self._stderr = _get_std_output(self._stderr_queue)
        self._log.debug(f"Read stderr: {self._stderr[:20]}")

    def _check_stds(self, stdout=None, stderr=None):
        """Check the stdout and stderr for any errors."""
        if stdout is None:
            stdout = self._stdout
        if stderr is None:
            stderr = self._stderr

        if not stderr:
            self._log.debug("MAPDL exited without stderr.")
        else:
            self._parse_stderr()

        if not stdout:
            self._log.debug("MAPDL exited without stdout.")
        else:
            self._parse_stdout()

    def _parse_stderr(self, stderr=None):
        """Parse the stderr for any errors."""
        if stderr is None:
            stderr = self._stderr
        errs = self._parse_std(stderr)
        if errs:
            self._log.debug("MAPDL exited with errors in stderr.")

            # Custom errors
            self._raise_custom_stds_errors(errs)

    def _parse_stdout(self, stdout=None):
        """Parse the stdout for any errors."""
        if stdout is None:
            stdout = self._stdout
        errs = self._parse_std(stdout)
        if errs:
            self._log.debug("MAPDL exited with errors in stdout.")

            # Custom errors
            self._raise_custom_stds_errors(errs)

    def _parse_std(self, std):
        # check for errors in stderr
        # split the stderr into groups
        if isinstance(std, list):
            std = "\n".join(std)
            std = std.replace("\n\n", "\n")
        groups = std.split("\r\n\r\n")
        errs = []

        for each in groups:
            if (
                "error" in each.lower()
                or "fatal" in each.lower()
                or "warning" in each.lower()
            ):
                errs.append(each)

        if errs:
            errs = "\r\n\r\n".join(errs)
            errs = errs.replace("\r\n", "\n")
        else:
            errs = ""
        return errs

    def _raise_custom_stds_errors(self, errs_message):
        """Custom errors for stdout and stderr."""
        if "Only one usage of each socket address" in errs_message:
            raise MapdlConnectionError(
                f"A process is already running on the specified port ({self._port}).\n"
                "Only one usage of each socket address (protocol/network address/port) is normally permitted.\n"
                f"\nFull error message:\n{errs_message.split('########',1)[0]}"
            )

        else:
            raise MapdlConnectionError(errs_message)

    @property
    def _channel_str(self):
        """Return the target string.

        Generally of the form of "ip:port", like "127.0.0.1:50052".

        """
        channel = self._channel
        while channel is not None:
            # When creating interceptors, channels have a nested "_channel" member
            # containing the intercepted channel.
            # Only the actual channel contains the "target" member describing the address
            if hasattr(channel, "target"):
                return channel.target().decode()
            channel = getattr(channel, "_channel", None)
        # This method is relying on grpc channel's private attributes, fallback in case
        # it does not exist
        return "unknown"  #  pragma: no cover Unreachable in the current gRPC version

    def _verify_local(self):
        """Check if Python is local to the MAPDL instance."""
        # Verify if python has assess to the MAPDL directory.
        if self._local:
            directory = self.directory

            if self._jobname is None:
                jobname = self.jobname
            else:
                jobname = self._jobname

            lockfile = os.path.join(directory, jobname + ".err")
            lockfile0 = os.path.join(directory, jobname + "0.err")
            if os.path.isfile(lockfile):
                return
            if os.path.isfile(lockfile0):
                return
            self._local = False

    @property
    def mute(self):
        """Silence the response from all MAPDL functions unless
        explicitly set to ``True``.

        Returns
        -------
        bool
            Current state of the mute.

        Examples
        --------
        >>> mapdl.mute = True
        >>> mapdl.prep7()
        ''

        Temporarily override the instance setting this with
        ``mute=False``.  This is useful for methods that parse the
        MAPDL output like ``k``.

        >>> mapdl.k('', 1, 1, 1, mute=False)
        1

        """
        return self._mute

    @mute.setter
    def mute(self, value):
        self._mute = value

    def __repr__(self):
        info = super().__repr__()
        return info

    def _connect(self, timeout=5, enable_health_check=False):
        """Establish a gRPC channel to a remote or local MAPDL instance.

        Parameters
        ----------
        timeout : float
            Time in seconds to wait until the connection has been established
        """
        self._state = grpc.channel_ready_future(self._channel)
        self._stub = mapdl_grpc.MapdlServiceStub(self._channel)

        # verify connection
        tstart = time.time()
        while ((time.time() - tstart) < timeout) and not self._state._matured:
            time.sleep(0.01)

        if not self._state._matured:  # pragma: no cover
            return False
        self._log.debug("Established connection to MAPDL gRPC")

        # keeps mapdl session alive
        self._timer = None
        if not self._local:
            self._initialised = threading.Event()
            self._t_trigger = time.time()
            self._t_delay = 30
            self._timer = threading.Thread(
                target=MapdlGrpc._threaded_heartbeat,
                args=(weakref.proxy(self),),
            )
            self._timer.daemon = True
            self._timer.start()

        # enable health check
        if enable_health_check:
            self._enable_health_check()

        return True

    @property
    def _server_version(self):
        """Return the server version.

        Examples
        --------
        >>> mapdl._server_version
        (0, 3, 0)

        Uses cached ``__server_version`` to avoid unnecessary communication.
        """
        # check cache
        if self.__server_version is None:
            self.__server_version = self._get_server_version()
        return self.__server_version

    def _get_server_version(self):
        """Request version from gRPC server.

        Generally tied to the release version unless on a development release.

        2020R2 --> 0.0.0 (or any unknown version)
        2021R1 --> 0.3.0
        2021R2 --> 0.4.0
        2022R1 --> 0.X.X

        """
        sver = (0, 0, 0)
        verstr = self._ctrl("VERSION")
        if verstr:
            sver = version_string_as_tuple(verstr)
        return sver

    def _enable_health_check(self):
        """Places the status of the health check in _health_response_queue"""
        # lazy imports here to speed up module load
        from grpc_health.v1 import health_pb2, health_pb2_grpc

        def _consume_responses(response_iterator, response_queue):
            try:
                for response in response_iterator:
                    response_queue.put(response)
                # NOTE: we're doing absolutely nothing with this as
                # this point since the server side health check
                # doesn't change state.
            except Exception as err:
                if self._exiting:
                    return
                self._exited = True
                raise MapdlExitedError("Lost connection with MAPDL server") from None

        # enable health check
        from queue import Queue

        request = health_pb2.HealthCheckRequest()
        self._health_stub = health_pb2_grpc.HealthStub(self._channel)
        rendezvous = self._health_stub.Watch(request)

        # health check feature implemented after 2020R2
        try:
            status = rendezvous.next()
        except Exception as err:
            if err.code().name != "UNIMPLEMENTED":
                raise err
            return

        if status.status != health_pb2.HealthCheckResponse.SERVING:
            raise MapdlRuntimeError(
                "Unable to enable health check and/or connect to" " the MAPDL server"
            )

        self._health_response_queue = Queue()

        # allow main process to exit by setting daemon to true
        thread = threading.Thread(
            target=_consume_responses,
            args=(rendezvous, self._health_response_queue),
            daemon=True,
        )
        thread.start()

    def _launch(self, start_parm, timeout=10):
        """Launch a local session of MAPDL in gRPC mode.

        This should only need to be used for legacy ``open_gui``
        """
        if not self._local:
            raise MapdlRuntimeError(
                "Can only launch the GUI with a local instance of MAPDL"
            )
        from ansys.mapdl.core.launcher import launch_grpc

        self._exited = False  # reset exit state
        port, directory, process = launch_grpc(**start_parm)
        self._connect(port)

        # may need to wait for viable connection in open_gui case
        tmax = time.time() + timeout
        success = False
        while time.time() < tmax:
            try:
                self.prep7()
                success = True
                break
            except:
                pass

        if not success:
            raise MapdlConnectionError("Unable to reconnect to MAPDL")

    @supress_logging
    def _set_no_abort(self):
        """Do not abort MAPDL."""
        self.nerr(abort=-1, mute=True)

    def _run_at_connect(self):
        """Run house-keeping commands when initially connecting to MAPDL."""
        # increase the number of variables allowed in POST26 to the maximum
        with self.run_as_routine("POST26"):
            self.numvar(200, mute=True)

    def _reset_cache(self):
        """Reset cached items."""
        if self._mesh_rep is not None:
            self._mesh_rep._reset_cache()

        if self._geometry is not None:
            self._geometry._reset_cache()

    @property
    @requires_package("pyvista")
    def _mesh(self):
        return self._mesh_rep

    def _run(self, cmd, verbose=False, mute=None) -> str:
        """Sens a command and return the response as a string.

        Parameters
        ----------
        cmd : str
            Valid MAPDL command.

        verbose : bool, optional
            Print the response of a command while it is being run.

        mute : bool, optional
            Whether output is to be sent from the gRPC server. The default
            is ``None``, in which case the global setting specified by
            ``mapdl.mute = <bool>`` is used, which is ``False`` by default.

        Examples
        --------
        Run a basic command.

        >>> mapdl.run('/PREP7')

        Run a command and suppress its output.

        >>> mapdl.run('/PREP7', mute=True)

        Run a command and stream its output while it is being run.

        >>> mapdl.run('/PREP7', verbose=True)

        """
        if mute is None:
            mute = self._mute

        if self._exited:
            raise MapdlExitedError

        # don't allow empty commands
        if not cmd.strip():
            raise ValueError("Empty commands not allowed")

        if len(cmd) > 639:  # CMD_MAX_LENGTH
            raise ValueError("Maximum command length must be less than 640 characters")

        self._busy = True
        if verbose:
            response = self._send_command_stream(cmd, True)
        else:
            response = self._send_command(cmd, mute=mute)
        self._busy = False

        return response.strip()

    @property
    def busy(self):
        """True when MAPDL gRPC server is executing a command"""
        return self._busy

    @protect_grpc
    def _send_command(self, cmd: str, mute: bool = False) -> Optional[str]:
        """Send a MAPDL command and return the response as a string"""
        opt = ""
        if mute:
            opt = "MUTE"  # suppress any output

        request = pb_types.CmdRequest(command=cmd, opt=opt)
        # TODO: Capture keyboard exception and place this in a thread
        grpc_response = self._stub.SendCommand(request)

        resp = grpc_response.response
        if resp is not None:
            return resp.strip()
        return None

    @protect_grpc
    def _send_command_stream(self, cmd, verbose=False) -> str:
        """Send a command and expect a streaming response"""
        request = pb_types.CmdRequest(command=cmd)
        metadata = [("time_step_stream", "100")]
        stream = self._stub.SendCommandS(request, metadata=metadata)
        response = []
        for item in stream:
            cmdout = "\n".join(item.cmdout)
            if verbose:
                print(cmdout)
            response.append(cmdout.strip())

        return "".join(response)

    def _threaded_heartbeat(self):
        """To be called from a thread to verify mapdl instance is alive"""
        self._initialised.set()
        while True:
            if self._exited:
                break

            try:
                time.sleep(self._t_delay)
                if not self.is_alive:
                    break
            except ReferenceError:
                break
            except Exception:
                continue

    def exit(self, save=False, force=False):
        """Exit MAPDL.

        Parameters
        ----------
        save : bool, optional
            Save the database on exit.  The default is ``False``.
        force : bool, optional
            Override any environment variables that may inhibit exiting MAPDL.

        Notes
        -----
        If ``PYMAPDL_START_INSTANCE`` is set to ``False`` (generally set in
        remote testing or documentation build), then this will be
        ignored. Override this behavior with ``force=True`` to always force
        exiting MAPDL regardless of your local environment.

        Examples
        --------
        >>> mapdl.exit()
        """
        # check if permitted to start (and hence exit) instances

        if self._exited is None:
            return  # Some edge cases the class object is not completely initialized but the __del__ method
            # is called when exiting python. So, early exit here instead an error in the following
            # self.directory command.
            # See issue #1796
        elif self._exited:
            # Already exited.
            return
        else:
            mapdl_path = self.directory

        if save:
            self._log.debug("Saving MAPDL database")
            self.save()

        if not force:
            # lazy import here to avoid circular import
            from ansys.mapdl.core.launcher import get_start_instance

            # ignore this method if PYMAPDL_START_INSTANCE=False
            if not get_start_instance():
                self._log.info("Ignoring exit due to PYMAPDL_START_INSTANCE=False")
                return
            # or building the gallery
            from ansys.mapdl import core as pymapdl

            if pymapdl.BUILDING_GALLERY:
                self._log.info("Ignoring exit due as BUILDING_GALLERY=True")
                return

        self._exiting = True
        self._log.debug("Exiting MAPDL")

        if self._local:
            self._cache_pids()  # Recache processes

            if os.name == "nt":
                self._kill_server()
            self._close_process()
            self._remove_lock_file(mapdl_path)
        else:
            self._kill_server()

        self._exited = True

        if self._remote_instance:  # pragma: no cover
            # No cover: The CI is working with a single MAPDL instance
            self._remote_instance.delete()

        self._remove_temp_dir_on_exit()

        if self._local and self._port in _LOCAL_PORTS:
            _LOCAL_PORTS.remove(self._port)

    def _remove_temp_dir_on_exit(self):
        """Removes the temporary directory created by the launcher.

        This only runs if the current working directory of MAPDL is within the
        user temporary directory.

        """
        if self.__remove_temp_dir_on_exit and self._local:
            path = self.directory
            tmp_dir = tempfile.gettempdir()
            ans_temp_dir = os.path.join(tmp_dir, "ansys_")
            if path.startswith(ans_temp_dir):
                self._log.debug("Removing the MAPDL temporary directory %s", path)
                shutil.rmtree(path, ignore_errors=True)
            else:
                self._log.debug(
                    "MAPDL working directory is not in the temporary directory '%s'"
                    ", not removing the MAPDL working directory.",
                    tmp_dir,
                )

    def _kill_server(self):
        """Call exit(0) on the server.

        Notes
        -----
        This only shuts down the mapdl server process and leaves the other
        processes orphaned. This is useful for killing a remote process but not
        a local process.

        """
        self._log.debug("Killing MAPDL server")
        self._ctrl("EXIT")

    def _kill_process(self):
        """Kill process stored in self._mapdl_process"""
        if self._mapdl_process is not None:
            self._log.debug("Killing process using subprocess.Popen.terminate")
            process = self._mapdl_process
            if process.poll() is not None:
                # process hasn't terminated
                process.kill()

    def _kill_child_processes(self, timeout=2):
        pids = self._pids.copy()
        pids.reverse()  # First pid is the parent, therefore start by the children (end)

        for pid in pids:
            self._kill_child_process(pid, timeout=timeout)

    def _kill_child_process(self, pid, timeout=2):
        """Kill an individual child process, given a pid."""
        try:
            self._log.debug(f"Killing MAPDL process: {pid}")
            t0 = time.time()
            while time.time() < t0 + timeout:
                if psutil.pid_exists(pid):
                    os.kill(pid, 9)
                    time.sleep(0.5)
                else:
                    self._log.debug(f"Process {pid} killed properly.")
                    break
            else:
                self._log.debug(
                    f"Process {pid} couldn't be killed in {timeout} seconds"
                )

        except OSError:
            self._log.debug(
                f"Failed attempt to kill process: The process with pid {pid} does not exist. Maybe it was already killed?"
            )

        finally:
            if not psutil.pid_exists(pid):
                self._pids.remove(pid)

    def _close_process(self, timeout=2):  # pragma: no cover
        """Close all MAPDL processes.

        Notes
        -----
        This is effectively the only way to completely close down MAPDL locally on
        linux. Just killing the server with ``_kill_server`` leaves orphaned
        processes making this method ineffective for a local instance of MAPDL.

        """
        if self._local:
            # killing server process
            self._kill_server()

            # killing main process (subprocess)
            self._kill_process()

            # Killing child processes
            self._kill_child_processes(timeout=timeout)

    def _cache_pids(self):
        """Store the process IDs used when launching MAPDL.

        These PIDs are stored in a "cleanup<GUID>.sh/bat" file and are the PIDs
        of the MAPDL process. Killing these kills all dependent MAPDL
        processes.

        """
        self._pids = []

        for filename in self.list_files():
            if "cleanup" in filename:  # Linux does not seem to generate this file?
                script = os.path.join(self.directory, filename)
                with open(script) as f:
                    raw = f.read()

                if os.name == "nt":
                    pids = re.findall(r"/pid (\d+)", raw)
                else:
                    pids = set(re.findall(r"-9 (\d+)", raw))
                self._pids = [int(pid) for pid in pids]

        if not self._pids:
            # For the cases where the cleanup file is not generated,
            # we relay on the process.
            parent_pid = self._mapdl_process.pid
            try:
                parent = psutil.Process(parent_pid)
            except psutil.NoSuchProcess:
                return
            children = parent.children(recursive=True)

            self._pids = [parent_pid] + [each.pid for each in children]

    def _remove_lock_file(self, mapdl_path=None):
        """Removes the lock file.

        Necessary to call this as a segfault of MAPDL or exit(0) will
        not remove the lock file.
        """
        self._log.debug("Removing lock file after exit.")
        if mapdl_path is None:  # pragma: no cover
            mapdl_path = self.directory
        if mapdl_path:
            for lockname in [self.jobname + ".lock", "file.lock"]:
                lock_file = os.path.join(mapdl_path, lockname)
                if os.path.isfile(lock_file):
                    try:
                        os.remove(lock_file)
                    except OSError:
                        pass

    def list_files(self, refresh_cache: bool = True) -> List[str]:
        """List the files in the working directory of MAPDL.

        Parameters
        ----------
        refresh_cache : bool, optional
            If local, refresh local cache by querying MAPDL for its
            current path.

        Returns
        -------
        list
            List of files in the working directory of MAPDL.

        Examples
        --------
        >>> files = mapdl.list_files()
        >>> for file in files: print(file)
        file.lock
        file0.bat
        file0.err
        file0.log
        file0.page
        file1.err
        file1.log
        file1.out
        file1.page
        """
        if self._local:  # simply return a python list of files
            if refresh_cache:
                local_path = self.directory
            else:
                local_path = self._directory
            if local_path:
                if os.path.isdir(local_path):
                    return os.listdir(local_path)
            return []

        elif self._exited:
            raise MapdlExitedError("Cannot list remote files since MAPDL has exited")

        # this will sometimes return 'LINUX x6', 'LIN', or 'L'
        if "L" in self.parameters.platform[:1]:
            cmd = "ls"
        else:
            cmd = "dir /b /a"

        files = self.sys(cmd).splitlines()
        if not files:
            warn("No files listed")
        return files

    @supress_logging
    def sys(self, cmd):
        """Pass a command string to the operating system.

        APDL Command: /SYS

        Passes a command string to the operating system for execution
        (see the Operations Guide).  Typical strings are system
        commands such as list, copy, rename, etc.  Control returns to
        the ANSYS program after the system procedure is completed.
        ANSYS may not be aware of your specific user environment. For
        example, on Linux this command may not recognize aliases,
        depending on the hardware platform and user environment.

        Parameters
        ----------
        cmd : str
            Command string, up to 639 characters (including blanks,
            commas, etc.). The specified string is passed verbatim to
            the operating system, i.e., no parameter substitution is
            performed.

        Returns
        -------
        str
            Output from the command.

        Examples
        --------
        >>> mapdl.sys('ls')

        """
        # always redirect system output to a temporary file
        tmp_file = f"__tmp_sys_out_{random_string()}__"
        super().sys(f"{cmd} > {tmp_file}")
        if self._local:  # no need to download when local
            with open(os.path.join(self.directory, tmp_file)) as fobj:
                obj = fobj.read()
        else:
            obj = self._download_as_raw(tmp_file).decode()

        self.slashdelete(tmp_file)
        return obj

    def download_result(
        self,
        path: Optional[Union[str, pathlib.Path]] = None,
        progress_bar: bool = False,
        preference: Optional[Literal["rst", "rth"]] = None,
    ) -> str:
        """Download remote result files to a local directory

        Parameters
        ----------
        path : str, Path, optional
          Path where the files are downloaded, by default the current
          python path (``os.getcwd()``)

        progress_bar : bool, optional
          Show the progress bar or not, default to False.

        preference : str
          Preferred type for the result file, which is either ``rst`` or ``rth``.
          This parameter is only required when both files are present. The default is ```None``,
          in which case ``"rst"`` is used.

        Examples
        --------
        Download remote result files into the current working directory

        >>> import os
        >>> mapdl.download_result(os.getcwd())

        """
        if path is None:  # if not path seems to not work in same cases.
            path = os.getcwd()

        def _download(targets: List[str]) -> None:
            for target in targets:
                save_name = os.path.join(path, target)
                self._download(target, save_name, progress_bar=progress_bar)

        if preference:
            if preference not in ["rst", "rth"]:
                raise ValueError("``preference`` must be either 'rst' or 'rth'")

        # result file basename is the jobname
        jobname = self.jobname
        rth_basename = "%s.%s" % (jobname, "rth")
        rst_basename = "%s.%s" % (jobname, "rst")

        remote_files = self.list_files()
        result_file = None

        if self._prioritize_thermal and rth_basename in remote_files:
            result_file = rth_basename
        elif rst_basename in remote_files and rth_basename in remote_files:
            if preference == "rth":
                result_file = rth_basename
            else:
                result_file = rst_basename
        elif rst_basename in remote_files:
            result_file = rst_basename
        elif rth_basename in remote_files:
            result_file = rth_basename

        if result_file:  # found non-distributed result
            save_name = os.path.join(path, result_file)
            self._download(result_file, save_name, progress_bar=progress_bar)
            return save_name

        # otherwise, download all the distributed result files
        if jobname[-1].isnumeric():
            jobname += "_"

        rst_files = []
        rth_files = []
        for filename in remote_files:
            if "rst" in filename and jobname in filename:
                rst_files.append(filename)
            elif "rth" in filename and jobname in filename:
                rth_files.append(filename)

        if self._prioritize_thermal and rth_files:
            targets = rth_files
        else:
            if rst_files and rth_files:
                if preference is None:
                    raise ValueError(
                        "Found both structural and thermal results files."
                        "\nPlease specify which kind to download using:\n"
                        '``preference="rth"`` or ``preference="rst"``'
                    )
                if preference == "rst":
                    targets = rst_files
                elif preference == "rth":
                    targets = rth_files
            elif rst_files:
                preference = "rst"
                targets = rst_files
            elif rth_files:
                preference = "rth"
                targets = rth_files
            else:
                remote_files_str = "\n".join("\t%s" % item for item in remote_files)
                raise FileNotFoundError(
                    "Unable to locate any result file from the "
                    "following remote result files:\n\n" + remote_files_str
                )
        _download(targets)
        return os.path.join(path, jobname + "0." + preference)

    @protect_grpc
    def _ctrl(self, cmd):
        """Issue control command to the mapdl server

        Available commands:

        - 'EXIT'
            Calls exit(0) on the server.

        - 'set_verb'
            Enables verbose mode on the server.

        - 'VERSION'
            Returns version string in of the server in the form
            "MAJOR.MINOR.PATCH".  E.g. "0.3.0".  Known versions
            include:

            2020R2 - "0.3.0"
            2021R1 - "0.3.0"
            2021R2 - "0.4.0"

        Unavailable/Flaky:

        - 'time_stats'
            Prints a table for time stats on the server.
            This command appears to be disabled/broken.

        - 'mem-stats'
            To be added

        """
        self._log.debug('Issuing CtrlRequest "%s"', cmd)
        request = anskernel.CtrlRequest(ctrl=cmd)

        # handle socket closing upon exit
        if cmd.lower() == "exit":
            try:
                # this always returns an error as the connection is closed
                self._stub.Ctrl(request)
            except (_InactiveRpcError, _MultiThreadedRendezvous):
                pass
            return

        resp = self._stub.Ctrl(request)
        if hasattr(resp, "response"):
            return resp.response

    @wraps(_MapdlCore.cdread)
    def cdread(self, option="", fname="", ext="", fnamei="", exti="", **kwargs):
        """Wraps CDREAD"""
        option = option.strip().upper()

        if option not in ["DB", "SOLID", "COMB"]:
            raise ValueError(
                f'Option "{option}" is not supported.  Please '
                "Input the geometry and mesh files separately "
                r'with "\INPUT" or ``mapdl.input``'
            )
        if option == "ALL":
            raise ValueError(
                f'Option "{option}" is not supported in gRPC mode.  Please '
                "Input the geometry and mesh files separately "
                r'with "\INPUT" or ``mapdl.input``'
            )

        kwargs.setdefault("verbose", False)
        kwargs.setdefault("progress_bar", False)
        kwargs.setdefault("orig_cmd", "CDREAD")
        kwargs.setdefault("cd_read_option", option.upper())

        fname = self._get_file_name(fname, ext, "cdb")
        fname = self._get_file_path(fname, kwargs["progress_bar"])

        self.input(fname, **kwargs)

    @wraps(_MapdlCore.tbft)
    def tbft(
        self,
        oper="",
        id_="",
        option1="",
        option2="",
        option3="",
        option4="",
        option5="",
        option6="",
        option7="",
        **kwargs,
    ):
        """Wraps ``_MapdlCore.tbft``."""
        extra_info = ""
        if oper.lower() == "eadd":
            # Option 2 is a file and option 4 is the directory.
            # Option 3 is be extension
            option3 = option3.replace(".", "")
            fname = option2 if not option3 else option2 + "." + option3
            filename = os.path.join(option4, fname)

            fname = self._get_file_name(fname=option2, ext=option3)
            if option4:  # if directory is supplied
                fname = os.path.join(option4, fname)

            filename = self._get_file_path(fname, progress_bar=False)

            # since we upload the file, we dont need the full path: not in option2 nor option4.
            if not self._local:
                extra_info = f"PyMAPDL has upload the file {option2} to the MAPDL instance, hence the options for 'TBFT' command have changed."
                option2 = filename
                option3 = ""  # the extension is now included in filename
                option4 = ""

        if extra_info:
            self.com("")
            self._log.debug(extra_info)

        return super().tbft(
            oper,
            id_,
            option1,
            option2,
            option3,
            option4,
            option5,
            option6,
            option7,
            **kwargs,
        )

    @protect_grpc
    def input(
        self,
        fname="",
        ext="",
        dir_="",
        line="",
        log="",
        *,
        verbose=False,
        progress_bar=False,
        time_step_stream=None,
        chunk_size=512,
        orig_cmd="/INP",
        write_to_log=True,
        **kwargs,
    ):
        """Stream a local input file to a remote mapdl instance.
        Stream the response back and deserialize the output.

        .. versionchanged:: 0.65
            From version 0.65 you can use the APDL commands arguments (``ext``, ``dir``, ``line``)
            in within this command.
            However, the gRPC implementation does *not* uses the APDL ``/INPUT`` command,
            rather the gRPC input method with the appropriate configuration to replicate
            ``/INPUT`` behaviour.

        Parameters
        ----------
        fname : str, optional
            MAPDL input file to stream to the MAPDL gRPC server.
            File name and directory path.
            An unspecified directory path defaults to the Python working
            directory; in this case, you can use all 248 characters for the file name.
            The file name defaults to the current ``Jobname`` if ``Ext`` is specified.

        ext : str, optional
            Filename extension (eight-character maximum).

        dir : str, optional
            Directory path. The default is the current working directory.

        line : int, optional
            A value indicating either a line number in the file from which to
            begin reading the input file. The first line is the zero line (Python
            convention).

            (blank), or 0
                Begins reading from the top of the file. Default.

            LINE_NUMBER
                Begins reading from the specified line number in the file.

        log : optional
            Not supported in the gRPC implementation.

        time_step_stream : int, optional
            Time to wait between streaming updates to send back chunks
            from the listener file.  Larger values mean more data per
            chunk and less chunks, but if the command is short, will
            wait until time_step_stream is finished leading to a long
            execution time.

            Due to stability issues, the default time_step_stream is
            dependent on verbosity.  The defaults are:

            - ``verbose=True``: ``time_step_stream=500``
            - ``verbose=False``: ``time_step_stream=50``

            These defaults will be ignored if ``time_step_stream`` is
            manually set.

        orig_cmd : str, optional
            Original command. There are some cases, were input is
            used to send the file to the grpc server but then we want
            to run something different than ``/INPUT``, for example
            ``CDREAD``.

        Returns
        -------
        str
            Response from MAPDL.

        Notes
        -----
        This method does not use the APDL ``/INPUT`` command.
        However its usage is very similar to it. See *Examples* section.

        If you want to use ``/INPUT`` for some reason, although it is not
        recommended, you can write the desired input file, upload it using
        :func:`Mapdl.upload <ansys.mapdl.core.Mapdl.upload>`, and then use
        run command :func:`Mapdl.run('/INPUT,<FILE>,<EXT>) <ansys.mapdl.core.Mapdl.run>`.
        This does not avoid to use the gRPC input method, but it allows you to
        use the APDL ``/INPUT`` command from the generated input file.
        See *Examples* section for more information.

        Examples
        --------
        Load a simple ``"ds.dat"`` input file generated from Ansys
        Workbench.

        >>> output = mapdl.input('ds.dat')

        Load that same file while streaming the output in real-time.

        >>> output = mapdl.input('ds.dat', verbose=True)

        Use the default APDL ``/INPUT`` command:

        >>> with open('myinput.inp','w').write("/finish\\n/prep7\\n/com, my commands")
        >>> with open('inputtrigger.inp','w').write("/input,myinput,inp")
        >>> mapdl.upload("myinput.inp")
        Uploading myinput.inp: 100%|█████████████████████████████████████████████████| 26.0/26.0 [00:00<00:00, 5.86kB/s]
        'myinput.inp'
        >>> mapdl.upload("inputtrigger.inp")
        Uploading inputtrigger.inp: 100%|████████████████████████████████████████████| 32.0/32.0 [00:00<00:00, 8.92kB/s]
        'inputtrigger.inp'
        >>> with mapdl.non_interactive:
                mapdl.run("/input,inputtrigger,inp") # This inputs 'myinput.inp'

        """
        # Checking compatibility
        # Checking the user is not reusing old api:
        #
        # fname,
        # verbose=False,
        # progress_bar=False,
        # time_step_stream=None,
        # chunk_size=512,
        # orig_cmd="/INP",
        # write_to_log=True,

        msg_compat = "\nThe 'mapdl.input' method API changed in v0.65. Please check the documentation for information about the new arguments."

        if log:
            raise ValueError(
                "'log' argument is not supported in the gRPC implementation."
            )

        if not isinstance(ext, (str)) and ext is not None:
            raise ValueError(
                "Only strings are allowed in 'ext' argument.\n" + msg_compat
            )

        if not isinstance(dir_, (str)) and dir_ is not None:
            raise ValueError(
                "Only strings are allowed in 'dir_' argument.\n" + msg_compat
            )

        # Getting arguments rights
        if not fname and ext:
            fname = self.jobname

        if not fname:
            raise ValueError("A file name must be supplied.")

        fname = self._get_file_name(fname=fname, ext=ext)

        if not dir_:
            self._log.debug(f"Using python working directory as 'dir_' value.")
            dir_ = os.getcwd()
        else:
            fname = os.path.join(dir_, fname)

        if not line:
            line = 0
        else:
            try:
                line = int(line)
            except ValueError:
                raise ValueError(
                    "Only integers are supported for 'line' argument. Labels are not supported on the gRPC implementation."
                )

        if line != 0:
            # Trimming file
            tmp_modified_file = os.path.join(
                tempfile.gettempdir(), os.path.basename(fname)
            )
            with open(tmp_modified_file, "w") as fid, open(fname, "r") as fid2:
                fid.writelines(fid2.readlines()[line:])

            fname = tmp_modified_file

        # Running method
        # always check if file is present as the grpc and MAPDL errors
        # are unclear
        filename = self._get_file_path(fname, progress_bar)

        if time_step_stream is not None:
            if time_step_stream <= 0:
                raise ValueError("``time_step_stream`` must be greater than 0``")

        if verbose:
            if time_step_stream is None:
                time_step_stream = 500
            metadata = [
                ("time_step_stream", str(time_step_stream)),
                ("chunk_size", str(chunk_size)),
            ]

            request = pb_types.InputFileRequest(filename=filename)
            strouts = self._stub.InputFileS(request, metadata=metadata)
            responses = []
            for strout in strouts:
                lines = strout.cmdout
                # print out input as it is being run
                print("\n".join(lines))
                responses.extend(lines)
            response = "\n".join(responses)
            return response.strip()

        # otherwise, not verbose
        if time_step_stream is None:
            time_step_stream = 50
        metadata = [
            ("time_step_stream", str(time_step_stream)),
            ("chunk_size", str(chunk_size)),
        ]

        # since we can't directly run /INPUT, we have to write a
        # temporary input file that tells MAPDL to read the input
        # file.
        id_ = random_string()
        tmp_name = f"_input_tmp_{id_}_.inp"
        tmp_out = f"_input_tmp_{id_}_.out"

        if "CDRE" in orig_cmd.upper():
            # Using CDREAD
            option = kwargs.get("cd_read_option", "COMB")
            tmp_dat = f"/OUT,{tmp_out}\n{orig_cmd},'{option}','{filename}'\n"
            delete_uploaded_files = False

        else:
            # Using default INPUT
            tmp_dat = f"/OUT,{tmp_out}\n{orig_cmd},'{filename}'\n"
            delete_uploaded_files = True

        if write_to_log and self._apdl_log is not None:
            if not self._apdl_log.closed:
                self._apdl_log.write(tmp_dat)

        # Escaping early if inside non_interactive context
        if self._store_commands:
            self._stored_commands.append(tmp_dat.splitlines()[1])
            return None

        if self._local:
            local_path = self.directory
            tmp_name_path = os.path.join(local_path, tmp_name)
            with open(tmp_name_path, "w") as f:
                f.write(tmp_dat)
        else:
            self._upload_raw(tmp_dat.encode(), tmp_name)

        request = pb_types.InputFileRequest(filename=tmp_name)

        # even though we don't care about the output, we still
        # need to check.  otherwise, since inputfile is
        # non-blocking, we could corrupt the service
        chunks = self._stub.InputFileS(request, metadata=metadata)
        _ = [chunk.cmdout for chunk in chunks]  # unstable

        # all output (unless redirected) has been written to a temp output
        if self._local:
            tmp_out_path = os.path.join(local_path, tmp_out)
            with open(tmp_out_path) as f:
                output = f.read()

            # delete the files to avoid overwriting:
            try:
                os.remove(tmp_name_path)
            except OSError:
                pass

            try:
                os.remove(tmp_out_path)
            except OSError:
                pass

        # otherwise, read remote file
        else:
            output = self._download_as_raw(tmp_out).decode("latin-1")

            # Deleting the previous files
            self.slashdelete(tmp_name)
            self.slashdelete(tmp_out)
            if filename in self.list_files() and delete_uploaded_files:
                self.slashdelete(filename)

        return output

    def _get_file_path(self, fname, progress_bar=False):
        """Find files in the Python and MAPDL working directories.

        **The priority is for the Python directory.**

        Hence if the same file is in the Python directory and in the MAPDL directory,
        PyMAPDL will upload a copy from the Python directory to the MAPDL directory,
        overwriting the MAPDL directory copy.
        """

        if os.path.isdir(fname):
            raise ValueError(
                f"`fname` should be a full file path or name, not the directory '{fname}'."
            )

        fPath = pathlib.Path(fname)

        fpath = os.path.dirname(fname)
        fname = fPath.name
        fext = fPath.suffix

        # if there is no dirname, we are assuming the file is
        # in the python working directory.
        if not fpath:
            fpath = os.getcwd()

        ffullpath = os.path.join(fpath, fname)

        if os.path.exists(ffullpath) and self._local:
            return ffullpath

        if self._local:
            if os.path.isfile(fname):
                # And it exists
                filename = os.path.join(os.getcwd(), fname)
            elif fname in self.list_files():
                # It exists in the Mapdl working directory
                filename = os.path.join(self.directory, fname)
            else:
                # Finally
                raise FileNotFoundError(f"Unable to locate filename '{fname}'")

        else:  # Non-local
            # upload the file if it exists locally
            if os.path.isfile(ffullpath):
                self.upload(ffullpath, progress_bar=progress_bar)
                filename = fname

            elif fname in self.list_files():
                # It exists in the Mapdl working directory
                filename = fname

            else:
                raise FileNotFoundError(f"Unable to locate filename '{fname}'")

        return filename

    def _get_file_name(self, fname, ext=None, default_extension=None):
        """Get file name from fname and extension arguments.

        fname can be the full path.

        Parameters
        ----------
        fname : str
            File name (with our with extension). It can be a full path.

        ext : str, optional
            File extension. The default is None.

        default_extension : str
            Default filename extension. The default is None.
        """

        # the old behaviour is to supplied the name and the extension separately.
        # to make it easier let's going to allow names with extensions

        # Sanitizing ext
        while ext and ext[0] == ".":
            ext = ext[1:]

        if ext:
            fname = fname + "." + ext
        else:
            basename = os.path.basename(fname)

            if len(basename.split(".")) == 1:
                # there is no extension in the main name.
                if default_extension:
                    fname = fname + "." + default_extension

        return fname

    def _flush_stored(self):
        """Writes stored commands to an input file and runs the input
        file.  Used with non_interactive.
        """
        self._log.debug("Flushing stored commands")

        commands = "\n".join(self._stored_commands)
        if self._apdl_log:
            self._apdl_log.write(commands + "\n")

        self._log.debug(
            "Writing the following commands to a temporary " "apdl input file:\n%s",
            commands,
        )

        # write to a temporary input file
        def build_rand_tmp():
            return os.path.join(tempfile.gettempdir(), f"tmp_{random_string()}.inp")

        # rare case of duplicated tmpfile (birthday problem)
        tmp_filename = build_rand_tmp()
        while os.path.isfile(tmp_filename):
            tmp_filename = build_rand_tmp()

        with open(tmp_filename, "w") as fid:
            fid.writelines(commands)

        self._store_commands = False
        self._stored_commands = []

        # run the stored commands
        out = self.input(
            tmp_filename,
            write_to_log=False,
            verbose=False,
            chunk_size=DEFAULT_CHUNKSIZE,
            progress_bar=False,
        )
        # skip the first line as it simply states that it's reading an input file
        self._response = out[out.find("LINE=       0") + 13 :]
        self._log.info(self._response)

        if not self._ignore_errors:
            self._raise_errors(self._response)

        # try/except here because MAPDL might have not closed the temp file
        try:
            os.remove(tmp_filename)
        except:
            self._log.warning("Unable to remove temporary file %s", tmp_filename)

    @protect_grpc
    def _get(
        self, entity, entnum, item1, it1num, item2, it2num, item3, it3num, item4, it4num
    ):
        """Sends gRPC *Get request.

        .. warning::
           Not thread safe.  Uses ``_get_lock`` to ensure multiple
           request are not evaluated simultaneously.
        """
        if self._session_id is not None:
            self._check_session_id()

        if self._store_commands:
            raise MapdlRuntimeError(
                "Cannot use gRPC enabled ``GET`` when in non_interactive mode. "
                "Exit non_interactive mode before using this method."
            )

        cmd = f"{entity},{entnum},{item1},{it1num},{item2},{it2num},{item3}, {it3num}, {item4}, {it4num}"

        # not threadsafe; don't allow multiple get commands
        while self._get_lock:
            time.sleep(0.001)

        self._get_lock = True
        try:
            getresponse = self._stub.Get(pb_types.GetRequest(getcmd=cmd))
        finally:
            self._get_lock = False

        if getresponse.type == 0:
            self._log.debug(
                "The 'grpc' get method seems to have failed. Trying old implementation for more verbose output."
            )
            try:
                out = self.run("*GET,__temp__," + cmd)
            except MapdlRuntimeError:
                # Get can thrown some errors, in that case, they are caught in the default run method.
                raise
            else:
                # Here we catch the rest of the errors and warnings
                raise ValueError(out)

        if getresponse.type == 1:
            return getresponse.dval
        elif getresponse.type == 2:
            return getresponse.sval

        raise MapdlRuntimeError(
            f"Unsupported type {getresponse.type} response from MAPDL"
        )

    def download_project(
        self,
        extensions: Optional[Union[str, List[str], Tuple[str]]] = None,
        target_dir: Optional[str] = None,
        progress_bar: bool = False,
    ) -> List[str]:
        """Download all the project files located in the MAPDL working directory.

        Parameters
        ----------
        extensions : list[str], tuple[str], optional
            List of extensions to filter the files before downloading,
            by default None.

        target_dir : str, optional
            Path to downloaded the files will to. The default is ``None``.

        progress_bar : bool, optional
            Display a progress bar using
            ``tqdm`` when ``True``.  Helpful for showing download
            progress. The default is ``False``.

        Returns
        -------
        List[Str]
            List of downloaded files.
        """
        if not extensions:
            list_of_files = self.download(
                files="*", target_dir=target_dir, progress_bar=progress_bar
            )

        else:
            list_of_files = []
            for each_extension in extensions:
                list_of_files.extend(
                    self.download(
                        files="*",
                        target_dir=target_dir,
                        extension=each_extension,
                        progress_bar=progress_bar,
                    )
                )

        return list_of_files

    def download(
        self,
        files: Union[str, List[str], Tuple[str, ...]],
        target_dir: Optional[str] = None,
        extension: Optional[str] = None,
        chunk_size: Optional[int] = None,
        progress_bar: Optional[bool] = None,
        recursive: bool = False,
    ) -> List[str]:
        """Download files from the gRPC instance working directory

        .. warning:: This feature is only available for MAPDL 2021R1 or newer.

        Parameters
        ----------
        files : str or List[str] or Tuple(str)
            Name of the file on the server. File must be in the same
            directory as the mapdl instance. A list of string names or
            tuples of string names can also be used.
            List current files with :meth:`Mapdl.list_files <MapdlGrpc.list_files>`.

            Alternatively, you can also specify **glob expressions** to
            match file names. For example: `'file*'` to match every file whose
            name starts with `'file'`.

        target_dir : str, optional
            Path where the downloaded files will be located. The default is the current
            working directory.

        extension : str, optional
            Filename with this extension will be considered. The default is None.

        chunk_size : int, optional
            Chunk size in bytes.  Must be less than 4MB. The default is 256 kB.

        progress_bar : bool, optional
            Display a progress bar using ``tqdm`` when ``True``.
            Helpful for showing download progress.

        recursive : bool, optional
            Whether to use recursion when using glob pattern. The default is ``False``.

        Notes
        -----
        There are some considerations to keep in mind when using this command:

        * The glob pattern search does not search recursively in remote instances.
        * In a remote instance, it is not possible to list or download files in different
          locations than the MAPDL working directory.
        * If you are in local and provide a file path, downloading files
          from a different folder is allowed.
          However it is not a recommended approach.

        Examples
        --------
        Download a single file:

        >>> mapdl.download('file.out')

        Download all the files starting with `'file'`:

        >>> mapdl.download('file*')

        Download every single file in the MAPDL workind directory:

        >>> mapdl.download('*.*')

        Alternatively, you can download all the files using
        :func:`Mapdl.download_project <ansys.mapdl.core.mapdl_grpc.MapdlGrpc.download_project>` (recommended):

        >>> mapdl.download_project()

        """
        if chunk_size is None:
            chunk_size = DEFAULT_CHUNKSIZE

        if chunk_size > 4 * 1024 * 1024:  # 4MB
            raise ValueError(
                f"Chunk sizes bigger than 4 MB can generate unstable behaviour in PyMAPDL. "
                "Please decrease ``chunk_size`` value."
            )

        if target_dir:
            try:
                os.mkdir(os.path.abspath(target_dir))
            except FileExistsError:
                pass
        else:
            target_dir = os.getcwd()

        if self._local:
            return self._download_on_local(
                files, target_dir=target_dir, extension=extension, recursive=recursive
            )

        else:  # remote session
            if recursive:
                warn(
                    "The 'recursive' parameter is ignored if the session is non-local."
                )
            return self._download_from_remote(
                files,
                target_dir=target_dir,
                extension=extension,
                chunk_size=chunk_size,
                progress_bar=progress_bar,
            )

    def _download_on_local(
        self,
        files: Union[str, List[str], Tuple[str, ...]],
        target_dir: str,
        extension: Optional[str] = None,
        recursive: bool = False,
    ) -> List[str]:
        """Download files when we are on a local session."""

        if isinstance(files, str):
            if not os.path.isdir(os.path.join(self.directory, files)):
                list_files = self._validate_files(
                    files, extension=extension, recursive=recursive
                )
            else:
                list_files = [files]

        elif isinstance(files, (list, tuple)):
            if not all([isinstance(each, str) for each in files]):
                raise ValueError(
                    "The parameter `'files'` can be a list or tuple, but it should only contain strings."
                )
            list_files = []
            for each in files:
                list_files.extend(
                    self._validate_files(each, extension=extension, recursive=recursive)
                )

        else:
            raise ValueError(
                f"The `file` parameter type ({type(files)}) is not supported."
                "Only strings, tuple of strings or list of strings are allowed."
            )

        return_list_files = []
        for file in list_files:
            # file is a complete path
            basename = os.path.basename(file)
            destination = os.path.join(target_dir, basename)
            if os.path.isfile(destination):
                os.remove(destination)
                # the file might have been already downloaded.
                warn(
                    f"The file {file} has been updated in the current working directory."
                )

            if os.path.isdir(os.path.join(self.directory, file)):
                if recursive:  # only copy the directory if recursive is true.
                    shutil.copytree(
                        os.path.join(self.directory, file),
                        target_dir,
                        dirs_exist_ok=True,
                    )
                    return_list_files.extend(
                        glob.iglob(target_dir + "/**/*", recursive=recursive)
                    )

            else:
                return_list_files.append(destination)
                shutil.copy(
                    os.path.join(self.directory, file),
                    destination,
                )

        return return_list_files

    def _download_from_remote(
        self,
        files: Union[str, List[str], Tuple[str, ...]],
        target_dir: str,
        extension: Optional[str] = None,
        chunk_size: Optional[str] = None,
        progress_bar: Optional[str] = None,
    ) -> List[str]:
        """Download files when we are connected to a remote session."""

        if isinstance(files, str):
            list_files = self._validate_files(files, extension=extension)

        elif isinstance(files, list):
            if not all([isinstance(each, str) for each in files]):
                raise ValueError(
                    "The parameter `'files'` can be a list or tuple, but it should only contain strings."
                )
            list_files = []
            for each in files:
                list_files.extend(self._validate_files(each, extension=extension))

        else:
            raise ValueError(
                f"The `file` parameter type ({type(files)}) is not supported."
                "Only strings, tuple of strings or list of strings are allowed."
            )

        for each_file in list_files:
            self._download(
                each_file,
                out_file_name=os.path.join(target_dir, each_file),
                chunk_size=chunk_size,
                progress_bar=progress_bar,
            )

        return list_files

    def _validate_files(
        self, file: str, extension: Optional[str] = None, recursive: bool = True
    ) -> List[str]:
        if extension is not None:
            if not isinstance(extension, str):
                raise TypeError(f"The extension {extension} must be a string.")

            if not extension.startswith("."):
                extension = "." + extension

        else:
            extension = ""

        if self.is_local:
            # filtering with glob (accepting *)
            if not os.path.dirname(file):
                file = os.path.join(self.directory, file)
            list_files = glob.glob(file + extension, recursive=recursive)

        else:
            base_name = os.path.basename(file + extension)
            self_files = self.list_files()

            list_files = fnmatch.filter(self_files, base_name)

        # filtering by extension
        list_files = [file for file in list_files if file.endswith(extension)]

        if len(list_files) == 0:
            raise FileNotFoundError(
                f"No file matching '{file}' in the MAPDL session can be found."
            )

        return list_files

    @protect_grpc
    def _download(
        self,
        target_name: str,
        out_file_name: Optional[str] = None,
        chunk_size: int = DEFAULT_CHUNKSIZE,
        progress_bar: bool = False,
    ) -> None:
        """Download a file from the gRPC instance.

        Parameters
        ----------
        target_name : str
            Target file on the server. File must be in the same
            directory as the mapdl instance. List current files with
            ``mapdl.list_files()``

        out_file_name : str, optional
            Save the filename as a different name other than the
            ``target_name``.

        chunk_size : int, optional
            Chunk size in bytes.  Must be less than 4MB.  The default is 256 kB.

        progress_bar : bool, optional
            Display a progress bar using ``tqdm`` when ``True``.
            Helpful for showing download progress. The default is
            ``False`` to avoid excessive command printout.

        Examples
        --------
        Download the remote result file "file.rst" as "my_result.rst"

        >>> mapdl.download('file.rst', 'my_result.rst')
        """

        if progress_bar and _HAS_TQDM:
            progress_bar = True

        if out_file_name is None:
            out_file_name = target_name

        request = pb_types.DownloadFileRequest(name=target_name)
        metadata = [
            ("time_step_stream", "200"),
            ("chunk_size", str(chunk_size)),
        ]
        chunks = self._stub.DownloadFile(request, metadata=metadata)
        file_size = save_chunks_to_file(
            chunks,
            out_file_name,
            progress_bar=progress_bar,
            target_name=target_name,
        )

        if not file_size:
            warn(
                f'File "{target_name}" is empty or does not exist in {self.list_files()}.'
            )

    @protect_grpc
    def upload(self, file_name: str, progress_bar: bool = True) -> str:
        """Upload a file to the grpc instance

        file_name : str
            Local file to upload.

        progress_bar : bool, optional
            Whether to display a progress bar using ``tqdm``. The default is ``True``.
            This parameter is helpful for showing download progress.

        Returns
        -------
        str
            Base name of the file uploaded.  File can be accessed
            relative to the mapdl instance with this file name.

        Examples
        --------
        Upload "local_file.inp" while disabling the progress bar

        >>> mapdl.upload('local_file.inp', progress_bar=False)
        """
        if not os.path.isfile(file_name):
            raise FileNotFoundError(f"Unable to locate filename {file_name}")
        self._log.debug(f"Uploading file '{file_name}' to the MAPDL instance.")

        chunks_generator = get_file_chunks(file_name, progress_bar=progress_bar)
        response = self._stub.UploadFile(chunks_generator)

        if not response.length:
            raise IOError("File failed to upload")
        return os.path.basename(file_name)

    @protect_grpc
    def _get_array(
        self,
        entity="",
        entnum="",
        item1="",
        it1num="",
        item2="",
        it2num="",
        kloop="",
        **kwargs,
    ):
        """gRPC VGET request.

        Send a vget request, receive a bytes stream, and return it as
        a numpy array.

        Not thread safe as it uses a constant internal temporary
        parameter name.  This method uses _vget_lock to ensure
        multiple simultaneous request fail.

        Returns
        -------
        values : np.ndarray
            Numpy 1D array containing the requested *VGET item and entity.
        """
        if "parm" in kwargs:
            raise ValueError("Parameter name `parm` not supported with gRPC")

        while self._vget_lock:
            time.sleep(0.001)
        self._vget_lock = True

        cmd = f"{entity},{entnum},{item1},{it1num},{item2},{it2num},{kloop}"
        try:
            chunks = self._stub.VGet2(pb_types.GetRequest(getcmd=cmd))
            values = parse_chunks(chunks)
        finally:
            self._vget_lock = False
        return values

    def _screenshot_path(self):
        """Returns the local path of the MAPDL generated screenshot.

        If necessary, downloads the remotely rendered file.
        """
        if self._local:
            return super()._screenshot_path()

        all_filenames = self.list_files()
        filenames = []
        for filename in all_filenames:
            if filename.endswith(".png"):
                filenames.append(filename)
        filenames.sort()
        filename = os.path.basename(filenames[-1])

        temp_dir = tempfile.gettempdir()
        save_name = os.path.join(temp_dir, "tmp.png")
        self._download(filename, out_file_name=save_name)
        return save_name

    @protect_grpc
    def _download_as_raw(self, target_name: str) -> str:
        """Download a file from the gRPC instance as a binary
        string without saving it to disk.
        """
        request = pb_types.DownloadFileRequest(name=target_name)
        chunks = self._stub.DownloadFile(request)
        return b"".join([chunk.payload for chunk in chunks])

    @property
    def is_alive(self) -> bool:
        """True when there is an active connect to the gRPC server"""
        if self._exited:
            return False
        if self.busy:
            return True
        try:
            return bool(self.inquire("", "JOBNAME"))
        except:
            return False

    @property
    def xpl(self):
        """MAPDL file explorer

        Iteratively navigate through MAPDL files.

        Examples
        --------
        Read the MASS record from the "file.full" file

        >>> from ansys import Mapdl
        >>> mapdl = Mapdl()
        >>> xpl = mapdl.xpl
        >>> xpl.open('file.full')
        >>> vec = xpl.read('MASS')
        >>> vec.asarray()
        array([ 4,  7, 10, 13, 16, 19, 22, 25, 28, 31, 34, 37, 40, 43, 46, 49, 52,
               55, 58,  1], dtype=int32)
        """
        return self._xpl

    @protect_grpc
    def scalar_param(self, pname):
        """Return a scalar parameter as a float.

        If parameter does not exist, returns ``None``.

        """
        request = pb_types.ParameterRequest(name=pname, array=False)
        presponse = self._stub.GetParameter(request)
        if presponse.val:
            return float(presponse.val[0])

    @protect_grpc
    def _upload_raw(self, raw, save_as):  # consider private
        """Upload a binary string as a file"""
        chunks = chunk_raw(raw, save_as)
        response = self._stub.UploadFile(chunks)
        if response.length != len(raw):
            raise IOError("Raw Bytes failed to upload")

    # TODO: not fully tested/implemented
    @protect_grpc
    def Param(self, pname):
        presponse = self._stub.GetParameter(pb_types.ParameterRequest(name=pname))
        return presponse.val

    # TODO: not fully tested/implemented
    @protect_grpc
    def Var(self, num):
        presponse = self._stub.GetVariable(pb_types.VariableRequest(inum=num))
        return presponse.val

    @property
    def math(self):
        """Interface to launch PyAnsys Math from PyMAPDL.

         Returns
        -------
        :class:`MapdlMath <ansys.mapdl.core.math.MapdlMath>`

        Examples
        --------
        Get the stiffness matrix from MAPDL
        >>> mm = mapdl.math
        >>> k = mm.stiff()
        >>> k.asarray()
        <60x60 sparse matrix of type '<class 'numpy.float64'>'
            with 1734 stored elements in Compressed Sparse Row format>

        Get the mass matrix from MAPDL
        >>> mm = mapdl.math
        >>> m = mm.stiff()
        >>> m.asarray()
        <60x60 sparse matrix of type '<class 'numpy.float64'>'
            with 1734 stored elements in Compressed Sparse Row format>
        """
        if self._math is None:
            from ansys.math.core.math import AnsMath

            self._math = AnsMath(self)

        return self._math

    @property
    def krylov(self):
        """APDL krylov interface.
        For more information, see the :class:`KrylovSolver <ansys.mapdl.core.krylov.KrylovSolver>`
        Returns
        -------
        :class:`Krylov class <ansys.mapdl.core.krylov.KrylovSolver>`
        """
        if self._krylov is None:
            from ansys.mapdl.core.krylov import KrylovSolver

            self._krylov = KrylovSolver(self)

        return self._krylov

    @property
    def db(self):
        """
        MAPDL database interface.

        Returns
        -------
        :class:`MapdlDb <ansys.mapdl.core.database.MapdlDb>`

        Examples
        --------
        Create a nodes instance.

        >>> from ansys.mapdl.core import launch_mapdl
        >>> mapdl = launch_mapdl()
        >>> # create nodes...
        >>> nodes = mapdl.db.nodes
        >>> print(nodes)
        MAPDL Database Nodes
            Number of nodes:          270641
            Number of selected nodes: 270641
            Maximum node number:      270641

        >>> mapdl.nsel("NONE")
        >>> print(nodes)
        MAPDL Database Nodes
            Number of nodes:          270641
            Number of selected nodes: 0
            Maximum node number:      270641

        Return the selection status and the coordinates of node 22.

        >>> nodes = mapdl.db.nodes
        >>> sel, coord = nodes.coord(22)
        >>> coord
        (1.0, 0.5, 0.0, 0.0, 0.0, 0.0)

        """
        from ansys.mapdl.core.database import MapdlDb

        if self._db is None:
            self._db = MapdlDb(self)
            self._db.start()

        return self._db

    @protect_grpc
    def _data_info(self, pname):
        """Returns the data type of a parameter

        APDLMATH vectors only.
        """
        request = pb_types.ParameterRequest(name=pname)
        return self._stub.GetDataInfo(request)

    @protect_grpc
    def _vec_data(self, pname):
        """Downloads vector data from a MAPDL MATH parameter"""
        dtype = ANSYS_VALUE_TYPE[self._data_info(pname).stype]
        request = pb_types.ParameterRequest(name=pname)
        chunks = self._stub.GetVecData(request)
        return parse_chunks(chunks, dtype)

    @protect_grpc
    def _mat_data(self, pname, raw=False):
        """Downloads matrix data from a parameter and returns a scipy sparse array"""
        try:
            from scipy import sparse
        except ImportError:  # pragma: no cover
            raise ImportError("Install ``scipy`` to use this feature") from None

        minfo = self._data_info(pname)
        stype = ANSYS_VALUE_TYPE[minfo.stype]
        mtype = minfo.objtype
        shape = (minfo.size1, minfo.size2)

        if mtype == 2:  # dense
            request = pb_types.ParameterRequest(name=pname)
            chunks = self._stub.GetMatData(request)
            values = parse_chunks(chunks, stype)
            return np.transpose(np.reshape(values, shape[::-1]))
        elif mtype == 3:  # sparse
            indptr = self._vec_data(pname + "::ROWS")
            indices = self._vec_data(pname + "::COLS")
            vals = self._vec_data(pname + "::VALS")
            if raw:  # for debug
                return vals, indices, indptr, shape
            else:
                return sparse.csr_matrix(
                    (vals, indices, indptr), dtype=stype, shape=shape
                )

        raise ValueError(f'Invalid matrix type "{mtype}"')

    @property
    def locked(self):
        """Instance is in use within a pool"""
        return self._locked

    @locked.setter
    def locked(self, new_value):
        self._locked = new_value

    @supress_logging
    def __str__(self):
        try:
            if self._exited:
                return "MAPDL exited"
            stats = self.slashstatus("PROD", mute=False)
        except:  # pragma: no cover
            return "MAPDL exited"

        st = stats.find("*** Products ***")
        en = stats.find("*** PrePro")
        product = "\n".join(stats[st:en].splitlines()[1:]).strip()

        info = f"Product:             {product}\n"
        info += f"MAPDL Version:       {self.version}\n"
        info += f"ansys.mapdl Version: {__version__}\n"
        return info

    @supress_logging
    @run_as_prep7
    def _generate_iges(self):
        """Save IGES geometry representation to disk"""
        basename = "_tmp.iges"
        if self._local:
            filename = os.path.join(self.directory, basename)
            self.igesout(basename, att=1)
        else:
            self.igesout(basename, att=1)
            filename = os.path.join(tempfile.gettempdir(), basename)
            self._download(basename, filename, progress_bar=False)
        return filename

    @property
    def _distributed_result_file(self):
        """Path of the distributed result file"""
        if not self._distributed:
            return

        try:
            filename = self.inquire("", "RSTFILE")
            if not filename:
                filename = self.jobname
        except:
            filename = self.jobname

        # ansys decided that a jobname ended in a number needs a bonus "_"
        if filename[-1].isnumeric():
            filename += "_"

        rth_basename = "%s0.%s" % (filename, "rth")
        rst_basename = "%s0.%s" % (filename, "rst")

        rth_file = os.path.join(self.directory, rth_basename)
        rst_file = os.path.join(self.directory, rst_basename)

        if self._prioritize_thermal:
            if not os.path.isfile(rth_file):
                raise FileNotFoundError("Thermal Result not available")
            return rth_file

        if os.path.isfile(rth_file) and os.path.isfile(rst_file):
            return last_created([rth_file, rst_file])
        elif os.path.isfile(rth_file):
            return rth_file
        elif os.path.isfile(rst_file):
            return rst_file

    @property
    def thermal_result(self):
        """The thermal result object"""
        self._prioritize_thermal = True
        result = self.result
        self._prioritize_thermal = False
        return result

    def list_error_file(self):
        """Listing of errors written in JOBNAME.err"""
        files = self.list_files()
        jobname = self.jobname
        error_file = None
        for test_file in [f"{jobname}.err", f"{jobname}0.err"]:
            if test_file in files:
                error_file = test_file
                break

        if not error_file:
            return None

        if self._local:
            return open(os.path.join(self.directory, error_file)).read()
        elif self._exited:
            raise MapdlExitedError(
                "Cannot list error file when MAPDL Service has " "exited"
            )

        return self._download_as_raw(error_file).decode("latin-1")

    @wraps(_MapdlCore.igesin)
    def igesin(self, fname="", ext="", **kwargs):
        """Wrap the IGESIN command to handle the remote case."""

        fname = self._get_file_name(fname=fname, ext=ext)
        filename = self._get_file_path(fname, progress_bar=False)

        if " " in fname:
            # Bug in reading file paths with whitespaces.
            # https://github.com/pyansys/pymapdl/issues/1601

            msg_ = f"Applying \\IGESIN whitespace patch.\nSee #1601 issue in PyMAPDL repository.\nReading file {fname}"
            self.input_strings("\n".join([f"! {each}" for each in msg_.splitlines()]))
            self._log.debug(msg_)

            cmd = f"*dim,__iges_file__,string,248\n*set,__iges_file__(1), '{filename}'"
            self.input_strings(cmd)

            out = super().igesin(fname="__iges_file__(1)", **kwargs)
            self.run("__iges_file__ =")  # cleaning array.
            self.run("! Ending \\IGESIN whitespace patch.")
            return out
        else:
            return super().igesin(fname=filename, **kwargs)

    @wraps(_MapdlCore.cmatrix)
    def cmatrix(
        self,
        symfac="",
        condname="",
        numcond="",
        grndkey="",
        capname="",
        **kwargs,
    ):
        """Run CMATRIX in non-interactive mode and return the response
        from file.
        """

        # The CMATRIX command needs to run in non-interactive mode
        if not self._store_commands:
            with self.non_interactive:
                super().cmatrix(symfac, condname, numcond, grndkey, capname, **kwargs)
            self._response = self._download_as_raw("cmatrix.out").decode()
            return self._response

        # otherwise, simply run cmatrix as we're already in
        # non-interactive and there's no output to return
        super().cmatrix(symfac, condname, numcond, grndkey, capname, **kwargs)

    @property
    def name(self):
        """Instance unique identifier."""
        if not self._name:
            if self._ip or self._port:
                self._name = f"GRPC_{self._ip}:{self._port}"
            else:
                self._name = f"GRPC_instance_{id(self)}"
        return self._name

    @property
    def _distributed(self) -> bool:
        """MAPDL is running in distributed mode."""
        if self.__distributed is None:
            self.__distributed = self.parameters.numcpu > 1
        return self.__distributed

    @wraps(_MapdlCore.ndinqr)
    def ndinqr(self, node, key, **kwargs):
        """Wrap the ``ndinqr`` method to take advantage of the gRPC methods."""
        super().ndinqr(node, key, pname=TMP_VAR, mute=True, **kwargs)
        return self.scalar_param(TMP_VAR)

    @wraps(_MapdlCore.elmiqr)
    def elmiqr(self, ielem, key, **kwargs):
        """Wrap the ``elmiqr`` method to take advantage of the gRPC methods."""
        super().elmiqr(ielem, key, pname=TMP_VAR, mute=True, **kwargs)
        return self.scalar_param(TMP_VAR)

    @wraps(_MapdlCore.kpinqr)
    def kpinqr(self, knmi, key, **kwargs):
        """Wrap the ``kpinqr`` method to take advantage of the gRPC methods."""
        super().kpinqr(knmi, key, pname=TMP_VAR, mute=True, **kwargs)
        return self.scalar_param(TMP_VAR)

    @wraps(_MapdlCore.lsinqr)
    def lsinqr(self, line, key, **kwargs):
        """Wrap the ``lsinqr`` method to take advantage of the gRPC methods."""
        super().lsinqr(line, key, pname=TMP_VAR, mute=True, **kwargs)
        return self.scalar_param(TMP_VAR)

    @wraps(_MapdlCore.arinqr)
    def arinqr(self, anmi, key, **kwargs):
        """Wrap the ``arinqr`` method to take advantage of the gRPC methods."""
        super().arinqr(anmi, key, pname=TMP_VAR, mute=True, **kwargs)
        return self.scalar_param(TMP_VAR)

    @wraps(_MapdlCore.vlinqr)
    def vlinqr(self, vnmi, key, **kwargs):
        """Wrap the ``vlinqr`` method to take advantage of the gRPC methods."""
        super().vlinqr(vnmi, key, pname=TMP_VAR, mute=True, **kwargs)
        return self.scalar_param(TMP_VAR)

    @wraps(_MapdlCore.rlinqr)
    def rlinqr(self, nreal, key, **kwargs):
        """Wrap the ``rlinqr`` method to take advantage of the gRPC methods."""
        super().rlinqr(nreal, key, pname=TMP_VAR, mute=True, **kwargs)
        return self.scalar_param(TMP_VAR)

    @wraps(_MapdlCore.gapiqr)
    def gapiqr(self, ngap, key, **kwargs):
        """Wrap the ``gapiqr`` method to take advantage of the gRPC methods."""
        super().gapiqr(ngap, key, pname=TMP_VAR, mute=True, **kwargs)
        return self.scalar_param(TMP_VAR)

    @wraps(_MapdlCore.masiqr)
    def masiqr(self, node, key, **kwargs):
        """Wrap the ``masiqr`` method to take advantage of the gRPC methods."""
        super().masiqr(node, key, pname=TMP_VAR, mute=True, **kwargs)
        return self.scalar_param(TMP_VAR)

    @wraps(_MapdlCore.ceinqr)
    def ceinqr(self, nce, key, **kwargs):
        """Wrap the ``ceinqr`` method to take advantage of the gRPC methods."""
        super().ceinqr(nce, key, pname=TMP_VAR, mute=True, **kwargs)
        return self.scalar_param(TMP_VAR)

    @wraps(_MapdlCore.cpinqr)
    def cpinqr(self, ncp, key, **kwargs):
        """Wrap the ``cpinqr`` method to take advantage of the gRPC methods."""
        super().cpinqr(ncp, key, pname=TMP_VAR, mute=True, **kwargs)
        return self.scalar_param(TMP_VAR)

    @wraps(_MapdlCore.csyiqr)
    def csyiqr(self, ncsy, key, **kwargs):
        """Wrap the ``csyiqr`` method to take advantage of the gRPC methods."""
        super().csyiqr(ncsy, key, pname=TMP_VAR, mute=True, **kwargs)
        return self.scalar_param(TMP_VAR)

    @wraps(_MapdlCore.etyiqr)
    def etyiqr(self, itype, key, **kwargs):
        """Wrap the ``etyiqr`` method to take advantage of the gRPC methods."""
        super().etyiqr(itype, key, pname=TMP_VAR, mute=True, **kwargs)
        return self.scalar_param(TMP_VAR)

    @wraps(_MapdlCore.foriqr)
    def foriqr(self, node, key, **kwargs):
        """Wrap the ``foriqr`` method to take advantage of the gRPC methods."""
        super().foriqr(node, key, pname=TMP_VAR, mute=True, **kwargs)
        return self.scalar_param(TMP_VAR)

    @wraps(_MapdlCore.sectinqr)
    def sectinqr(self, nsect, key, **kwargs):
        """Wrap the ``sectinqr`` method to take advantage of the gRPC methods."""
        super().sectinqr(nsect, key, pname=TMP_VAR, mute=True, **kwargs)
        return self.scalar_param(TMP_VAR)

    @wraps(_MapdlCore.mpinqr)
    def mpinqr(self, mat, iprop, key, **kwargs):
        """Wrap the ``mpinqr`` method to take advantage of the gRPC methods."""
        super().mpinqr(mat, iprop, key, pname=TMP_VAR, mute=True, **kwargs)
        return self.scalar_param(TMP_VAR)

    @wraps(_MapdlCore.dget)
    def dget(self, node, idf, kcmplx, **kwargs):
        """Wrap the ``dget`` method to take advantage of the gRPC methods."""
        super().dget(node, idf, kcmplx, pname=TMP_VAR, mute=True, **kwargs)
        return self.scalar_param(TMP_VAR)

    @wraps(_MapdlCore.fget)
    def fget(self, node, idf, kcmplx, **kwargs):
        """Wrap the ``fget`` method to take advantage of the gRPC methods."""
        super().fget(node, idf, kcmplx, pname=TMP_VAR, mute=True, **kwargs)
        return self.scalar_param(TMP_VAR)

    @wraps(_MapdlCore.erinqr)
    def erinqr(self, key, **kwargs):
        """Wrap the ``erinqr`` method to take advantage of the gRPC methods."""
        super().erinqr(key, pname=TMP_VAR, mute=True, **kwargs)
        return self.scalar_param(TMP_VAR)

    @wraps(_MapdlCore.wrinqr)
    def wrinqr(self, key, **kwargs):
        """Wrap the ``wrinqr`` method to take advantage of the gRPC methods."""
        super().wrinqr(key, pname=TMP_VAR, mute=True, **kwargs)
        return self.scalar_param(TMP_VAR)

    @wraps(_MapdlCore.file)
    def file(self, fname="", ext="", **kwargs):
        """Wrap ``_MapdlCore.file`` to take advantage of the gRPC methods."""
        # always check if file is present as the grpc and MAPDL errors
        # are unclear
        fname = self._get_file_name(fname, ext, "cdb")
        fname = self._get_file_path(fname, kwargs.get("progress_bar", False))
        file_, ext_ = self._decompose_fname(fname)

        return self._file(file_, ext_, **kwargs)

    @wraps(_MapdlCore.vget)
    def vget(self, par="", ir="", tstrt="", kcplx="", **kwargs):
        """Wraps VGET"""
        super().vget(par=par, ir=ir, tstrt=tstrt, kcplx=kcplx, **kwargs)
        return self.parameters[par]

    def get_variable(self, ir, tstrt="", kcplx="", **kwargs):
        """
        Obtain the variable values.

        Parameters
        ----------
        ir : str, optional
            Reference number of the variable (1 to NV [NUMVAR]).

        tstrt : str, optional
            Time (or frequency) corresponding to start of IR data.  If between
            values, the nearer value is used. By default it is the first value.

        kcplx : str, optional
            Complex number key:

            * ``0`` - Use the real part of the IR data. Default.

            * ``1`` - Use the imaginary part of the IR data.

        Returns
        -------
        np.array
            Variable values as array.
        """
        par = "temp_var"
        variable = self.vget(par=par, ir=ir, tstrt=tstrt, kcplx=kcplx, **kwargs)
        del self.parameters[par]
        return variable

    @wraps(_MapdlCore.nsol)
    def nsol(
        self,
        nvar=VAR_IR,
        node="",
        item="",
        comp="",
        name="",
        sector="",
        **kwargs,
    ):
        """Wraps NSOL to return the variable as an array."""
        super().nsol(
            nvar=nvar,
            node=node,
            item=item,
            comp=comp,
            name=name,
            sector=sector,
            kwargs=kwargs,
        )
        return self.vget("_temp", nvar)

    @wraps(_MapdlCore.esol)
    def esol(
        self,
        nvar: MapdlInt = VAR_IR,
        elem: MapdlInt = "",
        node: MapdlInt = "",
        item: str = "",
        comp: str = "",
        name: str = "",
        **kwargs,
    ) -> Optional[str]:
        """Wraps ESOL to return the variable as an array."""
        super().esol(
            nvar=nvar,
            elem=elem,
            node=node,
            item=item,
            comp=comp,
            name=name,
            kwargs=kwargs,
        )
        return self.vget("_temp", nvar)

    def get_nsol(self, node, item, comp, name="", sector="", **kwargs):
        """
        Get NSOL solutions

        Parameters
        ----------
        node : int
            Node for which data is to be stored.

        item : str
            Label identifying the item.  Valid item labels are shown in the
            table below. Some items also require a component label.

        comp : str
            Component of the item (if required).  Valid component labels are
            shown in the table below.

        name : str, optional
            Thirty-two character name identifying the item on printouts and
            displays.  The default is a label formed by concatenating the first
            four characters of the ``item`` and ``comp`` labels.

        sector : int, optional
            For a full harmonic cyclic symmetry solution, the sector number for
            which the results from NODE are to be stored.

        Returns
        -------
        np.array
            Variable values

        Notes
        -----
        By default, this command store temporally the variable on the
        variable number set by ``VAR_IR`` in the class MapdlGrpc.
        Therefore, any variable in that slot will be deleted when using
        this command.

        Stores nodal degree of freedom and solution results in a variable. For
        more information, see Data Interpreted in the Nodal Coordinate System
        in the Modeling and Meshing Guide.

        For SECTOR>1, the result is in the nodal coordinate system of the base
        sector, and it is rotated to the expanded sector’s location. Refer to
        Using the /CYCEXPAND Command in the Cyclic Symmetry Analysis Guide for
        more information.

        For SHELL131 and SHELL132 elements with KEYOPT(3) = 0 or 1, use the
        labels TBOT, TE2, TE3, . . ., TTOP instead of TEMP.

        """
        return self.nsol(
            VAR_IR,
            node=node,
            item=item,
            comp=comp,
            name=name,
            sector=sector,
            kwargs=kwargs,
        )

    def get_esol(
        self,
        elem,
        node,
        item,
        comp,
        name="",
        sector="",
        tstrt="",
        kcplx="",
        **kwargs,
    ):
        """Get ESOL data.

        /POST26 APDL Command: ESOL

        Parameters
        ----------
        elem : int
            Element for which data are to be stored.

        node : int
            Node number on this element for which data are to be
            stored. If blank, store the average element value (except
            for FMAG values, which are summed instead of averaged).

        item : str
            Label identifying the item. General item labels are shown
            in Table 134: ESOL - General Item and Component Labels
            below. Some items also require a component label.

        comp : str
            Component of the item (if required). General component
            labels are shown in Table 134: ESOL - General Item and
            Component Labels below.  If Comp is a sequence number (n),
            the NODE field will be ignored.

        name : str, optional
            Thirty-two character name for identifying the item on the
            printout and displays.  The default is a label formed by
            concatenating the first four characters of the ``item`` and
           ``comp`` labels.

        tstrt : str, optional
            Time (or frequency) corresponding to start of IR data.  If between
            values, the nearer value is used. By default it is the first value.

        kcplx : str, optional
            Complex number key:

            * ``0`` - Use the real part of the IR data. Default.

            * ``1`` - Use the imaginary part of the IR data.

        Returns
        -------
        np.array
            Variable values

        Notes
        -----
        By default, this command store temporally the variable on the
        variable number set by ``VAR_IR`` in the class MapdlGrpc.
        Therefore, any variable in that slot will be deleted when using
        this command.

        See Table: 134:: ESOL - General Item and Component Labels for
        a list of valid item and component labels for element (except
        line element) results.

        The ESOL command defines element results data to be stored
        from a results file (FILE). Not all items are valid for all
        elements. To see the available items for a given element,
        refer to the input and output summary tables in the
        documentation for that element.

        Two methods of data access are available via the ESOL
        command. You can access some simply by using a generic label
        (component name method), while others require a label and
        number (sequence number method).

        Use the component name method to access general element data
        (that is, element data generally available to most element
        types or groups of element types).

        The sequence number method is required for data that is not
        averaged (such as pressures at nodes and temperatures at
        integration points), or data that is not easily described in a
        generic fashion (such as all derived data for structural line
        elements and contact elements, all derived data for thermal
        line elements, and layer data for layered elements).

        Element results are in the element coordinate system, except
        for layered elements where results are in the layer coordinate
        system.  Element forces and moments are in the nodal
        coordinate system. Results are obtainable for an element at a
        specified node. Further location specifications can be made
        for some elements via the SHELL, LAYERP26, and FORCE commands.

        For more information on the meaning of contact status and its
        possible values, see Reviewing Results in POST1 in the Contact
        Technology Guide.
        """
        self.esol(
            VAR_IR,
            elem=elem,
            node=node,
            item=item,
            comp=comp,
            name=name,
            sector=sector,
            kwargs=kwargs,
        )
        # Using get_variable because it deletes the intermediate parameter after using it.
        return self.get_variable(VAR_IR, tstrt=tstrt, kcplx=kcplx)

    def _create_session(self):
        """Generate a session ID."""
        id_ = uuid4()
        id_ = str(id_)[:31].replace("-", "")
        self._session_id_ = id_
        self._run(f"{SESSION_ID_NAME}='{id_}'")

    @property
    def _session_id(self):
        """Return the session ID."""
        return self._session_id_

    def _check_session_id(self):
        """Verify that the local session ID matches the remote MAPDL session ID."""
        if self._checking_session_id_:
            # To avoid recursion error
            return

        pymapdl_session_id = self._session_id
        if not pymapdl_session_id:
            # We return early if pymapdl_session is not fixed yet.
            return

        self._checking_session_id_ = True
        self._mapdl_session_id = self._get_mapdl_session_id()
        self._checking_session_id_ = False

        if pymapdl_session_id is None:
            return
        elif _RUNNING_ON_PYTEST:
            if pymapdl_session_id != self._mapdl_session_id:
                self._log.error("The session ids do not match")
                raise DifferentSessionConnectionError(
                    f"Local MAPDL session ID {pymapdl_session_id} is different from MAPDL session ID {self._mapdl_session_id}."
                )

            else:
                self._log.debug("The session ids match")
                return True
        else:
            return pymapdl_session_id == self._mapdl_session_id

    def _get_mapdl_session_id(self):
        """Retrieve MAPDL session ID."""
        try:
            parameter = interp_star_status(
                self._run(f"*STATUS,{SESSION_ID_NAME}", mute=False)
            )
        except AttributeError:
            return None

        if parameter:
            return parameter[SESSION_ID_NAME]["value"]
        return None<|MERGE_RESOLUTION|>--- conflicted
+++ resolved
@@ -12,12 +12,8 @@
 import tempfile
 import threading
 import time
-<<<<<<< HEAD
-from typing import Optional
+from typing import TYPE_CHECKING, List, Literal, Optional, Tuple, Union
 from uuid import uuid4
-=======
-from typing import TYPE_CHECKING, List, Literal, Optional, Tuple, Union
->>>>>>> 0fd79c23
 import warnings
 from warnings import warn
 import weakref
@@ -316,15 +312,10 @@
             remove_temp_dir_on_exit = remove_temp_files
             remove_temp_files = None
 
-<<<<<<< HEAD
-        self.__distributed = None
-        self._remote_instance = remote_instance
-        self._session_id_ = None
-        self._checking_session_id_ = False
-=======
+        self._session_id_: Optional[str] = None
+        self._checking_session_id_: bool = False
         self.__distributed: Optional[bool] = None
         self._remote_instance: Optional["PIM_Instance"] = remote_instance
->>>>>>> 0fd79c23
 
         if channel is not None:
             if ip is not None or port is not None:
