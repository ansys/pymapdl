# Copyright (C) 2016 - 2025 ANSYS, Inc. and/or its affiliates.
# SPDX-License-Identifier: MIT
#
#
# Permission is hereby granted, free of charge, to any person obtaining a copy
# of this software and associated documentation files (the "Software"), to deal
# in the Software without restriction, including without limitation the rights
# to use, copy, modify, merge, publish, distribute, sublicense, and/or sell
# copies of the Software, and to permit persons to whom the Software is
# furnished to do so, subject to the following conditions:
#
# The above copyright notice and this permission notice shall be included in all
# copies or substantial portions of the Software.
#
# THE SOFTWARE IS PROVIDED "AS IS", WITHOUT WARRANTY OF ANY KIND, EXPRESS OR
# IMPLIED, INCLUDING BUT NOT LIMITED TO THE WARRANTIES OF MERCHANTABILITY,
# FITNESS FOR A PARTICULAR PURPOSE AND NONINFRINGEMENT. IN NO EVENT SHALL THE
# AUTHORS OR COPYRIGHT HOLDERS BE LIABLE FOR ANY CLAIM, DAMAGES OR OTHER
# LIABILITY, WHETHER IN AN ACTION OF CONTRACT, TORT OR OTHERWISE, ARISING FROM,
# OUT OF OR IN CONNECTION WITH THE SOFTWARE OR THE USE OR OTHER DEALINGS IN THE
# SOFTWARE.

"""A gRPC specific class and methods for the MAPDL gRPC client """

import fnmatch
from functools import wraps
import glob
import io
import json
import os
import pathlib
import re
import shutil
import socket

# Subprocess is needed to start the backend. But
# the input is controlled by the library. Excluding bandit check.
import subprocess  # nosec B404
import tempfile
import threading
import time
from typing import TYPE_CHECKING, Any, Dict, List, Literal, Optional, Tuple, Union
from uuid import uuid4
from warnings import warn
import weakref

from ansys.tools.versioning.utils import version_string_as_tuple
import grpc
from grpc._channel import _InactiveRpcError, _MultiThreadedRendezvous
import numpy as np
from numpy.typing import NDArray
import psutil

MSG_IMPORT = """There was a problem importing the ANSYS MAPDL API module `ansys-api-mapdl`.
Please make sure you have the latest updated version using:

'pip install ansys-api-mapdl' or 'pip install --upgrade ansys-api-mapdl'

If this does not solve it, please reinstall 'ansys.mapdl.core'
or contact Technical Support at 'https://github.com/ansys/pymapdl'."""

from ansys.mapdl import core as pymapdl

try:
    from ansys.api.mapdl.v0 import ansys_kernel_pb2 as anskernel
    from ansys.api.mapdl.v0 import mapdl_pb2 as pb_types
    from ansys.api.mapdl.v0 import mapdl_pb2_grpc as mapdl_grpc
except ImportError:  # pragma: no cover
    raise ImportError(MSG_IMPORT)

from ansys.mapdl.core import _HAS_TQDM, __version__
from ansys.mapdl.core.common_grpc import (
    ANSYS_VALUE_TYPE,
    DEFAULT_CHUNKSIZE,
    DEFAULT_FILE_CHUNK_SIZE,
    parse_chunks,
)
from ansys.mapdl.core.errors import (
    MapdlConnectionError,
    MapdlError,
    MapdlExitedError,
    MapdlRuntimeError,
    protect_from,
    protect_grpc,
)
from ansys.mapdl.core.mapdl import MapdlBase
from ansys.mapdl.core.mapdl_types import KwargDict, MapdlFloat, MapdlInt
from ansys.mapdl.core.misc import (
    check_valid_ip,
    last_created,
    only_numbers_and_dots,
    random_string,
    run_as,
    supress_logging,
)
from ansys.mapdl.core.parameters import interp_star_status

# Checking if tqdm is installed.
# If it is, the default value for progress_bar is true.
if _HAS_TQDM:
    from tqdm import tqdm

if TYPE_CHECKING:  # pragma: no cover
    from queue import Queue

    from ansys.platform.instancemanagement import Instance as PIM_Instance

    from ansys.mapdl.core.database import MapdlDb
    from ansys.mapdl.core.xpl import ansXpl

TMP_VAR = "__tmpvar__"
VOID_REQUEST = anskernel.EmptyRequest()

# Default 256 MB message length
MAX_MESSAGE_LENGTH = int(os.environ.get("PYMAPDL_MAX_MESSAGE_LENGTH", 256 * 1024**2))

VAR_IR = 9  # Default variable number for automatic variable retrieving (/post26)


SESSION_ID_NAME = "__PYMAPDL_SESSION_ID__"

DEFAULT_TIME_STEP_STREAM = None
DEFAULT_TIME_STEP_STREAM_NT = 500
DEFAULT_TIME_STEP_STREAM_POSIX = 100

# Retry policy for gRPC calls.
SERVICE_DEFAULT_CONFIG = {
    # see https://github.com/grpc/proposal/blob/master/A6-client-retries.md#retry-policy-capabilities
    "methodConfig": [
        {
            # Match all packages and services.
            # Otherwise: "name": [{"service": "<package>.<service>"}],
            "name": [{}],
            "retryPolicy": {
                "maxAttempts": 5,
                "initialBackoff": "0.01s",
                "maxBackoff": "3s",
                "backoffMultiplier": 3,
                "retryableStatusCodes": ["UNAVAILABLE", "RESOURCE_EXHAUSTED"],
            },
        }
    ]
}


def get_start_instance(*args, **kwargs) -> bool:
    """Wraps get_start_instance to avoid circular imports"""
    from ansys.mapdl.core.launcher import get_start_instance

    return get_start_instance(*args, **kwargs)


def chunk_raw(raw, save_as):
    with io.BytesIO(raw) as f:
        while True:
            piece = f.read(DEFAULT_FILE_CHUNK_SIZE)
            length = len(piece)
            if length == 0:
                return
            yield pb_types.UploadFileRequest(
                file_name=os.path.basename(save_as),
                chunk=anskernel.Chunk(payload=piece, size=length),
            )


def get_file_chunks(filename, progress_bar=False):
    """Serializes a file into chunks"""
    pbar = None
    if progress_bar:
        if not _HAS_TQDM:  # pragma: no cover
            raise ModuleNotFoundError(
                "To use the keyword argument 'progress_bar', you need to have "
                "installed the `tqdm` package. "
                "To avoid this message set `progress_bar=False`."
            )

        n_bytes = os.path.getsize(filename)

        base_name = os.path.basename(filename)
        pbar = tqdm(
            total=n_bytes,
            desc=f"Uploading {base_name}",
            unit="B",
            unit_scale=True,
            unit_divisor=1024,
        )

    with open(filename, "rb") as f:
        while True:
            piece = f.read(DEFAULT_FILE_CHUNK_SIZE)
            length = len(piece)
            if length == 0:
                if pbar is not None:
                    pbar.close()
                return

            if pbar is not None:
                pbar.update(length)

            chunk = anskernel.Chunk(payload=piece, size=length)
            yield pb_types.UploadFileRequest(
                file_name=os.path.basename(filename), chunk=chunk
            )


def save_chunks_to_file(
    chunks, filename, progress_bar=False, file_size=None, target_name=""
):
    """Saves chunks to a local file

    Returns
    -------
    file_size : int
        File size saved in bytes.  ``0`` means no file was written.
    """
    pbar = None
    if progress_bar:
        if not _HAS_TQDM:  # pragma: no cover
            raise ModuleNotFoundError(
                f"To use the keyword argument 'progress_bar', you need to have installed the 'tqdm' package."
                "To avoid this message you can set 'progress_bar=False'."
            )

        pbar = tqdm(
            total=file_size,
            desc="Downloading %s" % target_name,
            unit="B",
            unit_scale=True,
            unit_divisor=1024,
        )

    file_size = 0
    with open(filename, "wb") as f:
        for chunk in chunks:
            f.write(chunk.payload)
            payload_size = len(chunk.payload)
            file_size += payload_size
            if pbar is not None:
                pbar.update(payload_size)

    if pbar is not None:
        pbar.close()

    return file_size


class MapdlGrpc(MapdlBase):
    """This class connects to a GRPC MAPDL server and allows commands
    to be passed to a persistent session.

    Parameters
    ----------
    ip : str, optional
        IP address to connect to the server.  The default is 'localhost'.

    port : int, optional
        Port to connect to the MAPDL server.  The default is ``50052``.

    timeout : float, optional
        Maximum allowable time to connect to the MAPDL server.

    loglevel : str, optional
        Sets which messages are printed to the console.  Default
        'INFO' prints out all ANSYS messages, 'WARNING` prints only
        messages containing ANSYS warnings, and 'ERROR' prints only
        error messages.

    cleanup_on_exit : bool, optional
        Exit MAPDL when Python exits or when this instance is garbage
        collected.

    set_no_abort : bool, optional
        Sets MAPDL to not abort at the first error within /BATCH mode.
        The default is ``True``.

    remove_temp_dir : bool, optional
        When this parameter is ``True``, the MAPDL working directory will be
        deleted when MAPDL is exited provided that it is within the temporary
        user directory. The default is ``False``.

    log_file : bool, optional
        Copy the log to a file called `logs.log` located where the
        python script is executed. The default is ``True``.

    print_com : bool, optional
        Print the command ``/COM`` arguments to the standard output.
        The default is ``False``.

    disable_run_at_connect: bool, optional
        Whether to disable the housekeeping commands when connecting.
        The default is ``False``.

    channel : grpc.Channel, optional
        gRPC channel to use for the connection. This parameter can be
        used as an alternative to the ``ip`` and ``port`` parameters.

    remote_instance : ansys.platform.instancemanagement.Instance
        The corresponding remote instance when MAPDL is launched through
        PyPIM. This instance will be deleted when calling
        :func:`Mapdl.exit <ansys.mapdl.core.Mapdl.exit>`.

    file_type_for_plots: ["PNG", "TIFF", "PNG", "VRML", "TERM"], Optional
        Change the default file type for plots using ``/SHOW``, by
        default it is ``PNG``.


    Examples
    --------
    Connect to an instance of MAPDL already running on locally on the
    default port 50052.

    >>> from ansys.mapdl import core as pymapdl
    >>> mapdl = pymapdl.Mapdl()

    Connect to an instance of MAPDL running on the LAN on a default port.

    >>> mapdl = pymapdl.Mapdl('192.168.1.101')

    Connect to an instance of MAPDL running on the LAN on a non-default port.

    >>> mapdl = pymapdl.Mapdl('192.168.1.101', port=60001)

    If you wish to customize the channel, you can also directly connect
    directly to gRPC channels. For example, if you wanted to create an insecure
    channel with a maximum message length of 8 MB.

    >>> import grpc
    >>> channel = grpc.insecure_channel(
    ...     '127.0.0.1:50052',
    ...     options=[
    ...         ("grpc.max_receive_message_length", 8*1024**2),
    ...     ],
    ... )
    >>> mapdl = pymapdl.Mapdl(channel=channel)

    """

    # Required by `_name` method to be defined before __init__ be
    _ip = None
    _port = None

    def __init__(
        self,
        ip: Optional[str] = None,
        port: Optional[MapdlInt] = None,
        timeout: int = 15,
        loglevel: str = "WARNING",
        log_file: bool = False,
        cleanup_on_exit: bool = False,
        log_apdl: Optional[str] = None,
        set_no_abort: bool = True,
        remove_temp_dir_on_exit: bool = False,
        print_com: bool = False,
        disable_run_at_connect: bool = False,
        channel: Optional[grpc.Channel] = None,
        remote_instance: Optional["PIM_Instance"] = None,
        **start_parm,
    ):
        """Initialize connection to the mapdl server"""
        self._name: Optional[str] = None
        self._session_id_: Optional[str] = None
        self._checking_session_id_: bool = False
        self.__distributed: Optional[bool] = None
        self._remote_instance: Optional["PIM_Instance"] = remote_instance
        self._strict_session_id_check: bool = (
            False  # bool to force to check the session id matches in client and server
        )

        if channel is not None:
            if ip is not None or port is not None:
                raise ValueError(
                    "If `channel` is specified, neither `port` nor `ip` can be specified."
                )
        if ip is None:
            ip = start_parm.pop("ip", None) or "127.0.0.1"

        # setting hostname
        if not only_numbers_and_dots(ip):
            # it is a hostname
            self._hostname = ip
            ip = socket.gethostbyname(ip)
        else:
            # it is an IP
            self._hostname = (
                "localhost"
                if ip in ["127.0.0.1", "127.0.1.1", "localhost"]
                else socket.gethostbyaddr(ip)[0]
            )

        check_valid_ip(ip)
        self._ip: str = ip

        # port and ip are needed to setup the log
        if port is None:
            from ansys.mapdl.core.launcher import MAPDL_DEFAULT_PORT

            port = MAPDL_DEFAULT_PORT

        self._port: int = int(port)
        start_parm["port"] = self._port  # store for `open_gui`

        super().__init__(
            loglevel=loglevel,
            log_apdl=log_apdl,
            log_file=log_file,
            print_com=print_com,
            mode="grpc",
            **start_parm,
        )
        self._mode: Literal["grpc"] = "grpc"

        # gRPC request specific locks as these gRPC request are not thread safe
        self._vget_lock: bool = False
        self._get_lock: bool = False

        self._prioritize_thermal: bool = False
        self._locked: bool = False  # being used within MapdlPool
        self._stub: Optional[mapdl_grpc.MapdlServiceStub] = None
        self._cleanup: bool = cleanup_on_exit
        self.remove_temp_dir_on_exit: bool = remove_temp_dir_on_exit
        self._jobname: str = start_parm.get("jobname", "file")
        self._path: Optional[str] = start_parm.get("run_location", None)
        self._start_instance: Optional[str] = (
            start_parm.get("start_instance") or get_start_instance()
        )
        self._busy: bool = False  # used to check if running a command on the server
        self._local: bool = start_parm.get("local", True)
        self._launched: bool = start_parm.get("launched", True)
        self._health_response_queue: Optional["Queue"] = None
        self._exiting: bool = False
        self._exited: Optional[bool] = None
        self._db: Optional[MapdlDb] = None
        self.__server_version: Optional[str] = None
        self._state: Optional[grpc.Future] = None
        self._timeout: int = timeout
        self._env_vars: Dict[str, str] = start_parm.get("env_vars", {})
        self._pids: List[Union[int, None]] = []
        self._channel_state: grpc.ChannelConnectivity = (
            grpc.ChannelConnectivity.CONNECTING
        )

        if channel is None:
            self._log.debug("Creating channel to %s:%s", ip, port)
            self._channel: grpc.Channel = self._create_channel(ip, port)
        else:
            self._log.debug("Using provided channel")
            self._channel: grpc.Channel = channel

        # Subscribe to channel for channel state updates
        self._subscribe_to_channel()

        # connect and validate to the channel
        self._mapdl_process: subprocess.Popen = start_parm.pop("process", None)

        # saving for later use (for example open_gui)
        self._start_parm: Dict[str, Any] = start_parm

        # Storing HPC related stuff
        self._jobid: int = start_parm.get("jobid")
        self._mapdl_on_hpc: bool = bool(self._jobid)
        self.finish_job_on_exit: bool = start_parm.get("finish_job_on_exit", True)

        # Queueing the stds
        if not self._mapdl_on_hpc and self._mapdl_process:
            self._create_process_stds_queue()

        try:
            self._multi_connect(timeout=timeout)
        except MapdlConnectionError as err:  # pragma: no cover
            self._post_mortem_checks()
            self._log.debug(
                "The error wasn't caught by the post-mortem checks.\nThe stdout is printed now:"
            )
            self._log.debug(self._stdout)

            raise err  # Raise original error if we couldn't catch it in post-mortem analysis
        else:
            self._log.debug("Connection established")

        # Avoiding muting when connecting to the session
        # It might trigger some errors later on if not.
        self._run("/gopr")

        # initialize mesh, post processing, and file explorer interfaces
        self._mesh_rep: Optional["MeshGrpc"] = None

        from ansys.mapdl.core.mesh_grpc import MeshGrpc

        self._mesh_rep = MeshGrpc(self)

        # Run at connect
        if not disable_run_at_connect:
            self._run_at_connect()

        # HOUSEKEEPING:
        # Set to not abort after encountering errors.  Otherwise, many
        # failures in a row will cause MAPDL to exit without returning
        # anything useful.  Also avoids abort in batch mode if set.
        if set_no_abort:
            self._set_no_abort()

        # double check we have access to the local path if not
        # explicitly specified
        if "local" not in start_parm:
            self._verify_local()

        # only cache process IDs if launched locally
        if self._local and "exec_file" in start_parm:
            self._cache_pids()

        self._create_session()

    def _after_run(self, command: str) -> None:
        if command[:4].upper() == "/CLE":
            # We have reset the database, so we need to create a new session id
            self._create_session()

    def _before_run(self, _command: str) -> None:
        if self._session_id is not None:
            self._check_session_id()
        else:
            # For some reason the session hasn't been created
            self._create_session()

    def _create_process_stds_queue(self, process=None):
        from ansys.mapdl.core.launcher import (
            _create_queue_for_std,  # Avoid circular import error
        )

        if not process:
            process = self._mapdl_process

        self._stdout_queue, self._stdout_thread = _create_queue_for_std(process.stdout)
        self._stderr_queue, self._stderr_thread = _create_queue_for_std(process.stderr)

    def _create_channel(self, ip: str, port: int) -> grpc.Channel:
        """Create an insecured grpc channel."""

        # open the channel
        channel_str = f"{ip}:{port}"
        self._log.debug("Opening insecure channel at %s", channel_str)
        return grpc.insecure_channel(
            channel_str,
            options=[
                ("grpc.max_receive_message_length", MAX_MESSAGE_LENGTH),
                ("grpc.service_config", json.dumps(SERVICE_DEFAULT_CONFIG)),
            ],
        )

    def _subscribe_to_channel(self):
        """Subscribe to channel status and store the value in 'mapdl._channel_state'"""

        # Callback function to monitor state changes
        def connectivity_callback(connectivity):
            self._log.debug(f"Channel connectivity changed to: {connectivity}")
            self._channel_state = connectivity

        # Subscribe to channel state changes
        self._channel.subscribe(connectivity_callback, try_to_connect=True)

    @property
    def channel_state(self) -> str:
        """Returns the gRPC channel state.

        The possible values are:

        - 0 - 'IDLE'
        - 1 - 'CONNECTING'
        - 2 - 'READY'
        - 3 - 'TRANSIENT_FAILURE'
        - 4 - 'SHUTDOWN'
        """
        return self._channel_state.name

    def _multi_connect(self, n_attempts=5, timeout=15):
        """Try to connect over a series of attempts to the channel.

        Parameters
        ----------
        n_attempts : int, optional
            Number of connection attempts.
        timeout : float, optional
            Total timeout.

        """
        # This prevents a single failed connection from blocking other attempts
        connected = False
        attempt_timeout = int(timeout / n_attempts)

        max_time = time.time() + timeout
        i = 1
        while time.time() < max_time and i <= n_attempts:
            self._log.debug("Connection attempt %d", i)
            connected = self._connect(timeout=attempt_timeout)
            i += 1
            if connected:
                self._log.debug("Connected")
                break
        else:
            # Check if mapdl process is alive
            msg = (
                f"Unable to connect to MAPDL gRPC instance at {self._channel_str}.\n"
                f"Reached either maximum amount of connection attempts ({n_attempts}) or timeout ({timeout} s)."
            )

            if self._mapdl_process is not None and psutil.pid_exists(
                self._mapdl_process.pid
            ):
                # Process is alive
                raise MapdlConnectionError(
                    msg
                    + f"The MAPDL process seems to be alive (PID: {self._mapdl_process.pid}) but PyMAPDL cannot connect to it."
                )
            else:
                pid_msg = (
                    f" PID: {self._mapdl_process.pid}"
                    if self._mapdl_process is not None
                    else ""
                )
                raise MapdlConnectionError(
                    msg + f" The MAPDL process has died{pid_msg}."
                )

        self._exited = False

    def _is_alive_subprocess(self):
        """Returns:
        * True if the PID is alive.
        * False if it is not.
        * None if there was no process
        """
        if self._mapdl_process:
            return psutil.pid_exists(self._mapdl_process.pid)

    @property
    def process_is_alive(self):
        """Check if the MAPDL process is alive"""
        return self._is_alive_subprocess()

    def _post_mortem_checks(self, process=None):
        """Check possible reasons for not having a successful connection."""
        # Check early exit
        if process is None:
            process = self._mapdl_process

        if process is None or not self.is_grpc:
            return

        # check the stdout for any errors
        self._read_stds()

        self._check_stds()

    def _read_stds(self):
        """Read the stdout and stderr from the subprocess."""
        from ansys.mapdl.core.launcher import _get_std_output

        if self._mapdl_process is None or not self._mapdl_process.stdout:
            return

        self._log.debug("Reading stdout")
        self._stdout = _get_std_output(self._stdout_queue)
        self._log.debug(f"Read stdout: {self._stdout[:20]}")

        self._log.debug("Reading stderr")
        self._stderr = _get_std_output(self._stderr_queue)
        self._log.debug(f"Read stderr: {self._stderr[:20]}")

    def _check_stds(self, stdout=None, stderr=None):
        """Check the stdout and stderr for any errors."""
        if stdout is None:
            stdout = self._stdout
        if stderr is None:
            stderr = self._stderr

        if not stderr:
            self._log.debug("MAPDL exited without stderr.")
        else:
            self._parse_stderr()

        if not stdout:
            self._log.debug("MAPDL exited without stdout.")
        else:
            self._parse_stdout()

    def _parse_stderr(self, stderr=None):
        """Parse the stderr for any errors."""
        if stderr is None:
            stderr = self._stderr
        errs = self._parse_std(stderr)
        if errs:
            self._log.debug("MAPDL exited with errors in stderr.")

            # Custom errors
            self._raise_custom_stds_errors(errs)

    def _parse_stdout(self, stdout=None):
        """Parse the stdout for any errors."""
        if stdout is None:
            stdout = self._stdout
        errs = self._parse_std(stdout)
        if errs:
            self._log.debug("MAPDL exited with errors in stdout.")

            # Custom errors
            self._raise_custom_stds_errors(errs)

    def _parse_std(self, std):
        # check for errors in stderr
        # split the stderr into groups
        if isinstance(std, list):
            std = "\n".join(std)
            std = std.replace("\n\n", "\n")
        groups = std.split("\r\n\r\n")
        errs = []

        for each in groups:
            if (
                "error" in each.lower()
                or "fatal" in each.lower()
                or "warning" in each.lower()
            ):
                errs.append(each)

        if errs:
            errs = "\r\n\r\n".join(errs)
            errs = errs.replace("\r\n", "\n")
        else:
            errs = ""
        return errs

    def _raise_custom_stds_errors(self, errs_message):
        """Custom errors for stdout and stderr."""
        if "Only one usage of each socket address" in errs_message:
            raise MapdlConnectionError(
                f"A process is already running on the specified port ({self._port}).\n"
                "Only one usage of each socket address (protocol/network address/port) is normally permitted.\n"
                f"\nFull error message:\n{errs_message.split('########', 1)[0]}"
            )

        else:
            raise MapdlConnectionError(errs_message)

    @property
    def _channel_str(self):
        """Return the target string.

        Generally of the form of "ip:port", like "127.0.0.1:50052".

        """
        channel = self._channel
        while channel is not None:
            # When creating interceptors, channels have a nested "_channel" member
            # containing the intercepted channel.
            # Only the actual channel contains the "target" member describing the address
            if hasattr(channel, "target"):
                return channel.target().decode()
            channel = getattr(channel, "_channel", None)
        # This method is relying on grpc channel's private attributes, fallback in case
        # it does not exist
        return "unknown"  #  pragma: no cover Unreachable in the current gRPC version

    def _verify_local(self):
        """Check if Python is local to the MAPDL instance."""
        # Verify if python has assess to the MAPDL directory.
        if self._local:
            directory = self.directory

            if self._jobname is None:
                jobname = self.jobname
            else:
                jobname = self._jobname

            lockfile = os.path.join(directory, jobname + ".err")
            lockfile0 = os.path.join(directory, jobname + "0.err")
            if os.path.isfile(lockfile):
                return
            if os.path.isfile(lockfile0):
                return
            self._local = False

    @property
    def mute(self):
        """Silence the response from all MAPDL functions unless
        explicitly set to ``True``.

        Returns
        -------
        bool
            Current state of the mute.

        Examples
        --------
        >>> mapdl.mute = True
        >>> mapdl.prep7()
        ''

        Temporarily override the instance setting this with
        ``mute=False``.  This is useful for methods that parse the
        MAPDL output like ``k``.

        >>> mapdl.k('', 1, 1, 1, mute=False)
        1

        """
        return self._mute

    @mute.setter
    def mute(self, value):
        self._mute = value

    def __repr__(self):
        info = super().__repr__()
        return info

    def _connect(self, timeout=5):
        """Establish a gRPC channel to a remote or local MAPDL instance.

        Parameters
        ----------
        timeout : float
            Time in seconds to wait until the connection has been established
        """
        self._state = grpc.channel_ready_future(self._channel)
        self._stub = mapdl_grpc.MapdlServiceStub(self._channel)

        # verify connection
        tstart = time.time()
        while ((time.time() - tstart) < timeout) and not self._state._matured:
            time.sleep(0.01)

        if not self._state._matured:  # pragma: no cover
            return False
        self._log.debug("Established connection to MAPDL gRPC")

        # keeps mapdl session alive
        self._timer = None
        if not self._local:
            self._initialised = threading.Event()
            self._t_trigger = time.time()
            self._t_delay = 30
            self._timer = threading.Thread(
                target=MapdlGrpc._threaded_heartbeat,
                args=(weakref.proxy(self),),
            )
            self._timer.daemon = True
            self._timer.start()

        return True

    @property
    def _server_version(self):
        """Return the server version.

        Examples
        --------
        >>> mapdl._server_version
        (0, 3, 0)

        Uses cached ``__server_version`` to avoid unnecessary communication.
        """
        # check cache
        if self.__server_version is None:
            self.__server_version = self._get_server_version()
        return self.__server_version

    def _get_server_version(self):
        """Request version from gRPC server.

        Generally tied to the release version unless on a development release.

        2020R2 --> 0.0.0 (or any unknown version)
        2021R1 --> 0.3.0
        2021R2 --> 0.4.0
        2022R1 --> 0.X.X

        """
        sver = (0, 0, 0)
        verstr = self._ctrl("VERSION")
        if verstr:
            sver = version_string_as_tuple(verstr)
        return sver

    def _launch(self, start_parm, timeout=10):
        """Launch a local session of MAPDL in gRPC mode.

        This should only need to be used for legacy ``open_gui``
        """
        if not self._local:
            raise MapdlRuntimeError(
                "Can only launch the GUI with a local instance of MAPDL"
            )
        from ansys.mapdl.core.launcher import generate_mapdl_launch_command, launch_grpc

        self._exited = False  # reset exit state

        args = self._start_parm
        cmd = generate_mapdl_launch_command(
            exec_file=args["exec_file"],
            jobname=args["jobname"],
            nproc=args["nproc"],
            ram=args["ram"],
            port=args["port"],
            additional_switches=args["additional_switches"],
        )

        process = launch_grpc(
            cmd=cmd, run_location=args["run_location"], env_vars=self._env_vars or None
        )

        self._connect(args["port"])

        # may need to wait for viable connection in open_gui case
        tmax = time.time() + timeout
        success = False
        while time.time() < tmax:
            try:
                self.prep7()
                success = True
                break
            except MapdlRuntimeError:
                time.sleep(1)
                warn("PyMAPDL is taking longer than expected to connect to the server.")

        if not success:
            raise MapdlConnectionError("Unable to reconnect to MAPDL")

        # Update process
        self._mapdl_process = process

    @supress_logging
    def _set_no_abort(self):
        """Do not abort MAPDL."""
        self.nerr(abort=-1, mute=True)

    def _run_at_connect(self):
        """Run house-keeping commands when initially connecting to MAPDL."""
        # increase the number of variables allowed in POST26 to the maximum
        with self.run_as_routine("Begin level"):
            self._run("/verify", mute=False)

        with self.run_as_routine("POST26"):
            self.numvar(200, mute=True)

        # Caching directory
        self.directory

        self.show(self._file_type_for_plots)
        self.version  # Caching version
        self.file_type_for_plots  # Setting /show,png and caching it.

    def _reset_cache(self):
        """Reset cached items."""
        if self._mesh_rep is not None:
            self._mesh_rep._reset_cache()

        if self._geometry is not None:
            self._geometry._reset_cache()

    @property
    def _mesh(self):
        return self._mesh_rep

    def _run(self, cmd: str, verbose: bool = False, mute: Optional[bool] = None) -> str:
        """Sens a command and return the response as a string.

        Parameters
        ----------
        cmd : str
            Valid MAPDL command.

        verbose : bool, optional
            Print the response of a command while it is being run.

        mute : bool, optional
            Whether output is to be sent from the gRPC server. The default
            is ``None``, in which case the global setting specified by
            ``mapdl.mute = <bool>`` is used, which is ``False`` by default.

        Examples
        --------
        Run a basic command.

        >>> mapdl.run('/PREP7')

        Run a command and suppress its output.

        >>> mapdl.run('/PREP7', mute=True)

        Run a command and stream its output while it is being run.

        >>> mapdl.run('/PREP7', verbose=True)

        """
        if mute is None:
            mute = self._mute

        if self._exited:
            raise MapdlExitedError(
                f"The MAPDL instance has been exited before running the command: {cmd}"
            )

        # don't allow empty commands
        if not cmd.strip():
            raise ValueError("Empty commands not allowed")

        if len(cmd) > 639:  # CMD_MAX_LENGTH
            raise ValueError("Maximum command length must be less than 640 characters")

        self._busy = True
        if verbose:
            response = self._send_command_stream(cmd, True)
        else:
            response = self._send_command(cmd, mute=mute)
        self._busy = False

        return response.strip()

    @property
    def busy(self) -> bool:
        """True when MAPDL gRPC server is executing a command."""
        return self._busy

    @property
    def exiting(self) -> bool:
        """Returns true if the MAPDL instance is exiting."""
        return self._exiting

    @property
    def port(self) -> int:
        """Returns the MAPDL gRPC instance port."""
        return self._port

    @property
    def ip(self) -> str:
        """Return the MAPDL gRPC instance IP."""
        return self._ip

    @property
    def hostname(self) -> str:
        """Return the hostname of the machine MAPDL is running in."""
        return self._hostname

    @property
    def jobid(self) -> int:
        """Returns the job id where the MAPDL is running in.
        This is only applicable if MAPDL is running on an HPC cluster."""
        return self._jobid

    @property
    def mapdl_on_hpc(self) -> bool:
        """Returns :class:`True` if the MAPDL instance has been launched using
        an scheduler."""
        return self._mapdl_on_hpc

    @protect_grpc
    def _send_command(self, cmd: str, mute: bool = False) -> Optional[str]:
        """Send a MAPDL command and return the response as a string"""
        opt = ""
        if mute:
            opt = "MUTE"  # suppress any output

        request = pb_types.CmdRequest(command=cmd, opt=opt)
        # TODO: Capture keyboard exception and place this in a thread
        grpc_response = self._stub.SendCommand(request)

        resp = grpc_response.response
        if resp is not None:
            return resp.strip()
        return None

    @protect_grpc
    def _send_command_stream(self, cmd, verbose=False) -> str:
        """Send a command and expect a streaming response"""
        request = pb_types.CmdRequest(command=cmd)
        time_step = self._get_time_step_stream()
        metadata = [("time_step_stream", str(time_step))]
        stream = self._stub.SendCommandS(request, metadata=metadata)
        response = []
        for item in stream:
            cmdout = "\n".join(item.cmdout)
            if verbose:
                print(cmdout)
            response.append(cmdout.strip())

        return "".join(response)

    def _threaded_heartbeat(self):
        """To be called from a thread to verify MAPDL instance is alive"""
        self._initialised.set()
        while True:
            if self._exited:
                break

            try:
                time.sleep(self._t_delay)
                if not self.is_alive:
                    break
            except ReferenceError:
                break
            except Exception:
                self._log.debug("Checking if MAPDL instance is still alive.")

    # Placing logging in the exit method raises exceptions when
    # this is triggered by "__del__"
    @protect_from(ValueError, "I/O operation on closed file.")
    @protect_from(AttributeError, "'MapdlGrpc' object has no attribute '_log'")
    def exit(self, save=False, force=False, **kwargs):
        """Exit MAPDL.

        Parameters
        ----------
        save : bool, optional
            Save the database on exit.  The default is ``False``.
        force : bool, optional
            Override any environment variables that may inhibit exiting MAPDL.

        Notes
        -----
        If ``PYMAPDL_START_INSTANCE`` is set to ``False`` (generally set in
        remote testing or documentation build), then this will be
        ignored. Override this behavior with ``force=True`` to always force
        exiting MAPDL regardless of your local environment.

        Examples
        --------
        >>> mapdl.exit()
        """
        # check if permitted to start (and hence exit) instances
        from ansys.mapdl import core as pymapdl

        if hasattr(self, "_log"):
            self._log.debug(
                f"Exiting MAPLD gRPC instance {self.ip}:{self.port} on '{self._path}'."
            )

        mapdl_path = self._path  # using cached version
        if self._exited is None:
            self._log.debug("'self._exited' is none.")
            return  # Some edge cases the class object is not completely
            # initialized but the __del__ method
            # is called when exiting python. So, early exit here instead an
            # error in the following self.directory command.
            # See issue #1796
        elif self._exited:
            # Already exited.
            self._log.debug("Already exited")
            return

        if save:
            self._log.debug("Saving MAPDL database")
            self.save()

        if not force:
            # ignore this method if PYMAPDL_START_INSTANCE=False
            if not self._start_instance:
                self._log.info("Ignoring exit due to PYMAPDL_START_INSTANCE=False")
                return

            # or building the gallery
            if pymapdl.BUILDING_GALLERY:
                self._log.info("Ignoring exit due as BUILDING_GALLERY=True")
                return

        # Actually exiting MAPDL instance
        if self.finish_job_on_exit:
            self._exiting = True
            self._exit_mapdl(path=mapdl_path)
            self._exited = True

            # Exiting HPC job
            if self._mapdl_on_hpc:
                self.kill_job(self.jobid)
                if hasattr(self, "_log"):
                    self._log.debug(f"Job (id: {self.jobid}) has been cancel.")

        # Exiting remote instances
        if self._remote_instance:  # pragma: no cover
            # No cover: The CI is working with a single MAPDL instance
            self._remote_instance.delete()

        self._exiting = False

        # Post-kill tasks
        self._remove_temp_dir_on_exit(mapdl_path)

        if self._local and self._port in pymapdl._LOCAL_PORTS:
            pymapdl._LOCAL_PORTS.remove(self._port)

    def _exit_mapdl(self, path: str = None) -> None:
        """Exit MAPDL and remove the lock file in `path`"""
        # This cannot/should not be faked
        if self._local:
            self._cache_pids()  # Recache processes

            self._exit_mapdl_server()

            self._close_process()

            self._remove_lock_file(path, use_cached=True)
        else:
            self._exit_mapdl_server()

    def _remove_temp_dir_on_exit(self, path=None):
        """Removes the temporary directory created by the launcher.

        This only runs if the current working directory of MAPDL is within the
        user temporary directory.

        """
        if self.remove_temp_dir_on_exit and self._local:
            from pathlib import Path

            path = str(Path(path or self.directory))
            tmp_dir = tempfile.gettempdir()
            ans_temp_dir = str(Path(os.path.join(tmp_dir, "ansys_")))

            if path.startswith(ans_temp_dir):
                self._log.debug("Removing the MAPDL temporary directory %s", path)
                shutil.rmtree(path, ignore_errors=True)
            else:
                self._log.debug(
                    "MAPDL working directory is not in the temporary directory '%s'"
                    ", not removing the MAPDL working directory.",
                    tmp_dir,
                )

    def _exit_mapdl_server(self):
        """Call exit(0) on the server.

        Notes
        -----
        This only shuts down the mapdl server process and leaves the other
        processes orphaned. This is useful for killing a remote process but not
        a local process.

        """
        if self._exited:
            return

        # Default
        if self._version is None or self._version < 24.1:
            self._ctrl("EXIT")

        elif self._version >= 24.1:
            # We can't use the non-cached version because of recursion error.
            # self.run("/EXIT,NOSAVE,,,,,SERVER")
            self.finish()
            self._ctrl("EXIT")

        return

    def _kill_process(self):
        """Kill process stored in self._mapdl_process"""
        if self._mapdl_process is not None:
            self._log.debug("Killing process using subprocess.Popen.terminate")
            process = self._mapdl_process
            if process.poll() is not None:
                # process hasn't terminated
                process.kill()

    def _kill_child_processes(self, timeout=2):
        pids = self._pids.copy()
        pids.reverse()  # First pid is the parent, therefore start by the children (end)

        for pid in pids:
            self._kill_child_process(pid, timeout=timeout)

    def _kill_child_process(self, pid, timeout=2):
        """Kill an individual child process, given a pid."""
        try:
            self._log.debug(f"Killing MAPDL process: {pid}")
            t0 = time.time()
            while time.time() < t0 + timeout:
                if psutil.pid_exists(pid):
                    os.kill(pid, 9)
                    time.sleep(0.5)
                else:
                    self._log.debug(f"Process {pid} killed properly.")
                    break
            else:
                self._log.debug(
                    f"Process {pid} couldn't be killed in {timeout} seconds"
                )

        except OSError:
            self._log.debug(
                f"Failed attempt to kill process: The process with pid {pid} does not exist. Maybe it was already killed?"
            )

        finally:
            if not psutil.pid_exists(pid):
                self._pids.remove(pid)

    def _close_process(self, timeout=2):  # pragma: no cover
        """Close all MAPDL processes.

        Notes
        -----
        This is effectively the only way to completely close down MAPDL locally on
        linux. Just killing the server with ``_exit_mapdl_server`` leaves orphaned
        processes making this method ineffective for a local instance of MAPDL.

        """
        self._log.debug("Closing processes")
        if self._local:
            # killing main process (subprocess)
            self._kill_process()

            # Killing child processes
            self._kill_child_processes(timeout=timeout)

        if self.is_alive:
            raise MapdlRuntimeError("MAPDL could not be exited.")
        else:
            self._log.debug("All MAPDL processes exited")
            self._exited = True

    def _cache_pids(self):
        """Store the process IDs used when launching MAPDL.

        These PIDs are stored in a "cleanup<GUID>.sh/bat" file and are the PIDs
        of the MAPDL process. Killing these kills all dependent MAPDL
        processes.

        """
        self._log.debug("Caching PIDs")
        self._pids = []

        for filename in self.list_files():
            if "cleanup" in filename:  # Linux does not seem to generate this file?
                script = os.path.join(self.directory, filename)
                with open(script) as f:
                    raw = f.read()

                if os.name == "nt":
                    pids = re.findall(r"/pid (\d+)", raw)
                else:
                    pids = set(re.findall(r"-9 (\d+)", raw))
                self._pids = [int(pid) for pid in pids]

        if not self._pids and not self._mapdl_process:
            self._log.debug(
                f"MAPDL process is not provided. PIDs could not be retrieved."
            )
            return
        elif not self._pids:
            # For the cases where the cleanup file is not generated,
            # we relay on the process.
            parent_pid = self._mapdl_process.pid
            try:
                parent = psutil.Process(parent_pid)
            except psutil.NoSuchProcess:
                self._log.debug(f"Parent process does not exist.")
                return

            children = parent.children(recursive=True)

            self._pids = [parent_pid] + [each.pid for each in children]

        self._log.debug(f"Recaching PIDs: {self._pids}")

    def _remove_lock_file(
        self, mapdl_path: str = None, jobname: str = None, use_cached: bool = False
    ):
        """Removes the lock file.

        Necessary to call this as a segfault of MAPDL or exit(0) will
        not remove the lock file.
        """
        if jobname is None and use_cached:
            jobname = self._jobname
        elif jobname is None:
            jobname = self.jobname

        self._log.debug("Removing lock file after exit.")
        if mapdl_path is None:  # pragma: no cover
            mapdl_path = self.directory
        if mapdl_path:
            for lockname in [jobname + ".lock", "file.lock"]:
                lock_file = os.path.join(mapdl_path, lockname)
                if os.path.isfile(lock_file):
                    try:
                        os.remove(lock_file)
                    except OSError:
                        pass

    def list_files(self, refresh_cache: bool = True) -> List[str]:
        """List the files in the working directory of MAPDL.

        Parameters
        ----------
        refresh_cache : bool, optional
            If local, refresh local cache by querying MAPDL for its
            current path.

        Returns
        -------
        list
            List of files in the working directory of MAPDL.

        Examples
        --------
        >>> files = mapdl.list_files()
        >>> for file in files: print(file)
        file.lock
        file0.bat
        file0.err
        file0.log
        file0.page
        file1.err
        file1.log
        file1.out
        file1.page
        """
        if self._local:  # simply return a python list of files
            if refresh_cache:
                local_path = self.directory
            else:
                local_path = self._directory
            if local_path:
                if os.path.isdir(local_path):
                    return os.listdir(local_path)
            return []

        elif self._exited:
            raise MapdlExitedError("Cannot list remote files since MAPDL has exited")

        # this will sometimes return 'LINUX x6', 'LIN', or 'L'
        if "L" in self.parameters.platform[:1]:
            cmd = "ls"
        else:
            cmd = "dir /b /a"

        files = self.sys(cmd).splitlines()
        if not files:
            warn("No files listed")
        return files

    @supress_logging
    def sys(self, cmd, **kwargs):
        """Pass a command string to the operating system.

        APDL Command: /SYS

        Passes a command string to the operating system for execution
        (see the Operations Guide).  Typical strings are system
        commands such as list, copy, rename, etc.  Control returns to
        the ANSYS program after the system procedure is completed.
        ANSYS may not be aware of your specific user environment. For
        example, on Linux this command may not recognize aliases,
        depending on the hardware platform and user environment.

        Parameters
        ----------
        cmd : str
            Command string, up to 639 characters (including blanks,
            commas, etc.). The specified string is passed verbatim to
            the operating system, i.e., no parameter substitution is
            performed.

        Returns
        -------
        str
            Output from the command.

        Examples
        --------
        >>> mapdl.sys('ls')

        """
        # always redirect system output to a temporary file
        tmp_file = f"__tmp_sys_out_{random_string()}__"
        super().sys(f"{cmd} > {tmp_file}", **kwargs)
        if self._local:  # no need to download when local
            with open(os.path.join(self.directory, tmp_file)) as fobj:
                obj = fobj.read()
        else:
            obj = self._download_as_raw(tmp_file).decode()

        self.slashdelete(tmp_file)
        return obj

    def download_result(
        self,
        path: Optional[Union[str, pathlib.Path]] = None,
        progress_bar: bool = False,
        preference: Optional[Literal["rst", "rth"]] = None,
    ) -> str:
        """Download remote result files to a local directory

        Parameters
        ----------
        path : str, Path, optional
          Path where the files are downloaded, by default the current
          python path (``os.getcwd()``)

        progress_bar : bool, optional
          Show the progress bar or not, default to False.

        preference : str
          Preferred type for the result file, which is either ``rst`` or ``rth``.
          This parameter is only required when both files are present. The default is ```None``,
          in which case ``"rst"`` is used.

        Examples
        --------
        Download remote result files into the current working directory

        >>> import os
        >>> mapdl.download_result(os.getcwd())

        """
        if path is None:  # if not path seems to not work in same cases.
            path = os.getcwd()

        def _download(targets: List[str]) -> None:
            for target in targets:
                save_name = os.path.join(path, target)
                self._download(target, save_name, progress_bar=progress_bar)

        if preference:
            if preference not in ["rst", "rth"]:
                raise ValueError("``preference`` must be either 'rst' or 'rth'")

        # result file basename is the jobname
        jobname = self.jobname
        rth_basename = "%s.%s" % (jobname, "rth")
        rst_basename = "%s.%s" % (jobname, "rst")

        remote_files = self.list_files()
        result_file = None

        if self._prioritize_thermal and rth_basename in remote_files:
            result_file = rth_basename
        elif rst_basename in remote_files and rth_basename in remote_files:
            if preference == "rth":
                result_file = rth_basename
            else:
                result_file = rst_basename
        elif rst_basename in remote_files:
            result_file = rst_basename
        elif rth_basename in remote_files:
            result_file = rth_basename

        if result_file:  # found non-distributed result
            save_name = os.path.join(path, result_file)
            self._download(result_file, save_name, progress_bar=progress_bar)
            return save_name

        # otherwise, download all the distributed result files
        if jobname[-1].isnumeric():
            jobname += "_"

        rst_files = []
        rth_files = []
        for filename in remote_files:
            if "rst" in filename and jobname in filename:
                rst_files.append(filename)
            elif "rth" in filename and jobname in filename:
                rth_files.append(filename)

        if self._prioritize_thermal and rth_files:
            targets = rth_files
        else:
            if rst_files and rth_files:
                if preference is None:
                    raise ValueError(
                        "Found both structural and thermal results files."
                        "\nPlease specify which kind to download using:\n"
                        '``preference="rth"`` or ``preference="rst"``'
                    )
                if preference == "rst":
                    targets = rst_files
                elif preference == "rth":
                    targets = rth_files
            elif rst_files:
                preference = "rst"
                targets = rst_files
            elif rth_files:
                preference = "rth"
                targets = rth_files
            else:
                remote_files_str = "\n".join("\t%s" % item for item in remote_files)
                raise FileNotFoundError(
                    "Unable to locate any result file from the "
                    "following remote result files:\n\n" + remote_files_str
                )
        _download(targets)
        return os.path.join(path, jobname + "0." + preference)

    @protect_grpc
    def _ctrl(self, cmd: str, opt1: str = ""):
        """Issue control command to the MAPDL server.

        Available commands:

        - ``EXIT``
            Calls exit(0) on the server.

        - ``set_verb``
            Enables verbose mode on the server.
            In this case, the verbosity level is set using ``opt1`` argument.

        - ``VERSION``
            Returns version string in of the server in the form
            "MAJOR.MINOR.PATCH".  E.g. "0.3.0".  Known versions
            include:

            2020R2 - "0.3.0"
            2021R1 - "0.3.0"
            2021R2 - "0.4.0"

        Unavailable/Flaky:

        - ``time_stats``
            Prints a table for time stats on the server.
            This command appears to be disabled/broken.

        - ``mem-stats``
            To be added

        """
        self._log.debug(f'Issuing CtrlRequest "{cmd}" with option "{opt1}".')
        request = anskernel.CtrlRequest(ctrl=str(cmd), opt1=str(opt1))

        # handle socket closing upon exit
        if cmd.lower() == "exit":
            try:
                # this always returns an error as the connection is closed
                self._stub.Ctrl(request)
            except (_InactiveRpcError, _MultiThreadedRendezvous):
                pass
            return

        resp = self._stub.Ctrl(request)

        if cmd.lower() == "set_verb" and str(opt1) == "0":
            warn("Disabling gRPC verbose ('_ctr') by issuing also '/VERIFY' command.")
            self.run("/verify")

        if hasattr(resp, "response"):
            return resp.response

    @wraps(MapdlBase.cdread)
    def cdread(self, option="", fname="", ext="", fnamei="", exti="", **kwargs):
        """Wraps CDREAD"""
        option = option.strip().upper()

        if option not in ["DB", "SOLID", "COMB"]:
            raise ValueError(
                f'Option "{option}" is not supported.  Please '
                "Input the geometry and mesh files separately "
                r'with "\INPUT" or ``mapdl.input``'
            )
        if option == "ALL":
            raise ValueError(
                f'Option "{option}" is not supported in gRPC mode.  Please '
                "Input the geometry and mesh files separately "
                r'with "\INPUT" or ``mapdl.input``'
            )

        kwargs.setdefault("verbose", False)
        kwargs.setdefault("progress_bar", False)
        kwargs.setdefault("orig_cmd", "CDREAD")
        kwargs.setdefault("cd_read_option", option.upper())

        fname = self._get_file_name(fname, ext, "cdb")
        fname = self._get_file_path(fname, kwargs["progress_bar"])

        self.input(fname, **kwargs)

    @wraps(MapdlBase.tbft)
    def tbft(
        self,
        oper="",
        id_="",
        option1="",
        option2="",
        option3="",
        option4="",
        option5="",
        option6="",
        option7="",
        **kwargs,
    ):
        """Wraps ``MapdlBase.tbft``."""
        extra_info = ""
        if oper.lower() == "eadd":
            # Option 2 is a file and option 4 is the directory.
            # Option 3 is be extension
            option3 = option3.replace(".", "")
            fname = option2 if not option3 else option2 + "." + option3
            filename = os.path.join(option4, fname)

            fname = self._get_file_name(fname=option2, ext=option3)
            if option4:  # if directory is supplied
                fname = os.path.join(option4, fname)

            filename = self._get_file_path(fname, progress_bar=False)

            # since we upload the file, we dont need the full path: not in option2 nor option4.
            if not self._local:
                extra_info = f"PyMAPDL has upload the file {option2} to the MAPDL instance, hence the options for 'TBFT' command have changed."
                option2 = filename
                option3 = ""  # the extension is now included in filename
                option4 = ""

        if extra_info:
            self.com("")
            self._log.debug(extra_info)

        return super().tbft(
            oper,
            id_,
            option1,
            option2,
            option3,
            option4,
            option5,
            option6,
            option7,
            **kwargs,
        )

    @protect_grpc
    def input(
        self,
        fname="",
        ext="",
        dir_="",
        line="",
        log="",
        *,
        verbose=False,
        progress_bar=False,
        time_step_stream=None,
        chunk_size=512,
        orig_cmd="/INP",
        write_to_log=True,
        **kwargs,
    ):
        """Stream a local input file to a remote mapdl instance.
        Stream the response back and deserialize the output.

        .. versionchanged:: 0.65
            From version 0.65 you can use the APDL commands arguments (``ext``, ``dir``, ``line``)
            in within this command.
            However, the gRPC implementation does *not* uses the APDL ``/INPUT`` command,
            rather the gRPC input method with the appropriate configuration to replicate
            ``/INPUT`` behaviour.

        Parameters
        ----------
        fname : str, optional
            MAPDL input file to stream to the MAPDL gRPC server.
            File name and directory path.
            An unspecified directory path defaults to the Python working
            directory; in this case, you can use all 248 characters for the file name.
            The file name defaults to the current ``Jobname`` if ``Ext`` is specified.

        ext : str, optional
            Filename extension (eight-character maximum).

        dir : str, optional
            Directory path. The default is the current working directory.

        line : int, optional
            A value indicating either a line number in the file from which to
            begin reading the input file. The first line is the zero line (Python
            convention).

            (blank), or 0
                Begins reading from the top of the file. Default.

            LINE_NUMBER
                Begins reading from the specified line number in the file.

        log : optional
            Not supported in the gRPC implementation.

        time_step_stream : int, optional
            Time to wait between streaming updates to send back chunks
            from the listener file.  Larger values mean more data per
            chunk and less chunks, but if the command is short, will
            wait until time_step_stream is finished leading to a long
            execution time.

            Due to stability issues, the default time_step_stream is
            dependent on the OS MAPDL is running on.  The defaults are:

            - Windows: ``time_step_stream=500``
            - Linux: ``time_step_stream=100``

            These defaults will be ignored if ``time_step_stream`` is
            manually set. See the *Examples* section to learn how to change
            the default value globally.

        orig_cmd : str, optional
            Original command. There are some cases, were input is
            used to send the file to the grpc server but then we want
            to run something different than ``/INPUT``, for example
            ``CDREAD``.

        Returns
        -------
        str
            Response from MAPDL.

        Notes
        -----
        This method does not use the APDL ``/INPUT`` command.
        However its usage is very similar to it. See *Examples* section.

        If you want to use ``/INPUT`` for some reason, although it is not
        recommended, you can write the desired input file, upload it using
        :func:`Mapdl.upload <ansys.mapdl.core.Mapdl.upload>`, and then use
        run command :func:`Mapdl.run('/INPUT,<FILE>,<EXT>) <ansys.mapdl.core.Mapdl.run>`.
        This does not avoid to use the gRPC input method, but it allows you to
        use the APDL ``/INPUT`` command from the generated input file.
        See *Examples* section for more information.

        Examples
        --------
        Load a simple ``"ds.dat"`` input file generated from Ansys
        Workbench.

        >>> output = mapdl.input('ds.dat')

        Load that same file while streaming the output in real-time.

        >>> output = mapdl.input('ds.dat', verbose=True)

        Use the default APDL ``/INPUT`` command:

        >>> with open('myinput.inp','w').write("/finish\\n/prep7\\n/com, my commands")
        >>> with open('inputtrigger.inp','w').write("/input,myinput,inp")
        >>> mapdl.upload("myinput.inp")
        Uploading myinput.inp: 100%|█████████████████████████████████████████████████| 26.0/26.0 [00:00<00:00, 5.86kB/s]
        'myinput.inp'
        >>> mapdl.upload("inputtrigger.inp")
        Uploading inputtrigger.inp: 100%|████████████████████████████████████████████| 32.0/32.0 [00:00<00:00, 8.92kB/s]
        'inputtrigger.inp'
        >>> with mapdl.non_interactive:
                mapdl.run("/input,inputtrigger,inp") # This inputs 'myinput.inp'

        You can also change them globably using:

        >>> from ansys.mapdl.core import mapdl_grpc
        >>> mapdl_grpc.DEFAULT_TIME_STEP_STREAM=100 # in milliseconds

        """
        # Checking compatibility
        # Checking the user is not reusing old api:
        #
        # fname,
        # verbose=False,
        # progress_bar=False,
        # time_step_stream=None,
        # chunk_size=512,
        # orig_cmd="/INP",
        # write_to_log=True,

        msg_compat = "\nThe 'mapdl.input' method API changed in v0.65. Please check the documentation for information about the new arguments."

        if log:
            raise ValueError(
                "'log' argument is not supported in the gRPC implementation."
            )

        if not isinstance(ext, (str)) and ext is not None:
            raise ValueError(
                "Only strings are allowed in 'ext' argument.\n" + msg_compat
            )

        if not isinstance(dir_, (str)) and dir_ is not None:
            raise ValueError(
                "Only strings are allowed in 'dir_' argument.\n" + msg_compat
            )

        # Getting arguments rights
        if not fname and ext:
            fname = self.jobname

        if not fname:
            raise ValueError("A file name must be supplied.")

        fname = self._get_file_name(fname=fname, ext=ext)

        if not dir_:
            self._log.debug(f"Using python working directory as 'dir_' value.")
            dir_ = os.getcwd()
        else:
            fname = os.path.join(dir_, fname)

        if not line:
            line = 0
        else:
            try:
                line = int(line)
            except ValueError:
                raise ValueError(
                    "Only integers are supported for 'line' argument. Labels are not supported on the gRPC implementation."
                )

        if line != 0:
            # Trimming file
            tmp_modified_file = os.path.join(
                tempfile.gettempdir(), os.path.basename(fname)
            )
            with open(tmp_modified_file, "w") as fid, open(fname, "r") as fid2:
                fid.writelines(fid2.readlines()[line:])

            fname = tmp_modified_file

        # Running method
        #
        if "CDRE" in orig_cmd.upper():
            # CDREAD already uploads the file, and since the priority in
            # `_get_file_path` is for the files in the python working directory,
            # we skip that function here.
            self._log.debug(
                f"Avoid uploading the file {fname} because `CDREAD` should have upload it already."
            )
            filename = fname

        else:
            # Always check if file is present as the grpc and MAPDL errors
            # are unclear
            filename = self._get_file_path(fname, progress_bar)

        time_step_stream = self._get_time_step_stream(time_step_stream)

        metadata = [
            ("time_step_stream", str(time_step_stream)),
            ("chunk_size", str(chunk_size)),
        ]

        if verbose:
            request = pb_types.InputFileRequest(filename=filename)
            strouts = self._stub.InputFileS(request, metadata=metadata)
            responses = []
            for strout in strouts:
                lines = strout.cmdout
                # print out input as it is being run
                print("\n".join(lines))
                responses.extend(lines)
            response = "\n".join(responses)
            return response.strip()

        ##
        # Otherwise, not verbose

        # since we can't directly run /INPUT, we have to write a
        # temporary input file that tells MAPDL to read the input
        # file.
        id_ = random_string()
        tmp_name = f"_input_tmp_{id_}_.inp"
        tmp_out = f"_input_tmp_{id_}_.out"

        if "CDRE" in orig_cmd.upper():
            # Using CDREAD
            option = kwargs.get("cd_read_option", "COMB")
            tmp_dat = f"/OUT,{tmp_out}\n{orig_cmd},'{option}','{filename}'\n"
            delete_uploaded_files = False

        else:
            # Using default INPUT
            tmp_dat = f"/OUT,{tmp_out}\n{orig_cmd},'{filename}'\n"
            delete_uploaded_files = True

        if write_to_log and self._apdl_log is not None:
            if not self._apdl_log.closed:
                self._apdl_log.write(tmp_dat)

        if self._local:
            local_path = self.directory
            tmp_name_path = os.path.join(local_path, tmp_name)
            with open(tmp_name_path, "w") as f:
                f.write(tmp_dat)
        else:
            self._upload_raw(tmp_dat.encode(), tmp_name)

        # Escaping early if inside non_interactive context
        if self._store_commands:
            self._stored_commands.append(tmp_dat.splitlines()[1])
            return None

        request = pb_types.InputFileRequest(filename=tmp_name)

        # even though we don't care about the output, we still
        # need to check.  otherwise, since inputfile is
        # non-blocking, we could corrupt the service
        chunks = self._stub.InputFileS(request, metadata=metadata)
        _ = [chunk.cmdout for chunk in chunks]  # unstable

        # all output (unless redirected) has been written to a temp output
        if self._local:
            tmp_out_path = os.path.join(local_path, tmp_out)
            with open(tmp_out_path) as f:
                output = f.read()

            # delete the files to avoid overwriting:
            try:
                os.remove(tmp_name_path)
            except OSError:
                pass

            try:
                os.remove(tmp_out_path)
            except OSError:
                pass

        # otherwise, read remote file
        else:
            output = self._download_as_raw(tmp_out).decode("latin-1")

            # Deleting the previous files
            self.slashdelete(tmp_name)
            self.slashdelete(tmp_out)
            if filename in self.list_files() and delete_uploaded_files:
                self.slashdelete(filename)

        return output

    def _get_time_step_stream(
        self, time_step: Optional[Union[int, float]] = None
    ) -> str:
        """Return the time step for checking if MAPDL is done writing the
        output to the file which later will be returned as response
        """
        if time_step is None:
            if DEFAULT_TIME_STEP_STREAM is not None:
                time_step = DEFAULT_TIME_STEP_STREAM
            elif self.platform == "windows":
                time_step = DEFAULT_TIME_STEP_STREAM_NT
            elif self.platform == "linux":
                time_step = DEFAULT_TIME_STEP_STREAM_POSIX
            else:
                raise ValueError(
                    f"The MAPDL platform ('{self.platform}') is not recognaised."
                )

        else:
            if time_step <= 0:
                raise ValueError("``time_step`` argument must be greater than 0``")

        self.logger.debug(f"The time_step argument is set to: {time_step}")
        return time_step

    def _get_file_path(self, fname: str, progress_bar: bool = False) -> str:
        """Find files in the Python and MAPDL working directories.

        **The priority is for the Python directory.**

        Hence if the same file is in the Python directory and in the MAPDL directory,
        PyMAPDL will upload a copy from the Python directory to the MAPDL directory,
        overwriting the MAPDL directory copy.
        """

        if os.path.isdir(fname):
            raise ValueError(
                f"`fname` should be a full file path or name, not the directory '{fname}'."
            )

        fPath = pathlib.Path(fname)

        fpath = os.path.dirname(fname)
        fname = fPath.name
        fext = fPath.suffix

        # if there is no dirname, we are assuming the file is
        # in the python working directory.
        if not fpath:
            fpath = os.getcwd()

        ffullpath = os.path.join(fpath, fname)

        if os.path.exists(ffullpath) and self._local:
            return ffullpath

        if self._local:
            if os.path.isfile(fname):
                # And it exists
                filename = os.path.join(os.getcwd(), fname)
            elif not self._store_commands and fname in self.list_files():
                # It exists in the Mapdl working directory
                filename = os.path.join(self.directory, fname)
            elif self._store_commands:
                # Assuming that in non_interactive we have uploaded the file
                # manually.
                filename = os.path.join(self.directory, fname)
            else:
                # Finally
                raise FileNotFoundError(f"Unable to locate filename '{fname}'")

        else:  # Non-local
            # upload the file if it exists locally
            if os.path.isfile(ffullpath):
                self.upload(ffullpath, progress_bar=progress_bar)
                filename = fname

            elif not self._store_commands and fname in self.list_files():
                # It exists in the Mapdl working directory
                filename = fname

            elif self._store_commands:
                # Assuming that in non_interactive, the file exists already in
                # the Mapdl working directory
                filename = fname

            else:
                raise FileNotFoundError(f"Unable to locate filename '{fname}'")

        return filename

    def _get_file_name(
        self,
        fname: str,
        ext: Optional[str] = None,
        default_extension: Optional[str] = None,
    ) -> str:
        """Get file name from fname and extension arguments.

        fname can be the full path.

        Parameters
        ----------
        fname : str
            File name (with our with extension). It can be a full path.

        ext : str, optional
            File extension. The default is None.

        default_extension : str
            Default filename extension. The default is None.
        """

        # the old behaviour is to supplied the name and the extension separately.
        # to make it easier let's going to allow names with extensions

        # Sanitizing ext
        while ext and ext[0] == ".":
            ext = ext[1:]

        if ext:
            fname = fname + "." + ext
        else:
            basename = os.path.basename(fname)

            if len(basename.split(".")) == 1:
                # there is no extension in the main name.
                if default_extension:
                    fname = fname + "." + default_extension

        return fname

    def _flush_stored(self):
        """Writes stored commands to an input file and runs the input
        file.  Used with non_interactive.
        """
        if not self._stored_commands:
            self._log.debug("There is no commands to be flushed.")
            self._store_commands = False
            return

        self._log.debug("Flushing stored commands")

        commands = "\n".join(self._stored_commands)
        if self._apdl_log:
            self._apdl_log.write(commands + "\n")

        self._log.debug(
            "Writing the following commands to a temporary " "apdl input file:\n%s",
            commands,
        )

        # write to a temporary input file
        def build_rand_tmp():
            return os.path.join(tempfile.gettempdir(), f"tmp_{random_string()}.inp")

        # rare case of duplicated tmpfile (birthday problem)
        tmp_filename = build_rand_tmp()
        while os.path.isfile(tmp_filename):
            tmp_filename = build_rand_tmp()

        with open(tmp_filename, "w") as fid:
            fid.writelines(commands)

        self._store_commands = False
        self._stored_commands = []

        # run the stored commands
        out = self.input(
            tmp_filename,
            write_to_log=False,
            verbose=False,
            chunk_size=DEFAULT_CHUNKSIZE,
            progress_bar=False,
        )
        # skip the first line as it simply states that it's reading an input file
        self._response = out[out.find("LINE=       0") + 13 :]
        self._log.info(self._response)

        if not self._ignore_errors:
            self._raise_errors(self._response)

        # try/except here because MAPDL might have not closed the temp file
        try:
            os.remove(tmp_filename)
        except:
            self._log.warning("Unable to remove temporary file %s", tmp_filename)

    @protect_grpc
    def _get(
        self,
        entity: str = "",
        entnum: str = "",
        item1: str = "",
        it1num: MapdlFloat = "",
        item2: str = "",
        it2num: MapdlFloat = "",
        item3: MapdlFloat = "",
        it3num: MapdlFloat = "",
        item4: MapdlFloat = "",
        it4num: MapdlFloat = "",
        **kwargs: KwargDict,
    ) -> Union[float, str]:
        """Sends gRPC *Get request.

        .. warning::
           Not thread safe.  Uses ``_get_lock`` to ensure multiple
           request are not evaluated simultaneously.
        """
        if self._session_id is not None:
            self._check_session_id()

        if self._store_commands:
            raise MapdlRuntimeError(
                "Cannot use `mapdl.get_value` when in `non_interactive` mode. "
                "Exit non_interactive mode before using this method.\n\n"
                "Alternatively you can use `mapdl.get` to specify the name of "
                "the MAPDL parameter where to store the retrieved value.\n"
            )

        cmd = f"{entity},{entnum},{item1},{it1num},{item2},{it2num},{item3}, {it3num}, {item4}, {it4num}"

        # not threadsafe; don't allow multiple get commands
        while self._get_lock:
            time.sleep(0.001)

        self._get_lock = True
        try:
            getresponse = self._stub.Get(pb_types.GetRequest(getcmd=cmd))
        finally:
            self._get_lock = False

        if getresponse.type == 0:
            self._log.debug(
                "The 'grpc' get method seems to have failed. Trying old implementation for more verbose output."
            )

            try:
                out = self.run("*GET,__temp__," + cmd)
                return float(out.split("VALUE=")[1].strip())

            except MapdlRuntimeError as e:
                # Get can thrown some errors, in that case, they are caught in the default run method.
                raise e

            except (IndexError, ValueError):
                raise MapdlError("Error when processing '*get' request output.")

        if getresponse.type == 1:
            return getresponse.dval
        elif getresponse.type == 2:
            return getresponse.sval

        raise MapdlRuntimeError(
            f"Unsupported type {getresponse.type} response from MAPDL"
        )

    def download_project(
        self,
        extensions: Optional[Union[str, List[str], Tuple[str]]] = None,
        target_dir: Optional[str] = None,
        progress_bar: bool = False,
    ) -> List[str]:
        """Download all the project files located in the MAPDL working directory.

        Parameters
        ----------
        extensions : List[str], Tuple[str], optional
            List of extensions to filter the files before downloading,
            by default None.

        target_dir : str, optional
            Path to downloaded the files will to. The default is ``None``.

        progress_bar : bool, optional
            Display a progress bar using
            ``tqdm`` when ``True``.  Helpful for showing download
            progress. The default is ``False``.

        Returns
        -------
        List[Str]
            List of downloaded files.
        """
        if not extensions:
            list_of_files = self.download(
                files="*", target_dir=target_dir, progress_bar=progress_bar
            )

        else:
            list_of_files = []
            for each_extension in extensions:
                list_of_files.extend(
                    self.download(
                        files="*",
                        target_dir=target_dir,
                        extension=each_extension,
                        progress_bar=progress_bar,
                    )
                )

        return list_of_files

    def download(
        self,
        files: Union[str, List[str], Tuple[str, ...]],
        target_dir: Optional[str] = None,
        extension: Optional[str] = None,
        chunk_size: Optional[int] = None,
        progress_bar: Optional[bool] = None,
        recursive: bool = False,
    ) -> List[str]:
        """Download files from the gRPC instance working directory

        .. warning:: This feature is only available for MAPDL 2021R1 or newer.

        Parameters
        ----------
        files : str or List[str] or tuple(str)
            Name of the file on the server. File must be in the same
            directory as the mapdl instance. A list of string names or
            tuples of string names can also be used.
            List current files with :meth:`Mapdl.list_files <MapdlGrpc.list_files>`.

            Alternatively, you can also specify **glob expressions** to
            match file names. For example: `'file*'` to match every file whose
            name starts with `'file'`.

        target_dir : str, optional
            Path where the downloaded files will be located. The default is the current
            working directory.

        extension : str, optional
            Filename with this extension will be considered. The default is None.

        chunk_size : int, optional
            Chunk size in bytes.  Must be less than 4MB. The default is 256 kB.

        progress_bar : bool, optional
            Display a progress bar using ``tqdm`` when ``True``.
            Helpful for showing download progress.

        recursive : bool, optional
            Whether to use recursion when using glob pattern. The default is ``False``.

        Notes
        -----
        There are some considerations to keep in mind when using this command:

        * The glob pattern search does not search recursively in remote instances.
        * In a remote instance, it is not possible to list or download files in different
          locations than the MAPDL working directory.
        * If you are in local and provide a file path, downloading files
          from a different folder is allowed.
          However it is not a recommended approach.

        Examples
        --------
        Download a single file:

        >>> mapdl.download('file.out')

        Download all the files starting with `'file'`:

        >>> mapdl.download('file*')

        Download every single file in the MAPDL working directory:

        >>> mapdl.download('*.*')

        Alternatively, you can download all the files using
        :func:`Mapdl.download_project <ansys.mapdl.core.mapdl_grpc.MapdlGrpc.download_project>` (recommended):

        >>> mapdl.download_project()

        """
        if chunk_size is None:
            chunk_size = DEFAULT_CHUNKSIZE

        if chunk_size > 4 * 1024 * 1024:  # 4MB
            raise ValueError(
                f"Chunk sizes bigger than 4 MB can generate unstable behaviour in PyMAPDL. "
                "Please decrease ``chunk_size`` value."
            )

        if target_dir:
            try:
                os.mkdir(os.path.abspath(target_dir))
            except FileExistsError:
                pass
        else:
            target_dir = os.getcwd()

        if self._local:
            return self._download_on_local(
                files, target_dir=target_dir, extension=extension, recursive=recursive
            )

        else:  # remote session
            if recursive:
                warn(
                    "The 'recursive' parameter is ignored if the session is non-local."
                )
            return self._download_from_remote(
                files,
                target_dir=target_dir,
                extension=extension,
                chunk_size=chunk_size,
                progress_bar=progress_bar,
            )

    def _download_on_local(
        self,
        files: Union[str, List[str], Tuple[str, ...]],
        target_dir: str,
        extension: Optional[str] = None,
        recursive: bool = False,
    ) -> List[str]:
        """Download files when we are on a local session."""

        if isinstance(files, str):
            if not os.path.isdir(os.path.join(self.directory, files)):
                list_files = self._validate_files(
                    files, extension=extension, recursive=recursive
                )
            else:
                list_files = [files]

        elif isinstance(files, (list, tuple)):
            if not all([isinstance(each, str) for each in files]):
                raise ValueError(
                    "The parameter `'files'` can be a list or tuple, but it should only contain strings."
                )
            list_files = []
            for each in files:
                list_files.extend(
                    self._validate_files(each, extension=extension, recursive=recursive)
                )

        else:
            raise ValueError(
                f"The `file` parameter type ({type(files)}) is not supported."
                "Only strings, tuple of strings or list of strings are allowed."
            )

        return_list_files = []
        for file in list_files:
            # file is a complete path
            basename = os.path.basename(file)
            destination = os.path.join(target_dir, basename)
            if os.path.isfile(destination):
                os.remove(destination)
                # the file might have been already downloaded.
                warn(
                    f"The file {file} has been updated in the current working directory."
                )

            if os.path.isdir(os.path.join(self.directory, file)):
                if recursive:  # only copy the directory if recursive is true.
                    shutil.copytree(
                        os.path.join(self.directory, file),
                        target_dir,
                        dirs_exist_ok=True,
                    )
                    return_list_files.extend(
                        glob.iglob(target_dir + "/**/*", recursive=recursive)
                    )

            else:
                return_list_files.append(destination)
                shutil.copy(
                    os.path.join(self.directory, file),
                    destination,
                )

        return return_list_files

    def _download_from_remote(
        self,
        files: Union[str, List[str], Tuple[str, ...]],
        target_dir: str,
        extension: Optional[str] = None,
        chunk_size: Optional[str] = None,
        progress_bar: Optional[str] = None,
    ) -> List[str]:
        """Download files when we are connected to a remote session."""

        if isinstance(files, str):
            list_files = self._validate_files(files, extension=extension)

        elif isinstance(files, list):
            if not all([isinstance(each, str) for each in files]):
                raise ValueError(
                    "The parameter `'files'` can be a list or tuple, but it should only contain strings."
                )
            list_files = []
            for each in files:
                list_files.extend(self._validate_files(each, extension=extension))

        else:
            raise ValueError(
                f"The `file` parameter type ({type(files)}) is not supported."
                "Only strings, tuple of strings or list of strings are allowed."
            )

        for each_file in list_files:
            self._download(
                each_file,
                out_file_name=os.path.join(target_dir, each_file),
                chunk_size=chunk_size,
                progress_bar=progress_bar,
            )

        return list_files

    def _validate_files(
        self, file: str, extension: Optional[str] = None, recursive: bool = True
    ) -> List[str]:
        if extension is not None:
            if not isinstance(extension, str):
                raise TypeError(f"The extension {extension} must be a string.")

            if not extension.startswith("."):
                extension = "." + extension

        else:
            extension = ""

        if self.is_local:
            # filtering with glob (accepting *)
            if not os.path.dirname(file):
                file = os.path.join(self.directory, file)
            list_files = glob.glob(file + extension, recursive=recursive)

        else:
            base_name = os.path.basename(file + extension)
            self_files = self.list_files()

            list_files = fnmatch.filter(self_files, base_name)

        # filtering by extension
        list_files = [file for file in list_files if file.endswith(extension)]

        if len(list_files) == 0:
            raise FileNotFoundError(
                f"No file matching '{file}' in the MAPDL session can be found."
            )

        return list_files

    @protect_grpc
    def _download(
        self,
        target_name: str,
        out_file_name: Optional[str] = None,
        chunk_size: int = DEFAULT_CHUNKSIZE,
        progress_bar: bool = False,
    ) -> None:
        """Download a file from the gRPC instance.

        Parameters
        ----------
        target_name : str
            Target file on the server. File must be in the same
            directory as the mapdl instance. List current files with
            ``mapdl.list_files()``

        out_file_name : str, optional
            Save the filename as a different name other than the
            ``target_name``.

        chunk_size : int, optional
            Chunk size in bytes.  Must be less than 4MB.  The default is 256 kB.

        progress_bar : bool, optional
            Display a progress bar using ``tqdm`` when ``True``.
            Helpful for showing download progress. The default is
            ``False`` to avoid excessive command printout.

        Examples
        --------
        Download the remote result file "file.rst" as "my_result.rst"

        >>> mapdl.download('file.rst', 'my_result.rst')
        """

        if progress_bar and _HAS_TQDM:
            progress_bar = True

        if out_file_name is None:
            out_file_name = target_name

        request = pb_types.DownloadFileRequest(name=target_name)
        metadata = [
            ("time_step_stream", "200"),
            ("chunk_size", str(chunk_size)),
        ]
        chunks = self._stub.DownloadFile(request, metadata=metadata)
        file_size = save_chunks_to_file(
            chunks,
            out_file_name,
            progress_bar=progress_bar,
            target_name=target_name,
        )

        if not file_size:
            warn(
                f'File "{target_name}" is empty or does not exist in {self.list_files()}.'
            )

    @protect_grpc
    def upload(self, file_name: str, progress_bar: bool = _HAS_TQDM) -> str:
        """Upload a file to the grpc instance

        file_name : str
            Local file to upload.

        progress_bar : bool, optional
            Whether to display a progress bar using ``tqdm``. The default is ``True``.
            This parameter is helpful for showing download progress.

        Returns
        -------
        str
            Base name of the file uploaded.  File can be accessed
            relative to the mapdl instance with this file name.

        Examples
        --------
        Upload "local_file.inp" while disabling the progress bar

        >>> mapdl.upload('local_file.inp', progress_bar=False)
        """
        if not os.path.isfile(file_name):
            raise FileNotFoundError(f"Unable to locate filename {file_name}")
        self._log.debug(f"Uploading file '{file_name}' to the MAPDL instance.")

        chunks_generator = get_file_chunks(file_name, progress_bar=progress_bar)
        response = self._stub.UploadFile(chunks_generator)

        if not response.length:
            raise IOError("File failed to upload")
        return os.path.basename(file_name)

    @protect_grpc
    def _get_array(
        self,
        entity="",
        entnum="",
        item1="",
        it1num="",
        item2="",
        it2num="",
        kloop="",
        **kwargs,
    ):
        """Do a gRPC VGET request.

        Send a vget request, receive a bytes stream, and return it as
        a numpy array.

        Not thread safe as it uses a constant internal temporary
        parameter name.  This method uses _vget_lock to ensure
        multiple simultaneous request fail.

        Returns
        -------
        values : np.ndarray
            Numpy 1D array containing the requested *VGET item and entity.
        """
        if "parm" in kwargs:
            raise ValueError("Parameter name `parm` not supported with gRPC")

        while self._vget_lock:
            time.sleep(0.001)
        self._vget_lock = True

        cmd = f"{entity},{entnum},{item1},{it1num},{item2},{it2num},{kloop}"
        try:
            chunks = self._stub.VGet2(pb_types.GetRequest(getcmd=cmd))
            values = parse_chunks(chunks)
        finally:
            self._vget_lock = False
        return values

    def _screenshot_path(self):
        """Returns the local path of the MAPDL generated screenshot.

        If necessary, downloads the remotely rendered file.
        """
        if self._local:
            return super()._screenshot_path()

        all_filenames = self.list_files()
        filenames = []
        for filename in all_filenames:
            if filename.endswith(".png"):
                filenames.append(filename)
        filenames.sort()
        filename = os.path.basename(filenames[-1])

        temp_dir = tempfile.gettempdir()
        save_name = os.path.join(temp_dir, "tmp.png")
        self._download(filename, out_file_name=save_name)
        return save_name

    @protect_grpc
    def _download_as_raw(self, target_name: str) -> str:
        """Download a file from the gRPC instance as a binary
        string without saving it to disk.
        """
        request = pb_types.DownloadFileRequest(name=target_name)
        chunks = self._stub.DownloadFile(request)
        return b"".join([chunk.payload for chunk in chunks])

    @property
    def is_alive(self) -> bool:
        """True when there is an active connect to the gRPC server"""
        if self.channel_state not in ["IDLE", "READY", None]:
            self._log.debug(
                "MAPDL instance is not alive because the channel is not 'IDLE' o 'READY'."
            )
            return False

        if self._exited:
            self._log.debug("MAPDL instance is not alive because it is exited.")
            return False

        if self.busy:
            self._log.debug("MAPDL instance is alive because it is busy.")
            return True

        if self._exiting:
            # It should be exiting so we should not issue gRPC calls
            self._log.debug("MAPDL instance is expected to be exiting")
            return False

        try:
            check = bool(self._ctrl("VERSION"))
            if check:
                self._log.debug(
                    "MAPDL instance is alive because version was retrieved."
                )
            else:
                self._log.debug(
                    "MAPDL instance is not alive because version was not retrieved. Maybe output is muted?."
                )
            return check

        except Exception as error:
            if self._exited:
                return False

            self._log.debug(
                f"MAPDL instance is not alive because retrieving version failed with:\n{error}"
            )
            return False

    @property
    def xpl(self) -> "ansXpl":
        """MAPDL file explorer

        Iteratively navigate through MAPDL files.

        Examples
        --------
        Read the MASS record from the "file.full" file

        >>> from ansys import Mapdl
        >>> mapdl = Mapdl()
        >>> xpl = mapdl.xpl
        >>> xpl.open('file.full')
        >>> vec = xpl.read('MASS')
        >>> vec.asarray()
        array([ 4,  7, 10, 13, 16, 19, 22, 25, 28, 31, 34, 37, 40, 43, 46, 49, 52,
               55, 58,  1], dtype=int32)
        """
        if self._xpl is None:
            from ansys.mapdl.core.xpl import ansXpl

            self._xpl = ansXpl(self)
        return self._xpl

    @protect_grpc
    def scalar_param(self, pname: str) -> float:
        """Return a scalar parameter as a float.

        If parameter does not exist, returns ``None``.

        """
        request = pb_types.ParameterRequest(name=pname, array=False)
        presponse = self._stub.GetParameter(request)
        if presponse.val:
            return float(presponse.val[0])

    @protect_grpc
    def _upload_raw(self, raw, save_as):  # consider private
        """Upload a binary string as a file"""
        chunks = chunk_raw(raw, save_as)
        response = self._stub.UploadFile(chunks)
        if response.length != len(raw):
            raise IOError("Raw Bytes failed to upload")

    # TODO: not fully tested/implemented
    @protect_grpc
    def Param(self, pname):
        presponse = self._stub.GetParameter(pb_types.ParameterRequest(name=pname))
        return presponse.val

    # TODO: not fully tested/implemented
    @protect_grpc
    def Var(self, num):
        presponse = self._stub.GetVariable(pb_types.VariableRequest(inum=num))
        return presponse.val

    @property
    def math(self):
        """Interface to launch PyAnsys Math from PyMAPDL.

         Returns
        -------
        :class:`MapdlMath <ansys.mapdl.core.math.MapdlMath>`

        Examples
        --------
        Get the stiffness matrix from MAPDL
        >>> mm = mapdl.math
        >>> k = mm.stiff()
        >>> k.asarray()
        <60x60 sparse matrix of type '<class 'numpy.float64'>'
            with 1734 stored elements in Compressed Sparse Row format>

        Get the mass matrix from MAPDL
        >>> mm = mapdl.math
        >>> m = mm.stiff()
        >>> m.asarray()
        <60x60 sparse matrix of type '<class 'numpy.float64'>'
            with 1734 stored elements in Compressed Sparse Row format>
        """
        if self._math is None:
            from ansys.math.core.math import AnsMath

            self._math = AnsMath(self)

        return self._math

    @property
    def krylov(self):
        """APDL krylov interface.
        For more information, see the :class:`KrylovSolver <ansys.mapdl.core.krylov.KrylovSolver>`
        Returns
        -------
        :class:`Krylov class <ansys.mapdl.core.krylov.KrylovSolver>`
        """
        if self._krylov is None:
            from ansys.mapdl.core.krylov import KrylovSolver

            self._krylov = KrylovSolver(self)

        return self._krylov

    @property
    def db(self):
        """
        MAPDL database interface.

        Returns
        -------
        :class:`MapdlDb <ansys.mapdl.core.database.MapdlDb>`

        Examples
        --------
        Create a nodes instance.

        >>> from ansys.mapdl.core import launch_mapdl
        >>> mapdl = launch_mapdl()
        >>> # create nodes...
        >>> nodes = mapdl.db.nodes
        >>> print(nodes)
        MAPDL Database Nodes
            Number of nodes:          270641
            Number of selected nodes: 270641
            Maximum node number:      270641

        >>> mapdl.nsel("NONE")
        >>> print(nodes)
        MAPDL Database Nodes
            Number of nodes:          270641
            Number of selected nodes: 0
            Maximum node number:      270641

        Return the selection status and the coordinates of node 22.

        >>> nodes = mapdl.db.nodes
        >>> sel, coord = nodes.coord(22)
        >>> coord
        (1.0, 0.5, 0.0, 0.0, 0.0, 0.0)

        """
        from ansys.mapdl.core.database import MapdlDb

        if self._db is None:
            self._db = MapdlDb(self)
            self._db.start()

        return self._db

    @protect_grpc
    def _data_info(self, pname):
        """Returns the data type of a parameter

        APDLMATH vectors only.
        """
        request = pb_types.ParameterRequest(name=pname)
        return self._stub.GetDataInfo(request)

    @protect_grpc
    def _vec_data(self, pname):
        """Downloads vector data from a MAPDL MATH parameter"""
        dtype = ANSYS_VALUE_TYPE[self._data_info(pname).stype]
        request = pb_types.ParameterRequest(name=pname)
        chunks = self._stub.GetVecData(request)
        return parse_chunks(chunks, dtype)

    @protect_grpc
    def _mat_data(self, pname, raw=False):
        """Downloads matrix data from a parameter and returns a scipy sparse array"""
        try:
            from scipy import sparse
        except ImportError:  # pragma: no cover
            raise ImportError("Install ``scipy`` to use this feature") from None

        minfo = self._data_info(pname)
        stype = ANSYS_VALUE_TYPE[minfo.stype]
        mtype = minfo.objtype
        shape = (minfo.size1, minfo.size2)

        if mtype == 2:  # dense
            request = pb_types.ParameterRequest(name=pname)
            chunks = self._stub.GetMatData(request)
            values = parse_chunks(chunks, stype)
            return np.transpose(np.reshape(values, shape[::-1]))
        elif mtype == 3:  # sparse
            indptr = self._vec_data(pname + "::ROWS")
            indices = self._vec_data(pname + "::COLS")
            vals = self._vec_data(pname + "::VALS")
            if raw:  # for debug
                return vals, indices, indptr, shape
            else:
                return sparse.csr_matrix(
                    (vals, indices, indptr), dtype=stype, shape=shape
                )

        raise ValueError(f'Invalid matrix type "{mtype}"')

    @property
    def locked(self):
        """Instance is in use within a pool."""
        return self._locked

    @locked.setter
    def locked(self, new_value):
        self._locked = new_value

    @supress_logging
    def __str__(self):
        try:
            if self._exited:
                return "MAPDL exited"
            stats = self.slashstatus("PROD", mute=False)
        except:  # pragma: no cover
            return "MAPDL exited"

        st = stats.find("*** Products ***")
        en = stats.find("*** PrePro")
        product = "\n".join(stats[st:en].splitlines()[1:]).strip()

        info = "Mapdl\n"
        info += "-----\n"
        info += f"PyMAPDL Version:     {__version__}\n"
        info += "Interface:           grpc\n"
        info += f"Product:             {product}\n"
        info += f"MAPDL Version:       {self.version}\n"
        info += f"Running on:          {self.hostname}\n"
        info += f"                     ({self.ip})"
        return info

    @supress_logging
    @run_as("PREP7")
    def _generate_iges(self):
        """Save IGES geometry representation to disk"""
        basename = "_tmp.iges"
        if self._local:
            filename = os.path.join(self.directory, basename)
            self.igesout(basename, att=1)
        else:
            self.igesout(basename, att=1)
            filename = os.path.join(tempfile.gettempdir(), basename)
            self._download(basename, filename, progress_bar=False)
        return filename

    @property
    def _distributed_result_file(self):
        """Path of the distributed result file."""
        if not self._distributed:
            return

        try:
            filename = self.inquire("", "RSTFILE")
            if not filename:
                filename = self.jobname
        except:
            filename = self.jobname

        # ansys decided that a jobname ended in a number needs a bonus "_"
        if filename[-1].isnumeric():
            filename += "_"

        rth_basename = "%s0.%s" % (filename, "rth")
        rst_basename = "%s0.%s" % (filename, "rst")

        rth_file = os.path.join(self.directory, rth_basename)
        rst_file = os.path.join(self.directory, rst_basename)

        if self._prioritize_thermal:
            if not os.path.isfile(rth_file):
                raise FileNotFoundError("Thermal Result not available")
            return rth_file

        if os.path.isfile(rth_file) and os.path.isfile(rst_file):
            return last_created([rth_file, rst_file])
        elif os.path.isfile(rth_file):
            return rth_file
        elif os.path.isfile(rst_file):
            return rst_file

    @property
    def thermal_result(self):
        """The thermal result object."""
        self._prioritize_thermal = True
        result = self.result
        self._prioritize_thermal = False
        return result

    def list_error_file(self):
        """Listing of errors written in JOBNAME.err"""
        files = self.list_files()
        jobname = self.jobname
        error_file = None
        for test_file in [f"{jobname}.err", f"{jobname}0.err"]:
            if test_file in files:
                error_file = test_file
                break

        if not error_file:
            return None

        if self._local:
            return open(os.path.join(self.directory, error_file)).read()
        elif self._exited:
            raise MapdlExitedError(
                "Cannot list error file when MAPDL Service has exited"
            )

        return self._download_as_raw(error_file).decode("latin-1")

    @wraps(MapdlBase.cmatrix)
    def cmatrix(
        self,
        symfac="",
        condname="",
        numcond="",
        grndkey="",
        capname="",
        **kwargs,
    ):
        """Run CMATRIX in non-interactive mode and return the response from file."""

        # The CMATRIX command needs to run in non-interactive mode
        if not self._store_commands:
            with self.non_interactive:
                super().cmatrix(symfac, condname, numcond, grndkey, capname, **kwargs)
            self._response = self._download_as_raw("cmatrix.out").decode()
            return self._response

        # otherwise, simply run cmatrix as we're already in
        # non-interactive and there's no output to return
        super().cmatrix(symfac, condname, numcond, grndkey, capname, **kwargs)

    @MapdlBase.name.getter
    def name(self) -> str:
        """Instance unique identifier."""
        if not self._name:
            if self._ip or self._port:
                self._name = f"GRPC_{self._ip}:{self._port}"
            else:
                self._name = f"GRPC_instance_{id(self)}"
        return self._name

    @property
    def _distributed(self) -> bool:
        """MAPDL is running in distributed mode."""
        if self.__distributed is None:
            self.__distributed = self.parameters.numcpu > 1
        return self.__distributed

    @wraps(MapdlBase.ndinqr)
    def ndinqr(self, node, key, **kwargs):
        """Wrap the ``ndinqr`` method to take advantage of the gRPC methods."""
        super().ndinqr(node, key, pname=TMP_VAR, mute=True, **kwargs)
        return self.scalar_param(TMP_VAR)

    @wraps(MapdlBase.elmiqr)
    def elmiqr(self, ielem, key, **kwargs):
        """Wrap the ``elmiqr`` method to take advantage of the gRPC methods."""
        super().elmiqr(ielem, key, pname=TMP_VAR, mute=True, **kwargs)
        return self.scalar_param(TMP_VAR)

    @wraps(MapdlBase.kpinqr)
    def kpinqr(self, knmi, key, **kwargs):
        """Wrap the ``kpinqr`` method to take advantage of the gRPC methods."""
        super().kpinqr(knmi, key, pname=TMP_VAR, mute=True, **kwargs)
        return self.scalar_param(TMP_VAR)

    @wraps(MapdlBase.lsinqr)
    def lsinqr(self, line, key, **kwargs):
        """Wrap the ``lsinqr`` method to take advantage of the gRPC methods."""
        super().lsinqr(line, key, pname=TMP_VAR, mute=True, **kwargs)
        return self.scalar_param(TMP_VAR)

    @wraps(MapdlBase.arinqr)
    def arinqr(self, anmi, key, **kwargs):
        """Wrap the ``arinqr`` method to take advantage of the gRPC methods."""
        super().arinqr(anmi, key, pname=TMP_VAR, mute=True, **kwargs)
        return self.scalar_param(TMP_VAR)

    @wraps(MapdlBase.vlinqr)
    def vlinqr(self, vnmi, key, **kwargs):
        """Wrap the ``vlinqr`` method to take advantage of the gRPC methods."""
        super().vlinqr(vnmi, key, pname=TMP_VAR, mute=True, **kwargs)
        return self.scalar_param(TMP_VAR)

    @wraps(MapdlBase.rlinqr)
    def rlinqr(self, nreal, key, **kwargs):
        """Wrap the ``rlinqr`` method to take advantage of the gRPC methods."""
        super().rlinqr(nreal, key, pname=TMP_VAR, mute=True, **kwargs)
        return self.scalar_param(TMP_VAR)

    @wraps(MapdlBase.gapiqr)
    def gapiqr(self, ngap, key, **kwargs):
        """Wrap the ``gapiqr`` method to take advantage of the gRPC methods."""
        super().gapiqr(ngap, key, pname=TMP_VAR, mute=True, **kwargs)
        return self.scalar_param(TMP_VAR)

    @wraps(MapdlBase.masiqr)
    def masiqr(self, node, key, **kwargs):
        """Wrap the ``masiqr`` method to take advantage of the gRPC methods."""
        super().masiqr(node, key, pname=TMP_VAR, mute=True, **kwargs)
        return self.scalar_param(TMP_VAR)

    @wraps(MapdlBase.ceinqr)
    def ceinqr(self, nce, key, **kwargs):
        """Wrap the ``ceinqr`` method to take advantage of the gRPC methods."""
        super().ceinqr(nce, key, pname=TMP_VAR, mute=True, **kwargs)
        return self.scalar_param(TMP_VAR)

    @wraps(MapdlBase.cpinqr)
    def cpinqr(self, ncp, key, **kwargs):
        """Wrap the ``cpinqr`` method to take advantage of the gRPC methods."""
        super().cpinqr(ncp, key, pname=TMP_VAR, mute=True, **kwargs)
        return self.scalar_param(TMP_VAR)

    @wraps(MapdlBase.csyiqr)
    def csyiqr(self, ncsy, key, **kwargs):
        """Wrap the ``csyiqr`` method to take advantage of the gRPC methods."""
        super().csyiqr(ncsy, key, pname=TMP_VAR, mute=True, **kwargs)
        return self.scalar_param(TMP_VAR)

    @wraps(MapdlBase.etyiqr)
    def etyiqr(self, itype, key, **kwargs):
        """Wrap the ``etyiqr`` method to take advantage of the gRPC methods."""
        super().etyiqr(itype, key, pname=TMP_VAR, mute=True, **kwargs)
        return self.scalar_param(TMP_VAR)

    @wraps(MapdlBase.foriqr)
    def foriqr(self, node, key, **kwargs):
        """Wrap the ``foriqr`` method to take advantage of the gRPC methods."""
        super().foriqr(node, key, pname=TMP_VAR, mute=True, **kwargs)
        return self.scalar_param(TMP_VAR)

    @wraps(MapdlBase.sectinqr)
    def sectinqr(self, nsect, key, **kwargs):
        """Wrap the ``sectinqr`` method to take advantage of the gRPC methods."""
        super().sectinqr(nsect, key, pname=TMP_VAR, mute=True, **kwargs)
        return self.scalar_param(TMP_VAR)

    @wraps(MapdlBase.mpinqr)
    def mpinqr(self, mat, iprop, key, **kwargs):
        """Wrap the ``mpinqr`` method to take advantage of the gRPC methods."""
        super().mpinqr(mat, iprop, key, pname=TMP_VAR, mute=True, **kwargs)
        return self.scalar_param(TMP_VAR)

    @wraps(MapdlBase.dget)
    def dget(self, node, idf, kcmplx, **kwargs):
        """Wrap the ``dget`` method to take advantage of the gRPC methods."""
        super().dget(node, idf, kcmplx, pname=TMP_VAR, mute=True, **kwargs)
        return self.scalar_param(TMP_VAR)

    @wraps(MapdlBase.fget)
    def fget(self, node, idf, kcmplx, **kwargs):
        """Wrap the ``fget`` method to take advantage of the gRPC methods."""
        super().fget(node, idf, kcmplx, pname=TMP_VAR, mute=True, **kwargs)
        return self.scalar_param(TMP_VAR)

    @wraps(MapdlBase.erinqr)
    def erinqr(self, key, **kwargs):
        """Wrap the ``erinqr`` method to take advantage of the gRPC methods."""
        super().erinqr(key, pname=TMP_VAR, mute=True, **kwargs)
        return self.scalar_param(TMP_VAR)

    @wraps(MapdlBase.wrinqr)
    def wrinqr(self, key, **kwargs):
        """Wrap the ``wrinqr`` method to take advantage of the gRPC methods."""
        super().wrinqr(key, pname=TMP_VAR, mute=True, **kwargs)
        return self.scalar_param(TMP_VAR)

    @wraps(MapdlBase.file)
    def file(self, fname: str = "", ext: str = "", **kwargs) -> str:
        """Wrap ``MapdlBase.file`` to take advantage of the gRPC methods."""
        # always check if file is present as the grpc and MAPDL errors
        # are unclear
        fname = self._get_file_name(fname, ext, "cdb")
        fname = self._get_file_path(fname, kwargs.get("progress_bar", False))
        file_, ext_, _ = self._decompose_fname(fname)
        fname = fname[: -len(ext_) - 1]  # Removing extension. -1 for the dot.
        if self._local:
            return self._file(filename=fname, extension=ext_, **kwargs)
        else:
            return self._file(filename=file_, extension=ext_)

    @wraps(MapdlBase.vget)
    def vget(
        self,
        par: str = "",
        ir: MapdlInt = "",
        tstrt: MapdlFloat = "",
        kcplx: MapdlInt = "",
        **kwargs: KwargDict,
    ) -> NDArray[np.float64]:
        """Wraps VGET"""
        super().vget(par=par, ir=ir, tstrt=tstrt, kcplx=kcplx, **kwargs)
        if not self._store_commands:
            return self.parameters[par]

    def get_variable(
        self,
        ir: MapdlInt = "",
        tstrt: MapdlFloat = "",
        kcplx: MapdlInt = "",
        **kwargs: KwargDict,
    ) -> NDArray[np.float64]:
        """
        Obtain the variable values.

        Parameters
        ----------
        ir : str, optional
            Reference number of the variable (1 to NV [NUMVAR]).

        tstrt : str, optional
            Time (or frequency) corresponding to start of IR data.  If between
            values, the nearer value is used. By default it is the first value.

        kcplx : str, optional
            Complex number key:

            * ``0`` - Use the real part of the IR data. Default.

            * ``1`` - Use the imaginary part of the IR data.

        Returns
        -------
        np.array
            Variable values as array.
        """
        par = "temp_var"
        variable = self.vget(par=par, ir=ir, tstrt=tstrt, kcplx=kcplx, **kwargs)
        del self.parameters[par]
        return variable

    @wraps(MapdlBase.nsol)
    def nsol(
        self,
        nvar: MapdlInt = VAR_IR,
        node: MapdlInt = "",
        item: str = "",
        comp: str = "",
        name: str = "",
        sector: MapdlInt = "",
        **kwargs: KwargDict,
    ):
        """Wraps NSOL to return the variable as an array."""
        super().nsol(
            nvar=nvar,
            node=node,
            item=item,
            comp=comp,
            name=name,
            sector=sector,
            **kwargs,
        )
        return self.vget("_temp", nvar)

    @wraps(MapdlBase.esol)
    def esol(
        self,
        nvar: MapdlInt = VAR_IR,
        elem: MapdlInt = "",
        node: MapdlInt = "",
        item: str = "",
        comp: str = "",
        name: str = "",
        **kwargs: KwargDict,
    ) -> NDArray[np.float64]:
        """Wraps ESOL to return the variable as an array."""
        super().esol(
            nvar=nvar,
            elem=elem,
            node=node,
            item=item,
            comp=comp,
            name=name,
            **kwargs,
        )
        return self.vget("_temp", nvar)

    def get_nsol(
        self,
        node: MapdlInt = "",
        item: str = "",
        comp: str = "",
        name: str = "",
        sector: MapdlInt = "",
        **kwargs: KwargDict,
    ) -> NDArray[np.float64]:
        """
        Get NSOL solutions

        Parameters
        ----------
        node : int
            Node for which data is to be stored.

        item : str
            Label identifying the item.  Valid item labels are shown in the
            table below. Some items also require a component label.

        comp : str
            Component of the item (if required).  Valid component labels are
            shown in the table below.

        name : str, optional
            Thirty-two character name identifying the item on printouts and
            displays.  The default is a label formed by concatenating the first
            four characters of the ``item`` and ``comp`` labels.

        sector : int, optional
            For a full harmonic cyclic symmetry solution, the sector number for
            which the results from NODE are to be stored.

        Returns
        -------
        np.array
            Variable values

        Notes
        -----
        By default, this command store temporally the variable on the
        variable number set by ``VAR_IR`` in the class MapdlGrpc.
        Therefore, any variable in that slot will be deleted when using
        this command.

        Stores nodal degree of freedom and solution results in a variable. For
        more information, see Data Interpreted in the Nodal Coordinate System
        in the Modeling and Meshing Guide.

        For SECTOR>1, the result is in the nodal coordinate system of the base
        sector, and it is rotated to the expanded sector’s location. Refer to
        Using the /CYCEXPAND Command in the Cyclic Symmetry Analysis Guide for
        more information.

        For SHELL131 and SHELL132 elements with KEYOPT(3) = 0 or 1, use the
        labels TBOT, TE2, TE3, . . ., TTOP instead of TEMP.

        """
        return self.nsol(
            VAR_IR,
            node=node,
            item=item,
            comp=comp,
            name=name,
            sector=sector,
            **kwargs,
        )

    def get_esol(
        self,
        elem: MapdlInt = "",
        node: MapdlInt = "",
        item: str = "",
        comp: str = "",
        name: str = "",
        sector: MapdlInt = "",
        tstrt: MapdlFloat = "",
        kcplx: MapdlInt = "",
        **kwargs: KwargDict,
    ) -> NDArray[np.float64]:
        """Get ESOL data.

        /POST26 APDL Command: ESOL

        Parameters
        ----------
        elem : int
            Element for which data are to be stored.

        node : int
            Node number on this element for which data are to be
            stored. If blank, store the average element value (except
            for ``FMAG`` values, which are summed instead of averaged).

        item : str
            Label identifying the item. Some items also require a component label.

        comp : str
            Component of the item (if required). If Comp is a sequence number (n),
            the ``NODE`` field will be ignored.

        name : str, optional
            Thirty-two character name for identifying the item on the
            printout and displays.  The default is a label formed by
            concatenating the first four characters of the ``item`` and
            ``comp`` labels.

        tstrt : str, optional
            Time (or frequency) corresponding to start of IR data.  If between
            values, the nearer value is used. By default it is the first value.

        kcplx : str, optional
            Complex number key:

            * ``0`` - Use the real part of the IR data. Default.

            * ``1`` - Use the imaginary part of the IR data.

        Returns
        -------
        np.array
            Variable values

        Notes
        -----
        By default, this command store temporally the variable on the
        variable number set by ``VAR_IR`` in the class
        :class:`Mapdl <ansys.mapdl.core.mapdl.MapdlBase>`
        Therefore, any variable in that slot will be deleted when using
        this command.

        The ``ESOL`` command defines element results data to be stored
        from a results file (``FILE``). Not all items are valid for all
        elements. To see the available items for a given element,
        refer to the input and output summary tables in the
        documentation for that element.

        Two methods of data access are available via the ``ESOL``
        command. You can access some simply by using a generic label
        (component name method), while others require a label and
        number (sequence number method).

        Use the component name method to access general element data
        (that is, element data generally available to most element
        types or groups of element types).

        The sequence number method is required for data that is not
        averaged (such as pressures at nodes and temperatures at
        integration points), or data that is not easily described in a
        generic fashion (such as all derived data for structural line
        elements and contact elements, all derived data for thermal
        line elements, and layer data for layered elements).

        Element results are in the element coordinate system, except
        for layered elements where results are in the layer coordinate
        system.  Element forces and moments are in the nodal
        coordinate system. Results are obtainable for an element at a
        specified node. Further location specifications can be made
        for some elements via the ``SHELL``, ``LAYERP26``, and ``FORCE`` commands.

        For more information on the meaning of contact status and its
        possible values, see Reviewing Results in ``POST1`` in the Contact
        Technology Guide.
        """
        self.esol(
            VAR_IR,
            elem=elem,
            node=node,
            item=item,
            comp=comp,
            name=name,
            sector=sector,
            **kwargs,
        )
        # Using get_variable because it deletes the intermediate parameter after using it.
        return self.get_variable(VAR_IR, tstrt=tstrt, kcplx=kcplx)

    def _create_session(self):
        """Generate a session ID."""
        id_ = uuid4()
        id_ = str(id_)[:31].replace("-", "")
        self._session_id_ = id_
        self._run(f"{SESSION_ID_NAME}='{id_}'")

    @property
    def _session_id(self):
        """Return the session ID."""
        return self._session_id_

    def _check_session_id(self):
        """Verify that the local session ID matches the remote MAPDL session ID."""
        if self._checking_session_id_ or not self._strict_session_id_check:
            # To avoid recursion error
            return

        pymapdl_session_id = self._session_id
        if not pymapdl_session_id:
            # We return early if pymapdl_session is not fixed yet.
            return

        self._checking_session_id_ = True
        self._mapdl_session_id = self._get_mapdl_session_id()

        self._checking_session_id_ = False

        if pymapdl_session_id is None or self._mapdl_session_id is None:
            return
        elif pymapdl.RUNNING_TESTS or self._strict_session_id_check:
            if pymapdl_session_id != self._mapdl_session_id:
                self._log.error("The session ids do not match")

            else:
                self._log.debug("The session ids match")
                return True
        else:
            return pymapdl_session_id == self._mapdl_session_id

    def _get_mapdl_session_id(self):
        """Retrieve MAPDL session ID."""
        try:
            parameter = interp_star_status(
                self._run(f"*STATUS,{SESSION_ID_NAME}", mute=False)
            )
        except AttributeError:
            return None

        if parameter:
            return parameter[SESSION_ID_NAME]["value"]
        return None

    @wraps(MapdlBase.igesin)
    def igesin(self, fname, ext="", **kwargs):
        """Wrap the IGESIN command to handle the remote case."""

        fname = self._get_file_name(fname=fname, ext=ext)
        filename = self._get_file_path(fname, progress_bar=False)

        # Entering aux15 preprocessor
        self.aux15()

        if " " in fname:
            # Bug in reading file paths with whitespaces.
            # https://github.com/ansys/pymapdl/issues/1601

            msg_ = f"Applying \\IGESIN whitespace patch.\nSee #1601 issue in PyMAPDL repository.\nReading file {fname}"
            self.input_strings("\n".join([f"! {each}" for each in msg_.splitlines()]))
            self._log.debug(msg_)

            cmd = f"*dim,__iges_file__,string,248\n*set,__iges_file__(1), '{filename}'"
            self.input_strings(cmd)

            out = super().igesin(fname="__iges_file__(1)", **kwargs)
            self.run("__iges_file__ =")  # cleaning array.
            self.run("! Ending \\IGESIN whitespace patch.")
            return out
        else:
            return super().igesin(fname=filename, **kwargs)

    @wraps(MapdlBase.satin)
    def satin(
        self,
        name,
        extension="",
        path="",
        entity="",
        fmt="",
        nocl="",
        noan="",
        **kwargs,
    ):
        """Wraps ~SATIN command"""
        fname = name
        if path:
            fname = os.path.join(path, name)
        fname = self._get_file_name(fname, extension, "sat")
        fname = self._get_file_path(fname, False)
        name, extension, path = self._decompose_fname(fname)

        if path == path.parent:
            path = ""
        else:
            path = str(path)

        # wrapping path in single quotes because of #2286
        path = f"'{path}'"
        return super().satin(
            name=name,
            extension=extension,
            path=path,
            entity=entity,
            fmt=fmt,
            nocl=nocl,
            noan=noan,
            **kwargs,
        )

    @wraps(MapdlBase.cat5in)
    def cat5in(
        self,
        name,
        extension="",
        path="",
        entity="",
        fmt="",
        nocl="",
        noan="",
        **kwargs,
    ):
        """Wraps ~cat5in command"""
        fname = name
        if path:
            fname = os.path.join(path, name)
        fname = self._get_file_name(fname, extension, "CATPart")
        fname = self._get_file_path(fname, False)
        name, extension, path = self._decompose_fname(fname)

        if path == path.parent:
            path = ""
        else:
            path = str(path)

        # wrapping path in single quotes because of #2286
        path = f"'{path}'"
        self.finish()
        return super().cat5in(
            name=name,
            extension=extension,
            path=path,
            entity=entity,
            fmt=fmt,
            nocl=nocl,
            noan=noan,
            **kwargs,
        )

    @wraps(MapdlBase.parain)
    def parain(
        self,
        name,
        extension="",
        path="",
        entity="",
        fmt="",
        scale="",
        **kwargs,
    ):
        """Wraps ~parain command"""
        fname = name
        if path:
            fname = os.path.join(path, name)
        fname = self._get_file_name(fname, extension, "x_t")
        fname = self._get_file_path(fname, False)
        name, extension, path = self._decompose_fname(fname)

        if path == path.parent:
            path = ""
        else:
            path = str(path)

        # wrapping path in single quotes because of #2286
        path = f"'{path}'"
        return super().parain(
            name=name,
            extension=extension,
            path=path,
            entity=entity,
            fmt=fmt,
            scale=scale,
            **kwargs,
        )

    def screenshot(self, savefig: Optional[str] = None):
        """Take an MAPDL screenshot and show it in a popup window.

        Parameters
        ----------
        savefig : Optional[str], optional
            Name of or path to the screenshot file.
            The default is ``None``.

        Returns
        -------
        str
            File name.

        Raises
        ------
        FileNotFoundError
            If the path given in the ``savefig`` parameter is not found or is not consistent.
        ValueError
            If given a wrong type for the ``savefig`` parameter.
        """
        previous_device = self.file_type_for_plots
        self.show("PNG")
        out_ = self.replot()
        self.show(previous_device)  # previous device
        file_name = self._get_plot_name(out_)

        def get_file_name(path):
            """Get a new filename so as not to overwrite an existing one."""
            target_dir = os.path.join(path, "mapdl_screenshot_0.png")
            i = 0
            while os.path.exists(target_dir):
                # Ensuring file is not overwritten.
                i += 1
                target_dir = os.path.join(path, f"mapdl_screenshot_{i}.png")
            return target_dir

        if savefig is None or savefig is False:
            self._display_plot(file_name)

        else:
            if savefig is True:
                # Copying to working directory
                target_dir = get_file_name(os.getcwd())

            elif isinstance(savefig, str):
                if not os.path.dirname(savefig):
                    # File name given only
                    target_dir = os.path.join(os.getcwd(), savefig)

                elif os.path.isdir(savefig):
                    # Given directory path only, but not file name.
                    target_dir = get_file_name(savefig)

                elif os.path.exists(os.path.dirname(savefig)):
                    # Only directory is given. Checking if directory exists.
                    target_dir = savefig

                else:
                    raise FileNotFoundError("The filename or path is not valid.")

            else:
                raise ValueError(
                    "Only strings or Booleans are valid inputs for the 'savefig' parameter."
                )

            shutil.copy(file_name, target_dir)
            return os.path.basename(target_dir)

    def kill_job(self, jobid: int) -> None:
        """Kill an HPC job

        Kill a job given its identifier.

        Parameters
        ----------
        jobid : int
            Job ID.
        """
        from ansys.mapdl.core.launcher import submitter

        cmd = ["scancel", f"{jobid}"]
        # to ensure the job is stopped properly, let's issue the scancel twice.
<<<<<<< HEAD
        submitter(cmd, ssh_session=self._ssh_session)
=======
        subprocess.Popen(cmd)  # nosec B603
>>>>>>> d2a47874

    def __del__(self):
        """In case the object is deleted"""
        # We are just going to escape early if needed, and kill the HPC job.
        # The garbage collector remove attributes before we can evaluate this.
        try:
            # Exiting HPC job
            if (
                hasattr(self, "_mapdl_on_hpc")
                and self._mapdl_on_hpc
                and hasattr(self, "finish_job_on_exit")
                and self.finish_job_on_exit
            ):

                self.kill_job(self.jobid)

            if not self._start_instance:
                return

        except Exception as e:  # nosec B110
            # This is on clean up.
            pass<|MERGE_RESOLUTION|>--- conflicted
+++ resolved
@@ -3814,11 +3814,7 @@
 
         cmd = ["scancel", f"{jobid}"]
         # to ensure the job is stopped properly, let's issue the scancel twice.
-<<<<<<< HEAD
-        submitter(cmd, ssh_session=self._ssh_session)
-=======
-        subprocess.Popen(cmd)  # nosec B603
->>>>>>> d2a47874
+        submitter(cmd, ssh_session=self._ssh_session)  # nosec B603
 
     def __del__(self):
         """In case the object is deleted"""
