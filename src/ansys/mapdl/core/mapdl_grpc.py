--- conflicted
+++ resolved
@@ -31,15 +31,11 @@
 import pathlib
 import re
 import shutil
-<<<<<<< HEAD
 import socket
-import subprocess
-=======
 
 # Subprocess is needed to start the backend. But
 # the input is controlled by the library. Excluding bandit check.
-from subprocess import Popen  # nosec B404
->>>>>>> 2ba2b80d
+import subprocess  # nosec B404
 import tempfile
 import threading
 import time
