"""gRPC specific class and methods for the MAPDL gRPC client """

import fnmatch
from functools import wraps
import glob
import io
import os
import pathlib
import re
import shutil
import subprocess
import tempfile
import threading
import time
from typing import Optional
import warnings
from warnings import warn
import weakref

from ansys.tools.versioning.utils import version_string_as_tuple
import grpc
from grpc._channel import _InactiveRpcError, _MultiThreadedRendezvous
import numpy as np
import psutil

MSG_IMPORT = """There was a problem importing the ANSYS MAPDL API module `ansys-api-mapdl`.
Please make sure you have the latest updated version using:

'pip install ansys-api-mapdl' or 'pip install --upgrade ansys-api-mapdl'

If this does not solve it, please reinstall 'ansys.mapdl.core'
or contact Technical Support at 'https://github.com/pyansys/pymapdl'."""

MSG_MODULE = """ANSYS API module `ansys.api.mapdl` could not be found.
This might be due to a faulty installation or obsolete API module version.
Please make sure you have the latest updated version using:

'pip install ansys-api-mapdl' or 'pip install --upgrade ansys-api-mapdl'

If this does not solve it, please reinstall 'ansys.mapdl.core'.
or contact Technical Support at 'https://github.com/pyansys/pymapdl'."""

try:
    from ansys.api.mapdl.v0 import ansys_kernel_pb2 as anskernel
    from ansys.api.mapdl.v0 import mapdl_pb2 as pb_types
    from ansys.api.mapdl.v0 import mapdl_pb2_grpc as mapdl_grpc
except ImportError:  # pragma: no cover
    raise ImportError(MSG_IMPORT)
except ModuleNotFoundError:  # pragma: no cover
    raise ImportError(MSG_MODULE)

from ansys.mapdl.core import _LOCAL_PORTS, __version__
from ansys.mapdl.core.common_grpc import (
    ANSYS_VALUE_TYPE,
    DEFAULT_CHUNKSIZE,
    DEFAULT_FILE_CHUNK_SIZE,
    parse_chunks,
)
from ansys.mapdl.core.errors import (
    MapdlConnectionError,
    MapdlExitedError,
    MapdlRuntimeError,
    protect_grpc,
)
from ansys.mapdl.core.mapdl import _MapdlCore
from ansys.mapdl.core.mapdl_types import MapdlInt
from ansys.mapdl.core.misc import (
    check_valid_ip,
    last_created,
    random_string,
    requires_package,
    run_as_prep7,
    supress_logging,
)
from ansys.mapdl.core.post import PostProcessing

# Checking if tqdm is installed.
# If it is, the default value for progress_bar is true.
try:
    from tqdm import tqdm

    _HAS_TQDM = True
except ModuleNotFoundError:  # pragma: no cover
    _HAS_TQDM = False

TMP_VAR = "__tmpvar__"
VOID_REQUEST = anskernel.EmptyRequest()

# Default 256 MB message length
MAX_MESSAGE_LENGTH = int(os.environ.get("PYMAPDL_MAX_MESSAGE_LENGTH", 256 * 1024**2))

VAR_IR = 9  # Default variable number for automatic variable retrieving (/post26)


def chunk_raw(raw, save_as):
    with io.BytesIO(raw) as f:
        while True:
            piece = f.read(DEFAULT_FILE_CHUNK_SIZE)
            length = len(piece)
            if length == 0:
                return
            yield pb_types.UploadFileRequest(
                file_name=os.path.basename(save_as),
                chunk=anskernel.Chunk(payload=piece, size=length),
            )


def get_file_chunks(filename, progress_bar=False):
    """Serializes a file into chunks"""
    pbar = None
    if progress_bar:
        if not _HAS_TQDM:  # pragma: no cover
            raise ModuleNotFoundError(
                "To use the keyword argument 'progress_bar', you need to have "
                "installed the `tqdm` package. "
                "To avoid this message set `progress_bar=False`."
            )

        n_bytes = os.path.getsize(filename)

        base_name = os.path.basename(filename)
        pbar = tqdm(
            total=n_bytes,
            desc=f"Uploading {base_name}",
            unit="B",
            unit_scale=True,
            unit_divisor=1024,
        )

    with open(filename, "rb") as f:
        while True:
            piece = f.read(DEFAULT_FILE_CHUNK_SIZE)
            length = len(piece)
            if length == 0:
                if pbar is not None:
                    pbar.close()
                return

            if pbar is not None:
                pbar.update(length)

            chunk = anskernel.Chunk(payload=piece, size=length)
            yield pb_types.UploadFileRequest(
                file_name=os.path.basename(filename), chunk=chunk
            )


def save_chunks_to_file(
    chunks, filename, progress_bar=False, file_size=None, target_name=""
):
    """Saves chunks to a local file

    Returns
    -------
    file_size : int
        File size saved in bytes.  ``0`` means no file was written.
    """
    pbar = None
    if progress_bar:
        if not _HAS_TQDM:  # pragma: no cover
            raise ModuleNotFoundError(
                f"To use the keyword argument 'progress_bar', you need to have installed the 'tqdm' package."
                "To avoid this message you can set 'progress_bar=False'."
            )

        pbar = tqdm(
            total=file_size,
            desc="Downloading %s" % target_name,
            unit="B",
            unit_scale=True,
            unit_divisor=1024,
        )

    file_size = 0
    with open(filename, "wb") as f:
        for chunk in chunks:
            f.write(chunk.payload)
            payload_size = len(chunk.payload)
            file_size += payload_size
            if pbar is not None:
                pbar.update(payload_size)

    if pbar is not None:
        pbar.close()

    return file_size


class RepeatingTimer(threading.Timer):
    """Run a function repeately"""

    def run(self):
        while not self.finished.is_set():
            self.function(*self.args, **self.kwargs)
            self.finished.wait(self.interval)


class MapdlGrpc(_MapdlCore):
    """This class connects to a GRPC MAPDL server and allows commands
    to be passed to a persistent session.

    Parameters
    ----------
    ip : str, optional
        IP address to connect to the server.  Defaults to 'localhost'.

    port : int, optional
        Port to connect to the mapdl server.  Defaults to 50052.

    timeout : float
        Maximum allowable time to connect to the MAPDL server.

    loglevel : str, optional
        Sets which messages are printed to the console.  Default
        'INFO' prints out all ANSYS messages, 'WARNING` prints only
        messages containing ANSYS warnings, and 'ERROR' prints only
        error messages.

    cleanup_on_exit : bool, optional
        Exit MAPDL when Python exits or when this instance is garbage
        collected.

    set_no_abort : bool, optional
        Sets MAPDL to not abort at the first error within /BATCH mode.
        Default ``True``.

    remove_temp_dir : bool, optional
        When this parameter is ``True``, the MAPDL working directory will be
        deleted when MAPDL is exited provided that it is within the temporary
        user directory. Default ``False``.

    log_file : bool, optional
        Copy the log to a file called `logs.log` located where the
        python script is executed. Default ``True``.

    print_com : bool, optional
        Print the command ``/COM`` arguments to the standard output.
        Default ``False``.

    channel : grpc.Channel, optional
        gRPC channel to use for the connection. Can be used as an
        alternative to the ``ip`` and ``port`` parameters.

    remote_instance : ansys.platform.instancemanagement.Instance
        The corresponding remote instance when MAPDL is launched through
        PyPIM. This instance will be deleted when calling
        :func:`Mapdl.exit <ansys.mapdl.core.Mapdl.exit>`.

    Examples
    --------
    Connect to an instance of MAPDL already running on locally on the
    default port 50052.

    >>> from ansys.mapdl import core as pymapdl
    >>> mapdl = pymapdl.Mapdl()

    Connect to an instance of MAPDL running on the LAN on a default port.

    >>> mapdl = pymapdl.Mapdl('192.168.1.101')

    Connect to an instance of MAPDL running on the LAN on a non-default port.

    >>> mapdl = pymapdl.Mapdl('192.168.1.101', port=60001)

    If you wish to customize the channel, you can also directly connect
    directly to gRPC channels. For example, if you wanted to create an insecure
    channel with a maximum message length of 8 MB.

    >>> import grpc
    >>> channel = grpc.insecure_channel(
    ...     '127.0.0.1:50052',
    ...     options=[
    ...         ("grpc.max_receive_message_length", 8*1024**2),
    ...     ],
    ... )
    >>> mapdl = pymapdl.Mapdl(channel=channel)

    """

    # Required by `_name` method to be defined before __init__ be
    _ip = None
    _port = None

    def __init__(
        self,
        ip=None,
        port=None,
        timeout=15,
        loglevel="WARNING",
        log_file=False,
        cleanup_on_exit=False,
        log_apdl=None,
        set_no_abort=True,
        remove_temp_files=None,
        remove_temp_dir_on_exit=False,
        print_com=False,
        channel=None,
        remote_instance=None,
        **start_parm,
    ):
        """Initialize connection to the mapdl server"""
        if remove_temp_files is not None:  # pragma: no cover
            warnings.warn(
                "The option ``remove_temp_files`` is being deprecated and it will be removed by PyMAPDL version 0.66.0.\n"
                "Please use ``remove_temp_dir_on_exit`` instead.",
                DeprecationWarning,
                stacklevel=2,
            )
            remove_temp_dir_on_exit = remove_temp_files
            remove_temp_files = None

        self.__distributed = None
        self._remote_instance = remote_instance

        if channel is not None:
            if ip is not None or port is not None:
                raise ValueError(
                    "If `channel` is specified, neither `port` nor `ip` can be specified."
                )
        elif ip is None:
            ip = "127.0.0.1"

        # port and ip are needed to setup the log
        self._port = port
        self._ip = ip
        super().__init__(
            loglevel=loglevel,
            log_apdl=log_apdl,
            log_file=log_file,
            print_com=print_com,
            **start_parm,
        )
        self._mode = "grpc"

        # gRPC request specific locks as these gRPC request are not thread safe
        self._vget_lock = False
        self._get_lock = False

        self._prioritize_thermal = False
        self._locked = False  # being used within MapdlPool
        self._stub = None
        self._cleanup = cleanup_on_exit
        self.__remove_temp_dir_on_exit = remove_temp_dir_on_exit
        self._jobname = start_parm.get("jobname", "file")
        self._path = start_parm.get("run_location", None)
        self._busy = False  # used to check if running a command on the server
        self._local = ip in ["127.0.0.1", "127.0.1.1", "localhost"]
        if "local" in start_parm:  # pragma: no cover  # allow this to be overridden
            self._local = start_parm["local"]
        self._health_response_queue = None
        self._exiting = False
        self._exited = None
        self._mute = False
        self._db = None
        self.__server_version = None

        # saving for later use (for example open_gui)
        start_parm["ip"] = ip
        start_parm["port"] = port
        self._start_parm = start_parm

        if port is None:
            from ansys.mapdl.core.launcher import MAPDL_DEFAULT_PORT

            port = MAPDL_DEFAULT_PORT
        self._state = None
        self._stub = None
        self._timeout = timeout
        self._pids = []

        if channel is None:
            self._log.debug("Creating channel to %s:%s", ip, port)
            self._channel = self._create_channel(ip, port)
        else:
            self._log.debug("Using provided channel")
            self._channel = channel

        # connect and validate to the channel
        process = start_parm.pop("process", None)
        self._mapdl_process = process

        # Queueing the stds
        if self._mapdl_process:
            self._create_process_stds_queue()

        try:
            self._multi_connect(timeout=timeout, set_no_abort=set_no_abort)
        except MapdlConnectionError as err:  # pragma: no cover
            self._post_mortem_checks()
            self._log.debug(
                "The error wasn't catch by the post-mortem checks.\nThe stdout is printed now:"
            )
            self._log.debug(self._stdout)

            raise err  # Raise original error if we couldn't catch it in post-mortem analysis
        else:
            self._log.debug("Connection established")

        # double check we have access to the local path if not
        # explicitly specified
        if "local" not in start_parm:
            self._verify_local()

        # only cache process IDs if launched locally
        if self._local and "exec_file" in start_parm:
            self._cache_pids()

    def _create_process_stds_queue(self, process=None):
        from ansys.mapdl.core.launcher import (
            _create_queue_for_std,  # Avoid circular import error
        )

        if not process:
            process = self._mapdl_process

        self._stdout_queue, self._stdout_thread = _create_queue_for_std(process.stdout)
        self._stderr_queue, self._stderr_thread = _create_queue_for_std(process.stderr)

    def _create_channel(self, ip, port):
        """Create an insecured grpc channel."""
        check_valid_ip(ip)

        # open the channel
        channel_str = f"{ip}:{port}"
        self._log.debug("Opening insecure channel at %s", channel_str)
        return grpc.insecure_channel(
            channel_str,
            options=[
                ("grpc.max_receive_message_length", MAX_MESSAGE_LENGTH),
            ],
        )

    def _multi_connect(self, n_attempts=5, timeout=15, set_no_abort=True):
        """Try to connect over a series of attempts to the channel.

        Parameters
        ----------
        n_attempts : int, optional
            Number of connection attempts.
        timeout : float, optional
            Total timeout.
        set_no_abort : bool, optional
            Sets MAPDL to not abort at the first error within /BATCH mode.
            Default ``True``.

        """
        # This prevents a single failed connection from blocking other attempts
        connected = False
        attempt_timeout = int(timeout / n_attempts)

        max_time = time.time() + timeout
        i = 0
        while time.time() < max_time and i <= n_attempts:
            self._log.debug("Connection attempt %d", i + 1)
            connected = self._connect(
                timeout=attempt_timeout, set_no_abort=set_no_abort
            )
            i += 1
            if connected:
                self._log.debug("Connected")
                break
        else:  # pragma: no cover
            # Check if mapdl process is alive
            msg = (
                f"Unable to connect to MAPDL gRPC instance at {self._channel_str}.\n"
                f"Reached either maximum amount of connection attempts ({n_attempts}) or timeout ({timeout} s)."
            )

            if psutil.pid_exists(self._mapdl_process.pid):
                # Process is alive
                raise MapdlConnectionError(
                    msg
                    + f"The MAPDL process seems to be alive (PID: {self._mapdl_process.pid}) but PyMAPDL cannot connect to it."
                )
            else:
                raise MapdlConnectionError(
                    msg
                    + f"The MAPDL process has died (PID: {self._mapdl_process.pid})."
                )

        self._exited = False

    def _is_alive_subprocess(self):
        """Returns:
        * True if the PID is alive.
        * False if it is not.
        * None if there was no process
        """
        if self._mapdl_process:
            return psutil.pid_exists(self._mapdl_process.pid)

    @property
    def process_is_alive(self):
        return self._is_alive_subprocess()

    def _post_mortem_checks(self):
        """Check possible reasons for not having a successful connection."""
        # Check early exit
        process = self._mapdl_process
        if process is None or not self.is_grpc:
            return

        # check the stdout for any errors
        self._read_stds()

        self._check_stds()

    def _read_stds(self):
        """Read the stdout and stderr from the subprocess."""
        from ansys.mapdl.core.launcher import (
            _get_std_output,  # Avoid circular import error
        )

        if self._mapdl_process is None:
            return

        self._log.debug("Reading stdout")
        self._stdout = _get_std_output(self._stdout_queue)
        self._log.debug(f"Read stdout: {self._stdout[:20]}")

        self._log.debug("Reading stderr")
        self._stderr = _get_std_output(self._stderr_queue)
        self._log.debug(f"Read stderr: {self._stderr[:20]}")

    def _check_stds(self, stdout=None, stderr=None):
        """Check the stdout and stderr for any errors."""
        if stdout is None:
            stdout = self._stdout
        if stderr is None:
            stderr = self._stderr

        if not stderr:
            self._log.debug("MAPDL exited without stderr.")
        else:
            self._parse_stderr()

        if not stdout:
            self._log.debug("MAPDL exited without stdout.")
        else:
            self._parse_stdout()

    def _parse_stderr(self, stderr=None):
        """Parse the stderr for any errors."""
        if stderr is None:
            stderr = self._stderr
        errs = self._parse_std(stderr)
        if errs:
            self._log.debug("MAPDL exited with errors in stderr.")

            # Custom errors
            self._raise_custom_stds_errors(errs)

    def _parse_stdout(self, stdout=None):
        """Parse the stdout for any errors."""
        if stdout is None:
            stdout = self._stdout
        errs = self._parse_std(stdout)
        if errs:
            self._log.debug("MAPDL exited with errors in stdout.")

            # Custom errors
            self._raise_custom_stds_errors(errs)

    def _parse_std(self, std):
        # check for errors in stderr
        # split the stderr into groups
        if isinstance(std, list):
            std = "\n".join(std)
            std = std.replace("\n\n", "\n")
        groups = std.split("\r\n\r\n")
        errs = []

        for each in groups:
            if (
                "error" in each.lower()
                or "fatal" in each.lower()
                or "warning" in each.lower()
            ):
                errs.append(each)

        if errs:
            errs = "\r\n\r\n".join(errs)
            errs = errs.replace("\r\n", "\n")
        else:
            errs = ""
        return errs

    def _raise_custom_stds_errors(self, errs_message):
        """Custom errors for stdout and stderr."""
        if "Only one usage of each socket address" in errs_message:
            raise MapdlConnectionError(
                f"A process is already running on the specified port ({self._port}).\n"
                "Only one usage of each socket address (protocol/network address/port) is normally permitted.\n"
                f"\nFull error message:\n{errs_message.split('########',1)[0]}"
            )

        else:
            raise MapdlConnectionError(errs_message)

    @property
    def _channel_str(self):
        """Return the target string.

        Generally of the form of "ip:port", like "127.0.0.1:50052".

        """
        if self._channel is not None:
            return self._channel._channel.target().decode()
        return ""

    def _verify_local(self):
        """Check if Python is local to the MAPDL instance."""
        # Verify if python has assess to the MAPDL directory.
        if self._local:
            directory = self.directory

            if self._jobname is None:
                jobname = self.jobname
            else:
                jobname = self._jobname

            lockfile = os.path.join(directory, jobname + ".err")
            lockfile0 = os.path.join(directory, jobname + "0.err")
            if os.path.isfile(lockfile):
                return
            if os.path.isfile(lockfile0):
                return
            self._local = False

    @property
    def mute(self):
        """Silence the response from all MAPDL functions unless
        explicitly set to ``True``.

        Returns
        -------
        bool
            Current state of the mute.

        Examples
        --------
        >>> mapdl.mute = True
        >>> mapdl.prep7()
        ''

        Temporarily override the instance setting this with
        ``mute=False``.  This is useful for methods that parse the
        MAPDL output like ``k``.

        >>> mapdl.k('', 1, 1, 1, mute=False)
        1

        """
        return self._mute

    @mute.setter
    def mute(self, value):
        self._mute = value

    def __repr__(self):
        info = super().__repr__()
        return info

    def _connect(self, timeout=5, set_no_abort=True, enable_health_check=False):
        """Establish a gRPC channel to a remote or local MAPDL instance.

        Parameters
        ----------
        timeout : float
            Time in seconds to wait until the connection has been established
        """
        self._state = grpc.channel_ready_future(self._channel)
        self._stub = mapdl_grpc.MapdlServiceStub(self._channel)

        # verify connection
        tstart = time.time()
        while ((time.time() - tstart) < timeout) and not self._state._matured:
            time.sleep(0.01)

        if not self._state._matured:  # pragma: no cover
            return False
        self._log.debug("Established connection to MAPDL gRPC")

        # keeps mapdl session alive
        self._timer = None
        if not self._local:
            self._initialised = threading.Event()
            self._t_trigger = time.time()
            self._t_delay = 30
            self._timer = threading.Thread(
                target=MapdlGrpc._threaded_heartbeat,
                args=(weakref.proxy(self),),
            )
            self._timer.daemon = True
            self._timer.start()

        # initialize mesh, post processing, and file explorer interfaces
        try:
            from ansys.mapdl.core.mesh_grpc import MeshGrpc

            self._mesh_rep = MeshGrpc(self)
        except ModuleNotFoundError:  # pragma: no cover
            self._mesh_rep = None

        from ansys.mapdl.core.xpl import ansXpl

        self._post = PostProcessing(self)
        self._xpl = ansXpl(self)

        # enable health check
        if enable_health_check:
            self._enable_health_check()

        # HOUSEKEEPING:
        # Set to not abort after encountering errors.  Otherwise, many
        # failures in a row will cause MAPDL to exit without returning
        # anything useful.  Also avoids abort in batch mode if set.
        if set_no_abort:
            self._set_no_abort()

        self._run_at_connect()
        return True

    @property
    def _server_version(self):
        """Return the server version.

        Examples
        --------
        >>> mapdl._server_version
        (0, 3, 0)

        Uses cached ``__server_version`` to avoid unnecessary communication.
        """
        # check cache
        if self.__server_version is None:
            self.__server_version = self._get_server_version()
        return self.__server_version

    def _get_server_version(self):
        """Request version from gRPC server.

        Generally tied to the release version unless on a development release.

        2020R2 --> 0.0.0 (or any unknown version)
        2021R1 --> 0.3.0
        2021R2 --> 0.4.0
        2022R1 --> 0.X.X

        """
        sver = (0, 0, 0)
        verstr = self._ctrl("VERSION")
        if verstr:
            sver = version_string_as_tuple(verstr)
        return sver

    def _enable_health_check(self):
        """Places the status of the health check in _health_response_queue"""
        # lazy imports here to speed up module load
        from grpc_health.v1 import health_pb2, health_pb2_grpc

        def _consume_responses(response_iterator, response_queue):
            try:
                for response in response_iterator:
                    response_queue.put(response)
                # NOTE: we're doing absolutely nothing with this as
                # this point since the server side health check
                # doesn't change state.
            except Exception as err:
                if self._exiting:
                    return
                self._exited = True
                raise MapdlExitedError("Lost connection with MAPDL server") from None

        # enable health check
        from queue import Queue

        request = health_pb2.HealthCheckRequest()
        self._health_stub = health_pb2_grpc.HealthStub(self._channel)
        rendezvous = self._health_stub.Watch(request)

        # health check feature implemented after 2020R2
        try:
            status = rendezvous.next()
        except Exception as err:
            if err.code().name != "UNIMPLEMENTED":
                raise err
            return

        if status.status != health_pb2.HealthCheckResponse.SERVING:
            raise MapdlRuntimeError(
                "Unable to enable health check and/or connect to" " the MAPDL server"
            )

        self._health_response_queue = Queue()

        # allow main process to exit by setting daemon to true
        thread = threading.Thread(
            target=_consume_responses,
            args=(rendezvous, self._health_response_queue),
            daemon=True,
        )
        thread.start()

    def _launch(self, start_parm, timeout=10):
        """Launch a local session of MAPDL in gRPC mode.

        This should only need to be used for legacy ``open_gui``
        """
        if not self._local:
            raise RuntimeError(
                "Can only launch the GUI with a local instance of " "MAPDL"
            )
        from ansys.mapdl.core.launcher import launch_grpc

        self._exited = False  # reset exit state
        port, directory, process = launch_grpc(**start_parm)
        self._connect(port)

        # may need to wait for viable connection in open_gui case
        tmax = time.time() + timeout
        success = False
        while time.time() < tmax:
            try:
                self.prep7()
                success = True
                break
            except:
                pass

        if not success:
            raise RuntimeError("Unable to reconnect to MAPDL")

    @property
    def post_processing(self):
        """Post-process in an active MAPDL session.

        Examples
        --------
        Get the nodal displacement in the X direction for the first
        result set.

        >>> mapdl.set(1, 1)
        >>> disp_x = mapdl.post_processing.nodal_displacement('X')
        array([1.07512979e-04, 8.59137773e-05, 5.70690047e-05, ...,
               5.70333124e-05, 8.58600402e-05, 1.07445726e-04])
        """
        return self._post

    @supress_logging
    def _set_no_abort(self):
        """Do not abort MAPDL."""
        self.nerr(abort=-1, mute=True)

    def _run_at_connect(self):
        """Run house-keeping commands when initially connecting to MAPDL."""
        # increase the number of variables allowed in POST26 to the maximum
        with self.run_as_routine("POST26"):
            self.numvar(200, mute=True)

    def _reset_cache(self):
        """Reset cached items."""
        if self._mesh_rep is not None:
            self._mesh_rep._reset_cache()

        if self._geometry is not None:
            self._geometry._reset_cache()

    @property
    @requires_package("pyvista")
    def _mesh(self):
        return self._mesh_rep

    def _run(self, cmd, verbose=False, mute=None):
        """Sens a command and return the response as a string.

        Parameters
        ----------
        cmd : str
            Valid MAPDL command.

        verbose : bool, optional
            Print the response of a command while it is being run.

        mute : bool, optional
            Request that no output be sent from the gRPC server.
            Defaults to the global setting as specified with
            ``mapdl.mute = <bool>``.  Default ``False``

        Examples
        --------
        Run a basic command.

        >>> mapdl.run('/PREP7')

        Run a command and suppress its output.

        >>> mapdl.run('/PREP7', mute=True)

        Run a command and stream its output while it is being run.

        >>> mapdl.run('/PREP7', verbose=True)

        """
        if mute is None:
            mute = self._mute

        if self._exited:
            raise MapdlExitedError

        # don't allow empty commands
        if not cmd.strip():
            raise ValueError("Empty commands not allowed")

        if len(cmd) > 639:  # CMD_MAX_LENGTH
            raise ValueError("Maximum command length must be less than 640 characters")

        self._busy = True
        if verbose:
            response = self._send_command_stream(cmd, True)
        else:
            response = self._send_command(cmd, mute=mute)
        self._busy = False

        return response.strip()

    @property
    def busy(self):
        """True when MAPDL gRPC server is executing a command"""
        return self._busy

    @protect_grpc
    def _send_command(self, cmd, mute=False):
        """Send a MAPDL command and return the response as a string"""
        opt = ""
        if mute:
            opt = "MUTE"  # suppress any output

        request = pb_types.CmdRequest(command=cmd, opt=opt)
        # TODO: Capture keyboard exception and place this in a thread
        grpc_response = self._stub.SendCommand(request)

        resp = grpc_response.response
        if resp is not None:
            return resp.strip()
        return None

    @protect_grpc
    def _send_command_stream(self, cmd, verbose=False):
        """Send a command and expect a streaming response"""
        request = pb_types.CmdRequest(command=cmd)
        metadata = [("time_step_stream", "100")]
        stream = self._stub.SendCommandS(request, metadata=metadata)
        response = []
        for item in stream:
            cmdout = "\n".join(item.cmdout)
            if verbose:
                print(cmdout)
            response.append(cmdout.strip())

        return "".join(response)

    def _threaded_heartbeat(self):
        """To be called from a thread to verify mapdl instance is alive"""
        self._initialised.set()
        while True:
            if self._exited:
                break

            try:
                time.sleep(self._t_delay)
                if not self.is_alive:
                    break
            except ReferenceError:
                break
            except Exception:
                continue

    def exit(self, save=False, force=False):  # pragma: no cover
        """Exit MAPDL.

        Parameters
        ----------
        save : bool, optional
            Save the database on exit.  Default ``False``.
        force : bool, optional
            Override any environment variables that may inhibit exiting MAPDL.

        Notes
        -----
        If ``PYMAPDL_START_INSTANCE`` is set to ``False`` (generally set in
        remote testing or documentation build), then this will be
        ignored. Override this behavior with ``force=True`` to always force
        exiting MAPDL regardless of your local environment.

        Examples
        --------
        >>> mapdl.exit()
        """
        # check if permitted to start (and hence exit) instances

        if self._exited is None:
            return  # Some edge cases the class object is not completely initialized but the __del__ method
            # is called when exiting python. So, early exit here instead an error in the following
            # self.directory command.
            # See issue #1796
        elif self._exited:
            # Already exited.
            return
        else:
            mapdl_path = self.directory

        if not force:
            # lazy import here to avoid circular import
            from ansys.mapdl.core.launcher import get_start_instance

            # ignore this method if PYMAPDL_START_INSTANCE=False
            if not get_start_instance():
                self._log.info("Ignoring exit due to PYMAPDL_START_INSTANCE=False")
                return
            # or building the gallery
            from ansys.mapdl import core as pymapdl

            if pymapdl.BUILDING_GALLERY:
                self._log.info("Ignoring exit due as BUILDING_GALLERY=True")
                return

        if save:
            try:
                self._log.debug("Saving MAPDL database")
                self.save()
            except:
                pass

        self._exiting = True
        self._log.debug("Exiting MAPDL")

        if self._local:
            if os.name == "nt":
                self._kill_server()
            self._close_process()
            self._remove_lock_file(mapdl_path)
        else:
            self._kill_server()

        self._exited = True

        if self._remote_instance:
            # No cover: The CI is working with a single MAPDL instance
            self._remote_instance.delete()  # pragma: no cover

        self._remove_temp_dir_on_exit()

        if self._local and self._port in _LOCAL_PORTS:
            _LOCAL_PORTS.remove(self._port)

    def _remove_temp_dir_on_exit(self):
        """Removes the temporary directory created by the launcher.

        This only runs if the current working directory of MAPDL is within the
        user temporary directory.

        """
        if self.__remove_temp_dir_on_exit and self._local:  # pragma: no cover
            path = self.directory
            tmp_dir = tempfile.gettempdir()
            ans_temp_dir = os.path.join(tmp_dir, "ansys_")
            if path.startswith(ans_temp_dir):
                self._log.debug("Removing the MAPDL temporary directory %s", path)
                shutil.rmtree(path, ignore_errors=True)
            else:
                self._log.debug(
                    "MAPDL working directory is not in the temporary directory '%s'"
                    ", not removing the MAPDL working directory.",
                    tmp_dir,
                )

    def _kill_server(self):  # pragma: no cover
        """Call exit(0) on the server.

        Notes
        -----
        This only shuts down the mapdl server process and leaves the other
        processes orphaned. This is useful for killing a remote process but not
        a local process.

        """
        self._log.debug("Killing MAPDL server")
        self._ctrl("EXIT")

    def _kill_process(self):
        """Kill process stored in self._mapdl_process"""
        if self._mapdl_process is not None:
            self._log.debug("Killing process using subprocess.Popen.terminate")
            process = self._mapdl_process
            if process.poll() is not None:
                # process hasn't terminated
                process.kill()

    def _kill_child_processes(self, timeout=2):
        pids = self._pids.copy()
        pids.reverse()  # First pid is the parent, therefore start by the children (end)

        for pid in pids:
            self._kill_child_process(pid, timeout=timeout)

    def _kill_child_process(self, pid, timeout=2):
        """Kill an individual child process, given a pid."""
        try:
            self._log.debug(f"Killing MAPDL process: {pid}")
            t0 = time.time()
            while time.time() < t0 + timeout:
                if psutil.pid_exists(pid):
                    os.kill(pid, 9)
                    time.sleep(0.5)
                else:
                    self._log.debug(f"Process {pid} killed properly.")
                    break
            else:
                self._log.debug(
                    f"Process {pid} couldn't be killed in {timeout} seconds"
                )

        except OSError:
            self._log.debug(
                f"Failed attempt to kill process: The process with pid {pid} does not exist. Maybe it was already killed?"
            )

        finally:
            if not psutil.pid_exists(pid):
                self._pids.remove(pid)

    def _close_process(self, timeout=2):  # pragma: no cover
        """Close all MAPDL processes.

        Notes
        -----
        This is effectively the only way to completely close down MAPDL locally on
        linux. Just killing the server with ``_kill_server`` leaves orphaned
        processes making this method ineffective for a local instance of MAPDL.

        """
        if self._local:
            # killing server process
            self._kill_server()

            # killing main process (subprocess)
            self._kill_process()

            # Killing child processes
            self._kill_child_processes(timeout=timeout)

    def _cache_pids(self):
        """Store the process IDs used when launching MAPDL.

        These PIDs are stored in a "cleanup<GUID>.sh/bat" file and are the PIDs
        of the MAPDL process. Killing these kills all dependent MAPDL
        processes.

        """
        self._pids = []

        for filename in self.list_files():
            if "cleanup" in filename:  # Linux does not seem to generate this file?
                script = os.path.join(self.directory, filename)
                with open(script) as f:
                    raw = f.read()

                if os.name == "nt":
                    pids = re.findall(r"/pid (\d+)", raw)
                else:
                    pids = set(re.findall(r"-9 (\d+)", raw))
                self._pids = [int(pid) for pid in pids]

        if not self._pids:
            # For the cases where the cleanup file is not generated,
            # we relay on the process.
            parent_pid = self._mapdl_process.pid
            try:
                parent = psutil.Process(parent_pid)
            except psutil.NoSuchProcess:
                return
            children = parent.children(recursive=True)

            self._pids = [parent_pid] + [each.pid for each in children]

    def _remove_lock_file(self, mapdl_path=None):
        """Removes the lock file.

        Necessary to call this as a segfault of MAPDL or exit(0) will
        not remove the lock file.
        """
        self._log.debug("Removing lock file after exit.")
        if mapdl_path is None:  # pragma: no cover
            mapdl_path = self.directory
        if mapdl_path:
            for lockname in [self.jobname + ".lock", "file.lock"]:
                lock_file = os.path.join(mapdl_path, lockname)
                if os.path.isfile(lock_file):
                    try:
                        os.remove(lock_file)
                    except OSError:
                        pass

    def _run_cleanup_script(self):  # pragma: no cover
        """Run the APDL cleanup script.

        On distributed runs MAPDL creates a cleanup script to kill the
        processes created by the ANSYS spawner.  Normally this file is
        removed when APDL exits normally, but on a failure, it's
        necessary to manually close these PIDs.
        """
        # run cleanup script when local
        if self._local:
            for filename in self.list_files():
                if "cleanup" in filename:
                    script = os.path.join(self.directory, filename)
                    if not os.path.isfile(script):
                        return
                    if os.name != "nt":
                        script = ["/bin/bash", script]
                    process = subprocess.Popen(
                        script,
                        shell=False,
                        stdin=subprocess.PIPE,
                        stdout=subprocess.PIPE,
                        stderr=subprocess.PIPE,
                    )
                    # always communicate to allow process to run
                    output, err = process.communicate()
                    self._log.debug(
                        "Cleanup output:\n\n%s\n%s",
                        output.decode(),
                        err.decode(),
                    )

    def list_files(self, refresh_cache=True):
        """List the files in the working directory of MAPDL.

        Parameters
        ----------
        refresh_cache : bool, optional
            If local, refresh local cache by querying MAPDL for its
            current path.

        Returns
        -------
        list
            List of files in the working directory of MAPDL.

        Examples
        --------
        >>> files = mapdl.list_files()
        >>> for file in files: print(file)
        file.lock
        file0.bat
        file0.err
        file0.log
        file0.page
        file1.err
        file1.log
        file1.out
        file1.page
        """
        if self._local:  # simply return a python list of files
            if refresh_cache:
                local_path = self.directory
            else:
                local_path = self._directory
            if local_path:
                if os.path.isdir(local_path):
                    return os.listdir(local_path)
            return []

        elif self._exited:
            raise RuntimeError("Cannot list remote files since MAPDL has exited")

        # this will sometimes return 'LINUX x6', 'LIN', or 'L'
        if "L" in self.parameters.platform[:1]:
            cmd = "ls"
        else:
            cmd = "dir /b /a"

        files = self.sys(cmd).splitlines()
        if not files:
            warn("No files listed")
        return files

    @supress_logging
    def sys(self, cmd):
        """Pass a command string to the operating system.

        APDL Command: /SYS

        Passes a command string to the operating system for execution
        (see the Operations Guide).  Typical strings are system
        commands such as list, copy, rename, etc.  Control returns to
        the ANSYS program after the system procedure is completed.
        ANSYS may not be aware of your specific user environment. For
        example, on Linux this command may not recognize aliases,
        depending on the hardware platform and user environment.

        Parameters
        ----------
        cmd : str
            Command string, up to 639 characters (including blanks,
            commas, etc.). The specified string is passed verbatim to
            the operating system, i.e., no parameter substitution is
            performed.

        Returns
        -------
        str
            Output from the command.

        Examples
        --------
        >>> mapdl.sys('ls')

        """
        # always redirect system output to a temporary file
        tmp_file = f"__tmp_sys_out_{random_string()}__"
        super().sys(f"{cmd} > {tmp_file}")
        if self._local:  # no need to download when local
            with open(os.path.join(self.directory, tmp_file)) as fobj:
                obj = fobj.read()
        else:
            obj = self._download_as_raw(tmp_file).decode()

        self.slashdelete(tmp_file)
        return obj

    def download_result(self, path=None, progress_bar=False, preference=None):
        """Download remote result files to a local directory

        Parameters
        ----------
        path : str, Path, optional
          Path where the files are downloaded, by default the current
          python path (``os.getcwd()``)

        progress_bar : bool, optional
          Show the progress bar or not, default to False.

        preference : str
          Specify the preferred result file, either ``rst`` or ``rth``.
          Only required when both files are present. Defaults to 'rst'.

        Examples
        --------
        Download remote result files into the current working directory

        >>> import os
        >>> mapdl.download_result(os.getcwd())

        """
        if path is None:  # if not path seems to not work in same cases.
            path = os.getcwd()

        def _download(targets):
            for target in targets:
                save_name = os.path.join(path, target)
                self._download(target, save_name, progress_bar=progress_bar)

        if preference:
            if preference not in ["rst", "rth"]:
                raise ValueError("``preference`` must be either 'rst' or 'rth'")

        # result file basename is the jobname
        jobname = self.jobname
        rth_basename = "%s.%s" % (jobname, "rth")
        rst_basename = "%s.%s" % (jobname, "rst")

        remote_files = self.list_files()
        result_file = None

        if self._prioritize_thermal and rth_basename in remote_files:
            result_file = rth_basename
        elif rst_basename in remote_files and rth_basename in remote_files:
            if preference == "rth":
                result_file = rth_basename
            else:
                result_file = rst_basename
        elif rst_basename in remote_files:
            result_file = rst_basename
        elif rth_basename in remote_files:
            result_file = rth_basename

        if result_file:  # found non-distributed result
            save_name = os.path.join(path, result_file)
            self._download(result_file, save_name, progress_bar=progress_bar)
            return save_name

        # otherwise, download all the distributed result files
        if jobname[-1].isnumeric():
            jobname += "_"

        rst_files = []
        rth_files = []
        for filename in remote_files:
            if "rst" in filename and jobname in filename:
                rst_files.append(filename)
            elif "rth" in filename and jobname in filename:
                rth_files.append(filename)

        if self._prioritize_thermal and rth_files:
            targets = rth_files
        else:
            if rst_files and rth_files:
                if preference is None:
                    raise ValueError(
                        "Found both structural and thermal results files."
                        "\nPlease specify which kind to download using:\n"
                        '``preference="rth"`` or ``preference="rst"``'
                    )
                if preference == "rst":
                    targets = rst_files
                elif preference == "rth":
                    targets = rth_files
            elif rst_files:
                preference = "rst"
                targets = rst_files
            elif rth_files:
                preference = "rth"
                targets = rth_files
            else:
                remote_files_str = "\n".join("\t%s" % item for item in remote_files)
                raise FileNotFoundError(
                    "Unable to locate any result file from the "
                    "following remote result files:\n\n" + remote_files_str
                )
        _download(targets)
        return os.path.join(path, jobname + "0." + preference)

    @protect_grpc
    def _ctrl(self, cmd):
        """Issue control command to the mapdl server

        Available commands:

        - 'EXIT'
            Calls exit(0) on the server.

        - 'set_verb'
            Enables verbose mode on the server.

        - 'VERSION'
            Returns version string in of the server in the form
            "MAJOR.MINOR.PATCH".  E.g. "0.3.0".  Known versions
            include:

            2020R2 - "0.3.0"
            2021R1 - "0.3.0"
            2021R2 - "0.4.0"

        Unavailable/Flaky:

        - 'time_stats'
            Prints a table for time stats on the server.
            This command appears to be disabled/broken.

        - 'mem-stats'
            To be added

        """
        self._log.debug('Issuing CtrlRequest "%s"', cmd)
        request = anskernel.CtrlRequest(ctrl=cmd)

        # handle socket closing upon exit
        if cmd.lower() == "exit":
            try:
                # this always returns an error as the connection is closed
                self._stub.Ctrl(request)
            except (_InactiveRpcError, _MultiThreadedRendezvous):
                pass
            return

        resp = self._stub.Ctrl(request)
        if hasattr(resp, "response"):
            return resp.response

    @wraps(_MapdlCore.cdread)
    def cdread(self, option="", fname="", ext="", fnamei="", exti="", **kwargs):
        """Wraps CDREAD"""
        option = option.strip().upper()

        if option not in ["DB", "SOLID", "COMB"]:
            raise ValueError(
                f'Option "{option}" is not supported.  Please '
                "Input the geometry and mesh files separately "
                r'with "\INPUT" or ``mapdl.input``'
            )
        if option == "ALL":
            raise ValueError(
                f'Option "{option}" is not supported in gRPC mode.  Please '
                "Input the geometry and mesh files separately "
                r'with "\INPUT" or ``mapdl.input``'
            )

        kwargs.setdefault("verbose", False)
        kwargs.setdefault("progress_bar", False)
        kwargs.setdefault("orig_cmd", "CDREAD")
        kwargs.setdefault("cd_read_option", option.upper())

        fname = self._get_file_name(fname, ext, "cdb")
        fname = self._get_file_path(fname, kwargs["progress_bar"])

        self.input(fname, **kwargs)

    @wraps(_MapdlCore.tbft)
    def tbft(
        self,
        oper="",
        id_="",
        option1="",
        option2="",
        option3="",
        option4="",
        option5="",
        option6="",
        option7="",
        **kwargs,
    ):
        """Wraps ``_MapdlCore.tbft``."""
        if oper.lower() == "eadd":
            # Option 2 is a file and option 4 is the directory.
            # Option 3 is be extension
            option3 = option3.replace(".", "")
            fname = option2 if not option3 else option2 + "." + option3
            filename = os.path.join(option4, fname)

            if self._local:
                if not os.path.exists(filename) and filename not in self.list_files():
                    raise FileNotFoundError(f"File '{filename}' could not be found.")
            else:
                if os.path.exists(filename):
                    self.upload(filename)
                    option4 = ""  # You don't need the directory if you upload it.
                elif filename in self.list_files():
                    option4 = ""  # You don't need the directory if the file is in WDIR
                    pass
                else:
                    raise FileNotFoundError(f"File '{filename}' could not be found.")

        return super().tbft(
            oper,
            id_,
            option1,
            option2,
            option3,
            option4,
            option5,
            option6,
            option7,
            **kwargs,
        )

    @protect_grpc
    def input(
        self,
        fname="",
        ext="",
        dir_="",
        line="",
        log="",
        *,
        verbose=False,
        progress_bar=False,
        time_step_stream=None,
        chunk_size=512,
        orig_cmd="/INP",
        write_to_log=True,
        **kwargs,
    ):
        """Stream a local input file to a remote mapdl instance.
        Stream the response back and deserialize the output.

<<<<<<< HEAD
        .. versionchanged:: 0.65
            From version 0.65 you can use the APDL commands arguments (``ext``, ``dir``, ``line``)
            in within this command.
            However, the gRPC implementation does *not* uses the APDL ``/INPUT`` command,
            rather the gRPC input method with the appropriate configuration to replicate
            ``/INPUT`` behaviour.
=======
        **This method does not use the APDL command ``/INPUT``**, although
        it offers a similar functionality to the APDL counterpart.
>>>>>>> e57b0766

        Parameters
        ----------
        fname : str
            MAPDL input file to stream to the MAPDL grpc server.
            File name and directory path.
            An unspecified directory path defaults to the Python working
            directory; in this case, you can use all 248 characters for the file name.
            The file name defaults to the current ``Jobname`` if ``Ext`` is specified.

        ext : str
            Filename extension (eight-character maximum).

        dir : str
            Directory path. Defaults to current directory.

        line : int
            A value indicating either a line number in the file from which to
            begin reading the input file. The first line is the zero line (Python
            convention).

            (blank), or 0
                Begins reading from the top of the file (default).

            LINE_NUMBER
                Begins reading from the specified line number in the file.

        log
            Not supported in the gRPC implementation.

        time_step_stream : int
            Time to wait between streaming updates to send back chunks
            from the listener file.  Larger values mean more data per
            chunk and less chunks, but if the command is short, will
            wait until time_step_stream is finished leading to a long
            execution time.

            Due to stability issues, the default time_step_stream is
            dependent on verbosity.  The defaults are:

            - ``verbose=True``: ``time_step_stream=500``
            - ``verbose=False``: ``time_step_stream=50``

            These defaults will be ignored if ``time_step_stream`` is
            manually set.

        orig_cmd : str
            Original command. There are some cases, were input is
            used to send the file to the grpc server but then we want
            to run something different than ``/INPUT``, for example
            ``CDREAD``.

        Returns
        -------
        str
            Response from MAPDL.

        Notes
        -----
        This method does not use the APDL ``/INPUT`` command.
        However its usage is very similar to it. See *Examples* section.

        If you want to use ``/INPUT`` for some reason, although it is not
        recommended, you can write the desired input file, upload it using
        :func:`Mapdl.upload <ansys.mapdl.core.Mapdl.upload>`, and then use
        run command :func:`Mapdl.run('/INPUT,<FILE>,<EXT>) <ansys.mapdl.core.Mapdl.run>`.
        This does not avoid to use the gRPC input method, but it allows you to
        use the APDL ``/INPUT`` command from the generated input file.
        See *Examples* section for more information.

        Examples
        --------
        Load a simple ``"ds.dat"`` input file generated from Ansys
        Workbench.

        >>> output = mapdl.input('ds.dat')

        Load that same file while streaming the output in real-time.

        >>> output = mapdl.input('ds.dat', verbose=True)

        Use the default APDL ``/INPUT`` command:

        >>> with open('myinput.inp','w').write("/finish\\n/prep7\\n/com, my commands")
        >>> with open('inputtrigger.inp','w').write("/input,myinput,inp")
        >>> mapdl.upload("myinput.inp")
        Uploading myinput.inp: 100%|█████████████████████████████████████████████████| 26.0/26.0 [00:00<00:00, 5.86kB/s]
        'myinput.inp'
        >>> mapdl.upload("inputtrigger.inp")
        Uploading inputtrigger.inp: 100%|████████████████████████████████████████████| 32.0/32.0 [00:00<00:00, 8.92kB/s]
        'inputtrigger.inp'
        >>> with mapdl.non_interactive:
                mapdl.run("/input,inputtrigger,inp") # This inputs 'myinput.inp'

        """
        # Checking compatibility
        # Checking the user is not reusing old api:
        #
        # fname,
        # verbose=False,
        # progress_bar=False,
        # time_step_stream=None,
        # chunk_size=512,
        # orig_cmd="/INP",
        # write_to_log=True,

        msg_compat = "\nThe 'mapdl.input' method API changed in v0.65. Please check the documentation for information about the new arguments."

        if log:
            raise ValueError(
                "'log' argument is not supported in the gRPC implementation."
            )

        if not isinstance(ext, (str)) and ext is not None:
            raise ValueError(
                "Only strings are allowed in 'ext' argument.\n" + msg_compat
            )

        if not isinstance(dir_, (str)) and dir_ is not None:
            raise ValueError(
                "Only strings are allowed in 'dir_' argument.\n" + msg_compat
            )

        # Getting arguments rights
        if not fname and ext:
            fname = self.jobname

        if not fname:
            raise ValueError("A file name must be supplied.")

        fname = self._get_file_name(fname=fname, ext=ext)

        if not dir_:
            self._log.debug(f"Using python working directory as 'dir_' value.")
            dir_ = os.getcwd()
        else:
            fname = os.path.join(dir_, fname)

        if not line:
            line = 0
        else:
            try:
                line = int(line)
            except ValueError:
                raise ValueError(
                    "Only integers are supported for 'line' argument. Labels are not supported on the gRPC implementation."
                )

        if line != 0:
            # Trimming file
            tmp_modified_file = os.path.join(
                tempfile.gettempdir(), os.path.basename(fname)
            )
            with open(tmp_modified_file, "w") as fid, open(fname, "r") as fid2:
                fid.writelines(fid2.readlines()[line:])

            fname = tmp_modified_file

        # Running method
        # always check if file is present as the grpc and MAPDL errors
        # are unclear
        filename = self._get_file_path(fname, progress_bar)

        if time_step_stream is not None:
            if time_step_stream <= 0:
                raise ValueError("``time_step_stream`` must be greater than 0``")

        if verbose:
            if time_step_stream is None:
                time_step_stream = 500
            metadata = [
                ("time_step_stream", str(time_step_stream)),
                ("chunk_size", str(chunk_size)),
            ]

            request = pb_types.InputFileRequest(filename=filename)
            strouts = self._stub.InputFileS(request, metadata=metadata)
            responses = []
            for strout in strouts:
                lines = strout.cmdout
                # print out input as it is being run
                print("\n".join(lines))
                responses.extend(lines)
            response = "\n".join(responses)
            return response.strip()

        # otherwise, not verbose
        if time_step_stream is None:
            time_step_stream = 50
        metadata = [
            ("time_step_stream", str(time_step_stream)),
            ("chunk_size", str(chunk_size)),
        ]

        # since we can't directly run /INPUT, we have to write a
        # temporary input file that tells MAPDL to read the input
        # file.
        id_ = random_string()
        tmp_name = f"_input_tmp_{id_}_.inp"
        tmp_out = f"_input_tmp_{id_}_.out"

        if "CDRE" in orig_cmd.upper():
            # Using CDREAD
            option = kwargs.get("cd_read_option", "COMB")
            tmp_dat = f"/OUT,{tmp_out}\n{orig_cmd},'{option}','{filename}'\n"
            delete_uploaded_files = False

        else:
            # Using default INPUT
            tmp_dat = f"/OUT,{tmp_out}\n{orig_cmd},'{filename}'\n"
            delete_uploaded_files = True

        if write_to_log and self._apdl_log is not None:
            if not self._apdl_log.closed:
                self._apdl_log.write(tmp_dat)

        if self._local:
            local_path = self.directory
            tmp_name_path = os.path.join(local_path, tmp_name)
            with open(tmp_name_path, "w") as f:
                f.write(tmp_dat)
        else:
            self._upload_raw(tmp_dat.encode(), tmp_name)

        request = pb_types.InputFileRequest(filename=tmp_name)

        # even though we don't care about the output, we still
        # need to check.  otherwise, since inputfile is
        # non-blocking, we could corrupt the service
        chunks = self._stub.InputFileS(request, metadata=metadata)
        _ = [chunk.cmdout for chunk in chunks]  # unstable

        # all output (unless redirected) has been written to a temp output
        if self._local:  # pragma: no cover
            tmp_out_path = os.path.join(local_path, tmp_out)
            with open(tmp_out_path) as f:
                output = f.read()

            # delete the files to avoid overwriting:
            try:
                os.remove(tmp_name_path)
            except OSError:
                pass

            try:
                os.remove(tmp_out_path)
            except OSError:
                pass

        # otherwise, read remote file
        else:
            output = self._download_as_raw(tmp_out).decode("latin-1")

            # Deleting the previous files
            self.slashdelete(tmp_name)
            self.slashdelete(tmp_out)
            if filename in self.list_files() and delete_uploaded_files:
                self.slashdelete(filename)

        return output

    def _get_file_path(self, fname, progress_bar=False):
        """Find files in the Python and MAPDL working directories.

        **The priority is for the Python directory.**

        Hence if the same file is in the Python directory and in the MAPDL directory,
        PyMAPDL will upload a copy from the Python directory to the MAPDL directory,
        overwriting the MAPDL directory copy.
        """

        if os.path.isdir(fname):
            raise ValueError(
                f"`fname` should be a full file path or name, not the directory '{fname}'."
            )

        fPath = pathlib.Path(fname)

        fpath = os.path.dirname(fname)
        fname = fPath.name
        fext = fPath.suffix

        # if there is no dirname, we are assuming the file is
        # in the python working directory.
        if not fpath:
            fpath = os.getcwd()

        ffullpath = os.path.join(fpath, fname)

        if os.path.exists(ffullpath) and self._local:
            return ffullpath

        if self._local:
            if os.path.isfile(fname):
                # And it exists
                filename = os.path.join(os.getcwd(), fname)
            elif fname in self.list_files():
                # It exists in the Mapdl working directory
                filename = os.path.join(self.directory, fname)
            else:
                # Finally
                raise FileNotFoundError(f"Unable to locate filename '{fname}'")

        else:  # Non-local
            # upload the file if it exists locally
            if os.path.isfile(ffullpath):
                self.upload(ffullpath, progress_bar=progress_bar)
                filename = fname

            elif fname in self.list_files():
                # It exists in the Mapdl working directory
                filename = fname

            else:
                raise FileNotFoundError(f"Unable to locate filename '{fname}'")

        return filename

    def _get_file_name(self, fname, ext=None, default_extension=None):
        """Get file name from fname and extension arguments.

        fname can be the full path.

        Parameters
        ----------
        fname : str
            File name (with our with extension). It can be a full path.
        ext : str, optional
            File extension, by default None
        """

        # the old behaviour is to supplied the name and the extension separately.
        # to make it easier let's going to allow names with extensions

        if ext:
            fname = fname + "." + ext
        else:
            basename = os.path.basename(fname)

            if len(basename.split(".")) == 1:
                # there is no extension in the main name.
                if default_extension:
                    fname = fname + "." + default_extension

        return fname

    def _flush_stored(self):
        """Writes stored commands to an input file and runs the input
        file.  Used with non_interactive.
        """
        self._log.debug("Flushing stored commands")

        commands = "\n".join(self._stored_commands)
        if self._apdl_log:
            self._apdl_log.write(commands + "\n")

        self._log.debug(
            "Writing the following commands to a temporary " "apdl input file:\n%s",
            commands,
        )

        # write to a temporary input file
        def build_rand_tmp():
            return os.path.join(tempfile.gettempdir(), f"tmp_{random_string()}.inp")

        # rare case of duplicated tmpfile (birthday problem)
        tmp_filename = build_rand_tmp()
        while os.path.isfile(tmp_filename):
            tmp_filename = build_rand_tmp()

        with open(tmp_filename, "w") as fid:
            fid.writelines(commands)

        self._store_commands = False
        self._stored_commands = []

        # run the stored commands
        out = self.input(
            tmp_filename,
            write_to_log=False,
            verbose=False,
            chunk_size=DEFAULT_CHUNKSIZE,
            progress_bar=False,
        )
        # skip the first line as it simply states that it's reading an input file
        self._response = out[out.find("LINE=       0") + 13 :]
        self._log.info(self._response)

        if "*** ERROR ***" in self._response and not self._ignore_errors:
            self._raise_output_errors(self._response)

        # try/except here because MAPDL might have not closed the temp file
        try:
            os.remove(tmp_filename)
        except:
            self._log.warning("Unable to remove temporary file %s", tmp_filename)

    @protect_grpc
    def _get(self, entity, entnum, item1, it1num, item2, it2num):
        """Sends gRPC *Get request.

        .. warning::
           Not thread safe.  Uses ``_get_lock`` to ensure multiple
           request are not evaluated simultaneously.
        """
        if self._store_commands:
            raise RuntimeError(
                "Cannot use gRPC enabled ``GET`` when in non_interactive mode. "
                "Exit non_interactive mode before using this method."
            )

        cmd = f"{entity},{entnum},{item1},{it1num},{item2},{it2num}"

        # not threadsafe; don't allow multiple get commands
        while self._get_lock:
            time.sleep(0.001)

        self._get_lock = True
        try:
            getresponse = self._stub.Get(pb_types.GetRequest(getcmd=cmd))
        finally:
            self._get_lock = False

        if getresponse.type == 0:
            self._log.debug(
                "The 'grpc' get method seems to have failed. Trying old implementation for more verbose output."
            )
            try:
                out = self.run("*GET,__temp__," + cmd)
            except MapdlRuntimeError:
                # Get can thrown some errors, in that case, they are caught in the default run method.
                raise
            else:
                # Here we catch the rest of the errors and warnings
                raise ValueError(out)

        if getresponse.type == 1:
            return getresponse.dval
        elif getresponse.type == 2:
            return getresponse.sval

        raise RuntimeError(f"Unsupported type {getresponse.type} response from MAPDL")

    def download_project(self, extensions=None, target_dir=None, progress_bar=False):
        """Download all the project files located in the MAPDL working directory.

        Parameters
        ----------
        extensions : List[Str], Tuple[Str], optional
            List of extensions to filter the files before downloading,
            by default None.

        target_dir : Str, optional
            Path where the downloaded files will be located, by default None.

        progress_bar : bool, optional
            Display a progress bar using
            ``tqdm`` when ``True``.  Helpful for showing download
            progress. Default to ``False``.

        Returns
        -------
        List[Str]
            List of downloaded files.
        """
        if not extensions:
            files = self.list_files()
            list_of_files = self.download(
                files, target_dir=target_dir, progress_bar=progress_bar
            )

        else:
            list_of_files = []
            for each_extension in extensions:
                list_of_files.extend(
                    self.download(
                        files=f"*.{each_extension}",
                        target_dir=target_dir,
                        progress_bar=progress_bar,
                    )
                )

        return list_of_files

    def download(
        self,
        files,
        target_dir=None,
        chunk_size=None,
        progress_bar=None,
        recursive=False,
    ):  # pragma: no cover
        """Download files from the gRPC instance workind directory

        .. warning:: This feature is only available for MAPDL 2021R1 or newer.

        Parameters
        ----------
        files : str or List[str] or Tuple(str)
            Name of the file on the server. File must be in the same
            directory as the mapdl instance. A list of string names or
            tuples of string names can also be used.
            List current files with :func:`Mapdl.directory <ansys.mapdl.core.Mapdl.list_files>`.

            Alternatively, you can also specify **glob expressions** to
            match file names. For example: `'file*'` to match every file whose
            name starts with `'file'`.

        chunk_size : int, optional
            Chunk size in bytes.  Must be less than 4MB.  Defaults to 256 kB.

        progress_bar : bool, optional
            Display a progress bar using
            ``tqdm`` when ``True``.  Helpful for showing download
            progress.

        recursive : bool
            Use recursion when using glob pattern.

        Notes
        -----
        There are some considerations to keep in mind when using this command:

        * The glob pattern search does not search recursively in remote instances.
        * In a remote instance, it is not possible to list or download files in different
          locations than the MAPDL working directory.
        * If you are in local and provide a file path, downloading files
          from a different folder is allowed.
          However it is not a recommended approach.

        Examples
        --------
        Download a single file:

        >>> mapdl.download('file.out')

        Download all the files starting with `'file'`:

        >>> mapdl.download('file*')

        Download every single file in the MAPDL workind directory:

        >>> mapdl.download('*.*')

        Alternatively, you can download all the files using
        :func:`Mapdl.download_project <ansys.mapdl.core.mapdl_grpc.MapdlGrpc.download_project>` (recommended):

        >>> mapdl.download_project()

        """
        if chunk_size is None:
            chunk_size = DEFAULT_CHUNKSIZE

        if chunk_size > 4 * 1024 * 1024:  # 4MB
            raise ValueError(
                f"Chunk sizes bigger than 4 MB can generate unstable behaviour in PyMAPDL. "
                "Please decrease ``chunk_size`` value."
            )

        self_files = self.list_files()  # to avoid calling it too much

        if isinstance(files, str):
            if self._local:  # pragma: no cover
                # in local mode
                if os.path.exists(files):
                    # file exist
                    list_files = [files]
                elif "*" in files:
                    list_files = glob.glob(files, recursive=recursive)  # using filter
                    if not list_files:
                        raise ValueError(
                            f"The `'files'` parameter ({files}) didn't match any file using glob expressions in the local client."
                        )
                else:
                    raise ValueError(
                        f"The files parameter ('{files}') does not match any file or pattern."
                    )

            else:  # Remote or looking into MAPDL working directory
                if files in self_files:
                    list_files = [files]
                elif "*" in files:
                    # try filter on the list_files
                    if recursive:
                        warn(
                            "The 'recursive' keyword argument does not work with remote instances. So it is ignored."
                        )
                    list_files = fnmatch.filter(self_files, files)
                    if not list_files:
                        raise ValueError(
                            f"The `'files'` parameter ({files}) didn't match any file using glob expressions in the remote server."
                        )
                else:
                    raise ValueError(
                        f"The `'files'` parameter ('{files}') does not match any file or pattern."
                    )

        elif isinstance(files, (list, tuple)):
            if not all([isinstance(each, str) for each in files]):
                raise ValueError(
                    "The parameter `'files'` can be a list or tuple, but it should only contain strings."
                )
            list_files = files
        else:
            raise ValueError(
                f"The `file` parameter type ({type(files)}) is not supported."
                "Only strings, tuple of strings or list of strings are allowed."
            )

        if target_dir:
            try:
                os.mkdir(target_dir)
            except FileExistsError:
                pass
        else:
            target_dir = os.getcwd()

        for each_file in list_files:
            try:
                file_name = os.path.basename(
                    each_file
                )  # Getting only the name of the file.
                #  We try to avoid that when the full path is supplied, it will crash when trying
                # to do `os.path.join(target_dir"os.getcwd()", file_name "full filename path"`
                # This will produce the file structure to flat out, but it is find, because recursive
                # does not work in remote.
                self._download(
                    each_file,
                    out_file_name=os.path.join(target_dir, file_name),
                    chunk_size=chunk_size,
                    progress_bar=progress_bar,
                )
            except FileNotFoundError:
                # So far the grpc interface returns size of the file equal
                # zero, if the file does not exists or its size is zero,
                # but they are two different things!
                # In theory, since we are obtaining the files name from
                # `mapdl.list_files()` they do exist, so
                # if there is any error, it means their size is zero.
                pass  # this is not the best.

        return list_files

    @protect_grpc
    def _download(
        self,
        target_name,
        out_file_name=None,
        chunk_size=DEFAULT_CHUNKSIZE,
        progress_bar=None,
    ):
        """Download a file from the gRPC instance.

        Parameters
        ----------
        target_name : str
            Target file on the server.  File must be in the same
            directory as the mapdl instance.  List current files with
            ``mapdl.list_files()``

        out_file_name : str, optional
            Save the filename as a different name other than the
            ``target_name``.

        chunk_size : int, optional
            Chunk size in bytes.  Must be less than 4MB.  Defaults to 256 kB.

        progress_bar : bool, optional Display a progress bar using
            ``tqdm`` when ``True``.  Helpful for showing download
            progress.

        Examples
        --------
        Download the remote result file "file.rst" as "my_result.rst"

        >>> mapdl.download('file.rst', 'my_result.rst')
        """

        if progress_bar and _HAS_TQDM:
            progress_bar = True

        if out_file_name is None:
            out_file_name = target_name

        request = pb_types.DownloadFileRequest(name=target_name)
        metadata = [
            ("time_step_stream", "200"),
            ("chunk_size", str(chunk_size)),
        ]
        chunks = self._stub.DownloadFile(request, metadata=metadata)
        file_size = save_chunks_to_file(
            chunks,
            out_file_name,
            progress_bar=progress_bar,
            target_name=target_name,
        )

        if not file_size:
            raise FileNotFoundError(f'File "{target_name}" is empty or does not exist.')

    @protect_grpc
    def upload(self, file_name, progress_bar=True):
        """Upload a file to the grpc instance

        file_name : str
            Local file to upload.

        progress_bar : bool, optional Display a progress bar using
            ``tqdm`` when ``True``.  Helpful for showing download
            progress.

        Returns
        -------
        str
            Base name of the file uploaded.  File can be accessed
            relative to the mapdl instance with this file name.

        Examples
        --------
        Upload "local_file.inp" while disabling the progress bar

        >>> mapdl.upload('local_file.inp', progress_bar=False)
        """
        if not os.path.isfile(file_name):
            raise FileNotFoundError(f"Unable to locate filename {file_name}")
        self._log.debug(f"Uploading file '{file_name}' to the MAPDL instance.")

        chunks_generator = get_file_chunks(file_name, progress_bar=progress_bar)
        response = self._stub.UploadFile(chunks_generator)

        if not response.length:
            raise IOError("File failed to upload")
        return os.path.basename(file_name)

    @protect_grpc
    def _get_array(
        self,
        entity="",
        entnum="",
        item1="",
        it1num="",
        item2="",
        it2num="",
        kloop="",
        **kwargs,
    ):
        """gRPC VGET request.

        Send a vget request, receive a bytes stream, and return it as
        a numpy array.

        Not thread safe as it uses a constant internal temporary
        parameter name.  This method uses _vget_lock to ensure
        multiple simultaneous request fail.

        Returns
        -------
        values : np.ndarray
            Numpy 1D array containing the requested *VGET item and entity.
        """
        if "parm" in kwargs:
            raise ValueError("Parameter name `parm` not supported with gRPC")

        while self._vget_lock:
            time.sleep(0.001)
        self._vget_lock = True

        cmd = f"{entity},{entnum},{item1},{it1num},{item2},{it2num},{kloop}"
        try:
            chunks = self._stub.VGet2(pb_types.GetRequest(getcmd=cmd))
            values = parse_chunks(chunks)
        finally:
            self._vget_lock = False
        return values

    def _screenshot_path(self):
        """Returns the local path of the MAPDL generated screenshot.

        If necessary, downloads the remotely rendered file.
        """
        if self._local:
            return super()._screenshot_path()

        all_filenames = self.list_files()
        filenames = []
        for filename in all_filenames:
            if ".png" == filename[-4:]:
                filenames.append(filename)
        filenames.sort()
        filename = os.path.basename(filenames[-1])

        temp_dir = tempfile.gettempdir()
        save_name = os.path.join(temp_dir, "tmp.png")
        self._download(filename, out_file_name=save_name)
        return save_name

    @protect_grpc
    def _download_as_raw(self, target_name):
        """Download a file from the gRPC instance as a binary
        string without saving it to disk.
        """
        request = pb_types.DownloadFileRequest(name=target_name)
        chunks = self._stub.DownloadFile(request)
        return b"".join([chunk.payload for chunk in chunks])

    @property
    def is_alive(self) -> bool:
        """True when there is an active connect to the gRPC server"""
        if self._exited:
            return False
        if self.busy:
            return True
        try:
            return bool(self.inquire("", "JOBNAME"))
        except:
            return False

    @property
    def xpl(self):
        """MAPDL file explorer

        Iteratively navigate through MAPDL files.

        Examples
        --------
        Read the MASS record from the "file.full" file

        >>> from ansys import Mapdl
        >>> mapdl = Mapdl()
        >>> xpl = mapdl.xpl
        >>> xpl.open('file.full')
        >>> vec = xpl.read('MASS')
        >>> vec.asarray()
        array([ 4,  7, 10, 13, 16, 19, 22, 25, 28, 31, 34, 37, 40, 43, 46, 49, 52,
               55, 58,  1], dtype=int32)
        """
        return self._xpl

    @protect_grpc
    def scalar_param(self, pname):
        """Return a scalar parameter as a float.

        If parameter does not exist, returns ``None``.

        """
        request = pb_types.ParameterRequest(name=pname, array=False)
        presponse = self._stub.GetParameter(request)
        if presponse.val:
            return float(presponse.val[0])

    @protect_grpc
    def _upload_raw(self, raw, save_as):  # consider private
        """Upload a binary string as a file"""
        chunks = chunk_raw(raw, save_as)
        response = self._stub.UploadFile(chunks)
        if response.length != len(raw):
            raise IOError("Raw Bytes failed to upload")

    # TODO: not fully tested/implemented
    @protect_grpc
    def Param(self, pname):
        presponse = self._stub.GetParameter(pb_types.ParameterRequest(name=pname))
        return presponse.val

    # TODO: not fully tested/implemented
    @protect_grpc
    def Var(self, num):
        presponse = self._stub.GetVariable(pb_types.VariableRequest(inum=num))
        return presponse.val

    @property
    def math(self):
        """APDL math interface

        Returns
        -------
        :class:`MapdlMath <ansys.mapdl.core.math.MapdlMath>`

        Examples
        --------
        Get the stiffness matrix from MAPDL

        >>> mm = mapdl.math.stiff()
        >>> matrix = k.asarray()
        <60x60 sparse matrix of type '<class 'numpy.float64'>'
            with 1734 stored elements in Compressed Sparse Row format>

        Get the mass matrix from mapdl

        >>> mm = mapdl.math.stiff()
        >>> matrix = k.asarray()
        <60x60 sparse matrix of type '<class 'numpy.float64'>'
            with 1734 stored elements in Compressed Sparse Row format>
        """
        from ansys.mapdl.core.math import MapdlMath

        return MapdlMath(self)

    @property
    def krylov(self):
        """APDL krylov interface.

        For more information, see the :class:`KrylovSolver <ansys.mapdl.core.krylov.KrylovSolver>`

        Returns
        -------
        :class:`Krylov class <ansys.mapdl.core.krylov.KrylovSolver>`

        """
        if self._kylov is None:
            from ansys.mapdl.core.krylov import KrylovSolver

            self._kylov = KrylovSolver(self)

        return self._kylov

    @property
    def db(self):
        """
        MAPDL database interface.

        Returns
        -------
        :class:`MapdlDb <ansys.mapdl.core.database.MapdlDb>`

        Examples
        --------
        Create a nodes instance.

        >>> from ansys.mapdl.core import launch_mapdl
        >>> mapdl = launch_mapdl()
        >>> # create nodes...
        >>> nodes = mapdl.db.nodes
        >>> print(nodes)
        MAPDL Database Nodes
            Number of nodes:          270641
            Number of selected nodes: 270641
            Maximum node number:      270641

        >>> mapdl.nsel("NONE")
        >>> print(nodes)
        MAPDL Database Nodes
            Number of nodes:          270641
            Number of selected nodes: 0
            Maximum node number:      270641

        Return the selection status and the coordinates of node 22.

        >>> nodes = mapdl.db.nodes
        >>> sel, coord = nodes.coord(22)
        >>> coord
        (1.0, 0.5, 0.0, 0.0, 0.0, 0.0)

        """
        from ansys.mapdl.core.database import MapdlDb

        if self._db is None:
            self._db = MapdlDb(self)
            self._db.start()

        return self._db

    @protect_grpc
    def _data_info(self, pname):
        """Returns the data type of a parameter

        APDLMATH vectors only.
        """
        request = pb_types.ParameterRequest(name=pname)
        return self._stub.GetDataInfo(request)

    @protect_grpc
    def _vec_data(self, pname):
        """Downloads vector data from a MAPDL MATH parameter"""
        dtype = ANSYS_VALUE_TYPE[self._data_info(pname).stype]
        request = pb_types.ParameterRequest(name=pname)
        chunks = self._stub.GetVecData(request)
        return parse_chunks(chunks, dtype)

    @protect_grpc
    def _mat_data(self, pname, raw=False):
        """Downloads matrix data from a parameter and returns a scipy sparse array"""
        try:
            from scipy import sparse
        except ImportError:  # pragma: no cover
            raise ImportError("Install ``scipy`` to use this feature") from None

        minfo = self._data_info(pname)
        stype = ANSYS_VALUE_TYPE[minfo.stype]
        mtype = minfo.objtype
        shape = (minfo.size1, minfo.size2)

        if mtype == 2:  # dense
            request = pb_types.ParameterRequest(name=pname)
            chunks = self._stub.GetMatData(request)
            values = parse_chunks(chunks, stype)
            return np.transpose(np.reshape(values, shape[::-1]))
        elif mtype == 3:  # sparse
            indptr = self._vec_data(pname + "::ROWS")
            indices = self._vec_data(pname + "::COLS")
            vals = self._vec_data(pname + "::VALS")
            if raw:  # for debug
                return vals, indices, indptr, shape
            else:
                return sparse.csr_matrix(
                    (vals, indices, indptr), dtype=stype, shape=shape
                )

        raise ValueError(f'Invalid matrix type "{mtype}"')

    @property
    def locked(self):
        """Instance is in use within a pool"""
        return self._locked

    @locked.setter
    def locked(self, new_value):
        self._locked = new_value

    @supress_logging
    def __str__(self):
        try:
            if self._exited:
                return "MAPDL exited"
            stats = self.slashstatus("PROD", mute=False)
        except:  # pragma: no cover
            return "MAPDL exited"

        st = stats.find("*** Products ***")
        en = stats.find("*** PrePro")
        product = "\n".join(stats[st:en].splitlines()[1:]).strip()

        info = f"Product:             {product}\n"
        info += f"MAPDL Version:       {self.version}\n"
        info += f"ansys.mapdl Version: {__version__}\n"
        return info

    @supress_logging
    @run_as_prep7
    def _generate_iges(self):
        """Save IGES geometry representation to disk"""
        basename = "_tmp.iges"
        if self._local:
            filename = os.path.join(self.directory, basename)
            self.igesout(basename, att=1)
        else:
            self.igesout(basename, att=1)
            filename = os.path.join(tempfile.gettempdir(), basename)
            self._download(basename, filename, progress_bar=False)
        return filename

    @property
    def _distributed_result_file(self):
        """Path of the distributed result file"""
        if not self._distributed:
            return

        try:
            filename = self.inquire("", "RSTFILE")
            if not filename:
                filename = self.jobname
        except:
            filename = self.jobname

        # ansys decided that a jobname ended in a number needs a bonus "_"
        if filename[-1].isnumeric():
            filename += "_"

        rth_basename = "%s0.%s" % (filename, "rth")
        rst_basename = "%s0.%s" % (filename, "rst")

        rth_file = os.path.join(self.directory, rth_basename)
        rst_file = os.path.join(self.directory, rst_basename)

        if self._prioritize_thermal:
            if not os.path.isfile(rth_file):
                raise FileNotFoundError("Thermal Result not available")
            return rth_file

        if os.path.isfile(rth_file) and os.path.isfile(rst_file):
            return last_created([rth_file, rst_file])
        elif os.path.isfile(rth_file):
            return rth_file
        elif os.path.isfile(rst_file):
            return rst_file

    @property
    def thermal_result(self):
        """The thermal result object"""
        self._prioritize_thermal = True
        result = self.result
        self._prioritize_thermal = False
        return result

    def list_error_file(self):
        """Listing of errors written in JOBNAME.err"""
        files = self.list_files()
        jobname = self.jobname
        error_file = None
        for test_file in [f"{jobname}.err", f"{jobname}0.err"]:
            if test_file in files:
                error_file = test_file
                break

        if not error_file:
            return None

        if self.local:
            return open(os.path.join(self.directory, error_file)).read()
        elif self._exited:
            raise MapdlExitedError(
                "Cannot list error file when MAPDL Service has " "exited"
            )

        return self._download_as_raw(error_file).decode("latin-1")

    @property
    @requires_package("ansys.mapdl.reader", softerror=True)
    def result(self):
        """Binary interface to the result file using ``pyansys.Result``

        Examples
        --------
        >>> mapdl.solve()
        >>> mapdl.finish()
        >>> result = mapdl.result
        >>> print(result)
        PyANSYS MAPDL Result file object
        Units       : User Defined
        Version     : 18.2
        Cyclic      : False
        Result Sets : 1
        Nodes       : 3083
        Elements    : 977

        Available Results:
        EMS : Miscellaneous summable items (normally includes face pressures)
        ENF : Nodal forces
        ENS : Nodal stresses
        ENG : Element energies and volume
        EEL : Nodal elastic strains
        ETH : Nodal thermal strains (includes swelling strains)
        EUL : Element euler angles
        EMN : Miscellaneous nonsummable items
        EPT : Nodal temperatures
        NSL : Nodal displacements
        RF  : Nodal reaction forces
        """
        from ansys.mapdl.reader import read_binary
        from ansys.mapdl.reader.rst import Result

        if not self._local:
            # download to temporary directory
            save_path = os.path.join(tempfile.gettempdir())
            result_path = self.download_result(save_path)
        else:
            if self._distributed_result_file and self._result_file:
                result_path = self._distributed_result_file
                result = Result(result_path, read_mesh=False)
                if result._is_cyclic:
                    result_path = self._result_file
                else:  # pragma: no cover
                    # return the file with the last access time
                    filenames = [
                        self._distributed_result_file,
                        self._result_file,
                    ]
                    result_path = last_created(filenames)
                    if result_path is None:  # if same return result_file
                        result_path = self._result_file

            elif self._distributed_result_file:
                result_path = self._distributed_result_file
                result = Result(result_path, read_mesh=False)
                if result._is_cyclic:
                    if not os.path.isfile(self._result_file):
                        raise RuntimeError("Distributed Cyclic result not supported")
                    result_path = self._result_file
            else:
                result_path = self._result_file

        if result_path is None:
            raise FileNotFoundError("No result file(s) at %s" % self.directory)
        if not os.path.isfile(result_path):
            raise FileNotFoundError("No results found at %s" % result_path)

        return read_binary(result_path)

    @wraps(_MapdlCore.igesin)
    def igesin(self, fname="", ext="", **kwargs):
        """Wrap the IGESIN command to handle the remote case."""
        if self._local:
            out = super().igesin(fname, ext, **kwargs)
        elif not fname:
            out = super().igesin(**kwargs)
        elif fname in self.list_files():
            # check if this file is already remote
            out = super().igesin(fname, ext, **kwargs)
        else:
            if not os.path.isfile(fname):
                raise FileNotFoundError(
                    f"Unable to find {fname}.  You may need to "
                    "input the full path to the file."
                )

            basename = self.upload(fname, progress_bar=False)
            out = super().igesin(basename, **kwargs)

        return out

    @wraps(_MapdlCore.cmatrix)
    def cmatrix(
        self,
        symfac="",
        condname="",
        numcond="",
        grndkey="",
        capname="",
        **kwargs,
    ):
        """Run CMATRIX in non-interactive mode and return the response
        from file.
        """

        # The CMATRIX command needs to run in non-interactive mode
        if not self._store_commands:
            with self.non_interactive:
                super().cmatrix(symfac, condname, numcond, grndkey, capname, **kwargs)
            self._response = self._download_as_raw("cmatrix.out").decode()
            return self._response

        # otherwise, simply run cmatrix as we're already in
        # non-interactive and there's no output to return
        super().cmatrix(symfac, condname, numcond, grndkey, capname, **kwargs)

    @property
    def name(self):
        """Instance unique identifier."""
        if not self._name:
            if self._ip or self._port:
                self._name = f"GRPC_{self._ip}:{self._port}"
            else:
                self._name = f"GRPC_instance_{id(self)}"
        return self._name

    @property
    def _distributed(self) -> bool:
        """MAPDL is running in distributed mode."""
        if self.__distributed is None:
            self.__distributed = self.parameters.numcpu > 1
        return self.__distributed

    @wraps(_MapdlCore.ndinqr)
    def ndinqr(self, node, key, **kwargs):
        """Wrap the ``ndinqr`` method to take advantage of the gRPC methods."""
        super().ndinqr(node, key, pname=TMP_VAR, mute=True, **kwargs)
        return self.scalar_param(TMP_VAR)

    @wraps(_MapdlCore.elmiqr)
    def elmiqr(self, ielem, key, **kwargs):
        """Wrap the ``elmiqr`` method to take advantage of the gRPC methods."""
        super().elmiqr(ielem, key, pname=TMP_VAR, mute=True, **kwargs)
        return self.scalar_param(TMP_VAR)

    @wraps(_MapdlCore.kpinqr)
    def kpinqr(self, knmi, key, **kwargs):
        """Wrap the ``kpinqr`` method to take advantage of the gRPC methods."""
        super().kpinqr(knmi, key, pname=TMP_VAR, mute=True, **kwargs)
        return self.scalar_param(TMP_VAR)

    @wraps(_MapdlCore.lsinqr)
    def lsinqr(self, line, key, **kwargs):
        """Wrap the ``lsinqr`` method to take advantage of the gRPC methods."""
        super().lsinqr(line, key, pname=TMP_VAR, mute=True, **kwargs)
        return self.scalar_param(TMP_VAR)

    @wraps(_MapdlCore.arinqr)
    def arinqr(self, anmi, key, **kwargs):
        """Wrap the ``arinqr`` method to take advantage of the gRPC methods."""
        super().arinqr(anmi, key, pname=TMP_VAR, mute=True, **kwargs)
        return self.scalar_param(TMP_VAR)

    @wraps(_MapdlCore.vlinqr)
    def vlinqr(self, vnmi, key, **kwargs):
        """Wrap the ``vlinqr`` method to take advantage of the gRPC methods."""
        super().vlinqr(vnmi, key, pname=TMP_VAR, mute=True, **kwargs)
        return self.scalar_param(TMP_VAR)

    @wraps(_MapdlCore.rlinqr)
    def rlinqr(self, nreal, key, **kwargs):
        """Wrap the ``rlinqr`` method to take advantage of the gRPC methods."""
        super().rlinqr(nreal, key, pname=TMP_VAR, mute=True, **kwargs)
        return self.scalar_param(TMP_VAR)

    @wraps(_MapdlCore.gapiqr)
    def gapiqr(self, ngap, key, **kwargs):
        """Wrap the ``gapiqr`` method to take advantage of the gRPC methods."""
        super().gapiqr(ngap, key, pname=TMP_VAR, mute=True, **kwargs)
        return self.scalar_param(TMP_VAR)

    @wraps(_MapdlCore.masiqr)
    def masiqr(self, node, key, **kwargs):
        """Wrap the ``masiqr`` method to take advantage of the gRPC methods."""
        super().masiqr(node, key, pname=TMP_VAR, mute=True, **kwargs)
        return self.scalar_param(TMP_VAR)

    @wraps(_MapdlCore.ceinqr)
    def ceinqr(self, nce, key, **kwargs):
        """Wrap the ``ceinqr`` method to take advantage of the gRPC methods."""
        super().ceinqr(nce, key, pname=TMP_VAR, mute=True, **kwargs)
        return self.scalar_param(TMP_VAR)

    @wraps(_MapdlCore.cpinqr)
    def cpinqr(self, ncp, key, **kwargs):
        """Wrap the ``cpinqr`` method to take advantage of the gRPC methods."""
        super().cpinqr(ncp, key, pname=TMP_VAR, mute=True, **kwargs)
        return self.scalar_param(TMP_VAR)

    @wraps(_MapdlCore.csyiqr)
    def csyiqr(self, ncsy, key, **kwargs):
        """Wrap the ``csyiqr`` method to take advantage of the gRPC methods."""
        super().csyiqr(ncsy, key, pname=TMP_VAR, mute=True, **kwargs)
        return self.scalar_param(TMP_VAR)

    @wraps(_MapdlCore.etyiqr)
    def etyiqr(self, itype, key, **kwargs):
        """Wrap the ``etyiqr`` method to take advantage of the gRPC methods."""
        super().etyiqr(itype, key, pname=TMP_VAR, mute=True, **kwargs)
        return self.scalar_param(TMP_VAR)

    @wraps(_MapdlCore.foriqr)
    def foriqr(self, node, key, **kwargs):
        """Wrap the ``foriqr`` method to take advantage of the gRPC methods."""
        super().foriqr(node, key, pname=TMP_VAR, mute=True, **kwargs)
        return self.scalar_param(TMP_VAR)

    @wraps(_MapdlCore.sectinqr)
    def sectinqr(self, nsect, key, **kwargs):
        """Wrap the ``sectinqr`` method to take advantage of the gRPC methods."""
        super().sectinqr(nsect, key, pname=TMP_VAR, mute=True, **kwargs)
        return self.scalar_param(TMP_VAR)

    @wraps(_MapdlCore.mpinqr)
    def mpinqr(self, mat, iprop, key, **kwargs):
        """Wrap the ``mpinqr`` method to take advantage of the gRPC methods."""
        super().mpinqr(mat, iprop, key, pname=TMP_VAR, mute=True, **kwargs)
        return self.scalar_param(TMP_VAR)

    @wraps(_MapdlCore.dget)
    def dget(self, node, idf, kcmplx, **kwargs):
        """Wrap the ``dget`` method to take advantage of the gRPC methods."""
        super().dget(node, idf, kcmplx, pname=TMP_VAR, mute=True, **kwargs)
        return self.scalar_param(TMP_VAR)

    @wraps(_MapdlCore.fget)
    def fget(self, node, idf, kcmplx, **kwargs):
        """Wrap the ``fget`` method to take advantage of the gRPC methods."""
        super().fget(node, idf, kcmplx, pname=TMP_VAR, mute=True, **kwargs)
        return self.scalar_param(TMP_VAR)

    @wraps(_MapdlCore.erinqr)
    def erinqr(self, key, **kwargs):
        """Wrap the ``erinqr`` method to take advantage of the gRPC methods."""
        super().erinqr(key, pname=TMP_VAR, mute=True, **kwargs)
        return self.scalar_param(TMP_VAR)

    @wraps(_MapdlCore.wrinqr)
    def wrinqr(self, key, **kwargs):
        """Wrap the ``wrinqr`` method to take advantage of the gRPC methods."""
        super().wrinqr(key, pname=TMP_VAR, mute=True, **kwargs)
        return self.scalar_param(TMP_VAR)

    @wraps(_MapdlCore.file)
    def file(self, fname="", ext="", **kwargs):
        """Wrap ``_MapdlCore.file`` to take advantage of the gRPC methods."""
        # always check if file is present as the grpc and MAPDL errors
        # are unclear
        fname = self._get_file_name(fname, ext, "cdb")
        fname = self._get_file_path(fname, kwargs.get("progress_bar", False))
        file_, ext_ = self._decompose_fname(fname)

        return self._file(file_, ext_, **kwargs)

    @wraps(_MapdlCore.vget)
    def vget(self, par="", ir="", tstrt="", kcplx="", **kwargs):
        """Wraps VGET"""
        super().vget(par=par, ir=ir, tstrt=tstrt, kcplx=kcplx, **kwargs)
        return self.parameters[par]

    def get_variable(self, ir, tstrt="", kcplx="", **kwargs):
        """
        Obtain the variable values.

        Parameters
        ----------
        ir : str, optional
            Reference number of the variable (1 to NV [NUMVAR]).

        tstrt : str, optional
            Time (or frequency) corresponding to start of IR data.  If between
            values, the nearer value is used. By default it is the first value.

        kcplx : str, optional
            Complex number key:

            * ``0`` - Use the real part of the IR data. Default.

            * ``1`` - Use the imaginary part of the IR data.

        Returns
        -------
        np.array
            Variable values as array.
        """
        par = "temp_var"
        variable = self.vget(par=par, ir=ir, tstrt=tstrt, kcplx=kcplx, **kwargs)
        del self.parameters[par]
        return variable

    @wraps(_MapdlCore.nsol)
    def nsol(
        self,
        nvar=VAR_IR,
        node="",
        item="",
        comp="",
        name="",
        sector="",
        **kwargs,
    ):
        """Wraps NSOL to return the variable as an array."""
        super().nsol(
            nvar=nvar,
            node=node,
            item=item,
            comp=comp,
            name=name,
            sector=sector,
            kwargs=kwargs,
        )
        return self.vget("_temp", nvar)

    @wraps(_MapdlCore.esol)
    def esol(
        self,
        nvar: MapdlInt = VAR_IR,
        elem: MapdlInt = "",
        node: MapdlInt = "",
        item: str = "",
        comp: str = "",
        name: str = "",
        **kwargs,
    ) -> Optional[str]:
        """Wraps ESOL to return the variable as an array."""
        super().esol(
            nvar=nvar,
            elem=elem,
            node=node,
            item=item,
            comp=comp,
            name=name,
            kwargs=kwargs,
        )
        return self.vget("_temp", nvar)

    def get_nsol(self, node, item, comp, name="", sector="", **kwargs):
        """
        Get NSOL solutions

        Parameters
        ----------
        node
            Node for which data are to be stored.

        item
            Label identifying the item.  Valid item labels are shown in the
            table below.  Some items also require a component label.

        comp
            Component of the item (if required).  Valid component labels are
            shown in the table below.

        name
            Thirty-two character name identifying the item on printouts and
            displays.  Defaults to a label formed by concatenating the first
            four characters of the Item and Comp labels.

        sector
            For a full harmonic cyclic symmetry solution, the sector number for
            which the results from NODE are to be stored.

        Returns
        -------
        np.array
            Variable values

        Notes
        -----
        By default, this command store temporally the variable on the
        variable number set by ``VAR_IR`` in the class MapdlGrpc.
        Therefore, any variable in that slot will be deleted when using
        this command.

        Stores nodal degree of freedom and solution results in a variable. For
        more information, see Data Interpreted in the Nodal Coordinate System
        in the Modeling and Meshing Guide.

        For SECTOR>1, the result is in the nodal coordinate system of the base
        sector, and it is rotated to the expanded sector’s location. Refer to
        Using the /CYCEXPAND Command in the Cyclic Symmetry Analysis Guide for
        more information.

        For SHELL131 and SHELL132 elements with KEYOPT(3) = 0 or 1, use the
        labels TBOT, TE2, TE3, . . ., TTOP instead of TEMP.

        """
        return self.nsol(
            VAR_IR,
            node=node,
            item=item,
            comp=comp,
            name=name,
            sector=sector,
            kwargs=kwargs,
        )

    def get_esol(
        self,
        elem,
        node,
        item,
        comp,
        name="",
        sector="",
        tstrt="",
        kcplx="",
        **kwargs,
    ):
        """Get ESOL data.

        /POST26 APDL Command: ESOL

        Parameters
        ----------
        elem
            Element for which data are to be stored.

        node
            Node number on this element for which data are to be
            stored. If blank, store the average element value (except
            for FMAG values, which are summed instead of averaged).

        item
            Label identifying the item. General item labels are shown
            in Table 134: ESOL - General Item and Component Labels
            below. Some items also require a component label.

        comp
            Component of the item (if required). General component
            labels are shown in Table 134: ESOL - General Item and
            Component Labels below.  If Comp is a sequence number (n),
            the NODE field will be ignored.

        name
            Thirty-two character name for identifying the item on the
            printout and displays.  Defaults to a label formed by
            concatenating the first four characters of the Item and
            Comp labels.

        tstrt : str, optional
            Time (or frequency) corresponding to start of IR data.  If between
            values, the nearer value is used. By default it is the first value.

        kcplx : str, optional
            Complex number key:

            * ``0`` - Use the real part of the IR data. Default.

            * ``1`` - Use the imaginary part of the IR data.

        Returns
        -------
        np.array
            Variable values

        Notes
        -----
        By default, this command store temporally the variable on the
        variable number set by ``VAR_IR`` in the class MapdlGrpc.
        Therefore, any variable in that slot will be deleted when using
        this command.

        See Table: 134:: ESOL - General Item and Component Labels for
        a list of valid item and component labels for element (except
        line element) results.

        The ESOL command defines element results data to be stored
        from a results file (FILE). Not all items are valid for all
        elements. To see the available items for a given element,
        refer to the input and output summary tables in the
        documentation for that element.

        Two methods of data access are available via the ESOL
        command. You can access some simply by using a generic label
        (component name method), while others require a label and
        number (sequence number method).

        Use the component name method to access general element data
        (that is, element data generally available to most element
        types or groups of element types).

        The sequence number method is required for data that is not
        averaged (such as pressures at nodes and temperatures at
        integration points), or data that is not easily described in a
        generic fashion (such as all derived data for structural line
        elements and contact elements, all derived data for thermal
        line elements, and layer data for layered elements).

        Element results are in the element coordinate system, except
        for layered elements where results are in the layer coordinate
        system.  Element forces and moments are in the nodal
        coordinate system. Results are obtainable for an element at a
        specified node. Further location specifications can be made
        for some elements via the SHELL, LAYERP26, and FORCE commands.

        For more information on the meaning of contact status and its
        possible values, see Reviewing Results in POST1 in the Contact
        Technology Guide.
        """
        self.esol(
            VAR_IR,
            elem=elem,
            node=node,
            item=item,
            comp=comp,
            name=name,
            sector=sector,
            kwargs=kwargs,
        )
        # Using get_variable because it deletes the intermediate parameter after using it.
        return self.get_variable(VAR_IR, tstrt=tstrt, kcplx=kcplx)<|MERGE_RESOLUTION|>--- conflicted
+++ resolved
@@ -1575,17 +1575,12 @@
         """Stream a local input file to a remote mapdl instance.
         Stream the response back and deserialize the output.
 
-<<<<<<< HEAD
         .. versionchanged:: 0.65
             From version 0.65 you can use the APDL commands arguments (``ext``, ``dir``, ``line``)
             in within this command.
             However, the gRPC implementation does *not* uses the APDL ``/INPUT`` command,
             rather the gRPC input method with the appropriate configuration to replicate
             ``/INPUT`` behaviour.
-=======
-        **This method does not use the APDL command ``/INPUT``**, although
-        it offers a similar functionality to the APDL counterpart.
->>>>>>> e57b0766
 
         Parameters
         ----------
