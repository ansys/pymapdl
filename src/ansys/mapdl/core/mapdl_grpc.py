# Copyright (C) 2016 - 2024 ANSYS, Inc. and/or its affiliates.
# SPDX-License-Identifier: MIT
#
#
# Permission is hereby granted, free of charge, to any person obtaining a copy
# of this software and associated documentation files (the "Software"), to deal
# in the Software without restriction, including without limitation the rights
# to use, copy, modify, merge, publish, distribute, sublicense, and/or sell
# copies of the Software, and to permit persons to whom the Software is
# furnished to do so, subject to the following conditions:
#
# The above copyright notice and this permission notice shall be included in all
# copies or substantial portions of the Software.
#
# THE SOFTWARE IS PROVIDED "AS IS", WITHOUT WARRANTY OF ANY KIND, EXPRESS OR
# IMPLIED, INCLUDING BUT NOT LIMITED TO THE WARRANTIES OF MERCHANTABILITY,
# FITNESS FOR A PARTICULAR PURPOSE AND NONINFRINGEMENT. IN NO EVENT SHALL THE
# AUTHORS OR COPYRIGHT HOLDERS BE LIABLE FOR ANY CLAIM, DAMAGES OR OTHER
# LIABILITY, WHETHER IN AN ACTION OF CONTRACT, TORT OR OTHERWISE, ARISING FROM,
# OUT OF OR IN CONNECTION WITH THE SOFTWARE OR THE USE OR OTHER DEALINGS IN THE
# SOFTWARE.

"""A gRPC specific class and methods for the MAPDL gRPC client """

import fnmatch
from functools import wraps
import glob
import io
import json
import os
import pathlib
import re
import shutil
import socket

# Subprocess is needed to start the backend. But
# the input is controlled by the library. Excluding bandit check.
import subprocess  # nosec B404
import tempfile
import threading
import time
from typing import TYPE_CHECKING, Any, Dict, List, Literal, Optional, Tuple, Union
from uuid import uuid4
from warnings import warn
import weakref

from ansys.tools.versioning.utils import version_string_as_tuple
import grpc
from grpc._channel import _InactiveRpcError, _MultiThreadedRendezvous
import numpy as np
from numpy.typing import NDArray
import psutil

MSG_IMPORT = """There was a problem importing the ANSYS MAPDL API module `ansys-api-mapdl`.
Please make sure you have the latest updated version using:

'pip install ansys-api-mapdl' or 'pip install --upgrade ansys-api-mapdl'

If this does not solve it, please reinstall 'ansys.mapdl.core'
or contact Technical Support at 'https://github.com/ansys/pymapdl'."""

from ansys.mapdl import core as pymapdl

try:
    from ansys.api.mapdl.v0 import ansys_kernel_pb2 as anskernel
    from ansys.api.mapdl.v0 import mapdl_pb2 as pb_types
    from ansys.api.mapdl.v0 import mapdl_pb2_grpc as mapdl_grpc
except ImportError:  # pragma: no cover
    raise ImportError(MSG_IMPORT)

from ansys.mapdl.core import _HAS_TQDM, __version__
from ansys.mapdl.core.common_grpc import (
    ANSYS_VALUE_TYPE,
    DEFAULT_CHUNKSIZE,
    DEFAULT_FILE_CHUNK_SIZE,
    parse_chunks,
)
from ansys.mapdl.core.errors import (
    MapdlConnectionError,
    MapdlError,
    MapdlExitedError,
    MapdlRuntimeError,
    protect_from,
    protect_grpc,
)
from ansys.mapdl.core.mapdl import MapdlBase
from ansys.mapdl.core.mapdl_types import KwargDict, MapdlFloat, MapdlInt
from ansys.mapdl.core.misc import (
    check_valid_ip,
    last_created,
    only_numbers_and_dots,
    random_string,
    run_as_prep7,
    supress_logging,
)
from ansys.mapdl.core.parameters import interp_star_status

# Checking if tqdm is installed.
# If it is, the default value for progress_bar is true.
if _HAS_TQDM:
    from tqdm import tqdm

if TYPE_CHECKING:  # pragma: no cover
    from queue import Queue

    from ansys.platform.instancemanagement import Instance as PIM_Instance

    from ansys.mapdl.core.database import MapdlDb
    from ansys.mapdl.core.xpl import ansXpl

TMP_VAR = "__tmpvar__"
VOID_REQUEST = anskernel.EmptyRequest()

# Default 256 MB message length
MAX_MESSAGE_LENGTH = int(os.environ.get("PYMAPDL_MAX_MESSAGE_LENGTH", 256 * 1024**2))

VAR_IR = 9  # Default variable number for automatic variable retrieving (/post26)


SESSION_ID_NAME = "__PYMAPDL_SESSION_ID__"

# Retry policy for gRPC calls.
SERVICE_DEFAULT_CONFIG = {
    # see https://github.com/grpc/proposal/blob/master/A6-client-retries.md#retry-policy-capabilities
    "methodConfig": [
        {
            # Match all packages and services.
            # Otherwise: "name": [{"service": "<package>.<service>"}],
            "name": [{}],
            "retryPolicy": {
                "maxAttempts": 5,
                "initialBackoff": "0.01s",
                "maxBackoff": "3s",
                "backoffMultiplier": 3,
                "retryableStatusCodes": ["UNAVAILABLE", "RESOURCE_EXHAUSTED"],
            },
        }
    ]
}


def chunk_raw(raw, save_as):
    with io.BytesIO(raw) as f:
        while True:
            piece = f.read(DEFAULT_FILE_CHUNK_SIZE)
            length = len(piece)
            if length == 0:
                return
            yield pb_types.UploadFileRequest(
                file_name=os.path.basename(save_as),
                chunk=anskernel.Chunk(payload=piece, size=length),
            )


def get_file_chunks(filename, progress_bar=False):
    """Serializes a file into chunks"""
    pbar = None
    if progress_bar:
        if not _HAS_TQDM:  # pragma: no cover
            raise ModuleNotFoundError(
                "To use the keyword argument 'progress_bar', you need to have "
                "installed the `tqdm` package. "
                "To avoid this message set `progress_bar=False`."
            )

        n_bytes = os.path.getsize(filename)

        base_name = os.path.basename(filename)
        pbar = tqdm(
            total=n_bytes,
            desc=f"Uploading {base_name}",
            unit="B",
            unit_scale=True,
            unit_divisor=1024,
        )

    with open(filename, "rb") as f:
        while True:
            piece = f.read(DEFAULT_FILE_CHUNK_SIZE)
            length = len(piece)
            if length == 0:
                if pbar is not None:
                    pbar.close()
                return

            if pbar is not None:
                pbar.update(length)

            chunk = anskernel.Chunk(payload=piece, size=length)
            yield pb_types.UploadFileRequest(
                file_name=os.path.basename(filename), chunk=chunk
            )


def save_chunks_to_file(
    chunks, filename, progress_bar=False, file_size=None, target_name=""
):
    """Saves chunks to a local file

    Returns
    -------
    file_size : int
        File size saved in bytes.  ``0`` means no file was written.
    """
    pbar = None
    if progress_bar:
        if not _HAS_TQDM:  # pragma: no cover
            raise ModuleNotFoundError(
                f"To use the keyword argument 'progress_bar', you need to have installed the 'tqdm' package."
                "To avoid this message you can set 'progress_bar=False'."
            )

        pbar = tqdm(
            total=file_size,
            desc="Downloading %s" % target_name,
            unit="B",
            unit_scale=True,
            unit_divisor=1024,
        )

    file_size = 0
    with open(filename, "wb") as f:
        for chunk in chunks:
            f.write(chunk.payload)
            payload_size = len(chunk.payload)
            file_size += payload_size
            if pbar is not None:
                pbar.update(payload_size)

    if pbar is not None:
        pbar.close()

    return file_size


class MapdlGrpc(MapdlBase):
    """This class connects to a GRPC MAPDL server and allows commands
    to be passed to a persistent session.

    Parameters
    ----------
    ip : str, optional
        IP address to connect to the server.  The default is 'localhost'.

    port : int, optional
        Port to connect to the MAPDL server.  The default is ``50052``.

    timeout : float, optional
        Maximum allowable time to connect to the MAPDL server.

    loglevel : str, optional
        Sets which messages are printed to the console.  Default
        'INFO' prints out all ANSYS messages, 'WARNING` prints only
        messages containing ANSYS warnings, and 'ERROR' prints only
        error messages.

    cleanup_on_exit : bool, optional
        Exit MAPDL when Python exits or when this instance is garbage
        collected.

    set_no_abort : bool, optional
        Sets MAPDL to not abort at the first error within /BATCH mode.
        The default is ``True``.

    remove_temp_dir : bool, optional
        When this parameter is ``True``, the MAPDL working directory will be
        deleted when MAPDL is exited provided that it is within the temporary
        user directory. The default is ``False``.

    log_file : bool, optional
        Copy the log to a file called `logs.log` located where the
        python script is executed. The default is ``True``.

    print_com : bool, optional
        Print the command ``/COM`` arguments to the standard output.
        The default is ``False``.

    disable_run_at_connect: bool, optional
        Whether to disable the housekeeping commands when connecting.
        The default is ``False``.

    channel : grpc.Channel, optional
        gRPC channel to use for the connection. This parameter can be
        used as an alternative to the ``ip`` and ``port`` parameters.

    remote_instance : ansys.platform.instancemanagement.Instance
        The corresponding remote instance when MAPDL is launched through
        PyPIM. This instance will be deleted when calling
        :func:`Mapdl.exit <ansys.mapdl.core.Mapdl.exit>`.

    file_type_for_plots: ["PNG", "TIFF", "PNG", "VRML", "TERM"], Optional
        Change the default file type for plots using ``/SHOW``, by
        default it is ``PNG``.


    Examples
    --------
    Connect to an instance of MAPDL already running on locally on the
    default port 50052.

    >>> from ansys.mapdl import core as pymapdl
    >>> mapdl = pymapdl.Mapdl()

    Connect to an instance of MAPDL running on the LAN on a default port.

    >>> mapdl = pymapdl.Mapdl('192.168.1.101')

    Connect to an instance of MAPDL running on the LAN on a non-default port.

    >>> mapdl = pymapdl.Mapdl('192.168.1.101', port=60001)

    If you wish to customize the channel, you can also directly connect
    directly to gRPC channels. For example, if you wanted to create an insecure
    channel with a maximum message length of 8 MB.

    >>> import grpc
    >>> channel = grpc.insecure_channel(
    ...     '127.0.0.1:50052',
    ...     options=[
    ...         ("grpc.max_receive_message_length", 8*1024**2),
    ...     ],
    ... )
    >>> mapdl = pymapdl.Mapdl(channel=channel)

    """

    # Required by `_name` method to be defined before __init__ be
    _ip = None
    _port = None

    def __init__(
        self,
        ip: Optional[str] = None,
        port: Optional[MapdlInt] = None,
        timeout: int = 15,
        loglevel: str = "WARNING",
        log_file: bool = False,
        cleanup_on_exit: bool = False,
        log_apdl: Optional[str] = None,
        set_no_abort: bool = True,
        remove_temp_dir_on_exit: bool = False,
        print_com: bool = False,
        disable_run_at_connect: bool = False,
        channel: Optional[grpc.Channel] = None,
        remote_instance: Optional["PIM_Instance"] = None,
        **start_parm,
    ):
        """Initialize connection to the mapdl server"""
        self._name: Optional[str] = None
        self._session_id_: Optional[str] = None
        self._checking_session_id_: bool = False
        self.__distributed: Optional[bool] = None
        self._remote_instance: Optional["PIM_Instance"] = remote_instance
        self._strict_session_id_check: bool = (
            False  # bool to force to check the session id matches in client and server
        )

        if channel is not None:
            if ip is not None or port is not None:
                raise ValueError(
                    "If `channel` is specified, neither `port` nor `ip` can be specified."
                )
        if ip is None:
            ip = start_parm.pop("ip", None) or "127.0.0.1"

        # setting hostname
        if not only_numbers_and_dots(ip):
            # it is a hostname
            self._hostname = ip
            ip = socket.gethostbyname(ip)
        else:
            # it is an IP
            self._hostname = (
                "localhost"
                if ip in ["127.0.0.1", "127.0.1.1", "localhost"]
                else socket.gethostbyaddr(ip)[0]
            )

        check_valid_ip(ip)
        self._ip: str = ip

        # port and ip are needed to setup the log
        if port is None:
            from ansys.mapdl.core.launcher import MAPDL_DEFAULT_PORT

            port = MAPDL_DEFAULT_PORT

        self._port: int = int(port)
        start_parm["port"] = self._port  # store for `open_gui`

        super().__init__(
            loglevel=loglevel,
            log_apdl=log_apdl,
            log_file=log_file,
            print_com=print_com,
            **start_parm,
        )
        self._mode: Literal["grpc"] = "grpc"

        # gRPC request specific locks as these gRPC request are not thread safe
        self._vget_lock: bool = False
        self._get_lock: bool = False

        self._prioritize_thermal: bool = False
        self._locked: bool = False  # being used within MapdlPool
        self._stub: Optional[mapdl_grpc.MapdlServiceStub] = None
        self._cleanup: bool = cleanup_on_exit
        self.remove_temp_dir_on_exit: bool = remove_temp_dir_on_exit
        self._jobname: str = start_parm.get("jobname", "file")
        self._path: Optional[str] = start_parm.get("run_location", None)
        self._busy: bool = False  # used to check if running a command on the server
        self._local: bool = start_parm.get("local", True)
        self._launched: bool = start_parm.get("launched", True)
        self._health_response_queue: Optional["Queue"] = None
        self._exiting: bool = False
        self._exited: Optional[bool] = None
        self._db: Optional[MapdlDb] = None
        self.__server_version: Optional[str] = None
        self._state: Optional[grpc.Future] = None
        self._timeout: int = timeout
        self._env_vars: Dict[str, str] = start_parm.get("env_vars", {})
        self._pids: List[Union[int, None]] = []
        self._channel_state: grpc.ChannelConnectivity = (
            grpc.ChannelConnectivity.CONNECTING
        )

        if channel is None:
            self._log.debug("Creating channel to %s:%s", ip, port)
            self._channel: grpc.Channel = self._create_channel(ip, port)
        else:
            self._log.debug("Using provided channel")
            self._channel: grpc.Channel = channel

        # Subscribe to channel for channel state updates
        self._subscribe_to_channel()

        # connect and validate to the channel
        self._mapdl_process: subprocess.Popen = start_parm.pop("process", None)

        # saving for later use (for example open_gui)
        self._start_parm: Dict[str, Any] = start_parm

        # Storing HPC related stuff
        self._jobid: int = start_parm.get("jobid")
        self._mapdl_on_hpc: bool = bool(self._jobid)
        self.finish_job_on_exit: bool = start_parm.get("finish_job_on_exit", True)

        # Queueing the stds
        if not self._mapdl_on_hpc and self._mapdl_process:
            self._create_process_stds_queue()

        try:
            self._multi_connect(timeout=timeout)
        except MapdlConnectionError as err:  # pragma: no cover
            self._post_mortem_checks()
            self._log.debug(
                "The error wasn't caught by the post-mortem checks.\nThe stdout is printed now:"
            )
            self._log.debug(self._stdout)

            raise err  # Raise original error if we couldn't catch it in post-mortem analysis
        else:
            self._log.debug("Connection established")

        # Avoiding muting when connecting to the session
        # It might trigger some errors later on if not.
        self._run("/gopr")

        # initialize mesh, post processing, and file explorer interfaces
        self._mesh_rep: Optional["MeshGrpc"] = None

        from ansys.mapdl.core.mesh_grpc import MeshGrpc

        self._mesh_rep = MeshGrpc(self)

        # Run at connect
        if not disable_run_at_connect:
            self._run_at_connect()

        # HOUSEKEEPING:
        # Set to not abort after encountering errors.  Otherwise, many
        # failures in a row will cause MAPDL to exit without returning
        # anything useful.  Also avoids abort in batch mode if set.
        if set_no_abort:
            self._set_no_abort()

        # double check we have access to the local path if not
        # explicitly specified
        if "local" not in start_parm:
            self._verify_local()

        # only cache process IDs if launched locally
        if self._local and "exec_file" in start_parm:
            self._cache_pids()

        self._create_session()

    def _after_run(self, command: str) -> None:
        if command[:4].upper() == "/CLE":
            # We have reset the database, so we need to create a new session id
            self._create_session()

    def _before_run(self, _command: str) -> None:
        if self._session_id is not None:
            self._check_session_id()
        else:
            # For some reason the session hasn't been created
            self._create_session()

    def _create_process_stds_queue(self, process=None):
        from ansys.mapdl.core.launcher import (
            _create_queue_for_std,  # Avoid circular import error
        )

        if not process:
            process = self._mapdl_process

        self._stdout_queue, self._stdout_thread = _create_queue_for_std(process.stdout)
        self._stderr_queue, self._stderr_thread = _create_queue_for_std(process.stderr)

    def _create_channel(self, ip: str, port: int) -> grpc.Channel:
        """Create an insecured grpc channel."""

        # open the channel
        channel_str = f"{ip}:{port}"
        self._log.debug("Opening insecure channel at %s", channel_str)
        return grpc.insecure_channel(
            channel_str,
            options=[
                ("grpc.max_receive_message_length", MAX_MESSAGE_LENGTH),
                ("grpc.service_config", json.dumps(SERVICE_DEFAULT_CONFIG)),
            ],
        )

    def _subscribe_to_channel(self):
        """Subscribe to channel status and store the value in 'mapdl._channel_state'"""

        # Callback function to monitor state changes
        def connectivity_callback(connectivity):
            self._log.debug(f"Channel connectivity changed to: {connectivity}")
            self._channel_state = connectivity

        # Subscribe to channel state changes
        self._channel.subscribe(connectivity_callback, try_to_connect=True)

    @property
    def channel_state(self) -> str:
        """Returns the gRPC channel state.

        The possible values are:

        - 0 - 'IDLE'
        - 1 - 'CONNECTING'
        - 2 - 'READY'
        - 3 - 'TRANSIENT_FAILURE'
        - 4 - 'SHUTDOWN'
        """
        return self._channel_state.name

    def _multi_connect(self, n_attempts=5, timeout=15):
        """Try to connect over a series of attempts to the channel.

        Parameters
        ----------
        n_attempts : int, optional
            Number of connection attempts.
        timeout : float, optional
            Total timeout.

        """
        # This prevents a single failed connection from blocking other attempts
        connected = False
        attempt_timeout = int(timeout / n_attempts)

        max_time = time.time() + timeout
        i = 1
        while time.time() < max_time and i <= n_attempts:
            self._log.debug("Connection attempt %d", i)
            connected = self._connect(timeout=attempt_timeout)
            i += 1
            if connected:
                self._log.debug("Connected")
                break
        else:
            # Check if mapdl process is alive
            msg = (
                f"Unable to connect to MAPDL gRPC instance at {self._channel_str}.\n"
                f"Reached either maximum amount of connection attempts ({n_attempts}) or timeout ({timeout} s)."
            )

            if self._mapdl_process is not None and psutil.pid_exists(
                self._mapdl_process.pid
            ):
                # Process is alive
                raise MapdlConnectionError(
                    msg
                    + f"The MAPDL process seems to be alive (PID: {self._mapdl_process.pid}) but PyMAPDL cannot connect to it."
                )
            else:
                pid_msg = (
                    f" PID: {self._mapdl_process.pid}"
                    if self._mapdl_process is not None
                    else ""
                )
                raise MapdlConnectionError(
                    msg + f" The MAPDL process has died{pid_msg}."
                )

        self._exited = False

    def _is_alive_subprocess(self):
        """Returns:
        * True if the PID is alive.
        * False if it is not.
        * None if there was no process
        """
        if self._mapdl_process:
            return psutil.pid_exists(self._mapdl_process.pid)

    @property
    def process_is_alive(self):
        return self._is_alive_subprocess()

    def _post_mortem_checks(self):
        """Check possible reasons for not having a successful connection."""
        # Check early exit
        process = self._mapdl_process
        if process is None or not self.is_grpc:
            return

        # check the stdout for any errors
        self._read_stds()

        self._check_stds()

    def _read_stds(self):
        """Read the stdout and stderr from the subprocess."""
        from ansys.mapdl.core.launcher import (
            _get_std_output,  # Avoid circular import error
        )

        if self._mapdl_process is None:
            return

        self._log.debug("Reading stdout")
        self._stdout = _get_std_output(self._stdout_queue)
        self._log.debug(f"Read stdout: {self._stdout[:20]}")

        self._log.debug("Reading stderr")
        self._stderr = _get_std_output(self._stderr_queue)
        self._log.debug(f"Read stderr: {self._stderr[:20]}")

    def _check_stds(self, stdout=None, stderr=None):
        """Check the stdout and stderr for any errors."""
        if stdout is None:
            stdout = self._stdout
        if stderr is None:
            stderr = self._stderr

        if not stderr:
            self._log.debug("MAPDL exited without stderr.")
        else:
            self._parse_stderr()

        if not stdout:
            self._log.debug("MAPDL exited without stdout.")
        else:
            self._parse_stdout()

    def _parse_stderr(self, stderr=None):
        """Parse the stderr for any errors."""
        if stderr is None:
            stderr = self._stderr
        errs = self._parse_std(stderr)
        if errs:
            self._log.debug("MAPDL exited with errors in stderr.")

            # Custom errors
            self._raise_custom_stds_errors(errs)

    def _parse_stdout(self, stdout=None):
        """Parse the stdout for any errors."""
        if stdout is None:
            stdout = self._stdout
        errs = self._parse_std(stdout)
        if errs:
            self._log.debug("MAPDL exited with errors in stdout.")

            # Custom errors
            self._raise_custom_stds_errors(errs)

    def _parse_std(self, std):
        # check for errors in stderr
        # split the stderr into groups
        if isinstance(std, list):
            std = "\n".join(std)
            std = std.replace("\n\n", "\n")
        groups = std.split("\r\n\r\n")
        errs = []

        for each in groups:
            if (
                "error" in each.lower()
                or "fatal" in each.lower()
                or "warning" in each.lower()
            ):
                errs.append(each)

        if errs:
            errs = "\r\n\r\n".join(errs)
            errs = errs.replace("\r\n", "\n")
        else:
            errs = ""
        return errs

    def _raise_custom_stds_errors(self, errs_message):
        """Custom errors for stdout and stderr."""
        if "Only one usage of each socket address" in errs_message:
            raise MapdlConnectionError(
                f"A process is already running on the specified port ({self._port}).\n"
                "Only one usage of each socket address (protocol/network address/port) is normally permitted.\n"
                f"\nFull error message:\n{errs_message.split('########', 1)[0]}"
            )

        else:
            raise MapdlConnectionError(errs_message)

    @property
    def _channel_str(self):
        """Return the target string.

        Generally of the form of "ip:port", like "127.0.0.1:50052".

        """
        channel = self._channel
        while channel is not None:
            # When creating interceptors, channels have a nested "_channel" member
            # containing the intercepted channel.
            # Only the actual channel contains the "target" member describing the address
            if hasattr(channel, "target"):
                return channel.target().decode()
            channel = getattr(channel, "_channel", None)
        # This method is relying on grpc channel's private attributes, fallback in case
        # it does not exist
        return "unknown"  #  pragma: no cover Unreachable in the current gRPC version

    def _verify_local(self):
        """Check if Python is local to the MAPDL instance."""
        # Verify if python has assess to the MAPDL directory.
        if self._local:
            directory = self.directory

            if self._jobname is None:
                jobname = self.jobname
            else:
                jobname = self._jobname

            lockfile = os.path.join(directory, jobname + ".err")
            lockfile0 = os.path.join(directory, jobname + "0.err")
            if os.path.isfile(lockfile):
                return
            if os.path.isfile(lockfile0):
                return
            self._local = False

    @property
    def mute(self):
        """Silence the response from all MAPDL functions unless
        explicitly set to ``True``.

        Returns
        -------
        bool
            Current state of the mute.

        Examples
        --------
        >>> mapdl.mute = True
        >>> mapdl.prep7()
        ''

        Temporarily override the instance setting this with
        ``mute=False``.  This is useful for methods that parse the
        MAPDL output like ``k``.

        >>> mapdl.k('', 1, 1, 1, mute=False)
        1

        """
        return self._mute

    @mute.setter
    def mute(self, value):
        self._mute = value

    def __repr__(self):
        info = super().__repr__()
        return info

    def _connect(self, timeout=5):
        """Establish a gRPC channel to a remote or local MAPDL instance.

        Parameters
        ----------
        timeout : float
            Time in seconds to wait until the connection has been established
        """
        self._state = grpc.channel_ready_future(self._channel)
        self._stub = mapdl_grpc.MapdlServiceStub(self._channel)

        # verify connection
        tstart = time.time()
        while ((time.time() - tstart) < timeout) and not self._state._matured:
            time.sleep(0.01)

        if not self._state._matured:  # pragma: no cover
            return False
        self._log.debug("Established connection to MAPDL gRPC")

        # keeps mapdl session alive
        self._timer = None
        if not self._local:
            self._initialised = threading.Event()
            self._t_trigger = time.time()
            self._t_delay = 30
            self._timer = threading.Thread(
                target=MapdlGrpc._threaded_heartbeat,
                args=(weakref.proxy(self),),
            )
            self._timer.daemon = True
            self._timer.start()

        return True

    @property
    def _server_version(self):
        """Return the server version.

        Examples
        --------
        >>> mapdl._server_version
        (0, 3, 0)

        Uses cached ``__server_version`` to avoid unnecessary communication.
        """
        # check cache
        if self.__server_version is None:
            self.__server_version = self._get_server_version()
        return self.__server_version

    def _get_server_version(self):
        """Request version from gRPC server.

        Generally tied to the release version unless on a development release.

        2020R2 --> 0.0.0 (or any unknown version)
        2021R1 --> 0.3.0
        2021R2 --> 0.4.0
        2022R1 --> 0.X.X

        """
        sver = (0, 0, 0)
        verstr = self._ctrl("VERSION")
        if verstr:
            sver = version_string_as_tuple(verstr)
        return sver

    def _launch(self, start_parm, timeout=10):
        """Launch a local session of MAPDL in gRPC mode.

        This should only need to be used for legacy ``open_gui``
        """
        if not self._local:
            raise MapdlRuntimeError(
                "Can only launch the GUI with a local instance of MAPDL"
            )
        from ansys.mapdl.core.launcher import generate_mapdl_launch_command, launch_grpc

        self._exited = False  # reset exit state

        args = self._start_parm
        cmd = generate_mapdl_launch_command(
            exec_file=args["exec_file"],
            jobname=args["jobname"],
            nproc=args["nproc"],
            ram=args["ram"],
            port=args["port"],
            additional_switches=args["additional_switches"],
        )

        process = launch_grpc(
            cmd=cmd, run_location=args["run_location"], env_vars=self._env_vars or None
        )

        self._connect(args["port"])

        # may need to wait for viable connection in open_gui case
        tmax = time.time() + timeout
        success = False
        while time.time() < tmax:
            try:
                self.prep7()
                success = True
                break
            except MapdlRuntimeError:
                time.sleep(1)
                warn("PyMAPDL is taking longer than expected to connect to the server.")

        if not success:
            raise MapdlConnectionError("Unable to reconnect to MAPDL")

        # Update process
        self._mapdl_process = process

    @supress_logging
    def _set_no_abort(self):
        """Do not abort MAPDL."""
        self.nerr(abort=-1, mute=True)

    def _run_at_connect(self):
        """Run house-keeping commands when initially connecting to MAPDL."""
        # increase the number of variables allowed in POST26 to the maximum
        with self.run_as_routine("POST26"):
            self.numvar(200, mute=True)

<<<<<<< HEAD
        self.inquire("", "DIRECTORY")

        # Caching directory
        if not self.directory:
            self.directory  # try again
=======
        # Caching directory
        self.directory
>>>>>>> 87711b78

        self.show(self._file_type_for_plots)
        self.version  # Caching version
        self.file_type_for_plots  # Setting /show,png and caching it.

    def _reset_cache(self):
        """Reset cached items."""
        if self._mesh_rep is not None:
            self._mesh_rep._reset_cache()

        if self._geometry is not None:
            self._geometry._reset_cache()

    @property
    def _mesh(self):
        return self._mesh_rep

    def _run(self, cmd: str, verbose: bool = False, mute: Optional[bool] = None) -> str:
        """Sens a command and return the response as a string.

        Parameters
        ----------
        cmd : str
            Valid MAPDL command.

        verbose : bool, optional
            Print the response of a command while it is being run.

        mute : bool, optional
            Whether output is to be sent from the gRPC server. The default
            is ``None``, in which case the global setting specified by
            ``mapdl.mute = <bool>`` is used, which is ``False`` by default.

        Examples
        --------
        Run a basic command.

        >>> mapdl.run('/PREP7')

        Run a command and suppress its output.

        >>> mapdl.run('/PREP7', mute=True)

        Run a command and stream its output while it is being run.

        >>> mapdl.run('/PREP7', verbose=True)

        """
        if mute is None:
            mute = self._mute

        if self._exited:
            raise MapdlExitedError(
                f"The MAPDL instance has been exited before running the command: {cmd}"
            )

        # don't allow empty commands
        if not cmd.strip():
            raise ValueError("Empty commands not allowed")

        if len(cmd) > 639:  # CMD_MAX_LENGTH
            raise ValueError("Maximum command length must be less than 640 characters")

        self._busy = True
        if verbose:
            response = self._send_command_stream(cmd, True)
        else:
            response = self._send_command(cmd, mute=mute)
        self._busy = False

        return response.strip()

    @property
    def busy(self) -> bool:
        """True when MAPDL gRPC server is executing a command."""
        return self._busy

    @property
    def exiting(self) -> bool:
        """Returns true if the MAPDL instance is exiting."""
        return self._exiting

    @property
    def port(self) -> int:
        """Returns the MAPDL gRPC instance port."""
        return self._port

    @property
    def ip(self) -> str:
        """Return the MAPDL gRPC instance IP."""
        return self._ip

    @property
    def hostname(self) -> str:
        """Return the hostname of the machine MAPDL is running in."""
        return self._hostname

    @property
    def jobid(self) -> int:
        """Returns the job id where the MAPDL is running in.
        This is only applicable if MAPDL is running on an HPC cluster."""
        return self._jobid

    @property
    def mapdl_on_hpc(self) -> bool:
        """Returns :class:`True` if the MAPDL instance has been launched using
        an scheduler."""
        return self._mapdl_on_hpc

    @protect_grpc
    def _send_command(self, cmd: str, mute: bool = False) -> Optional[str]:
        """Send a MAPDL command and return the response as a string"""
        opt = ""
        if mute:
            opt = "MUTE"  # suppress any output

        request = pb_types.CmdRequest(command=cmd, opt=opt)
        # TODO: Capture keyboard exception and place this in a thread
        grpc_response = self._stub.SendCommand(request)

        resp = grpc_response.response
        if resp is not None:
            return resp.strip()
        return None

    @protect_grpc
    def _send_command_stream(self, cmd, verbose=False) -> str:
        """Send a command and expect a streaming response"""
        request = pb_types.CmdRequest(command=cmd)
        metadata = [("time_step_stream", "100")]
        stream = self._stub.SendCommandS(request, metadata=metadata)
        response = []
        for item in stream:
            cmdout = "\n".join(item.cmdout)
            if verbose:
                print(cmdout)
            response.append(cmdout.strip())

        return "".join(response)

    def _threaded_heartbeat(self):
        """To be called from a thread to verify MAPDL instance is alive"""
        self._initialised.set()
        while True:
            if self._exited:
                break

            try:
                time.sleep(self._t_delay)
                if not self.is_alive:
                    break
            except ReferenceError:
                break
            except Exception:
                self._log.debug("Checking if MAPDL instance is still alive.")

    # Placing logging in the exit method raises exceptions when
    # this is triggered by "__del__"
    @protect_from(ValueError, "I/O operation on closed file.")
    @protect_from(AttributeError, "'MapdlGrpc' object has no attribute '_log'")
    def exit(self, save=False, force=False, **kwargs):
        """Exit MAPDL.

        Parameters
        ----------
        save : bool, optional
            Save the database on exit.  The default is ``False``.
        force : bool, optional
            Override any environment variables that may inhibit exiting MAPDL.

        Notes
        -----
        If ``PYMAPDL_START_INSTANCE`` is set to ``False`` (generally set in
        remote testing or documentation build), then this will be
        ignored. Override this behavior with ``force=True`` to always force
        exiting MAPDL regardless of your local environment.

        Examples
        --------
        >>> mapdl.exit()
        """
        # check if permitted to start (and hence exit) instances
        from ansys.mapdl import core as pymapdl

        if hasattr(self, "_log"):
            self._log.debug(
                f"Exiting MAPLD gRPC instance {self.ip}:{self.port} on '{self._path}'."
            )

        mapdl_path = self._path  # using cached version
        if self._exited is None:
            self._log.debug("'self._exited' is none.")
            return  # Some edge cases the class object is not completely
            # initialized but the __del__ method
            # is called when exiting python. So, early exit here instead an
            # error in the following self.directory command.
            # See issue #1796
        elif self._exited:
            # Already exited.
            self._log.debug("Already exited")
            return

        if save:
            self._log.debug("Saving MAPDL database")
            self.save()

        if not force:
            # lazy import here to avoid circular import
            from ansys.mapdl.core.launcher import get_start_instance

            # ignore this method if PYMAPDL_START_INSTANCE=False
            if not get_start_instance():
                self._log.info("Ignoring exit due to PYMAPDL_START_INSTANCE=False")
                return

            # or building the gallery
            if pymapdl.BUILDING_GALLERY:
                self._log.info("Ignoring exit due as BUILDING_GALLERY=True")
                return

        # Actually exiting MAPDL instance
        if self.finish_job_on_exit:
            self._exiting = True
            self._exit_mapdl(path=mapdl_path)
            self._exited = True

            # Exiting HPC job
            if self._mapdl_on_hpc:
                self.kill_job(self.jobid)
                if hasattr(self, "_log"):
                    self._log.debug(f"Job (id: {self.jobid}) has been cancel.")

        # Exiting remote instances
        if self._remote_instance:  # pragma: no cover
            # No cover: The CI is working with a single MAPDL instance
            self._remote_instance.delete()

        self._exiting = False

        # Post-kill tasks
        self._remove_temp_dir_on_exit(mapdl_path)

        if self._local and self._port in pymapdl._LOCAL_PORTS:
            pymapdl._LOCAL_PORTS.remove(self._port)

    def _exit_mapdl(self, path: str = None) -> None:
        """Exit MAPDL and remove the lock file in `path`"""
        # This cannot/should not be faked
        if self._local:
            self._cache_pids()  # Recache processes

            if os.name == "nt":
                self._kill_server()
            self._close_process()
            self._remove_lock_file(path)
        else:
            self._kill_server()

    def _remove_temp_dir_on_exit(self, path=None):
        """Removes the temporary directory created by the launcher.

        This only runs if the current working directory of MAPDL is within the
        user temporary directory.

        """
        if self.remove_temp_dir_on_exit and self._local:
            from pathlib import Path

            path = str(Path(path or self.directory))
            tmp_dir = tempfile.gettempdir()
            ans_temp_dir = str(Path(os.path.join(tmp_dir, "ansys_")))

            if path.startswith(ans_temp_dir):
                self._log.debug("Removing the MAPDL temporary directory %s", path)
                shutil.rmtree(path, ignore_errors=True)
            else:
                self._log.debug(
                    "MAPDL working directory is not in the temporary directory '%s'"
                    ", not removing the MAPDL working directory.",
                    tmp_dir,
                )

    def _kill_server(self):
        """Call exit(0) on the server.

        Notes
        -----
        This only shuts down the mapdl server process and leaves the other
        processes orphaned. This is useful for killing a remote process but not
        a local process.

        """
        if self._exited:
            self._log.debug("MAPDL server already exited")
            return

        try:
            self._log.debug("Killing MAPDL server")
        except ValueError:
            # It might throw ValueError: I/O operation on closed file.
            # if the logger already exited.
            pass

        if (
            self._version and self._version >= 24.2
        ):  # We can't use the non-cached version because of recursion error.
            # self.run("/EXIT,NOSAVE,,,,,SERVER")
            self._ctrl("EXIT")
        else:
            self._ctrl("EXIT")

    def _kill_process(self):
        """Kill process stored in self._mapdl_process"""
        if self._mapdl_process is not None:
            self._log.debug("Killing process using subprocess.Popen.terminate")
            process = self._mapdl_process
            if process.poll() is not None:
                # process hasn't terminated
                process.kill()

    def _kill_child_processes(self, timeout=2):
        pids = self._pids.copy()
        pids.reverse()  # First pid is the parent, therefore start by the children (end)

        for pid in pids:
            self._kill_child_process(pid, timeout=timeout)

    def _kill_child_process(self, pid, timeout=2):
        """Kill an individual child process, given a pid."""
        try:
            self._log.debug(f"Killing MAPDL process: {pid}")
            t0 = time.time()
            while time.time() < t0 + timeout:
                if psutil.pid_exists(pid):
                    os.kill(pid, 9)
                    time.sleep(0.5)
                else:
                    self._log.debug(f"Process {pid} killed properly.")
                    break
            else:
                self._log.debug(
                    f"Process {pid} couldn't be killed in {timeout} seconds"
                )

        except OSError:
            self._log.debug(
                f"Failed attempt to kill process: The process with pid {pid} does not exist. Maybe it was already killed?"
            )

        finally:
            if not psutil.pid_exists(pid):
                self._pids.remove(pid)

    def _close_process(self, timeout=2):  # pragma: no cover
        """Close all MAPDL processes.

        Notes
        -----
        This is effectively the only way to completely close down MAPDL locally on
        linux. Just killing the server with ``_kill_server`` leaves orphaned
        processes making this method ineffective for a local instance of MAPDL.

        """
        self._log.debug("Closing processes")
        if self._local:
            # killing server process
            self._kill_server()

            # killing main process (subprocess)
            self._kill_process()

            # Killing child processes
            self._kill_child_processes(timeout=timeout)

        if self.is_alive:
            raise MapdlRuntimeError("MAPDL could not be exited.")
        else:
            self._log.debug("All MAPDL processes exited")
            self._exited = True

    def _cache_pids(self):
        """Store the process IDs used when launching MAPDL.

        These PIDs are stored in a "cleanup<GUID>.sh/bat" file and are the PIDs
        of the MAPDL process. Killing these kills all dependent MAPDL
        processes.

        """
        self._log.debug("Caching PIDs")
        self._pids = []

        for filename in self.list_files():
            if "cleanup" in filename:  # Linux does not seem to generate this file?
                script = os.path.join(self.directory, filename)
                with open(script) as f:
                    raw = f.read()

                if os.name == "nt":
                    pids = re.findall(r"/pid (\d+)", raw)
                else:
                    pids = set(re.findall(r"-9 (\d+)", raw))
                self._pids = [int(pid) for pid in pids]

        if not self._pids:
            # For the cases where the cleanup file is not generated,
            # we relay on the process.
            parent_pid = self._mapdl_process.pid
            try:
                parent = psutil.Process(parent_pid)
            except psutil.NoSuchProcess:
                self._log.debug(f"Parent process does not exist.")
                return

            children = parent.children(recursive=True)

            self._pids = [parent_pid] + [each.pid for each in children]

        self._log.debug(f"Recaching PIDs: {self._pids}")

    def _remove_lock_file(self, mapdl_path=None):
        """Removes the lock file.

        Necessary to call this as a segfault of MAPDL or exit(0) will
        not remove the lock file.
        """
        self._log.debug("Removing lock file after exit.")
        if mapdl_path is None:  # pragma: no cover
            mapdl_path = self.directory
        if mapdl_path:
            for lockname in [self.jobname + ".lock", "file.lock"]:
                lock_file = os.path.join(mapdl_path, lockname)
                if os.path.isfile(lock_file):
                    try:
                        os.remove(lock_file)
                    except OSError:
                        pass

    def list_files(self, refresh_cache: bool = True) -> List[str]:
        """List the files in the working directory of MAPDL.

        Parameters
        ----------
        refresh_cache : bool, optional
            If local, refresh local cache by querying MAPDL for its
            current path.

        Returns
        -------
        list
            List of files in the working directory of MAPDL.

        Examples
        --------
        >>> files = mapdl.list_files()
        >>> for file in files: print(file)
        file.lock
        file0.bat
        file0.err
        file0.log
        file0.page
        file1.err
        file1.log
        file1.out
        file1.page
        """
        if self._local:  # simply return a python list of files
            if refresh_cache:
                local_path = self.directory
            else:
                local_path = self._directory
            if local_path:
                if os.path.isdir(local_path):
                    return os.listdir(local_path)
            return []

        elif self._exited:
            raise MapdlExitedError("Cannot list remote files since MAPDL has exited")

        # this will sometimes return 'LINUX x6', 'LIN', or 'L'
        if "L" in self.parameters.platform[:1]:
            cmd = "ls"
        else:
            cmd = "dir /b /a"

        files = self.sys(cmd).splitlines()
        if not files:
            warn("No files listed")
        return files

    @supress_logging
    def sys(self, cmd):
        """Pass a command string to the operating system.

        APDL Command: /SYS

        Passes a command string to the operating system for execution
        (see the Operations Guide).  Typical strings are system
        commands such as list, copy, rename, etc.  Control returns to
        the ANSYS program after the system procedure is completed.
        ANSYS may not be aware of your specific user environment. For
        example, on Linux this command may not recognize aliases,
        depending on the hardware platform and user environment.

        Parameters
        ----------
        cmd : str
            Command string, up to 639 characters (including blanks,
            commas, etc.). The specified string is passed verbatim to
            the operating system, i.e., no parameter substitution is
            performed.

        Returns
        -------
        str
            Output from the command.

        Examples
        --------
        >>> mapdl.sys('ls')

        """
        # always redirect system output to a temporary file
        tmp_file = f"__tmp_sys_out_{random_string()}__"
        super().sys(f"{cmd} > {tmp_file}")
        if self._local:  # no need to download when local
            with open(os.path.join(self.directory, tmp_file)) as fobj:
                obj = fobj.read()
        else:
            obj = self._download_as_raw(tmp_file).decode()

        self.slashdelete(tmp_file)
        return obj

    def download_result(
        self,
        path: Optional[Union[str, pathlib.Path]] = None,
        progress_bar: bool = False,
        preference: Optional[Literal["rst", "rth"]] = None,
    ) -> str:
        """Download remote result files to a local directory

        Parameters
        ----------
        path : str, Path, optional
          Path where the files are downloaded, by default the current
          python path (``os.getcwd()``)

        progress_bar : bool, optional
          Show the progress bar or not, default to False.

        preference : str
          Preferred type for the result file, which is either ``rst`` or ``rth``.
          This parameter is only required when both files are present. The default is ```None``,
          in which case ``"rst"`` is used.

        Examples
        --------
        Download remote result files into the current working directory

        >>> import os
        >>> mapdl.download_result(os.getcwd())

        """
        if path is None:  # if not path seems to not work in same cases.
            path = os.getcwd()

        def _download(targets: List[str]) -> None:
            for target in targets:
                save_name = os.path.join(path, target)
                self._download(target, save_name, progress_bar=progress_bar)

        if preference:
            if preference not in ["rst", "rth"]:
                raise ValueError("``preference`` must be either 'rst' or 'rth'")

        # result file basename is the jobname
        jobname = self.jobname
        rth_basename = "%s.%s" % (jobname, "rth")
        rst_basename = "%s.%s" % (jobname, "rst")

        remote_files = self.list_files()
        result_file = None

        if self._prioritize_thermal and rth_basename in remote_files:
            result_file = rth_basename
        elif rst_basename in remote_files and rth_basename in remote_files:
            if preference == "rth":
                result_file = rth_basename
            else:
                result_file = rst_basename
        elif rst_basename in remote_files:
            result_file = rst_basename
        elif rth_basename in remote_files:
            result_file = rth_basename

        if result_file:  # found non-distributed result
            save_name = os.path.join(path, result_file)
            self._download(result_file, save_name, progress_bar=progress_bar)
            return save_name

        # otherwise, download all the distributed result files
        if jobname[-1].isnumeric():
            jobname += "_"

        rst_files = []
        rth_files = []
        for filename in remote_files:
            if "rst" in filename and jobname in filename:
                rst_files.append(filename)
            elif "rth" in filename and jobname in filename:
                rth_files.append(filename)

        if self._prioritize_thermal and rth_files:
            targets = rth_files
        else:
            if rst_files and rth_files:
                if preference is None:
                    raise ValueError(
                        "Found both structural and thermal results files."
                        "\nPlease specify which kind to download using:\n"
                        '``preference="rth"`` or ``preference="rst"``'
                    )
                if preference == "rst":
                    targets = rst_files
                elif preference == "rth":
                    targets = rth_files
            elif rst_files:
                preference = "rst"
                targets = rst_files
            elif rth_files:
                preference = "rth"
                targets = rth_files
            else:
                remote_files_str = "\n".join("\t%s" % item for item in remote_files)
                raise FileNotFoundError(
                    "Unable to locate any result file from the "
                    "following remote result files:\n\n" + remote_files_str
                )
        _download(targets)
        return os.path.join(path, jobname + "0." + preference)

    @protect_grpc
    def _ctrl(self, cmd: str, opt1: str = ""):
        """Issue control command to the MAPDL server.

        Available commands:

        - ``EXIT``
            Calls exit(0) on the server.

        - ``set_verb``
            Enables verbose mode on the server.
            In this case, the verbosity level is set using ``opt1`` argument.

        - ``VERSION``
            Returns version string in of the server in the form
            "MAJOR.MINOR.PATCH".  E.g. "0.3.0".  Known versions
            include:

            2020R2 - "0.3.0"
            2021R1 - "0.3.0"
            2021R2 - "0.4.0"

        Unavailable/Flaky:

        - ``time_stats``
            Prints a table for time stats on the server.
            This command appears to be disabled/broken.

        - ``mem-stats``
            To be added

        """
        self._log.debug(f'Issuing CtrlRequest "{cmd}" with option "{opt1}".')
        request = anskernel.CtrlRequest(ctrl=str(cmd), opt1=str(opt1))

        # handle socket closing upon exit
        if cmd.lower() == "exit":
            try:
                # this always returns an error as the connection is closed
                self._stub.Ctrl(request)
            except (_InactiveRpcError, _MultiThreadedRendezvous):
                pass
            return

        resp = self._stub.Ctrl(request)
        if hasattr(resp, "response"):
            return resp.response

    @wraps(MapdlBase.cdread)
    def cdread(self, option="", fname="", ext="", fnamei="", exti="", **kwargs):
        """Wraps CDREAD"""
        option = option.strip().upper()

        if option not in ["DB", "SOLID", "COMB"]:
            raise ValueError(
                f'Option "{option}" is not supported.  Please '
                "Input the geometry and mesh files separately "
                r'with "\INPUT" or ``mapdl.input``'
            )
        if option == "ALL":
            raise ValueError(
                f'Option "{option}" is not supported in gRPC mode.  Please '
                "Input the geometry and mesh files separately "
                r'with "\INPUT" or ``mapdl.input``'
            )

        kwargs.setdefault("verbose", False)
        kwargs.setdefault("progress_bar", False)
        kwargs.setdefault("orig_cmd", "CDREAD")
        kwargs.setdefault("cd_read_option", option.upper())

        fname = self._get_file_name(fname, ext, "cdb")
        fname = self._get_file_path(fname, kwargs["progress_bar"])

        self.input(fname, **kwargs)

    @wraps(MapdlBase.tbft)
    def tbft(
        self,
        oper="",
        id_="",
        option1="",
        option2="",
        option3="",
        option4="",
        option5="",
        option6="",
        option7="",
        **kwargs,
    ):
        """Wraps ``MapdlBase.tbft``."""
        extra_info = ""
        if oper.lower() == "eadd":
            # Option 2 is a file and option 4 is the directory.
            # Option 3 is be extension
            option3 = option3.replace(".", "")
            fname = option2 if not option3 else option2 + "." + option3
            filename = os.path.join(option4, fname)

            fname = self._get_file_name(fname=option2, ext=option3)
            if option4:  # if directory is supplied
                fname = os.path.join(option4, fname)

            filename = self._get_file_path(fname, progress_bar=False)

            # since we upload the file, we dont need the full path: not in option2 nor option4.
            if not self._local:
                extra_info = f"PyMAPDL has upload the file {option2} to the MAPDL instance, hence the options for 'TBFT' command have changed."
                option2 = filename
                option3 = ""  # the extension is now included in filename
                option4 = ""

        if extra_info:
            self.com("")
            self._log.debug(extra_info)

        return super().tbft(
            oper,
            id_,
            option1,
            option2,
            option3,
            option4,
            option5,
            option6,
            option7,
            **kwargs,
        )

    @protect_grpc
    def input(
        self,
        fname="",
        ext="",
        dir_="",
        line="",
        log="",
        *,
        verbose=False,
        progress_bar=False,
        time_step_stream=None,
        chunk_size=512,
        orig_cmd="/INP",
        write_to_log=True,
        **kwargs,
    ):
        """Stream a local input file to a remote mapdl instance.
        Stream the response back and deserialize the output.

        .. versionchanged:: 0.65
            From version 0.65 you can use the APDL commands arguments (``ext``, ``dir``, ``line``)
            in within this command.
            However, the gRPC implementation does *not* uses the APDL ``/INPUT`` command,
            rather the gRPC input method with the appropriate configuration to replicate
            ``/INPUT`` behaviour.

        Parameters
        ----------
        fname : str, optional
            MAPDL input file to stream to the MAPDL gRPC server.
            File name and directory path.
            An unspecified directory path defaults to the Python working
            directory; in this case, you can use all 248 characters for the file name.
            The file name defaults to the current ``Jobname`` if ``Ext`` is specified.

        ext : str, optional
            Filename extension (eight-character maximum).

        dir : str, optional
            Directory path. The default is the current working directory.

        line : int, optional
            A value indicating either a line number in the file from which to
            begin reading the input file. The first line is the zero line (Python
            convention).

            (blank), or 0
                Begins reading from the top of the file. Default.

            LINE_NUMBER
                Begins reading from the specified line number in the file.

        log : optional
            Not supported in the gRPC implementation.

        time_step_stream : int, optional
            Time to wait between streaming updates to send back chunks
            from the listener file.  Larger values mean more data per
            chunk and less chunks, but if the command is short, will
            wait until time_step_stream is finished leading to a long
            execution time.

            Due to stability issues, the default time_step_stream is
            dependent on verbosity.  The defaults are:

            - ``verbose=True``: ``time_step_stream=500``
            - ``verbose=False``: ``time_step_stream=50``

            These defaults will be ignored if ``time_step_stream`` is
            manually set.

        orig_cmd : str, optional
            Original command. There are some cases, were input is
            used to send the file to the grpc server but then we want
            to run something different than ``/INPUT``, for example
            ``CDREAD``.

        Returns
        -------
        str
            Response from MAPDL.

        Notes
        -----
        This method does not use the APDL ``/INPUT`` command.
        However its usage is very similar to it. See *Examples* section.

        If you want to use ``/INPUT`` for some reason, although it is not
        recommended, you can write the desired input file, upload it using
        :func:`Mapdl.upload <ansys.mapdl.core.Mapdl.upload>`, and then use
        run command :func:`Mapdl.run('/INPUT,<FILE>,<EXT>) <ansys.mapdl.core.Mapdl.run>`.
        This does not avoid to use the gRPC input method, but it allows you to
        use the APDL ``/INPUT`` command from the generated input file.
        See *Examples* section for more information.

        Examples
        --------
        Load a simple ``"ds.dat"`` input file generated from Ansys
        Workbench.

        >>> output = mapdl.input('ds.dat')

        Load that same file while streaming the output in real-time.

        >>> output = mapdl.input('ds.dat', verbose=True)

        Use the default APDL ``/INPUT`` command:

        >>> with open('myinput.inp','w').write("/finish\\n/prep7\\n/com, my commands")
        >>> with open('inputtrigger.inp','w').write("/input,myinput,inp")
        >>> mapdl.upload("myinput.inp")
        Uploading myinput.inp: 100%|█████████████████████████████████████████████████| 26.0/26.0 [00:00<00:00, 5.86kB/s]
        'myinput.inp'
        >>> mapdl.upload("inputtrigger.inp")
        Uploading inputtrigger.inp: 100%|████████████████████████████████████████████| 32.0/32.0 [00:00<00:00, 8.92kB/s]
        'inputtrigger.inp'
        >>> with mapdl.non_interactive:
                mapdl.run("/input,inputtrigger,inp") # This inputs 'myinput.inp'

        """
        # Checking compatibility
        # Checking the user is not reusing old api:
        #
        # fname,
        # verbose=False,
        # progress_bar=False,
        # time_step_stream=None,
        # chunk_size=512,
        # orig_cmd="/INP",
        # write_to_log=True,

        msg_compat = "\nThe 'mapdl.input' method API changed in v0.65. Please check the documentation for information about the new arguments."

        if log:
            raise ValueError(
                "'log' argument is not supported in the gRPC implementation."
            )

        if not isinstance(ext, (str)) and ext is not None:
            raise ValueError(
                "Only strings are allowed in 'ext' argument.\n" + msg_compat
            )

        if not isinstance(dir_, (str)) and dir_ is not None:
            raise ValueError(
                "Only strings are allowed in 'dir_' argument.\n" + msg_compat
            )

        # Getting arguments rights
        if not fname and ext:
            fname = self.jobname

        if not fname:
            raise ValueError("A file name must be supplied.")

        fname = self._get_file_name(fname=fname, ext=ext)

        if not dir_:
            self._log.debug(f"Using python working directory as 'dir_' value.")
            dir_ = os.getcwd()
        else:
            fname = os.path.join(dir_, fname)

        if not line:
            line = 0
        else:
            try:
                line = int(line)
            except ValueError:
                raise ValueError(
                    "Only integers are supported for 'line' argument. Labels are not supported on the gRPC implementation."
                )

        if line != 0:
            # Trimming file
            tmp_modified_file = os.path.join(
                tempfile.gettempdir(), os.path.basename(fname)
            )
            with open(tmp_modified_file, "w") as fid, open(fname, "r") as fid2:
                fid.writelines(fid2.readlines()[line:])

            fname = tmp_modified_file

        # Running method
        #
        if "CDRE" in orig_cmd.upper():
            # CDREAD already uploads the file, and since the priority in
            # `_get_file_path` is for the files in the python working directory,
            # we skip that function here.
            self._log.debug(
                f"Avoid uploading the file {fname} because `CDREAD` should have upload it already."
            )
            filename = fname

        else:
            # Always check if file is present as the grpc and MAPDL errors
            # are unclear
            filename = self._get_file_path(fname, progress_bar)

        if time_step_stream is not None:
            if time_step_stream <= 0:
                raise ValueError("``time_step_stream`` must be greater than 0``")

        if verbose:
            if time_step_stream is None:
                time_step_stream = 500
            metadata = [
                ("time_step_stream", str(time_step_stream)),
                ("chunk_size", str(chunk_size)),
            ]

            request = pb_types.InputFileRequest(filename=filename)
            strouts = self._stub.InputFileS(request, metadata=metadata)
            responses = []
            for strout in strouts:
                lines = strout.cmdout
                # print out input as it is being run
                print("\n".join(lines))
                responses.extend(lines)
            response = "\n".join(responses)
            return response.strip()

        # otherwise, not verbose
        if time_step_stream is None:
            time_step_stream = 50
        metadata = [
            ("time_step_stream", str(time_step_stream)),
            ("chunk_size", str(chunk_size)),
        ]

        # since we can't directly run /INPUT, we have to write a
        # temporary input file that tells MAPDL to read the input
        # file.
        id_ = random_string()
        tmp_name = f"_input_tmp_{id_}_.inp"
        tmp_out = f"_input_tmp_{id_}_.out"

        if "CDRE" in orig_cmd.upper():
            # Using CDREAD
            option = kwargs.get("cd_read_option", "COMB")
            tmp_dat = f"/OUT,{tmp_out}\n{orig_cmd},'{option}','{filename}'\n"
            delete_uploaded_files = False

        else:
            # Using default INPUT
            tmp_dat = f"/OUT,{tmp_out}\n{orig_cmd},'{filename}'\n"
            delete_uploaded_files = True

        if write_to_log and self._apdl_log is not None:
            if not self._apdl_log.closed:
                self._apdl_log.write(tmp_dat)

        if self._local:
            local_path = self.directory
            tmp_name_path = os.path.join(local_path, tmp_name)
            with open(tmp_name_path, "w") as f:
                f.write(tmp_dat)
        else:
            self._upload_raw(tmp_dat.encode(), tmp_name)

        # Escaping early if inside non_interactive context
        if self._store_commands:
            self._stored_commands.append(tmp_dat.splitlines()[1])
            return None

        request = pb_types.InputFileRequest(filename=tmp_name)

        # even though we don't care about the output, we still
        # need to check.  otherwise, since inputfile is
        # non-blocking, we could corrupt the service
        chunks = self._stub.InputFileS(request, metadata=metadata)
        _ = [chunk.cmdout for chunk in chunks]  # unstable

        # all output (unless redirected) has been written to a temp output
        if self._local:
            tmp_out_path = os.path.join(local_path, tmp_out)
            with open(tmp_out_path) as f:
                output = f.read()

            # delete the files to avoid overwriting:
            try:
                os.remove(tmp_name_path)
            except OSError:
                pass

            try:
                os.remove(tmp_out_path)
            except OSError:
                pass

        # otherwise, read remote file
        else:
            output = self._download_as_raw(tmp_out).decode("latin-1")

            # Deleting the previous files
            self.slashdelete(tmp_name)
            self.slashdelete(tmp_out)
            if filename in self.list_files() and delete_uploaded_files:
                self.slashdelete(filename)

        return output

    def _get_file_path(self, fname: str, progress_bar: bool = False) -> str:
        """Find files in the Python and MAPDL working directories.

        **The priority is for the Python directory.**

        Hence if the same file is in the Python directory and in the MAPDL directory,
        PyMAPDL will upload a copy from the Python directory to the MAPDL directory,
        overwriting the MAPDL directory copy.
        """

        if os.path.isdir(fname):
            raise ValueError(
                f"`fname` should be a full file path or name, not the directory '{fname}'."
            )

        fPath = pathlib.Path(fname)

        fpath = os.path.dirname(fname)
        fname = fPath.name
        fext = fPath.suffix

        # if there is no dirname, we are assuming the file is
        # in the python working directory.
        if not fpath:
            fpath = os.getcwd()

        ffullpath = os.path.join(fpath, fname)

        if os.path.exists(ffullpath) and self._local:
            return ffullpath

        if self._local:
            if os.path.isfile(fname):
                # And it exists
                filename = os.path.join(os.getcwd(), fname)
            elif not self._store_commands and fname in self.list_files():
                # It exists in the Mapdl working directory
                filename = os.path.join(self.directory, fname)
            elif self._store_commands:
                # Assuming that in non_interactive we have uploaded the file
                # manually.
                filename = os.path.join(self.directory, fname)
            else:
                # Finally
                raise FileNotFoundError(f"Unable to locate filename '{fname}'")

        else:  # Non-local
            # upload the file if it exists locally
            if os.path.isfile(ffullpath):
                self.upload(ffullpath, progress_bar=progress_bar)
                filename = fname

            elif not self._store_commands and fname in self.list_files():
                # It exists in the Mapdl working directory
                filename = fname

            elif self._store_commands:
                # Assuming that in non_interactive, the file exists already in
                # the Mapdl working directory
                filename = fname

            else:
                raise FileNotFoundError(f"Unable to locate filename '{fname}'")

        return filename

    def _get_file_name(
        self,
        fname: str,
        ext: Optional[str] = None,
        default_extension: Optional[str] = None,
    ) -> str:
        """Get file name from fname and extension arguments.

        fname can be the full path.

        Parameters
        ----------
        fname : str
            File name (with our with extension). It can be a full path.

        ext : str, optional
            File extension. The default is None.

        default_extension : str
            Default filename extension. The default is None.
        """

        # the old behaviour is to supplied the name and the extension separately.
        # to make it easier let's going to allow names with extensions

        # Sanitizing ext
        while ext and ext[0] == ".":
            ext = ext[1:]

        if ext:
            fname = fname + "." + ext
        else:
            basename = os.path.basename(fname)

            if len(basename.split(".")) == 1:
                # there is no extension in the main name.
                if default_extension:
                    fname = fname + "." + default_extension

        return fname

    def _flush_stored(self):
        """Writes stored commands to an input file and runs the input
        file.  Used with non_interactive.
        """
        if not self._stored_commands:
            self._log.debug("There is no commands to be flushed.")
            self._store_commands = False
            return

        self._log.debug("Flushing stored commands")

        commands = "\n".join(self._stored_commands)
        if self._apdl_log:
            self._apdl_log.write(commands + "\n")

        self._log.debug(
            "Writing the following commands to a temporary " "apdl input file:\n%s",
            commands,
        )

        # write to a temporary input file
        def build_rand_tmp():
            return os.path.join(tempfile.gettempdir(), f"tmp_{random_string()}.inp")

        # rare case of duplicated tmpfile (birthday problem)
        tmp_filename = build_rand_tmp()
        while os.path.isfile(tmp_filename):
            tmp_filename = build_rand_tmp()

        with open(tmp_filename, "w") as fid:
            fid.writelines(commands)

        self._store_commands = False
        self._stored_commands = []

        # run the stored commands
        out = self.input(
            tmp_filename,
            write_to_log=False,
            verbose=False,
            chunk_size=DEFAULT_CHUNKSIZE,
            progress_bar=False,
        )
        # skip the first line as it simply states that it's reading an input file
        self._response = out[out.find("LINE=       0") + 13 :]
        self._log.info(self._response)

        if not self._ignore_errors:
            self._raise_errors(self._response)

        # try/except here because MAPDL might have not closed the temp file
        try:
            os.remove(tmp_filename)
        except:
            self._log.warning("Unable to remove temporary file %s", tmp_filename)

    @protect_grpc
    def _get(
        self,
        entity: str = "",
        entnum: str = "",
        item1: str = "",
        it1num: MapdlFloat = "",
        item2: str = "",
        it2num: MapdlFloat = "",
        item3: MapdlFloat = "",
        it3num: MapdlFloat = "",
        item4: MapdlFloat = "",
        it4num: MapdlFloat = "",
        **kwargs: KwargDict,
    ) -> Union[float, str]:
        """Sends gRPC *Get request.

        .. warning::
           Not thread safe.  Uses ``_get_lock`` to ensure multiple
           request are not evaluated simultaneously.
        """
        if self._session_id is not None:
            self._check_session_id()

        if self._store_commands:
            raise MapdlRuntimeError(
                "Cannot use `mapdl.get_value` when in `non_interactive` mode. "
                "Exit non_interactive mode before using this method.\n\n"
                "Alternatively you can use `mapdl.get` to specify the name of "
                "the MAPDL parameter where to store the retrieved value.\n"
            )

        cmd = f"{entity},{entnum},{item1},{it1num},{item2},{it2num},{item3}, {it3num}, {item4}, {it4num}"

        # not threadsafe; don't allow multiple get commands
        while self._get_lock:
            time.sleep(0.001)

        self._get_lock = True
        try:
            getresponse = self._stub.Get(pb_types.GetRequest(getcmd=cmd))
        finally:
            self._get_lock = False

        if getresponse.type == 0:
            self._log.debug(
                "The 'grpc' get method seems to have failed. Trying old implementation for more verbose output."
            )

            try:
                out = self.run("*GET,__temp__," + cmd)
                return float(out.split("VALUE=")[1].strip())

            except MapdlRuntimeError as e:
                # Get can thrown some errors, in that case, they are caught in the default run method.
                raise e

            except (IndexError, ValueError):
                raise MapdlError("Error when processing '*get' request output.")

        if getresponse.type == 1:
            return getresponse.dval
        elif getresponse.type == 2:
            return getresponse.sval

        raise MapdlRuntimeError(
            f"Unsupported type {getresponse.type} response from MAPDL"
        )

    def download_project(
        self,
        extensions: Optional[Union[str, List[str], Tuple[str]]] = None,
        target_dir: Optional[str] = None,
        progress_bar: bool = False,
    ) -> List[str]:
        """Download all the project files located in the MAPDL working directory.

        Parameters
        ----------
        extensions : List[str], Tuple[str], optional
            List of extensions to filter the files before downloading,
            by default None.

        target_dir : str, optional
            Path to downloaded the files will to. The default is ``None``.

        progress_bar : bool, optional
            Display a progress bar using
            ``tqdm`` when ``True``.  Helpful for showing download
            progress. The default is ``False``.

        Returns
        -------
        List[Str]
            List of downloaded files.
        """
        if not extensions:
            list_of_files = self.download(
                files="*", target_dir=target_dir, progress_bar=progress_bar
            )

        else:
            list_of_files = []
            for each_extension in extensions:
                list_of_files.extend(
                    self.download(
                        files="*",
                        target_dir=target_dir,
                        extension=each_extension,
                        progress_bar=progress_bar,
                    )
                )

        return list_of_files

    def download(
        self,
        files: Union[str, List[str], Tuple[str, ...]],
        target_dir: Optional[str] = None,
        extension: Optional[str] = None,
        chunk_size: Optional[int] = None,
        progress_bar: Optional[bool] = None,
        recursive: bool = False,
    ) -> List[str]:
        """Download files from the gRPC instance working directory

        .. warning:: This feature is only available for MAPDL 2021R1 or newer.

        Parameters
        ----------
        files : str or List[str] or tuple(str)
            Name of the file on the server. File must be in the same
            directory as the mapdl instance. A list of string names or
            tuples of string names can also be used.
            List current files with :meth:`Mapdl.list_files <MapdlGrpc.list_files>`.

            Alternatively, you can also specify **glob expressions** to
            match file names. For example: `'file*'` to match every file whose
            name starts with `'file'`.

        target_dir : str, optional
            Path where the downloaded files will be located. The default is the current
            working directory.

        extension : str, optional
            Filename with this extension will be considered. The default is None.

        chunk_size : int, optional
            Chunk size in bytes.  Must be less than 4MB. The default is 256 kB.

        progress_bar : bool, optional
            Display a progress bar using ``tqdm`` when ``True``.
            Helpful for showing download progress.

        recursive : bool, optional
            Whether to use recursion when using glob pattern. The default is ``False``.

        Notes
        -----
        There are some considerations to keep in mind when using this command:

        * The glob pattern search does not search recursively in remote instances.
        * In a remote instance, it is not possible to list or download files in different
          locations than the MAPDL working directory.
        * If you are in local and provide a file path, downloading files
          from a different folder is allowed.
          However it is not a recommended approach.

        Examples
        --------
        Download a single file:

        >>> mapdl.download('file.out')

        Download all the files starting with `'file'`:

        >>> mapdl.download('file*')

        Download every single file in the MAPDL working directory:

        >>> mapdl.download('*.*')

        Alternatively, you can download all the files using
        :func:`Mapdl.download_project <ansys.mapdl.core.mapdl_grpc.MapdlGrpc.download_project>` (recommended):

        >>> mapdl.download_project()

        """
        if chunk_size is None:
            chunk_size = DEFAULT_CHUNKSIZE

        if chunk_size > 4 * 1024 * 1024:  # 4MB
            raise ValueError(
                f"Chunk sizes bigger than 4 MB can generate unstable behaviour in PyMAPDL. "
                "Please decrease ``chunk_size`` value."
            )

        if target_dir:
            try:
                os.mkdir(os.path.abspath(target_dir))
            except FileExistsError:
                pass
        else:
            target_dir = os.getcwd()

        if self._local:
            return self._download_on_local(
                files, target_dir=target_dir, extension=extension, recursive=recursive
            )

        else:  # remote session
            if recursive:
                warn(
                    "The 'recursive' parameter is ignored if the session is non-local."
                )
            return self._download_from_remote(
                files,
                target_dir=target_dir,
                extension=extension,
                chunk_size=chunk_size,
                progress_bar=progress_bar,
            )

    def _download_on_local(
        self,
        files: Union[str, List[str], Tuple[str, ...]],
        target_dir: str,
        extension: Optional[str] = None,
        recursive: bool = False,
    ) -> List[str]:
        """Download files when we are on a local session."""

        if isinstance(files, str):
            if not os.path.isdir(os.path.join(self.directory, files)):
                list_files = self._validate_files(
                    files, extension=extension, recursive=recursive
                )
            else:
                list_files = [files]

        elif isinstance(files, (list, tuple)):
            if not all([isinstance(each, str) for each in files]):
                raise ValueError(
                    "The parameter `'files'` can be a list or tuple, but it should only contain strings."
                )
            list_files = []
            for each in files:
                list_files.extend(
                    self._validate_files(each, extension=extension, recursive=recursive)
                )

        else:
            raise ValueError(
                f"The `file` parameter type ({type(files)}) is not supported."
                "Only strings, tuple of strings or list of strings are allowed."
            )

        return_list_files = []
        for file in list_files:
            # file is a complete path
            basename = os.path.basename(file)
            destination = os.path.join(target_dir, basename)
            if os.path.isfile(destination):
                os.remove(destination)
                # the file might have been already downloaded.
                warn(
                    f"The file {file} has been updated in the current working directory."
                )

            if os.path.isdir(os.path.join(self.directory, file)):
                if recursive:  # only copy the directory if recursive is true.
                    shutil.copytree(
                        os.path.join(self.directory, file),
                        target_dir,
                        dirs_exist_ok=True,
                    )
                    return_list_files.extend(
                        glob.iglob(target_dir + "/**/*", recursive=recursive)
                    )

            else:
                return_list_files.append(destination)
                shutil.copy(
                    os.path.join(self.directory, file),
                    destination,
                )

        return return_list_files

    def _download_from_remote(
        self,
        files: Union[str, List[str], Tuple[str, ...]],
        target_dir: str,
        extension: Optional[str] = None,
        chunk_size: Optional[str] = None,
        progress_bar: Optional[str] = None,
    ) -> List[str]:
        """Download files when we are connected to a remote session."""

        if isinstance(files, str):
            list_files = self._validate_files(files, extension=extension)

        elif isinstance(files, list):
            if not all([isinstance(each, str) for each in files]):
                raise ValueError(
                    "The parameter `'files'` can be a list or tuple, but it should only contain strings."
                )
            list_files = []
            for each in files:
                list_files.extend(self._validate_files(each, extension=extension))

        else:
            raise ValueError(
                f"The `file` parameter type ({type(files)}) is not supported."
                "Only strings, tuple of strings or list of strings are allowed."
            )

        for each_file in list_files:
            self._download(
                each_file,
                out_file_name=os.path.join(target_dir, each_file),
                chunk_size=chunk_size,
                progress_bar=progress_bar,
            )

        return list_files

    def _validate_files(
        self, file: str, extension: Optional[str] = None, recursive: bool = True
    ) -> List[str]:
        if extension is not None:
            if not isinstance(extension, str):
                raise TypeError(f"The extension {extension} must be a string.")

            if not extension.startswith("."):
                extension = "." + extension

        else:
            extension = ""

        if self.is_local:
            # filtering with glob (accepting *)
            if not os.path.dirname(file):
                file = os.path.join(self.directory, file)
            list_files = glob.glob(file + extension, recursive=recursive)

        else:
            base_name = os.path.basename(file + extension)
            self_files = self.list_files()

            list_files = fnmatch.filter(self_files, base_name)

        # filtering by extension
        list_files = [file for file in list_files if file.endswith(extension)]

        if len(list_files) == 0:
            raise FileNotFoundError(
                f"No file matching '{file}' in the MAPDL session can be found."
            )

        return list_files

    @protect_grpc
    def _download(
        self,
        target_name: str,
        out_file_name: Optional[str] = None,
        chunk_size: int = DEFAULT_CHUNKSIZE,
        progress_bar: bool = False,
    ) -> None:
        """Download a file from the gRPC instance.

        Parameters
        ----------
        target_name : str
            Target file on the server. File must be in the same
            directory as the mapdl instance. List current files with
            ``mapdl.list_files()``

        out_file_name : str, optional
            Save the filename as a different name other than the
            ``target_name``.

        chunk_size : int, optional
            Chunk size in bytes.  Must be less than 4MB.  The default is 256 kB.

        progress_bar : bool, optional
            Display a progress bar using ``tqdm`` when ``True``.
            Helpful for showing download progress. The default is
            ``False`` to avoid excessive command printout.

        Examples
        --------
        Download the remote result file "file.rst" as "my_result.rst"

        >>> mapdl.download('file.rst', 'my_result.rst')
        """

        if progress_bar and _HAS_TQDM:
            progress_bar = True

        if out_file_name is None:
            out_file_name = target_name

        request = pb_types.DownloadFileRequest(name=target_name)
        metadata = [
            ("time_step_stream", "200"),
            ("chunk_size", str(chunk_size)),
        ]
        chunks = self._stub.DownloadFile(request, metadata=metadata)
        file_size = save_chunks_to_file(
            chunks,
            out_file_name,
            progress_bar=progress_bar,
            target_name=target_name,
        )

        if not file_size:
            warn(
                f'File "{target_name}" is empty or does not exist in {self.list_files()}.'
            )

    @protect_grpc
    def upload(self, file_name: str, progress_bar: bool = _HAS_TQDM) -> str:
        """Upload a file to the grpc instance

        file_name : str
            Local file to upload.

        progress_bar : bool, optional
            Whether to display a progress bar using ``tqdm``. The default is ``True``.
            This parameter is helpful for showing download progress.

        Returns
        -------
        str
            Base name of the file uploaded.  File can be accessed
            relative to the mapdl instance with this file name.

        Examples
        --------
        Upload "local_file.inp" while disabling the progress bar

        >>> mapdl.upload('local_file.inp', progress_bar=False)
        """
        if not os.path.isfile(file_name):
            raise FileNotFoundError(f"Unable to locate filename {file_name}")
        self._log.debug(f"Uploading file '{file_name}' to the MAPDL instance.")

        chunks_generator = get_file_chunks(file_name, progress_bar=progress_bar)
        response = self._stub.UploadFile(chunks_generator)

        if not response.length:
            raise IOError("File failed to upload")
        return os.path.basename(file_name)

    @protect_grpc
    def _get_array(
        self,
        entity="",
        entnum="",
        item1="",
        it1num="",
        item2="",
        it2num="",
        kloop="",
        **kwargs,
    ):
        """Do a gRPC VGET request.

        Send a vget request, receive a bytes stream, and return it as
        a numpy array.

        Not thread safe as it uses a constant internal temporary
        parameter name.  This method uses _vget_lock to ensure
        multiple simultaneous request fail.

        Returns
        -------
        values : np.ndarray
            Numpy 1D array containing the requested *VGET item and entity.
        """
        if "parm" in kwargs:
            raise ValueError("Parameter name `parm` not supported with gRPC")

        while self._vget_lock:
            time.sleep(0.001)
        self._vget_lock = True

        cmd = f"{entity},{entnum},{item1},{it1num},{item2},{it2num},{kloop}"
        try:
            chunks = self._stub.VGet2(pb_types.GetRequest(getcmd=cmd))
            values = parse_chunks(chunks)
        finally:
            self._vget_lock = False
        return values

    def _screenshot_path(self):
        """Returns the local path of the MAPDL generated screenshot.

        If necessary, downloads the remotely rendered file.
        """
        if self._local:
            return super()._screenshot_path()

        all_filenames = self.list_files()
        filenames = []
        for filename in all_filenames:
            if filename.endswith(".png"):
                filenames.append(filename)
        filenames.sort()
        filename = os.path.basename(filenames[-1])

        temp_dir = tempfile.gettempdir()
        save_name = os.path.join(temp_dir, "tmp.png")
        self._download(filename, out_file_name=save_name)
        return save_name

    @protect_grpc
    def _download_as_raw(self, target_name: str) -> str:
        """Download a file from the gRPC instance as a binary
        string without saving it to disk.
        """
        request = pb_types.DownloadFileRequest(name=target_name)
        chunks = self._stub.DownloadFile(request)
        return b"".join([chunk.payload for chunk in chunks])

    @property
    def is_alive(self) -> bool:
        """True when there is an active connect to the gRPC server"""
        if self.channel_state not in ["IDLE", "READY"]:
            self._log.debug(
                "MAPDL instance is not alive because the channel is not 'IDLE' o 'READY'."
            )
            return False

        if self._exited:
            self._log.debug("MAPDL instance is not alive because it is exited.")
            return False

        if self.busy:
            self._log.debug("MAPDL instance is alive because it is busy.")
            return True

        if self._exiting:
            # It should be exiting so we should not issue gRPC calls
            self._log.debug("MAPDL instance is expected to be exiting")
            return False

        try:
            check = bool(self._ctrl("VERSION"))
            if check:
                self._log.debug(
                    "MAPDL instance is alive because version was retrieved."
                )
            else:
                self._log.debug(
                    "MAPDL instance is not alive because version was not retrieved. Maybe output is muted?."
                )
            return check

        except Exception as error:
            if self._exited:
                return False

            self._log.debug(
                f"MAPDL instance is not alive because retrieving version failed with:\n{error}"
            )
            return False

    @property
    def xpl(self) -> "ansXpl":
        """MAPDL file explorer

        Iteratively navigate through MAPDL files.

        Examples
        --------
        Read the MASS record from the "file.full" file

        >>> from ansys import Mapdl
        >>> mapdl = Mapdl()
        >>> xpl = mapdl.xpl
        >>> xpl.open('file.full')
        >>> vec = xpl.read('MASS')
        >>> vec.asarray()
        array([ 4,  7, 10, 13, 16, 19, 22, 25, 28, 31, 34, 37, 40, 43, 46, 49, 52,
               55, 58,  1], dtype=int32)
        """
        if self._xpl is None:
            from ansys.mapdl.core.xpl import ansXpl

            self._xpl = ansXpl(self)
        return self._xpl

    @protect_grpc
    def scalar_param(self, pname: str) -> float:
        """Return a scalar parameter as a float.

        If parameter does not exist, returns ``None``.

        """
        request = pb_types.ParameterRequest(name=pname, array=False)
        presponse = self._stub.GetParameter(request)
        if presponse.val:
            return float(presponse.val[0])

    @protect_grpc
    def _upload_raw(self, raw, save_as):  # consider private
        """Upload a binary string as a file"""
        chunks = chunk_raw(raw, save_as)
        response = self._stub.UploadFile(chunks)
        if response.length != len(raw):
            raise IOError("Raw Bytes failed to upload")

    # TODO: not fully tested/implemented
    @protect_grpc
    def Param(self, pname):
        presponse = self._stub.GetParameter(pb_types.ParameterRequest(name=pname))
        return presponse.val

    # TODO: not fully tested/implemented
    @protect_grpc
    def Var(self, num):
        presponse = self._stub.GetVariable(pb_types.VariableRequest(inum=num))
        return presponse.val

    @property
    def math(self):
        """Interface to launch PyAnsys Math from PyMAPDL.

         Returns
        -------
        :class:`MapdlMath <ansys.mapdl.core.math.MapdlMath>`

        Examples
        --------
        Get the stiffness matrix from MAPDL
        >>> mm = mapdl.math
        >>> k = mm.stiff()
        >>> k.asarray()
        <60x60 sparse matrix of type '<class 'numpy.float64'>'
            with 1734 stored elements in Compressed Sparse Row format>

        Get the mass matrix from MAPDL
        >>> mm = mapdl.math
        >>> m = mm.stiff()
        >>> m.asarray()
        <60x60 sparse matrix of type '<class 'numpy.float64'>'
            with 1734 stored elements in Compressed Sparse Row format>
        """
        if self._math is None:
            from ansys.math.core.math import AnsMath

            self._math = AnsMath(self)

        return self._math

    @property
    def krylov(self):
        """APDL krylov interface.
        For more information, see the :class:`KrylovSolver <ansys.mapdl.core.krylov.KrylovSolver>`
        Returns
        -------
        :class:`Krylov class <ansys.mapdl.core.krylov.KrylovSolver>`
        """
        if self._krylov is None:
            from ansys.mapdl.core.krylov import KrylovSolver

            self._krylov = KrylovSolver(self)

        return self._krylov

    @property
    def db(self):
        """
        MAPDL database interface.

        Returns
        -------
        :class:`MapdlDb <ansys.mapdl.core.database.MapdlDb>`

        Examples
        --------
        Create a nodes instance.

        >>> from ansys.mapdl.core import launch_mapdl
        >>> mapdl = launch_mapdl()
        >>> # create nodes...
        >>> nodes = mapdl.db.nodes
        >>> print(nodes)
        MAPDL Database Nodes
            Number of nodes:          270641
            Number of selected nodes: 270641
            Maximum node number:      270641

        >>> mapdl.nsel("NONE")
        >>> print(nodes)
        MAPDL Database Nodes
            Number of nodes:          270641
            Number of selected nodes: 0
            Maximum node number:      270641

        Return the selection status and the coordinates of node 22.

        >>> nodes = mapdl.db.nodes
        >>> sel, coord = nodes.coord(22)
        >>> coord
        (1.0, 0.5, 0.0, 0.0, 0.0, 0.0)

        """
        from ansys.mapdl.core.database import MapdlDb

        if self._db is None:
            self._db = MapdlDb(self)
            self._db.start()

        return self._db

    @protect_grpc
    def _data_info(self, pname):
        """Returns the data type of a parameter

        APDLMATH vectors only.
        """
        request = pb_types.ParameterRequest(name=pname)
        return self._stub.GetDataInfo(request)

    @protect_grpc
    def _vec_data(self, pname):
        """Downloads vector data from a MAPDL MATH parameter"""
        dtype = ANSYS_VALUE_TYPE[self._data_info(pname).stype]
        request = pb_types.ParameterRequest(name=pname)
        chunks = self._stub.GetVecData(request)
        return parse_chunks(chunks, dtype)

    @protect_grpc
    def _mat_data(self, pname, raw=False):
        """Downloads matrix data from a parameter and returns a scipy sparse array"""
        try:
            from scipy import sparse
        except ImportError:  # pragma: no cover
            raise ImportError("Install ``scipy`` to use this feature") from None

        minfo = self._data_info(pname)
        stype = ANSYS_VALUE_TYPE[minfo.stype]
        mtype = minfo.objtype
        shape = (minfo.size1, minfo.size2)

        if mtype == 2:  # dense
            request = pb_types.ParameterRequest(name=pname)
            chunks = self._stub.GetMatData(request)
            values = parse_chunks(chunks, stype)
            return np.transpose(np.reshape(values, shape[::-1]))
        elif mtype == 3:  # sparse
            indptr = self._vec_data(pname + "::ROWS")
            indices = self._vec_data(pname + "::COLS")
            vals = self._vec_data(pname + "::VALS")
            if raw:  # for debug
                return vals, indices, indptr, shape
            else:
                return sparse.csr_matrix(
                    (vals, indices, indptr), dtype=stype, shape=shape
                )

        raise ValueError(f'Invalid matrix type "{mtype}"')

    @property
    def locked(self):
        """Instance is in use within a pool"""
        return self._locked

    @locked.setter
    def locked(self, new_value):
        self._locked = new_value

    @supress_logging
    def __str__(self):
        try:
            if self._exited:
                return "MAPDL exited"
            stats = self.slashstatus("PROD", mute=False)
        except:  # pragma: no cover
            return "MAPDL exited"

        st = stats.find("*** Products ***")
        en = stats.find("*** PrePro")
        product = "\n".join(stats[st:en].splitlines()[1:]).strip()

        info = f"Mapdl\n"
        info += f"-----\n"
        info += f"PyMAPDL Version:     {__version__}\n"
        info += f"Interface:           grpc\n"
        info += f"Product:             {product}\n"
        info += f"MAPDL Version:       {self.version}\n"
        info += f"Running on:          {self.hostname}\n"
        info += f"                     ({self.ip})"
        return info

    @supress_logging
    @run_as_prep7
    def _generate_iges(self):
        """Save IGES geometry representation to disk"""
        basename = "_tmp.iges"
        if self._local:
            filename = os.path.join(self.directory, basename)
            self.igesout(basename, att=1)
        else:
            self.igesout(basename, att=1)
            filename = os.path.join(tempfile.gettempdir(), basename)
            self._download(basename, filename, progress_bar=False)
        return filename

    @property
    def _distributed_result_file(self):
        """Path of the distributed result file"""
        if not self._distributed:
            return

        try:
            filename = self.inquire("", "RSTFILE")
            if not filename:
                filename = self.jobname
        except:
            filename = self.jobname

        # ansys decided that a jobname ended in a number needs a bonus "_"
        if filename[-1].isnumeric():
            filename += "_"

        rth_basename = "%s0.%s" % (filename, "rth")
        rst_basename = "%s0.%s" % (filename, "rst")

        rth_file = os.path.join(self.directory, rth_basename)
        rst_file = os.path.join(self.directory, rst_basename)

        if self._prioritize_thermal:
            if not os.path.isfile(rth_file):
                raise FileNotFoundError("Thermal Result not available")
            return rth_file

        if os.path.isfile(rth_file) and os.path.isfile(rst_file):
            return last_created([rth_file, rst_file])
        elif os.path.isfile(rth_file):
            return rth_file
        elif os.path.isfile(rst_file):
            return rst_file

    @property
    def thermal_result(self):
        """The thermal result object"""
        self._prioritize_thermal = True
        result = self.result
        self._prioritize_thermal = False
        return result

    def list_error_file(self):
        """Listing of errors written in JOBNAME.err"""
        files = self.list_files()
        jobname = self.jobname
        error_file = None
        for test_file in [f"{jobname}.err", f"{jobname}0.err"]:
            if test_file in files:
                error_file = test_file
                break

        if not error_file:
            return None

        if self._local:
            return open(os.path.join(self.directory, error_file)).read()
        elif self._exited:
            raise MapdlExitedError(
                "Cannot list error file when MAPDL Service has " "exited"
            )

        return self._download_as_raw(error_file).decode("latin-1")

    @wraps(MapdlBase.cmatrix)
    def cmatrix(
        self,
        symfac="",
        condname="",
        numcond="",
        grndkey="",
        capname="",
        **kwargs,
    ):
        """Run CMATRIX in non-interactive mode and return the response
        from file.
        """

        # The CMATRIX command needs to run in non-interactive mode
        if not self._store_commands:
            with self.non_interactive:
                super().cmatrix(symfac, condname, numcond, grndkey, capname, **kwargs)
            self._response = self._download_as_raw("cmatrix.out").decode()
            return self._response

        # otherwise, simply run cmatrix as we're already in
        # non-interactive and there's no output to return
        super().cmatrix(symfac, condname, numcond, grndkey, capname, **kwargs)

    @MapdlBase.name.getter
    def name(self) -> str:
        """Instance unique identifier."""
        if not self._name:
            if self._ip or self._port:
                self._name = f"GRPC_{self._ip}:{self._port}"
            else:
                self._name = f"GRPC_instance_{id(self)}"
        return self._name

    @property
    def _distributed(self) -> bool:
        """MAPDL is running in distributed mode."""
        if self.__distributed is None:
            self.__distributed = self.parameters.numcpu > 1
        return self.__distributed

    @wraps(MapdlBase.ndinqr)
    def ndinqr(self, node, key, **kwargs):
        """Wrap the ``ndinqr`` method to take advantage of the gRPC methods."""
        super().ndinqr(node, key, pname=TMP_VAR, mute=True, **kwargs)
        return self.scalar_param(TMP_VAR)

    @wraps(MapdlBase.elmiqr)
    def elmiqr(self, ielem, key, **kwargs):
        """Wrap the ``elmiqr`` method to take advantage of the gRPC methods."""
        super().elmiqr(ielem, key, pname=TMP_VAR, mute=True, **kwargs)
        return self.scalar_param(TMP_VAR)

    @wraps(MapdlBase.kpinqr)
    def kpinqr(self, knmi, key, **kwargs):
        """Wrap the ``kpinqr`` method to take advantage of the gRPC methods."""
        super().kpinqr(knmi, key, pname=TMP_VAR, mute=True, **kwargs)
        return self.scalar_param(TMP_VAR)

    @wraps(MapdlBase.lsinqr)
    def lsinqr(self, line, key, **kwargs):
        """Wrap the ``lsinqr`` method to take advantage of the gRPC methods."""
        super().lsinqr(line, key, pname=TMP_VAR, mute=True, **kwargs)
        return self.scalar_param(TMP_VAR)

    @wraps(MapdlBase.arinqr)
    def arinqr(self, anmi, key, **kwargs):
        """Wrap the ``arinqr`` method to take advantage of the gRPC methods."""
        super().arinqr(anmi, key, pname=TMP_VAR, mute=True, **kwargs)
        return self.scalar_param(TMP_VAR)

    @wraps(MapdlBase.vlinqr)
    def vlinqr(self, vnmi, key, **kwargs):
        """Wrap the ``vlinqr`` method to take advantage of the gRPC methods."""
        super().vlinqr(vnmi, key, pname=TMP_VAR, mute=True, **kwargs)
        return self.scalar_param(TMP_VAR)

    @wraps(MapdlBase.rlinqr)
    def rlinqr(self, nreal, key, **kwargs):
        """Wrap the ``rlinqr`` method to take advantage of the gRPC methods."""
        super().rlinqr(nreal, key, pname=TMP_VAR, mute=True, **kwargs)
        return self.scalar_param(TMP_VAR)

    @wraps(MapdlBase.gapiqr)
    def gapiqr(self, ngap, key, **kwargs):
        """Wrap the ``gapiqr`` method to take advantage of the gRPC methods."""
        super().gapiqr(ngap, key, pname=TMP_VAR, mute=True, **kwargs)
        return self.scalar_param(TMP_VAR)

    @wraps(MapdlBase.masiqr)
    def masiqr(self, node, key, **kwargs):
        """Wrap the ``masiqr`` method to take advantage of the gRPC methods."""
        super().masiqr(node, key, pname=TMP_VAR, mute=True, **kwargs)
        return self.scalar_param(TMP_VAR)

    @wraps(MapdlBase.ceinqr)
    def ceinqr(self, nce, key, **kwargs):
        """Wrap the ``ceinqr`` method to take advantage of the gRPC methods."""
        super().ceinqr(nce, key, pname=TMP_VAR, mute=True, **kwargs)
        return self.scalar_param(TMP_VAR)

    @wraps(MapdlBase.cpinqr)
    def cpinqr(self, ncp, key, **kwargs):
        """Wrap the ``cpinqr`` method to take advantage of the gRPC methods."""
        super().cpinqr(ncp, key, pname=TMP_VAR, mute=True, **kwargs)
        return self.scalar_param(TMP_VAR)

    @wraps(MapdlBase.csyiqr)
    def csyiqr(self, ncsy, key, **kwargs):
        """Wrap the ``csyiqr`` method to take advantage of the gRPC methods."""
        super().csyiqr(ncsy, key, pname=TMP_VAR, mute=True, **kwargs)
        return self.scalar_param(TMP_VAR)

    @wraps(MapdlBase.etyiqr)
    def etyiqr(self, itype, key, **kwargs):
        """Wrap the ``etyiqr`` method to take advantage of the gRPC methods."""
        super().etyiqr(itype, key, pname=TMP_VAR, mute=True, **kwargs)
        return self.scalar_param(TMP_VAR)

    @wraps(MapdlBase.foriqr)
    def foriqr(self, node, key, **kwargs):
        """Wrap the ``foriqr`` method to take advantage of the gRPC methods."""
        super().foriqr(node, key, pname=TMP_VAR, mute=True, **kwargs)
        return self.scalar_param(TMP_VAR)

    @wraps(MapdlBase.sectinqr)
    def sectinqr(self, nsect, key, **kwargs):
        """Wrap the ``sectinqr`` method to take advantage of the gRPC methods."""
        super().sectinqr(nsect, key, pname=TMP_VAR, mute=True, **kwargs)
        return self.scalar_param(TMP_VAR)

    @wraps(MapdlBase.mpinqr)
    def mpinqr(self, mat, iprop, key, **kwargs):
        """Wrap the ``mpinqr`` method to take advantage of the gRPC methods."""
        super().mpinqr(mat, iprop, key, pname=TMP_VAR, mute=True, **kwargs)
        return self.scalar_param(TMP_VAR)

    @wraps(MapdlBase.dget)
    def dget(self, node, idf, kcmplx, **kwargs):
        """Wrap the ``dget`` method to take advantage of the gRPC methods."""
        super().dget(node, idf, kcmplx, pname=TMP_VAR, mute=True, **kwargs)
        return self.scalar_param(TMP_VAR)

    @wraps(MapdlBase.fget)
    def fget(self, node, idf, kcmplx, **kwargs):
        """Wrap the ``fget`` method to take advantage of the gRPC methods."""
        super().fget(node, idf, kcmplx, pname=TMP_VAR, mute=True, **kwargs)
        return self.scalar_param(TMP_VAR)

    @wraps(MapdlBase.erinqr)
    def erinqr(self, key, **kwargs):
        """Wrap the ``erinqr`` method to take advantage of the gRPC methods."""
        super().erinqr(key, pname=TMP_VAR, mute=True, **kwargs)
        return self.scalar_param(TMP_VAR)

    @wraps(MapdlBase.wrinqr)
    def wrinqr(self, key, **kwargs):
        """Wrap the ``wrinqr`` method to take advantage of the gRPC methods."""
        super().wrinqr(key, pname=TMP_VAR, mute=True, **kwargs)
        return self.scalar_param(TMP_VAR)

    @wraps(MapdlBase.file)
    def file(self, fname: str = "", ext: str = "", **kwargs) -> str:
        """Wrap ``MapdlBase.file`` to take advantage of the gRPC methods."""
        # always check if file is present as the grpc and MAPDL errors
        # are unclear
        fname = self._get_file_name(fname, ext, "cdb")
        fname = self._get_file_path(fname, kwargs.get("progress_bar", False))
        file_, ext_, _ = self._decompose_fname(fname)
        fname = fname[: -len(ext_) - 1]  # Removing extension. -1 for the dot.
        if self._local:
            return self._file(filename=fname, extension=ext_, **kwargs)
        else:
            return self._file(filename=file_, extension=ext_)

    @wraps(MapdlBase.vget)
    def vget(
        self,
        par: str = "",
        ir: MapdlInt = "",
        tstrt: MapdlFloat = "",
        kcplx: MapdlInt = "",
        **kwargs: KwargDict,
    ) -> NDArray[np.float64]:
        """Wraps VGET"""
        super().vget(par=par, ir=ir, tstrt=tstrt, kcplx=kcplx, **kwargs)
        if not self._store_commands:
            return self.parameters[par]

    def get_variable(
        self,
        ir: MapdlInt = "",
        tstrt: MapdlFloat = "",
        kcplx: MapdlInt = "",
        **kwargs: KwargDict,
    ) -> NDArray[np.float64]:
        """
        Obtain the variable values.

        Parameters
        ----------
        ir : str, optional
            Reference number of the variable (1 to NV [NUMVAR]).

        tstrt : str, optional
            Time (or frequency) corresponding to start of IR data.  If between
            values, the nearer value is used. By default it is the first value.

        kcplx : str, optional
            Complex number key:

            * ``0`` - Use the real part of the IR data. Default.

            * ``1`` - Use the imaginary part of the IR data.

        Returns
        -------
        np.array
            Variable values as array.
        """
        par = "temp_var"
        variable = self.vget(par=par, ir=ir, tstrt=tstrt, kcplx=kcplx, **kwargs)
        del self.parameters[par]
        return variable

    @wraps(MapdlBase.nsol)
    def nsol(
        self,
        nvar: MapdlInt = VAR_IR,
        node: MapdlInt = "",
        item: str = "",
        comp: str = "",
        name: str = "",
        sector: MapdlInt = "",
        **kwargs: KwargDict,
    ):
        """Wraps NSOL to return the variable as an array."""
        super().nsol(
            nvar=nvar,
            node=node,
            item=item,
            comp=comp,
            name=name,
            sector=sector,
            **kwargs,
        )
        return self.vget("_temp", nvar)

    @wraps(MapdlBase.esol)
    def esol(
        self,
        nvar: MapdlInt = VAR_IR,
        elem: MapdlInt = "",
        node: MapdlInt = "",
        item: str = "",
        comp: str = "",
        name: str = "",
        **kwargs: KwargDict,
    ) -> NDArray[np.float64]:
        """Wraps ESOL to return the variable as an array."""
        super().esol(
            nvar=nvar,
            elem=elem,
            node=node,
            item=item,
            comp=comp,
            name=name,
            **kwargs,
        )
        return self.vget("_temp", nvar)

    def get_nsol(
        self,
        node: MapdlInt = "",
        item: str = "",
        comp: str = "",
        name: str = "",
        sector: MapdlInt = "",
        **kwargs: KwargDict,
    ) -> NDArray[np.float64]:
        """
        Get NSOL solutions

        Parameters
        ----------
        node : int
            Node for which data is to be stored.

        item : str
            Label identifying the item.  Valid item labels are shown in the
            table below. Some items also require a component label.

        comp : str
            Component of the item (if required).  Valid component labels are
            shown in the table below.

        name : str, optional
            Thirty-two character name identifying the item on printouts and
            displays.  The default is a label formed by concatenating the first
            four characters of the ``item`` and ``comp`` labels.

        sector : int, optional
            For a full harmonic cyclic symmetry solution, the sector number for
            which the results from NODE are to be stored.

        Returns
        -------
        np.array
            Variable values

        Notes
        -----
        By default, this command store temporally the variable on the
        variable number set by ``VAR_IR`` in the class MapdlGrpc.
        Therefore, any variable in that slot will be deleted when using
        this command.

        Stores nodal degree of freedom and solution results in a variable. For
        more information, see Data Interpreted in the Nodal Coordinate System
        in the Modeling and Meshing Guide.

        For SECTOR>1, the result is in the nodal coordinate system of the base
        sector, and it is rotated to the expanded sector’s location. Refer to
        Using the /CYCEXPAND Command in the Cyclic Symmetry Analysis Guide for
        more information.

        For SHELL131 and SHELL132 elements with KEYOPT(3) = 0 or 1, use the
        labels TBOT, TE2, TE3, . . ., TTOP instead of TEMP.

        """
        return self.nsol(
            VAR_IR,
            node=node,
            item=item,
            comp=comp,
            name=name,
            sector=sector,
            **kwargs,
        )

    def get_esol(
        self,
        elem: MapdlInt = "",
        node: MapdlInt = "",
        item: str = "",
        comp: str = "",
        name: str = "",
        sector: MapdlInt = "",
        tstrt: MapdlFloat = "",
        kcplx: MapdlInt = "",
        **kwargs: KwargDict,
    ) -> NDArray[np.float64]:
        """Get ESOL data.

        /POST26 APDL Command: ESOL

        Parameters
        ----------
        elem : int
            Element for which data are to be stored.

        node : int
            Node number on this element for which data are to be
            stored. If blank, store the average element value (except
            for FMAG values, which are summed instead of averaged).

        item : str
            Label identifying the item. General item labels are shown
            in Table 134: ESOL - General Item and Component Labels
            below. Some items also require a component label.

        comp : str
            Component of the item (if required). General component
            labels are shown in Table 134: ESOL - General Item and
            Component Labels below.  If Comp is a sequence number (n),
            the NODE field will be ignored.

        name : str, optional
            Thirty-two character name for identifying the item on the
            printout and displays.  The default is a label formed by
            concatenating the first four characters of the ``item`` and
           ``comp`` labels.

        tstrt : str, optional
            Time (or frequency) corresponding to start of IR data.  If between
            values, the nearer value is used. By default it is the first value.

        kcplx : str, optional
            Complex number key:

            * ``0`` - Use the real part of the IR data. Default.

            * ``1`` - Use the imaginary part of the IR data.

        Returns
        -------
        np.array
            Variable values

        Notes
        -----
        By default, this command store temporally the variable on the
        variable number set by ``VAR_IR`` in the class MapdlGrpc.
        Therefore, any variable in that slot will be deleted when using
        this command.

        See Table: 134:: ESOL - General Item and Component Labels for
        a list of valid item and component labels for element (except
        line element) results.

        The ESOL command defines element results data to be stored
        from a results file (FILE). Not all items are valid for all
        elements. To see the available items for a given element,
        refer to the input and output summary tables in the
        documentation for that element.

        Two methods of data access are available via the ESOL
        command. You can access some simply by using a generic label
        (component name method), while others require a label and
        number (sequence number method).

        Use the component name method to access general element data
        (that is, element data generally available to most element
        types or groups of element types).

        The sequence number method is required for data that is not
        averaged (such as pressures at nodes and temperatures at
        integration points), or data that is not easily described in a
        generic fashion (such as all derived data for structural line
        elements and contact elements, all derived data for thermal
        line elements, and layer data for layered elements).

        Element results are in the element coordinate system, except
        for layered elements where results are in the layer coordinate
        system.  Element forces and moments are in the nodal
        coordinate system. Results are obtainable for an element at a
        specified node. Further location specifications can be made
        for some elements via the SHELL, LAYERP26, and FORCE commands.

        For more information on the meaning of contact status and its
        possible values, see Reviewing Results in POST1 in the Contact
        Technology Guide.
        """
        self.esol(
            VAR_IR,
            elem=elem,
            node=node,
            item=item,
            comp=comp,
            name=name,
            sector=sector,
            **kwargs,
        )
        # Using get_variable because it deletes the intermediate parameter after using it.
        return self.get_variable(VAR_IR, tstrt=tstrt, kcplx=kcplx)

    def _create_session(self):
        """Generate a session ID."""
        id_ = uuid4()
        id_ = str(id_)[:31].replace("-", "")
        self._session_id_ = id_
        self._run(f"{SESSION_ID_NAME}='{id_}'")

    @property
    def _session_id(self):
        """Return the session ID."""
        return self._session_id_

    def _check_session_id(self):
        """Verify that the local session ID matches the remote MAPDL session ID."""
        if self._checking_session_id_ or not self._strict_session_id_check:
            # To avoid recursion error
            return

        pymapdl_session_id = self._session_id
        if not pymapdl_session_id:
            # We return early if pymapdl_session is not fixed yet.
            return

        self._checking_session_id_ = True
        self._mapdl_session_id = self._get_mapdl_session_id()

        self._checking_session_id_ = False

        if pymapdl_session_id is None or self._mapdl_session_id is None:
            return
        elif pymapdl.RUNNING_TESTS or self._strict_session_id_check:
            if pymapdl_session_id != self._mapdl_session_id:
                self._log.error("The session ids do not match")

            else:
                self._log.debug("The session ids match")
                return True
        else:
            return pymapdl_session_id == self._mapdl_session_id

    def _get_mapdl_session_id(self):
        """Retrieve MAPDL session ID."""
        try:
            parameter = interp_star_status(
                self._run(f"*STATUS,{SESSION_ID_NAME}", mute=False)
            )
        except AttributeError:
            return None

        if parameter:
            return parameter[SESSION_ID_NAME]["value"]
        return None

    @wraps(MapdlBase.igesin)
    def igesin(self, fname, ext="", **kwargs):
        """Wrap the IGESIN command to handle the remote case."""

        fname = self._get_file_name(fname=fname, ext=ext)
        filename = self._get_file_path(fname, progress_bar=False)

        # Entering aux15 preprocessor
        self.aux15()

        if " " in fname:
            # Bug in reading file paths with whitespaces.
            # https://github.com/ansys/pymapdl/issues/1601

            msg_ = f"Applying \\IGESIN whitespace patch.\nSee #1601 issue in PyMAPDL repository.\nReading file {fname}"
            self.input_strings("\n".join([f"! {each}" for each in msg_.splitlines()]))
            self._log.debug(msg_)

            cmd = f"*dim,__iges_file__,string,248\n*set,__iges_file__(1), '{filename}'"
            self.input_strings(cmd)

            out = super().igesin(fname="__iges_file__(1)", **kwargs)
            self.run("__iges_file__ =")  # cleaning array.
            self.run("! Ending \\IGESIN whitespace patch.")
            return out
        else:
            return super().igesin(fname=filename, **kwargs)

    @wraps(MapdlBase.satin)
    def satin(
        self,
        name,
        extension="",
        path="",
        entity="",
        fmt="",
        nocl="",
        noan="",
        **kwargs,
    ):
        """Wraps ~SATIN command"""
        fname = name
        if path:
            fname = os.path.join(path, name)
        fname = self._get_file_name(fname, extension, "sat")
        fname = self._get_file_path(fname, False)
        name, extension, path = self._decompose_fname(fname)

        if path == path.parent:
            path = ""
        else:
            path = str(path)

        # wrapping path in single quotes because of #2286
        path = f"'{path}'"
        return super().satin(
            name=name,
            extension=extension,
            path=path,
            entity=entity,
            fmt=fmt,
            nocl=nocl,
            noan=noan,
            **kwargs,
        )

    @wraps(MapdlBase.cat5in)
    def cat5in(
        self,
        name,
        extension="",
        path="",
        entity="",
        fmt="",
        nocl="",
        noan="",
        **kwargs,
    ):
        """Wraps ~cat5in command"""
        fname = name
        if path:
            fname = os.path.join(path, name)
        fname = self._get_file_name(fname, extension, "CATPart")
        fname = self._get_file_path(fname, False)
        name, extension, path = self._decompose_fname(fname)

        if path == path.parent:
            path = ""
        else:
            path = str(path)

        # wrapping path in single quotes because of #2286
        path = f"'{path}'"
        self.finish()
        return super().cat5in(
            name=name,
            extension=extension,
            path=path,
            entity=entity,
            fmt=fmt,
            nocl=nocl,
            noan=noan,
            **kwargs,
        )

    @wraps(MapdlBase.parain)
    def parain(
        self,
        name,
        extension="",
        path="",
        entity="",
        fmt="",
        scale="",
        **kwargs,
    ):
        """Wraps ~parain command"""
        fname = name
        if path:
            fname = os.path.join(path, name)
        fname = self._get_file_name(fname, extension, "x_t")
        fname = self._get_file_path(fname, False)
        name, extension, path = self._decompose_fname(fname)

        if path == path.parent:
            path = ""
        else:
            path = str(path)

        # wrapping path in single quotes because of #2286
        path = f"'{path}'"
        return super().parain(
            name=name,
            extension=extension,
            path=path,
            entity=entity,
            fmt=fmt,
            scale=scale,
            **kwargs,
        )

    def screenshot(self, savefig: Optional[str] = None):
        """Take an MAPDL screenshot and show it in a popup window.

        Parameters
        ----------
        savefig : Optional[str], optional
            Name of or path to the screenshot file.
            The default is ``None``.

        Returns
        -------
        str
            File name.

        Raises
        ------
        FileNotFoundError
            If the path given in the ``savefig`` parameter is not found or is not consistent.
        ValueError
            If given a wrong type for the ``savefig`` parameter.
        """
        previous_device = self.file_type_for_plots
        self.show("PNG")
        out_ = self.replot()
        self.show(previous_device)  # previous device
        file_name = self._get_plot_name(out_)

        def get_file_name(path):
            """Get a new filename so as not to overwrite an existing one."""
            target_dir = os.path.join(path, "mapdl_screenshot_0.png")
            i = 0
            while os.path.exists(target_dir):
                # Ensuring file is not overwritten.
                i += 1
                target_dir = os.path.join(path, f"mapdl_screenshot_{i}.png")
            return target_dir

        if savefig is None or savefig is False:
            self._display_plot(file_name)

        else:
            if savefig is True:
                # Copying to working directory
                target_dir = get_file_name(os.getcwd())

            elif isinstance(savefig, str):
                if not os.path.dirname(savefig):
                    # File name given only
                    target_dir = os.path.join(os.getcwd(), savefig)

                elif os.path.isdir(savefig):
                    # Given directory path only, but not file name.
                    target_dir = get_file_name(savefig)

                elif os.path.exists(os.path.dirname(savefig)):
                    # Only directory is given. Checking if directory exists.
                    target_dir = savefig

                else:
                    raise FileNotFoundError("The filename or path is not valid.")

            else:
                raise ValueError(
                    "Only strings or Booleans are valid inputs for the 'savefig' parameter."
                )

            shutil.copy(file_name, target_dir)
            return os.path.basename(target_dir)

    def kill_job(self, jobid: int) -> None:
        cmd = ["scancel", f"{jobid}"]
        # to ensure the job is stopped properly, let's issue the scancel twice.
        subprocess.Popen(cmd)

    def __del__(self):
        """In case the object is deleted"""
        try:
            self.exit(force=True)
        except Exception as e:
            pass

        # Adding super call per:
        # https://docs.python.org/3/reference/datamodel.html#object.__del__
        try:
            super().__del__()
        except Exception as e:
            pass<|MERGE_RESOLUTION|>--- conflicted
+++ resolved
@@ -923,16 +923,8 @@
         with self.run_as_routine("POST26"):
             self.numvar(200, mute=True)
 
-<<<<<<< HEAD
-        self.inquire("", "DIRECTORY")
-
-        # Caching directory
-        if not self.directory:
-            self.directory  # try again
-=======
         # Caching directory
         self.directory
->>>>>>> 87711b78
 
         self.show(self._file_type_for_plots)
         self.version  # Caching version
