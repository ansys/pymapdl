"""gRPC specific class and methods for the MAPDL gRPC client """

import fnmatch
from functools import wraps
import glob
import io
import os
import pathlib
import re
import shutil
import tempfile
import threading
import time
from typing import Optional
import warnings
from warnings import warn
import weakref

from ansys.tools.versioning.utils import version_string_as_tuple
import grpc
from grpc._channel import _InactiveRpcError, _MultiThreadedRendezvous
import numpy as np
import psutil

MSG_IMPORT = """There was a problem importing the ANSYS MAPDL API module `ansys-api-mapdl`.
Please make sure you have the latest updated version using:

'pip install ansys-api-mapdl' or 'pip install --upgrade ansys-api-mapdl'

If this does not solve it, please reinstall 'ansys.mapdl.core'
or contact Technical Support at 'https://github.com/pyansys/pymapdl'."""


try:
    from ansys.api.mapdl.v0 import ansys_kernel_pb2 as anskernel
    from ansys.api.mapdl.v0 import mapdl_pb2 as pb_types
    from ansys.api.mapdl.v0 import mapdl_pb2_grpc as mapdl_grpc
except ImportError:  # pragma: no cover
    raise ImportError(MSG_IMPORT)

from ansys.mapdl.core import _LOCAL_PORTS, __version__
from ansys.mapdl.core.common_grpc import (
    ANSYS_VALUE_TYPE,
    DEFAULT_CHUNKSIZE,
    DEFAULT_FILE_CHUNK_SIZE,
    parse_chunks,
)
from ansys.mapdl.core.errors import (
    MapdlConnectionError,
    MapdlExitedError,
    MapdlRuntimeError,
    protect_grpc,
)
from ansys.mapdl.core.mapdl import _MapdlCore
from ansys.mapdl.core.mapdl_types import MapdlInt
from ansys.mapdl.core.misc import (
    check_valid_ip,
    last_created,
    random_string,
    requires_package,
    run_as_prep7,
    supress_logging,
)

# Checking if tqdm is installed.
# If it is, the default value for progress_bar is true.
try:
    from tqdm import tqdm

    _HAS_TQDM = True
except ModuleNotFoundError:  # pragma: no cover
    _HAS_TQDM = False

TMP_VAR = "__tmpvar__"
VOID_REQUEST = anskernel.EmptyRequest()

# Default 256 MB message length
MAX_MESSAGE_LENGTH = int(os.environ.get("PYMAPDL_MAX_MESSAGE_LENGTH", 256 * 1024**2))

VAR_IR = 9  # Default variable number for automatic variable retrieving (/post26)


def chunk_raw(raw, save_as):
    with io.BytesIO(raw) as f:
        while True:
            piece = f.read(DEFAULT_FILE_CHUNK_SIZE)
            length = len(piece)
            if length == 0:
                return
            yield pb_types.UploadFileRequest(
                file_name=os.path.basename(save_as),
                chunk=anskernel.Chunk(payload=piece, size=length),
            )


def get_file_chunks(filename, progress_bar=False):
    """Serializes a file into chunks"""
    pbar = None
    if progress_bar:
        if not _HAS_TQDM:  # pragma: no cover
            raise ModuleNotFoundError(
                "To use the keyword argument 'progress_bar', you need to have "
                "installed the `tqdm` package. "
                "To avoid this message set `progress_bar=False`."
            )

        n_bytes = os.path.getsize(filename)

        base_name = os.path.basename(filename)
        pbar = tqdm(
            total=n_bytes,
            desc=f"Uploading {base_name}",
            unit="B",
            unit_scale=True,
            unit_divisor=1024,
        )

    with open(filename, "rb") as f:
        while True:
            piece = f.read(DEFAULT_FILE_CHUNK_SIZE)
            length = len(piece)
            if length == 0:
                if pbar is not None:
                    pbar.close()
                return

            if pbar is not None:
                pbar.update(length)

            chunk = anskernel.Chunk(payload=piece, size=length)
            yield pb_types.UploadFileRequest(
                file_name=os.path.basename(filename), chunk=chunk
            )


def save_chunks_to_file(
    chunks, filename, progress_bar=False, file_size=None, target_name=""
):
    """Saves chunks to a local file

    Returns
    -------
    file_size : int
        File size saved in bytes.  ``0`` means no file was written.
    """
    pbar = None
    if progress_bar:
        if not _HAS_TQDM:  # pragma: no cover
            raise ModuleNotFoundError(
                f"To use the keyword argument 'progress_bar', you need to have installed the 'tqdm' package."
                "To avoid this message you can set 'progress_bar=False'."
            )

        pbar = tqdm(
            total=file_size,
            desc="Downloading %s" % target_name,
            unit="B",
            unit_scale=True,
            unit_divisor=1024,
        )

    file_size = 0
    with open(filename, "wb") as f:
        for chunk in chunks:
            f.write(chunk.payload)
            payload_size = len(chunk.payload)
            file_size += payload_size
            if pbar is not None:
                pbar.update(payload_size)

    if pbar is not None:
        pbar.close()

    return file_size


class RepeatingTimer(threading.Timer):
    """Run a function repeately"""

    def run(self):
        while not self.finished.is_set():
            self.function(*self.args, **self.kwargs)
            self.finished.wait(self.interval)


class MapdlGrpc(_MapdlCore):
    """This class connects to a GRPC MAPDL server and allows commands
    to be passed to a persistent session.

    Parameters
    ----------
    ip : str, optional
        IP address to connect to the server.  The default is 'localhost'.

    port : int, optional
        Port to connect to the MAPDL server.  The default is ``50052``.

    timeout : float
        Maximum allowable time to connect to the MAPDL server.

    loglevel : str, optional
        Sets which messages are printed to the console.  Default
        'INFO' prints out all ANSYS messages, 'WARNING` prints only
        messages containing ANSYS warnings, and 'ERROR' prints only
        error messages.

    cleanup_on_exit : bool, optional
        Exit MAPDL when Python exits or when this instance is garbage
        collected.

    set_no_abort : bool, optional
        Sets MAPDL to not abort at the first error within /BATCH mode.
        The default is ``True``.

    remove_temp_dir : bool, optional
        When this parameter is ``True``, the MAPDL working directory will be
        deleted when MAPDL is exited provided that it is within the temporary
        user directory. The default is ``False``.

    log_file : bool, optional
        Copy the log to a file called `logs.log` located where the
        python script is executed. The default is ``True``.

    print_com : bool, optional
        Print the command ``/COM`` arguments to the standard output.
        The default is ``False``.

    channel : grpc.Channel, optional
        gRPC channel to use for the connection. Can be used as an
        alternative to the ``ip`` and ``port`` parameters.

    remote_instance : ansys.platform.instancemanagement.Instance
        The corresponding remote instance when MAPDL is launched through
        PyPIM. This instance will be deleted when calling
        :func:`Mapdl.exit <ansys.mapdl.core.Mapdl.exit>`.

    Examples
    --------
    Connect to an instance of MAPDL already running on locally on the
    default port 50052.

    >>> from ansys.mapdl import core as pymapdl
    >>> mapdl = pymapdl.Mapdl()

    Connect to an instance of MAPDL running on the LAN on a default port.

    >>> mapdl = pymapdl.Mapdl('192.168.1.101')

    Connect to an instance of MAPDL running on the LAN on a non-default port.

    >>> mapdl = pymapdl.Mapdl('192.168.1.101', port=60001)

    If you wish to customize the channel, you can also directly connect
    directly to gRPC channels. For example, if you wanted to create an insecure
    channel with a maximum message length of 8 MB.

    >>> import grpc
    >>> channel = grpc.insecure_channel(
    ...     '127.0.0.1:50052',
    ...     options=[
    ...         ("grpc.max_receive_message_length", 8*1024**2),
    ...     ],
    ... )
    >>> mapdl = pymapdl.Mapdl(channel=channel)

    """

    # Required by `_name` method to be defined before __init__ be
    _ip = None
    _port = None

    def __init__(
        self,
        ip=None,
        port=None,
        timeout=15,
        loglevel="WARNING",
        log_file=False,
        cleanup_on_exit=False,
        log_apdl=None,
        set_no_abort=True,
        remove_temp_files=None,
        remove_temp_dir_on_exit=False,
        print_com=False,
        channel=None,
        remote_instance=None,
        **start_parm,
    ):
        """Initialize connection to the mapdl server"""
        if remove_temp_files is not None:  # pragma: no cover
            warnings.warn(
                "The option ``remove_temp_files`` is being deprecated and it will be removed by PyMAPDL version 0.66.0.\n"
                "Please use ``remove_temp_dir_on_exit`` instead.",
                DeprecationWarning,
                stacklevel=2,
            )
            remove_temp_dir_on_exit = remove_temp_files
            remove_temp_files = None

        self.__distributed = None
        self._remote_instance = remote_instance

        if channel is not None:
            if ip is not None or port is not None:
                raise ValueError(
                    "If `channel` is specified, neither `port` nor `ip` can be specified."
                )
        if ip is None:
            ip = "127.0.0.1"

        # port and ip are needed to setup the log
        self._port = port

        check_valid_ip(ip)
        self._ip = ip

        super().__init__(
            loglevel=loglevel,
            log_apdl=log_apdl,
            log_file=log_file,
            print_com=print_com,
            **start_parm,
        )
        self._mode = "grpc"

        # gRPC request specific locks as these gRPC request are not thread safe
        self._vget_lock = False
        self._get_lock = False

        self._prioritize_thermal = False
        self._locked = False  # being used within MapdlPool
        self._stub = None  # type: mapdl_grpc.MapdlServiceStub
        self._cleanup = cleanup_on_exit
        self.__remove_temp_dir_on_exit = remove_temp_dir_on_exit
        self._jobname = start_parm.get("jobname", "file")
        self._path = start_parm.get("run_location", None)
        self._busy = False  # used to check if running a command on the server
        self._local = ip in ["127.0.0.1", "127.0.1.1", "localhost"]
        if "local" in start_parm:  # pragma: no cover  # allow this to be overridden
            self._local = start_parm["local"]
        self._health_response_queue = None
        self._exiting = False
        self._exited = None
        self._mute = False
        self._db = None
        self.__server_version = None

        # saving for later use (for example open_gui)
        start_parm["ip"] = ip
        start_parm["port"] = port
        self._start_parm = start_parm

        if port is None:
            from ansys.mapdl.core.launcher import MAPDL_DEFAULT_PORT

            port = MAPDL_DEFAULT_PORT
        self._state = None
        self._timeout = timeout
        self._pids = []

        if channel is None:
            self._log.debug("Creating channel to %s:%s", ip, port)
            self._channel = self._create_channel(ip, port)
        else:
            self._log.debug("Using provided channel")
            self._channel = channel

        # connect and validate to the channel
        self._mapdl_process = start_parm.pop("process", None)

        # Queueing the stds
        if self._mapdl_process:
            self._create_process_stds_queue()

        try:
            self._multi_connect(timeout=timeout)
        except MapdlConnectionError as err:  # pragma: no cover
            self._post_mortem_checks()
            self._log.debug(
                "The error wasn't catch by the post-mortem checks.\nThe stdout is printed now:"
            )
            self._log.debug(self._stdout)

            raise err  # Raise original error if we couldn't catch it in post-mortem analysis
        else:
            self._log.debug("Connection established")

        # Avoiding muting when connecting to the session
        # It might trigger some errors later on if not.
        self._run("/gopr")

        # initialize mesh, post processing, and file explorer interfaces
        try:
            from ansys.mapdl.core.mesh_grpc import MeshGrpc

            self._mesh_rep = MeshGrpc(self)
        except ModuleNotFoundError:  # pragma: no cover
            self._mesh_rep = None

        # Run at connect
        self._run_at_connect()

        # HOUSEKEEPING:
        # Set to not abort after encountering errors.  Otherwise, many
        # failures in a row will cause MAPDL to exit without returning
        # anything useful.  Also avoids abort in batch mode if set.
        if set_no_abort:
            self._set_no_abort()

        # double check we have access to the local path if not
        # explicitly specified
        if "local" not in start_parm:
            self._verify_local()

        # only cache process IDs if launched locally
        if self._local and "exec_file" in start_parm:
            self._cache_pids()

    def _create_process_stds_queue(self, process=None):
        from ansys.mapdl.core.launcher import (
            _create_queue_for_std,  # Avoid circular import error
        )

        if not process:
            process = self._mapdl_process

        self._stdout_queue, self._stdout_thread = _create_queue_for_std(process.stdout)
        self._stderr_queue, self._stderr_thread = _create_queue_for_std(process.stderr)

    def _create_channel(self, ip, port):
        """Create an insecured grpc channel."""

        # open the channel
        channel_str = f"{ip}:{port}"
        self._log.debug("Opening insecure channel at %s", channel_str)
        return grpc.insecure_channel(
            channel_str,
            options=[
                ("grpc.max_receive_message_length", MAX_MESSAGE_LENGTH),
            ],
        )

    def _multi_connect(self, n_attempts=5, timeout=15):
        """Try to connect over a series of attempts to the channel.

        Parameters
        ----------
        n_attempts : int, optional
            Number of connection attempts.
        timeout : float, optional
            Total timeout.

        """
        # This prevents a single failed connection from blocking other attempts
        connected = False
        attempt_timeout = int(timeout / n_attempts)

        max_time = time.time() + timeout
        i = 0
        while time.time() < max_time and i <= n_attempts:
            self._log.debug("Connection attempt %d", i + 1)
            connected = self._connect(timeout=attempt_timeout)
            i += 1
            if connected:
                self._log.debug("Connected")
                break
        else:
            # Check if mapdl process is alive
            msg = (
                f"Unable to connect to MAPDL gRPC instance at {self._channel_str}.\n"
                f"Reached either maximum amount of connection attempts ({n_attempts}) or timeout ({timeout} s)."
            )

            if self._mapdl_process is not None and psutil.pid_exists(
                self._mapdl_process.pid
            ):
                # Process is alive
                raise MapdlConnectionError(
                    msg
                    + f"The MAPDL process seems to be alive (PID: {self._mapdl_process.pid}) but PyMAPDL cannot connect to it."
                )
            else:
                pid_msg = (
                    f" PID: {self._mapdl_process.pid}"
                    if self._mapdl_process is not None
                    else ""
                )
                raise MapdlConnectionError(
                    msg + f"The MAPDL process has died{pid_msg}."
                )

        self._exited = False

    def _is_alive_subprocess(self):
        """Returns:
        * True if the PID is alive.
        * False if it is not.
        * None if there was no process
        """
        if self._mapdl_process:
            return psutil.pid_exists(self._mapdl_process.pid)

    @property
    def process_is_alive(self):
        return self._is_alive_subprocess()

    def _post_mortem_checks(self):
        """Check possible reasons for not having a successful connection."""
        # Check early exit
        process = self._mapdl_process
        if process is None or not self.is_grpc:
            return

        # check the stdout for any errors
        self._read_stds()

        self._check_stds()

    def _read_stds(self):
        """Read the stdout and stderr from the subprocess."""
        from ansys.mapdl.core.launcher import (
            _get_std_output,  # Avoid circular import error
        )

        if self._mapdl_process is None:
            return

        self._log.debug("Reading stdout")
        self._stdout = _get_std_output(self._stdout_queue)
        self._log.debug(f"Read stdout: {self._stdout[:20]}")

        self._log.debug("Reading stderr")
        self._stderr = _get_std_output(self._stderr_queue)
        self._log.debug(f"Read stderr: {self._stderr[:20]}")

    def _check_stds(self, stdout=None, stderr=None):
        """Check the stdout and stderr for any errors."""
        if stdout is None:
            stdout = self._stdout
        if stderr is None:
            stderr = self._stderr

        if not stderr:
            self._log.debug("MAPDL exited without stderr.")
        else:
            self._parse_stderr()

        if not stdout:
            self._log.debug("MAPDL exited without stdout.")
        else:
            self._parse_stdout()

    def _parse_stderr(self, stderr=None):
        """Parse the stderr for any errors."""
        if stderr is None:
            stderr = self._stderr
        errs = self._parse_std(stderr)
        if errs:
            self._log.debug("MAPDL exited with errors in stderr.")

            # Custom errors
            self._raise_custom_stds_errors(errs)

    def _parse_stdout(self, stdout=None):
        """Parse the stdout for any errors."""
        if stdout is None:
            stdout = self._stdout
        errs = self._parse_std(stdout)
        if errs:
            self._log.debug("MAPDL exited with errors in stdout.")

            # Custom errors
            self._raise_custom_stds_errors(errs)

    def _parse_std(self, std):
        # check for errors in stderr
        # split the stderr into groups
        if isinstance(std, list):
            std = "\n".join(std)
            std = std.replace("\n\n", "\n")
        groups = std.split("\r\n\r\n")
        errs = []

        for each in groups:
            if (
                "error" in each.lower()
                or "fatal" in each.lower()
                or "warning" in each.lower()
            ):
                errs.append(each)

        if errs:
            errs = "\r\n\r\n".join(errs)
            errs = errs.replace("\r\n", "\n")
        else:
            errs = ""
        return errs

    def _raise_custom_stds_errors(self, errs_message):
        """Custom errors for stdout and stderr."""
        if "Only one usage of each socket address" in errs_message:
            raise MapdlConnectionError(
                f"A process is already running on the specified port ({self._port}).\n"
                "Only one usage of each socket address (protocol/network address/port) is normally permitted.\n"
                f"\nFull error message:\n{errs_message.split('########',1)[0]}"
            )

        else:
            raise MapdlConnectionError(errs_message)

    @property
    def _channel_str(self):
        """Return the target string.

        Generally of the form of "ip:port", like "127.0.0.1:50052".

        """
        channel = self._channel
        while channel is not None:
            # When creating interceptors, channels have a nested "_channel" member
            # containing the intercepted channel.
            # Only the actual channel contains the "target" member describing the address
            if hasattr(channel, "target"):
                return channel.target().decode()
            channel = getattr(channel, "_channel", None)
        # This method is relying on grpc channel's private attributes, fallback in case
        # it does not exist
        return "unknown"  #  pragma: no cover Unreachable in the current gRPC version

    def _verify_local(self):
        """Check if Python is local to the MAPDL instance."""
        # Verify if python has assess to the MAPDL directory.
        if self._local:
            directory = self.directory

            if self._jobname is None:
                jobname = self.jobname
            else:
                jobname = self._jobname

            lockfile = os.path.join(directory, jobname + ".err")
            lockfile0 = os.path.join(directory, jobname + "0.err")
            if os.path.isfile(lockfile):
                return
            if os.path.isfile(lockfile0):
                return
            self._local = False

    @property
    def mute(self):
        """Silence the response from all MAPDL functions unless
        explicitly set to ``True``.

        Returns
        -------
        bool
            Current state of the mute.

        Examples
        --------
        >>> mapdl.mute = True
        >>> mapdl.prep7()
        ''

        Temporarily override the instance setting this with
        ``mute=False``.  This is useful for methods that parse the
        MAPDL output like ``k``.

        >>> mapdl.k('', 1, 1, 1, mute=False)
        1

        """
        return self._mute

    @mute.setter
    def mute(self, value):
        self._mute = value

    def __repr__(self):
        info = super().__repr__()
        return info

    def _connect(self, timeout=5, enable_health_check=False):
        """Establish a gRPC channel to a remote or local MAPDL instance.

        Parameters
        ----------
        timeout : float
            Time in seconds to wait until the connection has been established
        """
        self._state = grpc.channel_ready_future(self._channel)
        self._stub = mapdl_grpc.MapdlServiceStub(self._channel)

        # verify connection
        tstart = time.time()
        while ((time.time() - tstart) < timeout) and not self._state._matured:
            time.sleep(0.01)

        if not self._state._matured:  # pragma: no cover
            return False
        self._log.debug("Established connection to MAPDL gRPC")

        # keeps mapdl session alive
        self._timer = None
        if not self._local:
            self._initialised = threading.Event()
            self._t_trigger = time.time()
            self._t_delay = 30
            self._timer = threading.Thread(
                target=MapdlGrpc._threaded_heartbeat,
                args=(weakref.proxy(self),),
            )
            self._timer.daemon = True
            self._timer.start()

        # enable health check
        if enable_health_check:
            self._enable_health_check()

        return True

    @property
    def _server_version(self):
        """Return the server version.

        Examples
        --------
        >>> mapdl._server_version
        (0, 3, 0)

        Uses cached ``__server_version`` to avoid unnecessary communication.
        """
        # check cache
        if self.__server_version is None:
            self.__server_version = self._get_server_version()
        return self.__server_version

    def _get_server_version(self):
        """Request version from gRPC server.

        Generally tied to the release version unless on a development release.

        2020R2 --> 0.0.0 (or any unknown version)
        2021R1 --> 0.3.0
        2021R2 --> 0.4.0
        2022R1 --> 0.X.X

        """
        sver = (0, 0, 0)
        verstr = self._ctrl("VERSION")
        if verstr:
            sver = version_string_as_tuple(verstr)
        return sver

    def _enable_health_check(self):
        """Places the status of the health check in _health_response_queue"""
        # lazy imports here to speed up module load
        from grpc_health.v1 import health_pb2, health_pb2_grpc

        def _consume_responses(response_iterator, response_queue):
            try:
                for response in response_iterator:
                    response_queue.put(response)
                # NOTE: we're doing absolutely nothing with this as
                # this point since the server side health check
                # doesn't change state.
            except Exception as err:
                if self._exiting:
                    return
                self._exited = True
                raise MapdlExitedError("Lost connection with MAPDL server") from None

        # enable health check
        from queue import Queue

        request = health_pb2.HealthCheckRequest()
        self._health_stub = health_pb2_grpc.HealthStub(self._channel)
        rendezvous = self._health_stub.Watch(request)

        # health check feature implemented after 2020R2
        try:
            status = rendezvous.next()
        except Exception as err:
            if err.code().name != "UNIMPLEMENTED":
                raise err
            return

        if status.status != health_pb2.HealthCheckResponse.SERVING:
            raise MapdlRuntimeError(
                "Unable to enable health check and/or connect to" " the MAPDL server"
            )

        self._health_response_queue = Queue()

        # allow main process to exit by setting daemon to true
        thread = threading.Thread(
            target=_consume_responses,
            args=(rendezvous, self._health_response_queue),
            daemon=True,
        )
        thread.start()

    def _launch(self, start_parm, timeout=10):
        """Launch a local session of MAPDL in gRPC mode.

        This should only need to be used for legacy ``open_gui``
        """
        if not self._local:
            raise MapdlRuntimeError(
                "Can only launch the GUI with a local instance of MAPDL"
            )
        from ansys.mapdl.core.launcher import launch_grpc

        self._exited = False  # reset exit state
        port, directory, process = launch_grpc(**start_parm)
        self._connect(port)

        # may need to wait for viable connection in open_gui case
        tmax = time.time() + timeout
        success = False
        while time.time() < tmax:
            try:
                self.prep7()
                success = True
                break
            except:
                pass

        if not success:
            raise MapdlConnectionError("Unable to reconnect to MAPDL")

    @supress_logging
    def _set_no_abort(self):
        """Do not abort MAPDL."""
        self.nerr(abort=-1, mute=True)

    def _run_at_connect(self):
        """Run house-keeping commands when initially connecting to MAPDL."""
        # increase the number of variables allowed in POST26 to the maximum
        with self.run_as_routine("POST26"):
            self.numvar(200, mute=True)

    def _reset_cache(self):
        """Reset cached items."""
        if self._mesh_rep is not None:
            self._mesh_rep._reset_cache()

        if self._geometry is not None:
            self._geometry._reset_cache()

    @property
    @requires_package("pyvista")
    def _mesh(self):
        return self._mesh_rep

    def _run(self, cmd, verbose=False, mute=None):
        """Sens a command and return the response as a string.

        Parameters
        ----------
        cmd : str
            Valid MAPDL command.

        verbose : bool, optional
            Print the response of a command while it is being run.

        mute : bool, optional
            Whether output is to be sent from the gRPC server. The default
            is ``None``, in which case the global setting specified by
            ``mapdl.mute = <bool>`` is used, which is ``False`` by default.

        Examples
        --------
        Run a basic command.

        >>> mapdl.run('/PREP7')

        Run a command and suppress its output.

        >>> mapdl.run('/PREP7', mute=True)

        Run a command and stream its output while it is being run.

        >>> mapdl.run('/PREP7', verbose=True)

        """
        if mute is None:
            mute = self._mute

        if self._exited:
            raise MapdlExitedError

        # don't allow empty commands
        if not cmd.strip():
            raise ValueError("Empty commands not allowed")

        if len(cmd) > 639:  # CMD_MAX_LENGTH
            raise ValueError("Maximum command length must be less than 640 characters")

        self._busy = True
        if verbose:
            response = self._send_command_stream(cmd, True)
        else:
            response = self._send_command(cmd, mute=mute)
        self._busy = False

        return response.strip()

    @property
    def busy(self):
        """True when MAPDL gRPC server is executing a command"""
        return self._busy

    @protect_grpc
    def _send_command(self, cmd: str, mute: bool = False) -> Optional[str]:
        """Send a MAPDL command and return the response as a string"""
        opt = ""
        if mute:
            opt = "MUTE"  # suppress any output

        request = pb_types.CmdRequest(command=cmd, opt=opt)
        # TODO: Capture keyboard exception and place this in a thread
        grpc_response = self._stub.SendCommand(request)

        resp = grpc_response.response
        if resp is not None:
            return resp.strip()
        return None

    @protect_grpc
    def _send_command_stream(self, cmd, verbose=False) -> str:
        """Send a command and expect a streaming response"""
        request = pb_types.CmdRequest(command=cmd)
        metadata = [("time_step_stream", "100")]
        stream = self._stub.SendCommandS(request, metadata=metadata)
        response = []
        for item in stream:
            cmdout = "\n".join(item.cmdout)
            if verbose:
                print(cmdout)
            response.append(cmdout.strip())

        return "".join(response)

    def _threaded_heartbeat(self):
        """To be called from a thread to verify mapdl instance is alive"""
        self._initialised.set()
        while True:
            if self._exited:
                break

            try:
                time.sleep(self._t_delay)
                if not self.is_alive:
                    break
            except ReferenceError:
                break
            except Exception:
                continue

    def exit(self, save=False, force=False):
        """Exit MAPDL.

        Parameters
        ----------
        save : bool, optional
            Save the database on exit.  The default is ``False``.
        force : bool, optional
            Override any environment variables that may inhibit exiting MAPDL.

        Notes
        -----
        If ``PYMAPDL_START_INSTANCE`` is set to ``False`` (generally set in
        remote testing or documentation build), then this will be
        ignored. Override this behavior with ``force=True`` to always force
        exiting MAPDL regardless of your local environment.

        Examples
        --------
        >>> mapdl.exit()
        """
        # check if permitted to start (and hence exit) instances

        if self._exited is None:
            return  # Some edge cases the class object is not completely initialized but the __del__ method
            # is called when exiting python. So, early exit here instead an error in the following
            # self.directory command.
            # See issue #1796
        elif self._exited:
            # Already exited.
            return
        else:
            mapdl_path = self.directory

        if save:
            self._log.debug("Saving MAPDL database")
            self.save()

        if not force:
            # lazy import here to avoid circular import
            from ansys.mapdl.core.launcher import get_start_instance

            # ignore this method if PYMAPDL_START_INSTANCE=False
            if not get_start_instance():
                self._log.info("Ignoring exit due to PYMAPDL_START_INSTANCE=False")
                return
            # or building the gallery
            from ansys.mapdl import core as pymapdl

            if pymapdl.BUILDING_GALLERY:
                self._log.info("Ignoring exit due as BUILDING_GALLERY=True")
                return

        self._exiting = True
        self._log.debug("Exiting MAPDL")

        if self._local:
            self._cache_pids()  # Recache processes

            if os.name == "nt":
                self._kill_server()
            self._close_process()
            self._remove_lock_file(mapdl_path)
        else:
            self._kill_server()

        self._exited = True

        if self._remote_instance:  # pragma: no cover
            # No cover: The CI is working with a single MAPDL instance
            self._remote_instance.delete()

        self._remove_temp_dir_on_exit()

        if self._local and self._port in _LOCAL_PORTS:
            _LOCAL_PORTS.remove(self._port)

    def _remove_temp_dir_on_exit(self):
        """Removes the temporary directory created by the launcher.

        This only runs if the current working directory of MAPDL is within the
        user temporary directory.

        """
        if self.__remove_temp_dir_on_exit and self._local:
            path = self.directory
            tmp_dir = tempfile.gettempdir()
            ans_temp_dir = os.path.join(tmp_dir, "ansys_")
            if path.startswith(ans_temp_dir):
                self._log.debug("Removing the MAPDL temporary directory %s", path)
                shutil.rmtree(path, ignore_errors=True)
            else:
                self._log.debug(
                    "MAPDL working directory is not in the temporary directory '%s'"
                    ", not removing the MAPDL working directory.",
                    tmp_dir,
                )

    def _kill_server(self):
        """Call exit(0) on the server.

        Notes
        -----
        This only shuts down the mapdl server process and leaves the other
        processes orphaned. This is useful for killing a remote process but not
        a local process.

        """
        self._log.debug("Killing MAPDL server")
        self._ctrl("EXIT")

    def _kill_process(self):
        """Kill process stored in self._mapdl_process"""
        if self._mapdl_process is not None:
            self._log.debug("Killing process using subprocess.Popen.terminate")
            process = self._mapdl_process
            if process.poll() is not None:
                # process hasn't terminated
                process.kill()

    def _kill_child_processes(self, timeout=2):
        pids = self._pids.copy()
        pids.reverse()  # First pid is the parent, therefore start by the children (end)

        for pid in pids:
            self._kill_child_process(pid, timeout=timeout)

    def _kill_child_process(self, pid, timeout=2):
        """Kill an individual child process, given a pid."""
        try:
            self._log.debug(f"Killing MAPDL process: {pid}")
            t0 = time.time()
            while time.time() < t0 + timeout:
                if psutil.pid_exists(pid):
                    os.kill(pid, 9)
                    time.sleep(0.5)
                else:
                    self._log.debug(f"Process {pid} killed properly.")
                    break
            else:
                self._log.debug(
                    f"Process {pid} couldn't be killed in {timeout} seconds"
                )

        except OSError:
            self._log.debug(
                f"Failed attempt to kill process: The process with pid {pid} does not exist. Maybe it was already killed?"
            )

        finally:
            if not psutil.pid_exists(pid):
                self._pids.remove(pid)

    def _close_process(self, timeout=2):  # pragma: no cover
        """Close all MAPDL processes.

        Notes
        -----
        This is effectively the only way to completely close down MAPDL locally on
        linux. Just killing the server with ``_kill_server`` leaves orphaned
        processes making this method ineffective for a local instance of MAPDL.

        """
        if self._local:
            # killing server process
            self._kill_server()

            # killing main process (subprocess)
            self._kill_process()

            # Killing child processes
            self._kill_child_processes(timeout=timeout)

    def _cache_pids(self):
        """Store the process IDs used when launching MAPDL.

        These PIDs are stored in a "cleanup<GUID>.sh/bat" file and are the PIDs
        of the MAPDL process. Killing these kills all dependent MAPDL
        processes.

        """
        self._pids = []

        for filename in self.list_files():
            if "cleanup" in filename:  # Linux does not seem to generate this file?
                script = os.path.join(self.directory, filename)
                with open(script) as f:
                    raw = f.read()

                if os.name == "nt":
                    pids = re.findall(r"/pid (\d+)", raw)
                else:
                    pids = set(re.findall(r"-9 (\d+)", raw))
                self._pids = [int(pid) for pid in pids]

        if not self._pids:
            # For the cases where the cleanup file is not generated,
            # we relay on the process.
            parent_pid = self._mapdl_process.pid
            try:
                parent = psutil.Process(parent_pid)
            except psutil.NoSuchProcess:
                return
            children = parent.children(recursive=True)

            self._pids = [parent_pid] + [each.pid for each in children]

    def _remove_lock_file(self, mapdl_path=None):
        """Removes the lock file.

        Necessary to call this as a segfault of MAPDL or exit(0) will
        not remove the lock file.
        """
        self._log.debug("Removing lock file after exit.")
        if mapdl_path is None:  # pragma: no cover
            mapdl_path = self.directory
        if mapdl_path:
            for lockname in [self.jobname + ".lock", "file.lock"]:
                lock_file = os.path.join(mapdl_path, lockname)
                if os.path.isfile(lock_file):
                    try:
                        os.remove(lock_file)
                    except OSError:
                        pass

    def list_files(self, refresh_cache=True):
        """List the files in the working directory of MAPDL.

        Parameters
        ----------
        refresh_cache : bool, optional
            If local, refresh local cache by querying MAPDL for its
            current path.

        Returns
        -------
        list
            List of files in the working directory of MAPDL.

        Examples
        --------
        >>> files = mapdl.list_files()
        >>> for file in files: print(file)
        file.lock
        file0.bat
        file0.err
        file0.log
        file0.page
        file1.err
        file1.log
        file1.out
        file1.page
        """
        if self._local:  # simply return a python list of files
            if refresh_cache:
                local_path = self.directory
            else:
                local_path = self._directory
            if local_path:
                if os.path.isdir(local_path):
                    return os.listdir(local_path)
            return []

        elif self._exited:
            raise MapdlExitedError("Cannot list remote files since MAPDL has exited")

        # this will sometimes return 'LINUX x6', 'LIN', or 'L'
        if "L" in self.parameters.platform[:1]:
            cmd = "ls"
        else:
            cmd = "dir /b /a"

        files = self.sys(cmd).splitlines()
        if not files:
            warn("No files listed")
        return files

    @supress_logging
    def sys(self, cmd):
        """Pass a command string to the operating system.

        APDL Command: /SYS

        Passes a command string to the operating system for execution
        (see the Operations Guide).  Typical strings are system
        commands such as list, copy, rename, etc.  Control returns to
        the ANSYS program after the system procedure is completed.
        ANSYS may not be aware of your specific user environment. For
        example, on Linux this command may not recognize aliases,
        depending on the hardware platform and user environment.

        Parameters
        ----------
        cmd : str
            Command string, up to 639 characters (including blanks,
            commas, etc.). The specified string is passed verbatim to
            the operating system, i.e., no parameter substitution is
            performed.

        Returns
        -------
        str
            Output from the command.

        Examples
        --------
        >>> mapdl.sys('ls')

        """
        # always redirect system output to a temporary file
        tmp_file = f"__tmp_sys_out_{random_string()}__"
        super().sys(f"{cmd} > {tmp_file}")
        if self._local:  # no need to download when local
            with open(os.path.join(self.directory, tmp_file)) as fobj:
                obj = fobj.read()
        else:
            obj = self._download_as_raw(tmp_file).decode()

        self.slashdelete(tmp_file)
        return obj

    def download_result(self, path=None, progress_bar=False, preference=None):
        """Download remote result files to a local directory

        Parameters
        ----------
        path : str, Path, optional
          Path where the files are downloaded, by default the current
          python path (``os.getcwd()``)

        progress_bar : bool, optional
          Show the progress bar or not, default to False.

        preference : str
          Preferred type for the result file, which is either ``rst`` or ``rth``.
          This parameter is only required when both files are present. The default is ```None``,
          in which case ``"rst"`` is used.

        Examples
        --------
        Download remote result files into the current working directory

        >>> import os
        >>> mapdl.download_result(os.getcwd())

        """
        if path is None:  # if not path seems to not work in same cases.
            path = os.getcwd()

        def _download(targets):
            for target in targets:
                save_name = os.path.join(path, target)
                self._download(target, save_name, progress_bar=progress_bar)

        if preference:
            if preference not in ["rst", "rth"]:
                raise ValueError("``preference`` must be either 'rst' or 'rth'")

        # result file basename is the jobname
        jobname = self.jobname
        rth_basename = "%s.%s" % (jobname, "rth")
        rst_basename = "%s.%s" % (jobname, "rst")

        remote_files = self.list_files()
        result_file = None

        if self._prioritize_thermal and rth_basename in remote_files:
            result_file = rth_basename
        elif rst_basename in remote_files and rth_basename in remote_files:
            if preference == "rth":
                result_file = rth_basename
            else:
                result_file = rst_basename
        elif rst_basename in remote_files:
            result_file = rst_basename
        elif rth_basename in remote_files:
            result_file = rth_basename

        if result_file:  # found non-distributed result
            save_name = os.path.join(path, result_file)
            self._download(result_file, save_name, progress_bar=progress_bar)
            return save_name

        # otherwise, download all the distributed result files
        if jobname[-1].isnumeric():
            jobname += "_"

        rst_files = []
        rth_files = []
        for filename in remote_files:
            if "rst" in filename and jobname in filename:
                rst_files.append(filename)
            elif "rth" in filename and jobname in filename:
                rth_files.append(filename)

        if self._prioritize_thermal and rth_files:
            targets = rth_files
        else:
            if rst_files and rth_files:
                if preference is None:
                    raise ValueError(
                        "Found both structural and thermal results files."
                        "\nPlease specify which kind to download using:\n"
                        '``preference="rth"`` or ``preference="rst"``'
                    )
                if preference == "rst":
                    targets = rst_files
                elif preference == "rth":
                    targets = rth_files
            elif rst_files:
                preference = "rst"
                targets = rst_files
            elif rth_files:
                preference = "rth"
                targets = rth_files
            else:
                remote_files_str = "\n".join("\t%s" % item for item in remote_files)
                raise FileNotFoundError(
                    "Unable to locate any result file from the "
                    "following remote result files:\n\n" + remote_files_str
                )
        _download(targets)
        return os.path.join(path, jobname + "0." + preference)

    @protect_grpc
    def _ctrl(self, cmd):
        """Issue control command to the mapdl server

        Available commands:

        - 'EXIT'
            Calls exit(0) on the server.

        - 'set_verb'
            Enables verbose mode on the server.

        - 'VERSION'
            Returns version string in of the server in the form
            "MAJOR.MINOR.PATCH".  E.g. "0.3.0".  Known versions
            include:

            2020R2 - "0.3.0"
            2021R1 - "0.3.0"
            2021R2 - "0.4.0"

        Unavailable/Flaky:

        - 'time_stats'
            Prints a table for time stats on the server.
            This command appears to be disabled/broken.

        - 'mem-stats'
            To be added

        """
        self._log.debug('Issuing CtrlRequest "%s"', cmd)
        request = anskernel.CtrlRequest(ctrl=cmd)

        # handle socket closing upon exit
        if cmd.lower() == "exit":
            try:
                # this always returns an error as the connection is closed
                self._stub.Ctrl(request)
            except (_InactiveRpcError, _MultiThreadedRendezvous):
                pass
            return

        resp = self._stub.Ctrl(request)
        if hasattr(resp, "response"):
            return resp.response

    @wraps(_MapdlCore.cdread)
    def cdread(self, option="", fname="", ext="", fnamei="", exti="", **kwargs):
        """Wraps CDREAD"""
        option = option.strip().upper()

        if option not in ["DB", "SOLID", "COMB"]:
            raise ValueError(
                f'Option "{option}" is not supported.  Please '
                "Input the geometry and mesh files separately "
                r'with "\INPUT" or ``mapdl.input``'
            )
        if option == "ALL":
            raise ValueError(
                f'Option "{option}" is not supported in gRPC mode.  Please '
                "Input the geometry and mesh files separately "
                r'with "\INPUT" or ``mapdl.input``'
            )

        kwargs.setdefault("verbose", False)
        kwargs.setdefault("progress_bar", False)
        kwargs.setdefault("orig_cmd", "CDREAD")
        kwargs.setdefault("cd_read_option", option.upper())

        fname = self._get_file_name(fname, ext, "cdb")
        fname = self._get_file_path(fname, kwargs["progress_bar"])

        self.input(fname, **kwargs)

    @wraps(_MapdlCore.tbft)
    def tbft(
        self,
        oper="",
        id_="",
        option1="",
        option2="",
        option3="",
        option4="",
        option5="",
        option6="",
        option7="",
        **kwargs,
    ):
        """Wraps ``_MapdlCore.tbft``."""
        extra_info = ""
        if oper.lower() == "eadd":
            # Option 2 is a file and option 4 is the directory.
            # Option 3 is be extension
            option3 = option3.replace(".", "")
            fname = option2 if not option3 else option2 + "." + option3
            filename = os.path.join(option4, fname)

            fname = self._get_file_name(fname=option2, ext=option3)
            if option4:  # if directory is supplied
                fname = os.path.join(option4, fname)

            filename = self._get_file_path(fname, progress_bar=False)

            # since we upload the file, we dont need the full path: not in option2 nor option4.
            if not self._local:
                extra_info = f"PyMAPDL has upload the file {option2} to the MAPDL instance, hence the options for 'TBFT' command have changed."
                option2 = filename
                option3 = ""  # the extension is now included in filename
                option4 = ""

        if extra_info:
            self.com("")
            self._log.debug(extra_info)

        return super().tbft(
            oper,
            id_,
            option1,
            option2,
            option3,
            option4,
            option5,
            option6,
            option7,
            **kwargs,
        )

    @protect_grpc
    def input(
        self,
        fname="",
        ext="",
        dir_="",
        line="",
        log="",
        *,
        verbose=False,
        progress_bar=False,
        time_step_stream=None,
        chunk_size=512,
        orig_cmd="/INP",
        write_to_log=True,
        **kwargs,
    ):
        """Stream a local input file to a remote mapdl instance.
        Stream the response back and deserialize the output.

        .. versionchanged:: 0.65
            From version 0.65 you can use the APDL commands arguments (``ext``, ``dir``, ``line``)
            in within this command.
            However, the gRPC implementation does *not* uses the APDL ``/INPUT`` command,
            rather the gRPC input method with the appropriate configuration to replicate
            ``/INPUT`` behaviour.

        Parameters
        ----------
        fname : str, optional
            MAPDL input file to stream to the MAPDL gRPC server.
            File name and directory path.
            An unspecified directory path defaults to the Python working
            directory; in this case, you can use all 248 characters for the file name.
            The file name defaults to the current ``Jobname`` if ``Ext`` is specified.

        ext : str, optional
            Filename extension (eight-character maximum).

        dir : str, optional
            Directory path. The default is the current working directory.

        line : int, optional
            A value indicating either a line number in the file from which to
            begin reading the input file. The first line is the zero line (Python
            convention).

            (blank), or 0
                Begins reading from the top of the file. Default.

            LINE_NUMBER
                Begins reading from the specified line number in the file.

        log : optional
            Not supported in the gRPC implementation.

        time_step_stream : int, optional
            Time to wait between streaming updates to send back chunks
            from the listener file.  Larger values mean more data per
            chunk and less chunks, but if the command is short, will
            wait until time_step_stream is finished leading to a long
            execution time.

            Due to stability issues, the default time_step_stream is
            dependent on verbosity.  The defaults are:

            - ``verbose=True``: ``time_step_stream=500``
            - ``verbose=False``: ``time_step_stream=50``

            These defaults will be ignored if ``time_step_stream`` is
            manually set.

        orig_cmd : str, optional
            Original command. There are some cases, were input is
            used to send the file to the grpc server but then we want
            to run something different than ``/INPUT``, for example
            ``CDREAD``.

        Returns
        -------
        str
            Response from MAPDL.

        Notes
        -----
        This method does not use the APDL ``/INPUT`` command.
        However its usage is very similar to it. See *Examples* section.

        If you want to use ``/INPUT`` for some reason, although it is not
        recommended, you can write the desired input file, upload it using
        :func:`Mapdl.upload <ansys.mapdl.core.Mapdl.upload>`, and then use
        run command :func:`Mapdl.run('/INPUT,<FILE>,<EXT>) <ansys.mapdl.core.Mapdl.run>`.
        This does not avoid to use the gRPC input method, but it allows you to
        use the APDL ``/INPUT`` command from the generated input file.
        See *Examples* section for more information.

        Examples
        --------
        Load a simple ``"ds.dat"`` input file generated from Ansys
        Workbench.

        >>> output = mapdl.input('ds.dat')

        Load that same file while streaming the output in real-time.

        >>> output = mapdl.input('ds.dat', verbose=True)

        Use the default APDL ``/INPUT`` command:

        >>> with open('myinput.inp','w').write("/finish\\n/prep7\\n/com, my commands")
        >>> with open('inputtrigger.inp','w').write("/input,myinput,inp")
        >>> mapdl.upload("myinput.inp")
        Uploading myinput.inp: 100%|█████████████████████████████████████████████████| 26.0/26.0 [00:00<00:00, 5.86kB/s]
        'myinput.inp'
        >>> mapdl.upload("inputtrigger.inp")
        Uploading inputtrigger.inp: 100%|████████████████████████████████████████████| 32.0/32.0 [00:00<00:00, 8.92kB/s]
        'inputtrigger.inp'
        >>> with mapdl.non_interactive:
                mapdl.run("/input,inputtrigger,inp") # This inputs 'myinput.inp'

        """
        # Checking compatibility
        # Checking the user is not reusing old api:
        #
        # fname,
        # verbose=False,
        # progress_bar=False,
        # time_step_stream=None,
        # chunk_size=512,
        # orig_cmd="/INP",
        # write_to_log=True,

        msg_compat = "\nThe 'mapdl.input' method API changed in v0.65. Please check the documentation for information about the new arguments."

        if log:
            raise ValueError(
                "'log' argument is not supported in the gRPC implementation."
            )

        if not isinstance(ext, (str)) and ext is not None:
            raise ValueError(
                "Only strings are allowed in 'ext' argument.\n" + msg_compat
            )

        if not isinstance(dir_, (str)) and dir_ is not None:
            raise ValueError(
                "Only strings are allowed in 'dir_' argument.\n" + msg_compat
            )

        # Getting arguments rights
        if not fname and ext:
            fname = self.jobname

        if not fname:
            raise ValueError("A file name must be supplied.")

        fname = self._get_file_name(fname=fname, ext=ext)

        if not dir_:
            self._log.debug(f"Using python working directory as 'dir_' value.")
            dir_ = os.getcwd()
        else:
            fname = os.path.join(dir_, fname)

        if not line:
            line = 0
        else:
            try:
                line = int(line)
            except ValueError:
                raise ValueError(
                    "Only integers are supported for 'line' argument. Labels are not supported on the gRPC implementation."
                )

        if line != 0:
            # Trimming file
            tmp_modified_file = os.path.join(
                tempfile.gettempdir(), os.path.basename(fname)
            )
            with open(tmp_modified_file, "w") as fid, open(fname, "r") as fid2:
                fid.writelines(fid2.readlines()[line:])

            fname = tmp_modified_file

        # Running method
        # always check if file is present as the grpc and MAPDL errors
        # are unclear
        filename = self._get_file_path(fname, progress_bar)

        if time_step_stream is not None:
            if time_step_stream <= 0:
                raise ValueError("``time_step_stream`` must be greater than 0``")

        if verbose:
            if time_step_stream is None:
                time_step_stream = 500
            metadata = [
                ("time_step_stream", str(time_step_stream)),
                ("chunk_size", str(chunk_size)),
            ]

            request = pb_types.InputFileRequest(filename=filename)
            strouts = self._stub.InputFileS(request, metadata=metadata)
            responses = []
            for strout in strouts:
                lines = strout.cmdout
                # print out input as it is being run
                print("\n".join(lines))
                responses.extend(lines)
            response = "\n".join(responses)
            return response.strip()

        # otherwise, not verbose
        if time_step_stream is None:
            time_step_stream = 50
        metadata = [
            ("time_step_stream", str(time_step_stream)),
            ("chunk_size", str(chunk_size)),
        ]

        # since we can't directly run /INPUT, we have to write a
        # temporary input file that tells MAPDL to read the input
        # file.
        id_ = random_string()
        tmp_name = f"_input_tmp_{id_}_.inp"
        tmp_out = f"_input_tmp_{id_}_.out"

        if "CDRE" in orig_cmd.upper():
            # Using CDREAD
            option = kwargs.get("cd_read_option", "COMB")
            tmp_dat = f"/OUT,{tmp_out}\n{orig_cmd},'{option}','{filename}'\n"
            delete_uploaded_files = False

        else:
            # Using default INPUT
            tmp_dat = f"/OUT,{tmp_out}\n{orig_cmd},'{filename}'\n"
            delete_uploaded_files = True

        if write_to_log and self._apdl_log is not None:
            if not self._apdl_log.closed:
                self._apdl_log.write(tmp_dat)

        # Escaping early if inside non_interactive context
        if self._store_commands:
            self._stored_commands.append(tmp_dat.splitlines()[1])
            return None

        if self._local:
            local_path = self.directory
            tmp_name_path = os.path.join(local_path, tmp_name)
            with open(tmp_name_path, "w") as f:
                f.write(tmp_dat)
        else:
            self._upload_raw(tmp_dat.encode(), tmp_name)

        request = pb_types.InputFileRequest(filename=tmp_name)

        # even though we don't care about the output, we still
        # need to check.  otherwise, since inputfile is
        # non-blocking, we could corrupt the service
        chunks = self._stub.InputFileS(request, metadata=metadata)
        _ = [chunk.cmdout for chunk in chunks]  # unstable

        # all output (unless redirected) has been written to a temp output
        if self._local:
            tmp_out_path = os.path.join(local_path, tmp_out)
            with open(tmp_out_path) as f:
                output = f.read()

            # delete the files to avoid overwriting:
            try:
                os.remove(tmp_name_path)
            except OSError:
                pass

            try:
                os.remove(tmp_out_path)
            except OSError:
                pass

        # otherwise, read remote file
        else:
            output = self._download_as_raw(tmp_out).decode("latin-1")

            # Deleting the previous files
            self.slashdelete(tmp_name)
            self.slashdelete(tmp_out)
            if filename in self.list_files() and delete_uploaded_files:
                self.slashdelete(filename)

        return output

    def _get_file_path(self, fname, progress_bar=False):
        """Find files in the Python and MAPDL working directories.

        **The priority is for the Python directory.**

        Hence if the same file is in the Python directory and in the MAPDL directory,
        PyMAPDL will upload a copy from the Python directory to the MAPDL directory,
        overwriting the MAPDL directory copy.
        """

        if os.path.isdir(fname):
            raise ValueError(
                f"`fname` should be a full file path or name, not the directory '{fname}'."
            )

        fPath = pathlib.Path(fname)

        fpath = os.path.dirname(fname)
        fname = fPath.name
        fext = fPath.suffix

        # if there is no dirname, we are assuming the file is
        # in the python working directory.
        if not fpath:
            fpath = os.getcwd()

        ffullpath = os.path.join(fpath, fname)

        if os.path.exists(ffullpath) and self._local:
            return ffullpath

        if self._local:
            if os.path.isfile(fname):
                # And it exists
                filename = os.path.join(os.getcwd(), fname)
            elif fname in self.list_files():
                # It exists in the Mapdl working directory
                filename = os.path.join(self.directory, fname)
            else:
                # Finally
                raise FileNotFoundError(f"Unable to locate filename '{fname}'")

        else:  # Non-local
            # upload the file if it exists locally
            if os.path.isfile(ffullpath):
                self.upload(ffullpath, progress_bar=progress_bar)
                filename = fname

            elif fname in self.list_files():
                # It exists in the Mapdl working directory
                filename = fname

            else:
                raise FileNotFoundError(f"Unable to locate filename '{fname}'")

        return filename

    def _get_file_name(self, fname, ext=None, default_extension=None):
        """Get file name from fname and extension arguments.

        fname can be the full path.

        Parameters
        ----------
        fname : str
            File name (with our with extension). It can be a full path.

        ext : str, optional
            File extension. The default is None.

        default_extension : str
            Default filename extension. The default is None.
        """

        # the old behaviour is to supplied the name and the extension separately.
        # to make it easier let's going to allow names with extensions

        # Sanitizing ext
        while ext and ext[0] == ".":
            ext = ext[1:]

        if ext:
            fname = fname + "." + ext
        else:
            basename = os.path.basename(fname)

            if len(basename.split(".")) == 1:
                # there is no extension in the main name.
                if default_extension:
                    fname = fname + "." + default_extension

        return fname

    def _flush_stored(self):
        """Writes stored commands to an input file and runs the input
        file.  Used with non_interactive.
        """
        self._log.debug("Flushing stored commands")

        commands = "\n".join(self._stored_commands)
        if self._apdl_log:
            self._apdl_log.write(commands + "\n")

        self._log.debug(
            "Writing the following commands to a temporary " "apdl input file:\n%s",
            commands,
        )

        # write to a temporary input file
        def build_rand_tmp():
            return os.path.join(tempfile.gettempdir(), f"tmp_{random_string()}.inp")

        # rare case of duplicated tmpfile (birthday problem)
        tmp_filename = build_rand_tmp()
        while os.path.isfile(tmp_filename):
            tmp_filename = build_rand_tmp()

        with open(tmp_filename, "w") as fid:
            fid.writelines(commands)

        self._store_commands = False
        self._stored_commands = []

        # run the stored commands
        out = self.input(
            tmp_filename,
            write_to_log=False,
            verbose=False,
            chunk_size=DEFAULT_CHUNKSIZE,
            progress_bar=False,
        )
        # skip the first line as it simply states that it's reading an input file
        self._response = out[out.find("LINE=       0") + 13 :]
        self._log.info(self._response)

        if not self._ignore_errors:
            self._raise_errors(self._response)

        # try/except here because MAPDL might have not closed the temp file
        try:
            os.remove(tmp_filename)
        except:
            self._log.warning("Unable to remove temporary file %s", tmp_filename)

    @protect_grpc
    def _get(
        self, entity, entnum, item1, it1num, item2, it2num, item3, it3num, item4, it4num
    ):
        """Sends gRPC *Get request.

        .. warning::
           Not thread safe.  Uses ``_get_lock`` to ensure multiple
           request are not evaluated simultaneously.
        """
        if self._store_commands:
            raise MapdlRuntimeError(
                "Cannot use gRPC enabled ``GET`` when in non_interactive mode. "
                "Exit non_interactive mode before using this method."
            )

        cmd = f"{entity},{entnum},{item1},{it1num},{item2},{it2num},{item3}, {it3num}, {item4}, {it4num}"

        # not threadsafe; don't allow multiple get commands
        while self._get_lock:
            time.sleep(0.001)

        self._get_lock = True
        try:
            getresponse = self._stub.Get(pb_types.GetRequest(getcmd=cmd))
        finally:
            self._get_lock = False

        if getresponse.type == 0:
            self._log.debug(
                "The 'grpc' get method seems to have failed. Trying old implementation for more verbose output."
            )
            try:
                out = self.run("*GET,__temp__," + cmd)
            except MapdlRuntimeError:
                # Get can thrown some errors, in that case, they are caught in the default run method.
                raise
            else:
                # Here we catch the rest of the errors and warnings
                raise ValueError(out)

        if getresponse.type == 1:
            return getresponse.dval
        elif getresponse.type == 2:
            return getresponse.sval

        raise MapdlRuntimeError(
            f"Unsupported type {getresponse.type} response from MAPDL"
        )

    def download_project(self, extensions=None, target_dir=None, progress_bar=False):
        """Download all the project files located in the MAPDL working directory.

        Parameters
        ----------
        extensions : list[str], tuple[str], optional
            List of extensions to filter the files before downloading,
            by default None.

        target_dir : str, optional
            Path to downloaded the files will to. The default is ``None``.

        progress_bar : bool, optional
            Display a progress bar using
            ``tqdm`` when ``True``.  Helpful for showing download
            progress. The default is ``False``.

        Returns
        -------
        List[Str]
            List of downloaded files.
        """
        if not extensions:
            files = self.list_files()
            list_of_files = self.download(
                files, target_dir=target_dir, progress_bar=progress_bar
            )

        else:
            list_of_files = []
            for each_extension in extensions:
                list_of_files.extend(
                    self.download(
                        files=f"*.{each_extension}",
                        target_dir=target_dir,
                        progress_bar=progress_bar,
                    )
                )

        return list_of_files

    def download(
        self,
        files,
        target_dir=None,
        chunk_size=None,
        progress_bar=None,
        recursive=False,
    ):
<<<<<<< HEAD
        """Download files from the gRPC instance workind directory
=======
        """Download files from the gRPC instance working directory
>>>>>>> 6c1bc56a

        .. warning:: This feature is only available for MAPDL 2021R1 or newer.

        Parameters
        ----------
        files : str or List[str] or Tuple(str)
            Name of the file on the server. File must be in the same
            directory as the mapdl instance. A list of string names or
            tuples of string names can also be used.
            List current files with :meth:`Mapdl.list_files <MapdlGrpc.list_files>`.

            Alternatively, you can also specify **glob expressions** to
            match file names. For example: `'file*'` to match every file whose
            name starts with `'file'`.

        target_dir : str, optional
            Path where the downloaded files will be located. The default is the current
            working directory.

        chunk_size : int, optional
            Chunk size in bytes.  Must be less than 4MB. The default is 256 kB.

        progress_bar : bool, optional
            Display a progress bar using ``tqdm`` when ``True``.
            Helpful for showing download progress.

        recursive : bool, optional
            Whether to use recursion when using glob pattern. The default is ``False``.

        Notes
        -----
        There are some considerations to keep in mind when using this command:

        * The glob pattern search does not search recursively in remote instances.
        * In a remote instance, it is not possible to list or download files in different
          locations than the MAPDL working directory.
        * If you are in local and provide a file path, downloading files
          from a different folder is allowed.
          However it is not a recommended approach.

        Examples
        --------
        Download a single file:

        >>> mapdl.download('file.out')

        Download all the files starting with `'file'`:

        >>> mapdl.download('file*')

        Download every single file in the MAPDL workind directory:

        >>> mapdl.download('*.*')

        Alternatively, you can download all the files using
        :func:`Mapdl.download_project <ansys.mapdl.core.mapdl_grpc.MapdlGrpc.download_project>` (recommended):

        >>> mapdl.download_project()

        """
        if chunk_size is None:
            chunk_size = DEFAULT_CHUNKSIZE

        if chunk_size > 4 * 1024 * 1024:  # 4MB
            raise ValueError(
                f"Chunk sizes bigger than 4 MB can generate unstable behaviour in PyMAPDL. "
                "Please decrease ``chunk_size`` value."
            )

        self_files = self.list_files()  # to avoid calling it too much

<<<<<<< HEAD
        if isinstance(files, str):
            if self._local:
                # in local mode
                if os.path.exists(files):
                    # file exist
=======
        if self._local:
            if isinstance(files, str):
                if os.path.exists(os.path.join(self.directory, files)):  # file exist
>>>>>>> 6c1bc56a
                    list_files = [files]
                elif "*" in files:
                    list_files = glob.glob(files, recursive=recursive)
                    if not list_files:
                        raise ValueError(
                            f"The `'files'` parameter ({files}) didn't match any file using glob expressions in the local client."
                        )
                else:
                    raise ValueError(
                        f"The files parameter ('{files}') does not match any file or pattern."
                    )
            elif isinstance(files, (list, tuple)):
                if not all([isinstance(each, str) for each in files]):
                    raise ValueError(
                        "The parameter `'files'` can be a list or tuple, but it should only contain strings."
                    )
                list_files = files

            else:
                raise ValueError(
                    f"The `file` parameter type ({type(files)}) is not supported."
                    "Only strings, tuple of strings or list of strings are allowed."
                )

            for file in files:
                if os.path.exists(os.path.join(self.directory, file)):
                    if os.path.exists(
                        file
                    ):  # the file might have been already downloaded.
                        warn(
                            f"The file {file} has been updated in the current working directory."
                        )
                    shutil.copy(os.path.join(self.directory, file), file)
                else:
                    raise FileNotFoundError(
                        f"The file {file} does not exist in the local MAPDL instance."
                    )

        else:  # Remote or looking into MAPDL working directory
            if isinstance(files, str):
                if files in self_files:
                    list_files = [files]
                elif "*" in files:
                    # try filter on the list_files
                    if recursive:
                        warn(
                            "The 'recursive' keyword argument does not work with remote instances. So it is ignored."
                        )
                    list_files = fnmatch.filter(self_files, files)
                    if not list_files:
                        raise ValueError(
                            f"The `'files'` parameter ({files}) didn't match any file using glob expressions in the remote server."
                        )
                else:
                    raise ValueError(
                        f"The `'files'` parameter ('{files}') does not match any file or pattern."
                    )

            elif isinstance(files, (list, tuple)):
                if not all([isinstance(each, str) for each in files]):
                    raise ValueError(
                        "The parameter `'files'` can be a list or tuple, but it should only contain strings."
                    )
                list_files = files
            else:
                raise ValueError(
                    f"The `file` parameter type ({type(files)}) is not supported."
                    "Only strings, tuple of strings or list of strings are allowed."
                )

            if target_dir:
                try:
                    os.mkdir(target_dir)
                except FileExistsError:
                    pass
            else:
                target_dir = os.getcwd()

            for each_file in list_files:
                try:
                    file_name = os.path.basename(
                        each_file
                    )  # Getting only the name of the file.
                    #  We try to avoid that when the full path is supplied, it will crash when trying
                    # to do `os.path.join(target_dir"os.getcwd()", file_name "full filename path"`
                    # This will produce the file structure to flat out, but it is fine, because recursive
                    # does not work in remote.
                    self._download(
                        each_file,
                        out_file_name=os.path.join(target_dir, file_name),
                        chunk_size=chunk_size,
                        progress_bar=progress_bar,
                    )
                except FileNotFoundError:
                    # So far the grpc interface returns size of the file equal
                    # zero, if the file does not exists or its size is zero,
                    # but they are two different things!
                    # In theory, since we are obtaining the files name from
                    # `mapdl.list_files()` they do exist, so
                    # if there is any error, it means their size is zero.
                    pass  # this is not the best.

        return list_files

    @protect_grpc
    def _download(
        self,
        target_name,
        out_file_name=None,
        chunk_size=DEFAULT_CHUNKSIZE,
        progress_bar=False,
    ):
        """Download a file from the gRPC instance.

        Parameters
        ----------
        target_name : str
            Target file on the server.  File must be in the same
            directory as the mapdl instance.  List current files with
            ``mapdl.list_files()``

        out_file_name : str, optional
            Save the filename as a different name other than the
            ``target_name``.

        chunk_size : int, optional
            Chunk size in bytes.  Must be less than 4MB.  The default is 256 kB.

        progress_bar : bool, optional
            Display a progress bar using ``tqdm`` when ``True``.
            Helpful for showing download progress. The default is
            ``False`` to avoid excessive command printout.

        Examples
        --------
        Download the remote result file "file.rst" as "my_result.rst"

        >>> mapdl.download('file.rst', 'my_result.rst')
        """

        if progress_bar and _HAS_TQDM:
            progress_bar = True

        if out_file_name is None:
            out_file_name = target_name

        request = pb_types.DownloadFileRequest(name=target_name)
        metadata = [
            ("time_step_stream", "200"),
            ("chunk_size", str(chunk_size)),
        ]
        chunks = self._stub.DownloadFile(request, metadata=metadata)
        file_size = save_chunks_to_file(
            chunks,
            out_file_name,
            progress_bar=progress_bar,
            target_name=target_name,
        )

        if not file_size:
            raise FileNotFoundError(f'File "{target_name}" is empty or does not exist.')

    @protect_grpc
    def upload(self, file_name, progress_bar=True):
        """Upload a file to the grpc instance

        file_name : str
            Local file to upload.

        progress_bar : bool, optional
            Whether to display a progress bar using ``tqdm``. The default is ``True``.
            This parameter is helpful for showing download progress.

        Returns
        -------
        str
            Base name of the file uploaded.  File can be accessed
            relative to the mapdl instance with this file name.

        Examples
        --------
        Upload "local_file.inp" while disabling the progress bar

        >>> mapdl.upload('local_file.inp', progress_bar=False)
        """
        if not os.path.isfile(file_name):
            raise FileNotFoundError(f"Unable to locate filename {file_name}")
        self._log.debug(f"Uploading file '{file_name}' to the MAPDL instance.")

        chunks_generator = get_file_chunks(file_name, progress_bar=progress_bar)
        response = self._stub.UploadFile(chunks_generator)

        if not response.length:
            raise IOError("File failed to upload")
        return os.path.basename(file_name)

    @protect_grpc
    def _get_array(
        self,
        entity="",
        entnum="",
        item1="",
        it1num="",
        item2="",
        it2num="",
        kloop="",
        **kwargs,
    ):
        """gRPC VGET request.

        Send a vget request, receive a bytes stream, and return it as
        a numpy array.

        Not thread safe as it uses a constant internal temporary
        parameter name.  This method uses _vget_lock to ensure
        multiple simultaneous request fail.

        Returns
        -------
        values : np.ndarray
            Numpy 1D array containing the requested *VGET item and entity.
        """
        if "parm" in kwargs:
            raise ValueError("Parameter name `parm` not supported with gRPC")

        while self._vget_lock:
            time.sleep(0.001)
        self._vget_lock = True

        cmd = f"{entity},{entnum},{item1},{it1num},{item2},{it2num},{kloop}"
        try:
            chunks = self._stub.VGet2(pb_types.GetRequest(getcmd=cmd))
            values = parse_chunks(chunks)
        finally:
            self._vget_lock = False
        return values

    def _screenshot_path(self):
        """Returns the local path of the MAPDL generated screenshot.

        If necessary, downloads the remotely rendered file.
        """
        if self._local:
            return super()._screenshot_path()

        all_filenames = self.list_files()
        filenames = []
        for filename in all_filenames:
            if ".png" == filename[-4:]:
                filenames.append(filename)
        filenames.sort()
        filename = os.path.basename(filenames[-1])

        temp_dir = tempfile.gettempdir()
        save_name = os.path.join(temp_dir, "tmp.png")
        self._download(filename, out_file_name=save_name)
        return save_name

    @protect_grpc
    def _download_as_raw(self, target_name):
        """Download a file from the gRPC instance as a binary
        string without saving it to disk.
        """
        request = pb_types.DownloadFileRequest(name=target_name)
        chunks = self._stub.DownloadFile(request)
        return b"".join([chunk.payload for chunk in chunks])

    @property
    def is_alive(self) -> bool:
        """True when there is an active connect to the gRPC server"""
        if self._exited:
            return False
        if self.busy:
            return True
        try:
            return bool(self.inquire("", "JOBNAME"))
        except:
            return False

    @property
    def xpl(self):
        """MAPDL file explorer

        Iteratively navigate through MAPDL files.

        Examples
        --------
        Read the MASS record from the "file.full" file

        >>> from ansys import Mapdl
        >>> mapdl = Mapdl()
        >>> xpl = mapdl.xpl
        >>> xpl.open('file.full')
        >>> vec = xpl.read('MASS')
        >>> vec.asarray()
        array([ 4,  7, 10, 13, 16, 19, 22, 25, 28, 31, 34, 37, 40, 43, 46, 49, 52,
               55, 58,  1], dtype=int32)
        """
        return self._xpl

    @protect_grpc
    def scalar_param(self, pname):
        """Return a scalar parameter as a float.

        If parameter does not exist, returns ``None``.

        """
        request = pb_types.ParameterRequest(name=pname, array=False)
        presponse = self._stub.GetParameter(request)
        if presponse.val:
            return float(presponse.val[0])

    @protect_grpc
    def _upload_raw(self, raw, save_as):  # consider private
        """Upload a binary string as a file"""
        chunks = chunk_raw(raw, save_as)
        response = self._stub.UploadFile(chunks)
        if response.length != len(raw):
            raise IOError("Raw Bytes failed to upload")

    # TODO: not fully tested/implemented
    @protect_grpc
    def Param(self, pname):
        presponse = self._stub.GetParameter(pb_types.ParameterRequest(name=pname))
        return presponse.val

    # TODO: not fully tested/implemented
    @protect_grpc
    def Var(self, num):
        presponse = self._stub.GetVariable(pb_types.VariableRequest(inum=num))
        return presponse.val

    @property
    def math(self):
        """Interface to launch PyAnsys Math from PyMAPDL.

         Returns
        -------
        :class:`MapdlMath <ansys.mapdl.core.math.MapdlMath>`

        Examples
        --------
        Get the stiffness matrix from MAPDL
        >>> mm = mapdl.math
        >>> k = mm.stiff()
        >>> k.asarray()
        <60x60 sparse matrix of type '<class 'numpy.float64'>'
            with 1734 stored elements in Compressed Sparse Row format>

        Get the mass matrix from MAPDL
        >>> mm = mapdl.math
        >>> m = mm.stiff()
        >>> m.asarray()
        <60x60 sparse matrix of type '<class 'numpy.float64'>'
            with 1734 stored elements in Compressed Sparse Row format>
        """
        if self._math is None:
            from ansys.math.core.math import AnsMath

            self._math = AnsMath(self)

        return self._math

    @property
    def krylov(self):
        """APDL krylov interface.
        For more information, see the :class:`KrylovSolver <ansys.mapdl.core.krylov.KrylovSolver>`
        Returns
        -------
        :class:`Krylov class <ansys.mapdl.core.krylov.KrylovSolver>`
        """
        if self._krylov is None:
            from ansys.mapdl.core.krylov import KrylovSolver

            self._krylov = KrylovSolver(self)

        return self._krylov

    @property
    def db(self):
        """
        MAPDL database interface.

        Returns
        -------
        :class:`MapdlDb <ansys.mapdl.core.database.MapdlDb>`

        Examples
        --------
        Create a nodes instance.

        >>> from ansys.mapdl.core import launch_mapdl
        >>> mapdl = launch_mapdl()
        >>> # create nodes...
        >>> nodes = mapdl.db.nodes
        >>> print(nodes)
        MAPDL Database Nodes
            Number of nodes:          270641
            Number of selected nodes: 270641
            Maximum node number:      270641

        >>> mapdl.nsel("NONE")
        >>> print(nodes)
        MAPDL Database Nodes
            Number of nodes:          270641
            Number of selected nodes: 0
            Maximum node number:      270641

        Return the selection status and the coordinates of node 22.

        >>> nodes = mapdl.db.nodes
        >>> sel, coord = nodes.coord(22)
        >>> coord
        (1.0, 0.5, 0.0, 0.0, 0.0, 0.0)

        """
        from ansys.mapdl.core.database import MapdlDb

        if self._db is None:
            self._db = MapdlDb(self)
            self._db.start()

        return self._db

    @protect_grpc
    def _data_info(self, pname):
        """Returns the data type of a parameter

        APDLMATH vectors only.
        """
        request = pb_types.ParameterRequest(name=pname)
        return self._stub.GetDataInfo(request)

    @protect_grpc
    def _vec_data(self, pname):
        """Downloads vector data from a MAPDL MATH parameter"""
        dtype = ANSYS_VALUE_TYPE[self._data_info(pname).stype]
        request = pb_types.ParameterRequest(name=pname)
        chunks = self._stub.GetVecData(request)
        return parse_chunks(chunks, dtype)

    @protect_grpc
    def _mat_data(self, pname, raw=False):
        """Downloads matrix data from a parameter and returns a scipy sparse array"""
        try:
            from scipy import sparse
        except ImportError:  # pragma: no cover
            raise ImportError("Install ``scipy`` to use this feature") from None

        minfo = self._data_info(pname)
        stype = ANSYS_VALUE_TYPE[minfo.stype]
        mtype = minfo.objtype
        shape = (minfo.size1, minfo.size2)

        if mtype == 2:  # dense
            request = pb_types.ParameterRequest(name=pname)
            chunks = self._stub.GetMatData(request)
            values = parse_chunks(chunks, stype)
            return np.transpose(np.reshape(values, shape[::-1]))
        elif mtype == 3:  # sparse
            indptr = self._vec_data(pname + "::ROWS")
            indices = self._vec_data(pname + "::COLS")
            vals = self._vec_data(pname + "::VALS")
            if raw:  # for debug
                return vals, indices, indptr, shape
            else:
                return sparse.csr_matrix(
                    (vals, indices, indptr), dtype=stype, shape=shape
                )

        raise ValueError(f'Invalid matrix type "{mtype}"')

    @property
    def locked(self):
        """Instance is in use within a pool"""
        return self._locked

    @locked.setter
    def locked(self, new_value):
        self._locked = new_value

    @supress_logging
    def __str__(self):
        try:
            if self._exited:
                return "MAPDL exited"
            stats = self.slashstatus("PROD", mute=False)
        except:  # pragma: no cover
            return "MAPDL exited"

        st = stats.find("*** Products ***")
        en = stats.find("*** PrePro")
        product = "\n".join(stats[st:en].splitlines()[1:]).strip()

        info = f"Product:             {product}\n"
        info += f"MAPDL Version:       {self.version}\n"
        info += f"ansys.mapdl Version: {__version__}\n"
        return info

    @supress_logging
    @run_as_prep7
    def _generate_iges(self):
        """Save IGES geometry representation to disk"""
        basename = "_tmp.iges"
        if self._local:
            filename = os.path.join(self.directory, basename)
            self.igesout(basename, att=1)
        else:
            self.igesout(basename, att=1)
            filename = os.path.join(tempfile.gettempdir(), basename)
            self._download(basename, filename, progress_bar=False)
        return filename

    @property
    def _distributed_result_file(self):
        """Path of the distributed result file"""
        if not self._distributed:
            return

        try:
            filename = self.inquire("", "RSTFILE")
            if not filename:
                filename = self.jobname
        except:
            filename = self.jobname

        # ansys decided that a jobname ended in a number needs a bonus "_"
        if filename[-1].isnumeric():
            filename += "_"

        rth_basename = "%s0.%s" % (filename, "rth")
        rst_basename = "%s0.%s" % (filename, "rst")

        rth_file = os.path.join(self.directory, rth_basename)
        rst_file = os.path.join(self.directory, rst_basename)

        if self._prioritize_thermal:
            if not os.path.isfile(rth_file):
                raise FileNotFoundError("Thermal Result not available")
            return rth_file

        if os.path.isfile(rth_file) and os.path.isfile(rst_file):
            return last_created([rth_file, rst_file])
        elif os.path.isfile(rth_file):
            return rth_file
        elif os.path.isfile(rst_file):
            return rst_file

    @property
    def thermal_result(self):
        """The thermal result object"""
        self._prioritize_thermal = True
        result = self.result
        self._prioritize_thermal = False
        return result

    def list_error_file(self):
        """Listing of errors written in JOBNAME.err"""
        files = self.list_files()
        jobname = self.jobname
        error_file = None
        for test_file in [f"{jobname}.err", f"{jobname}0.err"]:
            if test_file in files:
                error_file = test_file
                break

        if not error_file:
            return None

        if self._local:
            return open(os.path.join(self.directory, error_file)).read()
        elif self._exited:
            raise MapdlExitedError(
                "Cannot list error file when MAPDL Service has " "exited"
            )

        return self._download_as_raw(error_file).decode("latin-1")

    @wraps(_MapdlCore.igesin)
    def igesin(self, fname="", ext="", **kwargs):
        """Wrap the IGESIN command to handle the remote case."""

        fname = self._get_file_name(fname=fname, ext=ext)
        filename = self._get_file_path(fname, progress_bar=False)

        if " " in fname:
            # Bug in reading file paths with whitespaces.
            # https://github.com/pyansys/pymapdl/issues/1601

            msg_ = f"Applying \\IGESIN whitespace patch.\nSee #1601 issue in PyMAPDL repository.\nReading file {fname}"
            self.input_strings("\n".join([f"! {each}" for each in msg_.splitlines()]))
            self._log.debug(msg_)

            cmd = f"*dim,__iges_file__,string,248\n*set,__iges_file__(1), '{filename}'"
            self.input_strings(cmd)

            out = super().igesin(fname="__iges_file__(1)", **kwargs)
            self.run("__iges_file__ =")  # cleaning array.
            self.run("! Ending \\IGESIN whitespace patch.")
            return out
        else:
            return super().igesin(fname=filename, **kwargs)

    @wraps(_MapdlCore.cmatrix)
    def cmatrix(
        self,
        symfac="",
        condname="",
        numcond="",
        grndkey="",
        capname="",
        **kwargs,
    ):
        """Run CMATRIX in non-interactive mode and return the response
        from file.
        """

        # The CMATRIX command needs to run in non-interactive mode
        if not self._store_commands:
            with self.non_interactive:
                super().cmatrix(symfac, condname, numcond, grndkey, capname, **kwargs)
            self._response = self._download_as_raw("cmatrix.out").decode()
            return self._response

        # otherwise, simply run cmatrix as we're already in
        # non-interactive and there's no output to return
        super().cmatrix(symfac, condname, numcond, grndkey, capname, **kwargs)

    @property
    def name(self):
        """Instance unique identifier."""
        if not self._name:
            if self._ip or self._port:
                self._name = f"GRPC_{self._ip}:{self._port}"
            else:
                self._name = f"GRPC_instance_{id(self)}"
        return self._name

    @property
    def _distributed(self) -> bool:
        """MAPDL is running in distributed mode."""
        if self.__distributed is None:
            self.__distributed = self.parameters.numcpu > 1
        return self.__distributed

    @wraps(_MapdlCore.ndinqr)
    def ndinqr(self, node, key, **kwargs):
        """Wrap the ``ndinqr`` method to take advantage of the gRPC methods."""
        super().ndinqr(node, key, pname=TMP_VAR, mute=True, **kwargs)
        return self.scalar_param(TMP_VAR)

    @wraps(_MapdlCore.elmiqr)
    def elmiqr(self, ielem, key, **kwargs):
        """Wrap the ``elmiqr`` method to take advantage of the gRPC methods."""
        super().elmiqr(ielem, key, pname=TMP_VAR, mute=True, **kwargs)
        return self.scalar_param(TMP_VAR)

    @wraps(_MapdlCore.kpinqr)
    def kpinqr(self, knmi, key, **kwargs):
        """Wrap the ``kpinqr`` method to take advantage of the gRPC methods."""
        super().kpinqr(knmi, key, pname=TMP_VAR, mute=True, **kwargs)
        return self.scalar_param(TMP_VAR)

    @wraps(_MapdlCore.lsinqr)
    def lsinqr(self, line, key, **kwargs):
        """Wrap the ``lsinqr`` method to take advantage of the gRPC methods."""
        super().lsinqr(line, key, pname=TMP_VAR, mute=True, **kwargs)
        return self.scalar_param(TMP_VAR)

    @wraps(_MapdlCore.arinqr)
    def arinqr(self, anmi, key, **kwargs):
        """Wrap the ``arinqr`` method to take advantage of the gRPC methods."""
        super().arinqr(anmi, key, pname=TMP_VAR, mute=True, **kwargs)
        return self.scalar_param(TMP_VAR)

    @wraps(_MapdlCore.vlinqr)
    def vlinqr(self, vnmi, key, **kwargs):
        """Wrap the ``vlinqr`` method to take advantage of the gRPC methods."""
        super().vlinqr(vnmi, key, pname=TMP_VAR, mute=True, **kwargs)
        return self.scalar_param(TMP_VAR)

    @wraps(_MapdlCore.rlinqr)
    def rlinqr(self, nreal, key, **kwargs):
        """Wrap the ``rlinqr`` method to take advantage of the gRPC methods."""
        super().rlinqr(nreal, key, pname=TMP_VAR, mute=True, **kwargs)
        return self.scalar_param(TMP_VAR)

    @wraps(_MapdlCore.gapiqr)
    def gapiqr(self, ngap, key, **kwargs):
        """Wrap the ``gapiqr`` method to take advantage of the gRPC methods."""
        super().gapiqr(ngap, key, pname=TMP_VAR, mute=True, **kwargs)
        return self.scalar_param(TMP_VAR)

    @wraps(_MapdlCore.masiqr)
    def masiqr(self, node, key, **kwargs):
        """Wrap the ``masiqr`` method to take advantage of the gRPC methods."""
        super().masiqr(node, key, pname=TMP_VAR, mute=True, **kwargs)
        return self.scalar_param(TMP_VAR)

    @wraps(_MapdlCore.ceinqr)
    def ceinqr(self, nce, key, **kwargs):
        """Wrap the ``ceinqr`` method to take advantage of the gRPC methods."""
        super().ceinqr(nce, key, pname=TMP_VAR, mute=True, **kwargs)
        return self.scalar_param(TMP_VAR)

    @wraps(_MapdlCore.cpinqr)
    def cpinqr(self, ncp, key, **kwargs):
        """Wrap the ``cpinqr`` method to take advantage of the gRPC methods."""
        super().cpinqr(ncp, key, pname=TMP_VAR, mute=True, **kwargs)
        return self.scalar_param(TMP_VAR)

    @wraps(_MapdlCore.csyiqr)
    def csyiqr(self, ncsy, key, **kwargs):
        """Wrap the ``csyiqr`` method to take advantage of the gRPC methods."""
        super().csyiqr(ncsy, key, pname=TMP_VAR, mute=True, **kwargs)
        return self.scalar_param(TMP_VAR)

    @wraps(_MapdlCore.etyiqr)
    def etyiqr(self, itype, key, **kwargs):
        """Wrap the ``etyiqr`` method to take advantage of the gRPC methods."""
        super().etyiqr(itype, key, pname=TMP_VAR, mute=True, **kwargs)
        return self.scalar_param(TMP_VAR)

    @wraps(_MapdlCore.foriqr)
    def foriqr(self, node, key, **kwargs):
        """Wrap the ``foriqr`` method to take advantage of the gRPC methods."""
        super().foriqr(node, key, pname=TMP_VAR, mute=True, **kwargs)
        return self.scalar_param(TMP_VAR)

    @wraps(_MapdlCore.sectinqr)
    def sectinqr(self, nsect, key, **kwargs):
        """Wrap the ``sectinqr`` method to take advantage of the gRPC methods."""
        super().sectinqr(nsect, key, pname=TMP_VAR, mute=True, **kwargs)
        return self.scalar_param(TMP_VAR)

    @wraps(_MapdlCore.mpinqr)
    def mpinqr(self, mat, iprop, key, **kwargs):
        """Wrap the ``mpinqr`` method to take advantage of the gRPC methods."""
        super().mpinqr(mat, iprop, key, pname=TMP_VAR, mute=True, **kwargs)
        return self.scalar_param(TMP_VAR)

    @wraps(_MapdlCore.dget)
    def dget(self, node, idf, kcmplx, **kwargs):
        """Wrap the ``dget`` method to take advantage of the gRPC methods."""
        super().dget(node, idf, kcmplx, pname=TMP_VAR, mute=True, **kwargs)
        return self.scalar_param(TMP_VAR)

    @wraps(_MapdlCore.fget)
    def fget(self, node, idf, kcmplx, **kwargs):
        """Wrap the ``fget`` method to take advantage of the gRPC methods."""
        super().fget(node, idf, kcmplx, pname=TMP_VAR, mute=True, **kwargs)
        return self.scalar_param(TMP_VAR)

    @wraps(_MapdlCore.erinqr)
    def erinqr(self, key, **kwargs):
        """Wrap the ``erinqr`` method to take advantage of the gRPC methods."""
        super().erinqr(key, pname=TMP_VAR, mute=True, **kwargs)
        return self.scalar_param(TMP_VAR)

    @wraps(_MapdlCore.wrinqr)
    def wrinqr(self, key, **kwargs):
        """Wrap the ``wrinqr`` method to take advantage of the gRPC methods."""
        super().wrinqr(key, pname=TMP_VAR, mute=True, **kwargs)
        return self.scalar_param(TMP_VAR)

    @wraps(_MapdlCore.file)
    def file(self, fname="", ext="", **kwargs):
        """Wrap ``_MapdlCore.file`` to take advantage of the gRPC methods."""
        # always check if file is present as the grpc and MAPDL errors
        # are unclear
        fname = self._get_file_name(fname, ext, "cdb")
        fname = self._get_file_path(fname, kwargs.get("progress_bar", False))
        file_, ext_ = self._decompose_fname(fname)

        return self._file(file_, ext_, **kwargs)

    @wraps(_MapdlCore.vget)
    def vget(self, par="", ir="", tstrt="", kcplx="", **kwargs):
        """Wraps VGET"""
        super().vget(par=par, ir=ir, tstrt=tstrt, kcplx=kcplx, **kwargs)
        return self.parameters[par]

    def get_variable(self, ir, tstrt="", kcplx="", **kwargs):
        """
        Obtain the variable values.

        Parameters
        ----------
        ir : str, optional
            Reference number of the variable (1 to NV [NUMVAR]).

        tstrt : str, optional
            Time (or frequency) corresponding to start of IR data.  If between
            values, the nearer value is used. By default it is the first value.

        kcplx : str, optional
            Complex number key:

            * ``0`` - Use the real part of the IR data. Default.

            * ``1`` - Use the imaginary part of the IR data.

        Returns
        -------
        np.array
            Variable values as array.
        """
        par = "temp_var"
        variable = self.vget(par=par, ir=ir, tstrt=tstrt, kcplx=kcplx, **kwargs)
        del self.parameters[par]
        return variable

    @wraps(_MapdlCore.nsol)
    def nsol(
        self,
        nvar=VAR_IR,
        node="",
        item="",
        comp="",
        name="",
        sector="",
        **kwargs,
    ):
        """Wraps NSOL to return the variable as an array."""
        super().nsol(
            nvar=nvar,
            node=node,
            item=item,
            comp=comp,
            name=name,
            sector=sector,
            kwargs=kwargs,
        )
        return self.vget("_temp", nvar)

    @wraps(_MapdlCore.esol)
    def esol(
        self,
        nvar: MapdlInt = VAR_IR,
        elem: MapdlInt = "",
        node: MapdlInt = "",
        item: str = "",
        comp: str = "",
        name: str = "",
        **kwargs,
    ) -> Optional[str]:
        """Wraps ESOL to return the variable as an array."""
        super().esol(
            nvar=nvar,
            elem=elem,
            node=node,
            item=item,
            comp=comp,
            name=name,
            kwargs=kwargs,
        )
        return self.vget("_temp", nvar)

    def get_nsol(self, node, item, comp, name="", sector="", **kwargs):
        """
        Get NSOL solutions

        Parameters
        ----------
        node : int
            Node for which data is to be stored.

        item : str
            Label identifying the item.  Valid item labels are shown in the
            table below. Some items also require a component label.

        comp : str
            Component of the item (if required).  Valid component labels are
            shown in the table below.

        name : str, optional
            Thirty-two character name identifying the item on printouts and
            displays.  The default is a label formed by concatenating the first
            four characters of the ``item`` and ``comp`` labels.

        sector : int, optional
            For a full harmonic cyclic symmetry solution, the sector number for
            which the results from NODE are to be stored.

        Returns
        -------
        np.array
            Variable values

        Notes
        -----
        By default, this command store temporally the variable on the
        variable number set by ``VAR_IR`` in the class MapdlGrpc.
        Therefore, any variable in that slot will be deleted when using
        this command.

        Stores nodal degree of freedom and solution results in a variable. For
        more information, see Data Interpreted in the Nodal Coordinate System
        in the Modeling and Meshing Guide.

        For SECTOR>1, the result is in the nodal coordinate system of the base
        sector, and it is rotated to the expanded sector’s location. Refer to
        Using the /CYCEXPAND Command in the Cyclic Symmetry Analysis Guide for
        more information.

        For SHELL131 and SHELL132 elements with KEYOPT(3) = 0 or 1, use the
        labels TBOT, TE2, TE3, . . ., TTOP instead of TEMP.

        """
        return self.nsol(
            VAR_IR,
            node=node,
            item=item,
            comp=comp,
            name=name,
            sector=sector,
            kwargs=kwargs,
        )

    def get_esol(
        self,
        elem,
        node,
        item,
        comp,
        name="",
        sector="",
        tstrt="",
        kcplx="",
        **kwargs,
    ):
        """Get ESOL data.

        /POST26 APDL Command: ESOL

        Parameters
        ----------
        elem : int
            Element for which data are to be stored.

        node : int
            Node number on this element for which data are to be
            stored. If blank, store the average element value (except
            for FMAG values, which are summed instead of averaged).

        item : str
            Label identifying the item. General item labels are shown
            in Table 134: ESOL - General Item and Component Labels
            below. Some items also require a component label.

        comp : str
            Component of the item (if required). General component
            labels are shown in Table 134: ESOL - General Item and
            Component Labels below.  If Comp is a sequence number (n),
            the NODE field will be ignored.

        name : str, optional
            Thirty-two character name for identifying the item on the
            printout and displays.  The default is a label formed by
            concatenating the first four characters of the ``item`` and
           ``comp`` labels.

        tstrt : str, optional
            Time (or frequency) corresponding to start of IR data.  If between
            values, the nearer value is used. By default it is the first value.

        kcplx : str, optional
            Complex number key:

            * ``0`` - Use the real part of the IR data. Default.

            * ``1`` - Use the imaginary part of the IR data.

        Returns
        -------
        np.array
            Variable values

        Notes
        -----
        By default, this command store temporally the variable on the
        variable number set by ``VAR_IR`` in the class MapdlGrpc.
        Therefore, any variable in that slot will be deleted when using
        this command.

        See Table: 134:: ESOL - General Item and Component Labels for
        a list of valid item and component labels for element (except
        line element) results.

        The ESOL command defines element results data to be stored
        from a results file (FILE). Not all items are valid for all
        elements. To see the available items for a given element,
        refer to the input and output summary tables in the
        documentation for that element.

        Two methods of data access are available via the ESOL
        command. You can access some simply by using a generic label
        (component name method), while others require a label and
        number (sequence number method).

        Use the component name method to access general element data
        (that is, element data generally available to most element
        types or groups of element types).

        The sequence number method is required for data that is not
        averaged (such as pressures at nodes and temperatures at
        integration points), or data that is not easily described in a
        generic fashion (such as all derived data for structural line
        elements and contact elements, all derived data for thermal
        line elements, and layer data for layered elements).

        Element results are in the element coordinate system, except
        for layered elements where results are in the layer coordinate
        system.  Element forces and moments are in the nodal
        coordinate system. Results are obtainable for an element at a
        specified node. Further location specifications can be made
        for some elements via the SHELL, LAYERP26, and FORCE commands.

        For more information on the meaning of contact status and its
        possible values, see Reviewing Results in POST1 in the Contact
        Technology Guide.
        """
        self.esol(
            VAR_IR,
            elem=elem,
            node=node,
            item=item,
            comp=comp,
            name=name,
            sector=sector,
            kwargs=kwargs,
        )
        # Using get_variable because it deletes the intermediate parameter after using it.
        return self.get_variable(VAR_IR, tstrt=tstrt, kcplx=kcplx)<|MERGE_RESOLUTION|>--- conflicted
+++ resolved
@@ -2045,11 +2045,7 @@
         progress_bar=None,
         recursive=False,
     ):
-<<<<<<< HEAD
         """Download files from the gRPC instance workind directory
-=======
-        """Download files from the gRPC instance working directory
->>>>>>> 6c1bc56a
 
         .. warning:: This feature is only available for MAPDL 2021R1 or newer.
 
@@ -2121,17 +2117,9 @@
 
         self_files = self.list_files()  # to avoid calling it too much
 
-<<<<<<< HEAD
-        if isinstance(files, str):
-            if self._local:
-                # in local mode
-                if os.path.exists(files):
-                    # file exist
-=======
         if self._local:
             if isinstance(files, str):
                 if os.path.exists(os.path.join(self.directory, files)):  # file exist
->>>>>>> 6c1bc56a
                     list_files = [files]
                 elif "*" in files:
                     list_files = glob.glob(files, recursive=recursive)
