--- conflicted
+++ resolved
@@ -629,17 +629,12 @@
             LOG.debug("Checking if gRPC server is alive.")
             _check_server_is_alive(stdout_queue, run_location, timeout)
 
-<<<<<<< HEAD
-    except MapdlDidNotStart as e:
-        msg = str(e) + f"\nRun location: {run_location}" + f"\nCommand line used: {cmd}"
-=======
     except MapdlDidNotStart as e:  # pragma: no cover
         msg = (
             str(e)
             + f"\nRun location: {run_location}"
             + f"\nCommand line used: {command}\n\n"
         )
->>>>>>> c10cc144
 
         terminal_output = "\n".join(_get_std_output(std_queue=stdout_queue)).strip()
         if terminal_output.strip():
@@ -1072,11 +1067,8 @@
     add_env_vars: Optional[Dict[str, str]] = None,
     replace_env_vars: Optional[Dict[str, str]] = None,
     version: Optional[Union[int, str]] = None,
-<<<<<<< HEAD
     on_slurm: bool = True,
     slurm_multiplier: int = 1,
-=======
->>>>>>> c10cc144
     **kwargs,
 ) -> Union[MapdlGrpc, "MapdlConsole"]:
     """Start MAPDL locally.
@@ -1726,7 +1718,6 @@
 
     # Setting number of processors
     machine_cores = psutil.cpu_count(logical=False)
-<<<<<<< HEAD
     if not ON_SLURM:
         # Bypassing number of processors checks because VDI/VNC might have
         # different number of processors than the cluster compute nodes.
@@ -1738,16 +1729,6 @@
         else:
             if machine_cores < int(nproc):
                 raise NotEnoughResources(f"The machine has {machine_cores} cores and PyMAPDL is asking for {nproc} cores.")
-=======
-    if not nproc:
-        if machine_cores < 2:  # default required cores
-            nproc = machine_cores  # to avoid starting issues
-        else:
-            nproc = 2
-    else:
-        if machine_cores < int(nproc):
-            raise NotEnoughResources
->>>>>>> c10cc144
 
     start_parm.update(
         {
