--- conflicted
+++ resolved
@@ -530,12 +530,8 @@
     env_vars: Optional[Dict[str, str]] = None,
     launch_on_hpc: bool = False,
     mapdl_output: Optional[str] = None,
-<<<<<<< HEAD
     ssh_session=None,
-) -> subprocess.Popen:
-=======
 ) -> subprocess.Popen[bytes]:
->>>>>>> c3a21b48
     """Start MAPDL locally in gRPC mode.
 
     Parameters
@@ -614,10 +610,7 @@
         stdout=stdout,
         stderr=stderr,
         env_vars=env_vars,
-<<<<<<< HEAD
         ssh_session=ssh_session,
-=======
->>>>>>> c3a21b48
     )  # nosec B604
 
 
@@ -2829,11 +2822,9 @@
     )
 
 
-<<<<<<< HEAD
-def get_hostname_host_cluster(job_id: int, timeout: int = 30, ssh_session=None) -> str:
-=======
-def get_hostname_host_cluster(job_id: int, timeout: int = 30) -> tuple[str, str]:
->>>>>>> c3a21b48
+def get_hostname_host_cluster(
+    job_id: int, timeout: int = 30, ssh_session=None
+) -> tuple[str, str]:
     options = f"show jobid -dd {job_id}"
     LOG.debug(f"Executing the command 'scontrol {options}'")
 
@@ -2845,14 +2836,10 @@
     while not ready:
         proc = send_scontrol(options, ssh_session=ssh_session)
 
-<<<<<<< HEAD
         if isinstance(proc, tuple):
             stdout = proc[0]
         else:
             stdout = proc.stdout.read().decode()
-=======
-        stdout = proc.stdout.read().decode() if proc.stdout else ""
->>>>>>> c3a21b48
 
         if "JobState=RUNNING" not in stdout:
             counter += 1
@@ -2992,7 +2979,6 @@
     MapdlDidNotStart
         The job submission failed.
     """
-<<<<<<< HEAD
     if isinstance(process, tuple):
         stdout, stderr = process
     elif isinstance(process, str):
@@ -3003,14 +2989,6 @@
         stderr = process.stderr.read().decode()
 
     if "Submitted batch job" not in stdout:
-=======
-    if process.stdout is None:
-        return
-
-    stdout: str = process.stdout.read().decode()
-    if "Submitted batch job" not in stdout and process.stderr is not None:
-        stderr: str = process.stderr.read().decode()
->>>>>>> c3a21b48
         raise MapdlDidNotStart(
             "PyMAPDL failed to submit the sbatch job:\n"
             f"stdout:\n{stdout}\nstderr:\n{stderr}"
@@ -3022,14 +3000,10 @@
 
 
 def get_job_info(
-<<<<<<< HEAD
     start_parm: Dict[str, str],
     jobid: Optional[int] = None,
     timeout: int = 30,
     ssh_session=None,
-=======
-    start_parm: Dict[str, str | int], jobid: Optional[int] = None, timeout: int = 30
->>>>>>> c3a21b48
 ):
     """Get job info like BatchHost IP and hostname
 
@@ -3075,7 +3049,6 @@
     *,
     executable: str | None = None,
     shell: bool = False,
-<<<<<<< HEAD
     cwd: str = None,
     stdin: subprocess.PIPE = None,
     stdout: subprocess.PIPE = None,
@@ -3083,14 +3056,6 @@
     env_vars: dict[str, str] = None,
     ssh_session=None,
 ):
-=======
-    cwd: str | None = None,
-    stdin: int | None = None,
-    stdout: int | IO[Any] | None = None,
-    stderr: int | IO[Any] | None = None,
-    env_vars: dict[str, str] | None = None,
-) -> subprocess.Popen[bytes]:
->>>>>>> c3a21b48
 
     if executable:
         cmd = [executable] + cmd
