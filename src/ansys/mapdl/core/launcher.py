--- conflicted
+++ resolved
@@ -521,18 +521,11 @@
     else:
         if port_in_use(port):
             proc = get_process_at_port(port)
-<<<<<<< HEAD
-            if proc and is_ansys_process(proc):
-                raise PortAlreadyInUseByAnMAPDLInstance
-            else:
-                raise PortAlreadyInUse
-=======
             if proc:
                 if is_ansys_process(proc):
                     raise PortAlreadyInUseByAnMAPDLInstance
                 else:
                     raise PortAlreadyInUse
->>>>>>> b691f667
 
     pymapdl._LOCAL_PORTS.append(port)
 
