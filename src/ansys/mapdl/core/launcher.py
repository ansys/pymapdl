--- conflicted
+++ resolved
@@ -2067,7 +2067,6 @@
         return match[0]
 
 
-<<<<<<< HEAD
 def _parse_slurm_options(
     exec_file: str,
     jobname: str,
@@ -2215,7 +2214,8 @@
             )
 
     return exec_file, jobname, nproc, ram, additional_switches
-=======
+
+
 def pack_parameters(
     port,
     ip,
@@ -2244,4 +2244,3 @@
     dict_["start_parm"] = start_parm
 
     return dict_
->>>>>>> 33bf9590
