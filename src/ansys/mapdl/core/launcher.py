--- conflicted
+++ resolved
@@ -1791,7 +1791,6 @@
     # Setting env vars
     env_vars = update_env_vars(add_env_vars, replace_env_vars)
 
-<<<<<<< HEAD
     if ON_SLURM:
         if not env_vars:
             env_vars = {}
@@ -1801,8 +1800,6 @@
         env_vars.setdefault("ANS_MULTIPLE_NODES", "1")
         env_vars.setdefault("HYDRA_BOOTSTRAP", "slurm")
 
-=======
->>>>>>> 05128b6a
     start_parm.update(
         {
             "exec_file": exec_file,
