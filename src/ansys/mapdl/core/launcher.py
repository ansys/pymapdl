# Copyright (C) 2024 ANSYS, Inc. and/or its affiliates.
# SPDX-License-Identifier: MIT
#
#
# Permission is hereby granted, free of charge, to any person obtaining a copy
# of this software and associated documentation files (the "Software"), to deal
# in the Software without restriction, including without limitation the rights
# to use, copy, modify, merge, publish, distribute, sublicense, and/or sell
# copies of the Software, and to permit persons to whom the Software is
# furnished to do so, subject to the following conditions:
#
# The above copyright notice and this permission notice shall be included in all
# copies or substantial portions of the Software.
#
# THE SOFTWARE IS PROVIDED "AS IS", WITHOUT WARRANTY OF ANY KIND, EXPRESS OR
# IMPLIED, INCLUDING BUT NOT LIMITED TO THE WARRANTIES OF MERCHANTABILITY,
# FITNESS FOR A PARTICULAR PURPOSE AND NONINFRINGEMENT. IN NO EVENT SHALL THE
# AUTHORS OR COPYRIGHT HOLDERS BE LIABLE FOR ANY CLAIM, DAMAGES OR OTHER
# LIABILITY, WHETHER IN AN ACTION OF CONTRACT, TORT OR OTHERWISE, ARISING FROM,
# OUT OF OR IN CONNECTION WITH THE SOFTWARE OR THE USE OR OTHER DEALINGS IN THE
# SOFTWARE.

"""Module for launching MAPDL locally or connecting to a remote instance with gRPC."""

import atexit
import os
import platform
from queue import Empty, Queue
import re
import socket
import subprocess
import tempfile
import threading
import time
from typing import TYPE_CHECKING, Dict, List, Optional, Tuple, Union
import warnings

import psutil

try:
    import ansys.platform.instancemanagement as pypim

    _HAS_PIM = True
except ModuleNotFoundError:  # pragma: no cover
    _HAS_PIM = False

try:
    from ansys.tools.path import find_ansys, get_ansys_path, version_from_path

    _HAS_ATP = True
except ModuleNotFoundError:
    _HAS_ATP = False

from ansys.mapdl import core as pymapdl
from ansys.mapdl.core import LOG
from ansys.mapdl.core._version import SUPPORTED_ANSYS_VERSIONS
from ansys.mapdl.core.errors import (
    DeprecationError,
    LockFileException,
    MapdlDidNotStart,
    MapdlRuntimeError,
    NotEnoughResources,
    PortAlreadyInUse,
    PortAlreadyInUseByAnMAPDLInstance,
    VersionError,
)
from ansys.mapdl.core.licensing import ALLOWABLE_LICENSES, LicenseChecker
from ansys.mapdl.core.mapdl_core import _ALLOWED_START_PARM
from ansys.mapdl.core.mapdl_grpc import MAX_MESSAGE_LENGTH, MapdlGrpc
from ansys.mapdl.core.misc import (
    check_valid_ip,
    check_valid_port,
    check_valid_start_instance,
    create_temp_dir,
    random_string,
    threaded,
)

if TYPE_CHECKING:  # pragma: no cover
    from ansys.mapdl.core.mapdl_console import MapdlConsole

# settings directory
SETTINGS_DIR = pymapdl.USER_DATA_PATH
if not os.path.isdir(SETTINGS_DIR):
    try:
        os.makedirs(SETTINGS_DIR)
        LOG.debug(f"Created settings directory: {SETTINGS_DIR}")
    except:
        warnings.warn(
            "Unable to create settings directory.\n"
            "Will be unable to cache MAPDL executable location"
        )

CONFIG_FILE = os.path.join(SETTINGS_DIR, "config.txt")
ALLOWABLE_MODES = ["console", "grpc"]

ON_WSL = os.name == "posix" and (
    bool(os.environ.get("WSL_DISTRO_NAME", None))
    or bool(os.environ.get("WSL_INTEROP", None))
)

if ON_WSL:
    LOG.info("On WSL: Running on WSL detected.")

LOCALHOST = "127.0.0.1"
MAPDL_DEFAULT_PORT = 50052

INTEL_MSG = """Due to incompatibilities between this MAPDL version, Windows, and VPN connections,
the flat '-mpi INTELMPI' is overwritten by '-mpi msmpi'.

If you still want to use 'INTEL', set:

launch_mapdl(..., force_intel=True, additional_switches='-mpi INTELMPI')

Be aware of possible errors or unexpected behavior with this configuration.
"""

GALLERY_INSTANCE = [None]


def _cleanup_gallery_instance() -> None:  # pragma: no cover
    """This cleans up any left over instances of MAPDL from building the gallery."""
    if GALLERY_INSTANCE[0] is not None:
        mapdl = MapdlGrpc(
            ip=GALLERY_INSTANCE[0]["ip"],
            port=GALLERY_INSTANCE[0]["port"],
        )
        mapdl.exit(force=True)


atexit.register(_cleanup_gallery_instance)


def _is_ubuntu() -> bool:
    """Determine if running as Ubuntu.

    It's a bit complicated because sometimes the distribution is
    Ubuntu, but the kernel has been recompiled and no longer has the
    word "ubuntu" in it.

    """
    # must be running linux for this to be True
    if os.name != "posix":
        return False

    proc = subprocess.Popen(
        "awk -F= '/^NAME/{print $2}' /etc/os-release",
        shell=True,
        stdout=subprocess.PIPE,
    )
    if "ubuntu" in proc.stdout.read().decode().lower():
        return True

    # try lsb_release as this is more reliable, but not always available.
    try:
        import lsb_release

        if lsb_release.get_distro_information()["ID"].lower() == "ubuntu":
            return True
    except ImportError:
        # finally, check platform
        return "ubuntu" in platform.platform().lower()


def close_all_local_instances(port_range: range = None) -> None:
    """Close all MAPDL instances within a port_range.

    This function can be used when cleaning up from a failed pool or
    batch run.

    Parameters
    ----------
    port_range : list, optional
        Defaults to ``range(50000, 50200)``.  Expand this range if
        there are many potential instances of MAPDL in gRPC mode.

    Examples
    --------
    Close all instances on in the range of 50000 and 50199.

    >>> import ansys.mapdl.core as pymapdl
    >>> pymapdl.close_all_local_instances()

    """
    if port_range is None:
        port_range = range(50000, 50200)

    @threaded
    def close_mapdl(port: Union[int, str], name: str = "Closing mapdl thread."):
        # Name argument is used by the threaded decorator.
        try:
            mapdl = MapdlGrpc(port=port, set_no_abort=False)
            mapdl.exit()
        except OSError:
            pass

    ports = check_ports(port_range)
    for port, state in ports.items():
        if state:
            close_mapdl(port)


def check_ports(port_range: range, ip: str = "localhost") -> List[int]:
    """Check the state of ports in a port range"""
    ports = {}
    for port in port_range:
        ports[port] = port_in_use(port, ip)
    return ports


def port_in_use(port: Union[int, str], host: str = LOCALHOST) -> bool:
    """Returns True when a port is in use at the given host.

    Must actually "bind" the address.  Just checking if we can create
    a socket is insufficient as it's possible to run into permission
    errors like:

    - An attempt was made to access a socket in a way forbidden by its
      access permissions.
    """
    return port_in_use_using_socket(port, host) or port_in_use_using_psutil(port)


def port_in_use_using_socket(port: Union[int, str], host: str) -> bool:
    """Returns True when a port is in use at the given host using socket librry.

    Must actually "bind" the address.  Just checking if we can create
    a socket is insufficient as it's possible to run into permission
    errors like:

    - An attempt was made to access a socket in a way forbidden by its
      access permissions.
    """
    with socket.socket(socket.AF_INET, socket.SOCK_STREAM) as sock:
        try:
            sock.bind((host, port))
            return False
        except:
            return True


def is_ansys_process(proc: psutil.Process) -> bool:
    """Check if the given process is an Ansys MAPDL process"""
    return (
        proc.name().lower().startswith(("ansys", "mapdl")) and "-grpc" in proc.cmdline()
    )


def get_process_at_port(port) -> Optional[psutil.Process]:
    """Get the process (psutil.Process) running at the given port"""
    for proc in psutil.process_iter():
        try:
<<<<<<< HEAD
            proc.cmdline()  # just to check if we can access the
        except psutil.AccessDenied:
            continue

        for conns in proc.connections(kind="inet"):
=======
            connections = proc.connections(
                kind="inet"
            )  # just to check if we can access the
        except psutil.AccessDenied:
            continue

        for conns in connections:
>>>>>>> b691f667
            if conns.laddr.port == port:
                return proc

    return None


def port_in_use_using_psutil(port: Union[int, str]) -> bool:
    """Returns True when a port is in use at the given host using psutil.

    This function iterate over all the process, and their connections until
    it finds one using the given port.
    """
    if get_process_at_port(port):
        return True
    else:
        return False


def launch_grpc(
    exec_file: str = "",
    jobname: str = "file",
    nproc: int = 2,
    ram: Optional[int] = None,
    run_location: str = None,
    port: int = MAPDL_DEFAULT_PORT,
    ip: str = LOCALHOST,
    additional_switches: str = "",
    override: bool = True,
    timeout: int = 20,
    verbose: Optional[bool] = None,
    add_env_vars: Optional[Dict[str, str]] = None,
    replace_env_vars: Optional[Dict[str, str]] = None,
    **kwargs,  # to keep compatibility with corba and console interface.
) -> Tuple[int, str, subprocess.Popen]:
    """Start MAPDL locally in gRPC mode.

    Parameters
    ----------
    exec_file : str, optional
        The location of the MAPDL executable.  Will use the cached
        location when left at the default ``None``.

    jobname : str, optional
        MAPDL jobname.  Defaults to ``'file'``.

    nproc : int, optional
        Number of processors.  Defaults to 2.

    ram : float, optional
        Fixed amount of memory to request for MAPDL.  If ``None``,
        then MAPDL will use as much as available on the host machine.

    run_location : str, optional
        MAPDL working directory.  Defaults to a temporary working
        directory.

    port : int
        Port to launch MAPDL gRPC on.  Final port will be the first
        port available after (or including) this port.

    additional_switches : str, optional
        Additional switches for MAPDL, for example ``"-p aa_r"``, the
        academic research license, would be added with:

        - ``additional_switches="-p aa_r"``

        Avoid adding switches like ``"-i"`` ``"-o"`` or ``"-b"`` as
        these are already included to start up the MAPDL server.  See
        the notes section for additional details.

    custom_bin : str, optional
        Path to the MAPDL custom executable.

    override : bool, optional
        Attempts to delete the lock file at the run_location.
        Useful when a prior MAPDL session has exited prematurely and
        the lock file has not been deleted.

    verbose : bool, optional
        Print all output when launching and running MAPDL.  Not
        recommended unless debugging the MAPDL start.  Default
        ``False``.

        .. deprecated:: v0.65.0
           The ``verbose`` argument is deprecated and will be removed in a future release.
           Use a logger instead. See :ref:`api_logging` for more details.

    kwargs : dict
        Not used. Added to keep compatibility between Mapdl_grpc and
        launcher_grpc ``start_parm``s.

    Returns
    -------
    int
        Returns the port number that the gRPC instance started on.

    Notes
    -----
    If ``PYMAPDL_START_INSTANCE`` is set to FALSE, this ``launch_mapdl`` will
    look for an existing instance of MAPDL at ``PYMAPDL_IP`` on port
    ``PYMAPDL_PORT``, with defaults 127.0.0.1 and 50052 if unset. This is
    typically used for automated documentation and testing.

    These are the MAPDL switch options as of 2020R2 applicable for
    running MAPDL as a service via gRPC.  Excluded switches such as
    ``"-j"`` either not applicable or are set via keyword arguments.

    -acc <device>
        Enables the use of GPU hardware.  See GPU
        Accelerator Capability in the Parallel Processing Guide for more
        information.

    -amfg
        Enables the additive manufacturing capability.  Requires
        an additive manufacturing license. For general information about
        this feature, see AM Process Simulation in ANSYS Workbench.

    -ansexe <executable>
         Activates a custom mechanical APDL executable.
        In the ANSYS Workbench environment, activates a custom
        Mechanical APDL executable.

    -custom <executable>
        Calls a custom Mechanical APDL executable
        See Running Your Custom Executable in the Programmer's Reference
        for more information.

    -db value
        Initial memory allocation
        Defines the portion of workspace (memory) to be used as the
        initial allocation for the database. The default is 1024
        MB. Specify a negative number to force a fixed size throughout
        the run; useful on small memory systems.

    -dis
        Enables Distributed ANSYS
        See the Parallel Processing Guide for more information.

    -dvt
        Enables ANSYS DesignXplorer advanced task (add-on).
        Requires DesignXplorer.

    -l <language>
        Specifies a language file to use other than English
        This option is valid only if you have a translated message file
        in an appropriately named subdirectory in
        ``/ansys_inc/v201/ansys/docu`` or
        ``Program Files\\ANSYS\\Inc\\V201\\ANSYS\\docu``

    -m <workspace>
        Specifies the total size of the workspace
        Workspace (memory) in megabytes used for the initial
        allocation. If you omit the ``-m`` option, the default is 2 GB
        (2048 MB). Specify a negative number to force a fixed size
        throughout the run.

    -machines <IP>
        Specifies the distributed machines
        Machines on which to run a Distributed ANSYS analysis. See
        Starting Distributed ANSYS in the Parallel Processing Guide for
        more information.

    -mpi <value>
        Specifies the type of MPI to use.
        See the Parallel Processing Guide for more information.

    -mpifile <appfile>
        Specifies an existing MPI file
        Specifies an existing MPI file (appfile) to be used in a
        Distributed ANSYS run. See Using MPI Files in the Parallel
        Processing Guide for more information.

    -na <value>
        Specifies the number of GPU accelerator devices
        Number of GPU devices per machine or compute node when running
        with the GPU accelerator feature. See GPU Accelerator Capability
        in the Parallel Processing Guide for more information.

    -name <value>
        Defines Mechanical APDL parameters
        Set mechanical APDL parameters at program start-up. The parameter
        name must be at least two characters long. For details about
        parameters, see the ANSYS Parametric Design Language Guide.

    -p <productname>
        ANSYS session product
        Defines the ANSYS session product that will run during the
        session. For more detailed information about the ``-p`` option,
        see Selecting an ANSYS Product via the Command Line.

    -ppf <license feature name>
        HPC license
        Specifies which HPC license to use during a parallel processing
        run. See HPC Licensing in the Parallel Processing Guide for more
        information.

    -smp
        Enables shared-memory parallelism.
        See the Parallel Processing Guide for more information.

    Examples
    --------
    Launch MAPDL using the default configuration.

    >>> from ansys.mapdl.core import launch_mapdl
    >>> mapdl = launch_mapdl()

    Run MAPDL with shared memory parallel and specify the location of
    the ansys binary.

    >>> exec_file = 'C:/Program Files/ANSYS Inc/v202/ansys/bin/winx64/ANSYS202.exe'
    >>> mapdl = launch_mapdl(exec_file, additional_switches='-smp')

    """
    LOG.debug("Starting 'launch_mapdl'.")
    # disable all MAPDL pop-up errors:
    os.environ["ANS_CMD_NODIAG"] = "TRUE"

    if verbose is not None:
        warnings.warn(
            "The ``verbose`` argument is deprecated and will be removed in a future release. "
            "Use a logger instead. See :ref:`api_logging` for more details.",
            DeprecationWarning,
        )
    elif verbose is None:
        verbose = False

    # use temporary directory if run_location is unspecified
    if run_location is None:
        run_location = create_temp_dir()
        LOG.debug(f"Using temporary directory for MAPDL run location: {run_location}")
    elif not os.path.isdir(run_location):
        os.mkdir(run_location)
        LOG.debug(f"Creating directory for MAPDL run location: {run_location}")

    if not os.access(run_location, os.W_OK):
        raise IOError('Unable to write to ``run_location`` "%s"' % run_location)

    # verify version
    if _HAS_ATP:
        if version_from_path("mapdl", exec_file) < 202:
            raise VersionError("The MAPDL gRPC interface requires MAPDL 20.2 or later")

    # verify lock file does not exist
    check_lock_file(run_location, jobname, override)

    # get the next available port
    if port is None:
        if not pymapdl._LOCAL_PORTS:
            port = MAPDL_DEFAULT_PORT
            LOG.debug(f"Using default port: {port}")
        else:
            port = max(pymapdl._LOCAL_PORTS) + 1
            LOG.debug(f"Using next available port: {port}")

        while port_in_use(port) or port in pymapdl._LOCAL_PORTS:
            port += 1
            LOG.debug(f"Port in use.  Incrementing port number. port={port}")

    else:
        if port_in_use(port):
            proc = get_process_at_port(port)
            if proc:
                if is_ansys_process(proc):
                    raise PortAlreadyInUseByAnMAPDLInstance
                else:
                    raise PortAlreadyInUse

    pymapdl._LOCAL_PORTS.append(port)

    cpu_sw = "-np %d" % nproc

    if ram:
        ram_sw = "-m %d" % int(1024 * ram)
        LOG.debug(f"Setting RAM: {ram_sw}")
    else:
        ram_sw = ""

    job_sw = "-j %s" % jobname
    port_sw = "-port %d" % port
    grpc_sw = "-grpc"

    # remove any temporary error files at the run location.  This is
    # important because we need to know if MAPDL is already running
    # here and because we're looking for any temporary files that are
    # created to tell when the process has started
    for filename in os.listdir(run_location):
        if ".err" == filename[-4:] and jobname in filename:
            if os.path.isfile(filename):
                try:
                    os.remove(filename)
                    LOG.debug(f"Removing temporary error file: {filename}")
                except:
                    raise IOError(
                        f"Unable to remove {filename}.  There might be "
                        "an instance of MAPDL running at running at "
                        f'"{run_location}"'
                    )

    # Windows will spawn a new window, special treatment
    if os.name == "nt":
        tmp_inp = ".__tmp__.inp"
        with open(os.path.join(run_location, tmp_inp), "w") as f:
            f.write("FINISH\r\n")
            LOG.debug(f"Writing temporary input file: {tmp_inp} with 'FINISH' command.")

        # must start in batch mode on windows to hide APDL window
        command_parm = [
            '"%s"' % exec_file,
            job_sw,
            cpu_sw,
            ram_sw,
            "-b",
            "-i",
            tmp_inp,
            "-o",
            ".__tmp__.out",
            additional_switches,
            port_sw,
            grpc_sw,
        ]
        command = " ".join(command_parm)

    else:  # linux
        command_parm = []
        command_parm.extend(
            [
                '"%s"' % exec_file,
                job_sw,
                cpu_sw,
                ram_sw,
                additional_switches,
                port_sw,
                grpc_sw,
            ]
        )
        command = " ".join(command_parm)

    LOG.debug(f"Starting MAPDL with command: {command}")

    env_vars = update_env_vars(add_env_vars, replace_env_vars)

    LOG.info(f"Running in {ip}:{port} the following command: '{command}'")

    if verbose:
        print(command)

    LOG.debug("MAPDL starting in background.")
    process = subprocess.Popen(
        command,
        shell=os.name != "nt",
        cwd=run_location,
        stdin=subprocess.DEVNULL,
        stdout=subprocess.PIPE,
        stderr=subprocess.PIPE,
        env=env_vars,
    )

    LOG.debug("Generating queue object for stdout")
    stdout_queue, _ = _create_queue_for_std(process.stdout)

    # Checking connection
    try:
        LOG.debug("Checking process is alive")
        _check_process_is_alive(process, run_location)

        LOG.debug("Checking file error is created")
        _check_file_error_created(run_location, timeout)

        if os.name == "posix" and not ON_WSL:
            LOG.debug("Checking if gRPC server is alive.")
            _check_server_is_alive(stdout_queue, run_location, timeout)

    except MapdlDidNotStart as e:
        terminal_output = "\n".join(_get_std_output(std_queue=stdout_queue)).strip()
        raise MapdlDidNotStart(
            str(e) + "\n\n" + "The full terminal output is:\n\n" + terminal_output
        ) from e

    # Ending thread
    # Todo: Ending queue thread
    return port, run_location, process


def _check_process_is_alive(process, run_location):
    if process.poll() is not None:  # pragma: no cover
        raise MapdlDidNotStart(
            f"MAPDL process died.\nCheck the run location: '{run_location}')."
        )


def _check_file_error_created(run_location, timeout):
    # watch for the creation of temporary files at the run_directory.
    # This lets us know that the MAPDL process has at least started
    sleep_time = 0.1
    for _ in range(int(timeout / sleep_time)):
        # check if any error files have been created.  This is
        # more reliable than using the lock file

        files = os.listdir(run_location)
        has_ans = any([filename for filename in files if ".err" in filename])
        if has_ans:
            LOG.debug("MAPDL session successfully started (Error file found)")
            break
        time.sleep(sleep_time)

    if not has_ans:
        raise MapdlDidNotStart(
            f"MAPDL failed to start (No err file generated in '{run_location}')."
        )


def _check_server_is_alive(stdout_queue, run_location, timeout):
    t0 = time.time()
    empty_attemps = 3
    empty_i = 0
    terminal_output = ""

    while time.time() < (t0 + timeout):
        terminal_output += "\n".join(_get_std_output(std_queue=stdout_queue)).strip()

        if not terminal_output and empty_i < empty_attemps:
            # For stability reasons.
            empty_i += 1
            time.sleep(0.1)
            continue

        if (
            "START GRPC SERVER" in terminal_output
            and "Server listening on" in terminal_output
        ):
            listening_on = terminal_output.splitlines()[-1].split(":")
            listening_on = ":".join(listening_on[1:]).strip()
            LOG.debug(f"MAPDL gRPC server successfully launched at: {listening_on}")
            break

    else:
        raise MapdlDidNotStart(
            f"MAPDL failed to start the gRPC server.\nCheck the run location: '{run_location}').\n"
            f"The full terminal output is:\n\n" + terminal_output
        )


def _get_std_output(std_queue, timeout=1):
    lines = []
    reach_empty = False
    t0 = time.time()
    while (not reach_empty) or (time.time() < (t0 + timeout)):
        try:
            lines.append(std_queue.get_nowait().decode())
        except Empty:
            reach_empty = True

    return lines


def _create_queue_for_std(std):
    """Create a queue and thread objects for a given PIPE std"""

    def enqueue_output(out, queue):
        try:
            for line in iter(out.readline, b""):
                queue.put(line)
            out.close()
        except ValueError:
            # When killing main process, a ValueError is show:
            # ValueError: PyMemoryView_FromBuffer(): info -> buf must not be NULL
            pass

    q = Queue()
    t = threading.Thread(target=enqueue_output, args=(std, q))
    t.daemon = True  # thread dies with the program
    t.start()

    return q, t


def launch_remote_mapdl(
    version=None,
    cleanup_on_exit=True,
) -> MapdlGrpc:
    """Start MAPDL remotely using the product instance management API.

    When calling this method, you need to ensure that you are in an environment where PyPIM is configured.
    This can be verified with :func:`pypim.is_configured <ansys.platform.instancemanagement.is_configured>`.

    Parameters
    ----------
    version : str, optional
        The MAPDL version to run, in the 3 digits format, such as "212".

        If unspecified, the version will be chosen by the server.

    cleanup_on_exit : bool, optional
        Exit MAPDL when python exits or the mapdl Python instance is
        garbage collected.

        If unspecified, it will be cleaned up.

    Returns
    -------
    ansys.mapdl.core.mapdl.MapdlBase
        An instance of Mapdl.
    """
    if not _HAS_PIM:  # pragma: no cover
        raise ModuleNotFoundError(
            "The package 'ansys-platform-instancemanagement' is required to use this function."
        )

    pim = pypim.connect()
    instance = pim.create_instance(product_name="mapdl", product_version=version)
    instance.wait_for_ready()
    channel = instance.build_grpc_channel(
        options=[
            ("grpc.max_receive_message_length", MAX_MESSAGE_LENGTH),
        ]
    )
    return MapdlGrpc(
        channel=channel,
        cleanup_on_exit=cleanup_on_exit,
        remote_instance=instance,
    )


def get_start_instance(start_instance_default=True):
    """Check if the environment variable ``PYMAPDL_START_INSTANCE`` exists and is valid.

    Parameters
    ----------
    start_instance_default : bool
        Value to return when ``PYMAPDL_START_INSTANCE`` is unset.

    Returns
    -------
    bool
        ``True`` when the ``PYMAPDL_START_INSTANCE`` environment variable is
        true, ``False`` when PYMAPDL_START_INSTANCE is false. If unset,
        returns ``start_instance_default``.

    Raises
    ------
    OSError
        Raised when ``PYMAPDL_START_INSTANCE`` is not either true or false
        (case independent).

    """
    if "PYMAPDL_START_INSTANCE" in os.environ:
        if os.environ["PYMAPDL_START_INSTANCE"].lower() not in [
            "true",
            "false",
        ]:
            val = os.environ["PYMAPDL_START_INSTANCE"]
            raise OSError(
                f'Invalid value "{val}" for PYMAPDL_START_INSTANCE\n'
                'PYMAPDL_START_INSTANCE should be either "TRUE" or "FALSE"'
            )
        LOG.debug(
            f"PYMAPDL_START_INSTANCE is set to {os.environ['PYMAPDL_START_INSTANCE']}"
        )
        return os.environ["PYMAPDL_START_INSTANCE"].lower() == "true"

    LOG.debug(
        f"PYMAPDL_START_INSTANCE is unset, using default value {start_instance_default}"
    )
    return start_instance_default


def get_default_ansys():
    """Searches for ansys path within the standard install location
    and returns the path and version of the latest MAPDL version installed.

    Returns
    -------
    ansys_path : str
        Full path to ANSYS executable.

    version : float
        Version float.  For example, 21.1 corresponds to 2021R1.

    Examples
    --------
    Within Windows

    >>> from ansys.mapdl.core.launcher import get_default_ansys
    >>> get_default_ansys()
    'C:/Program Files/ANSYS Inc/v211/ANSYS/bin/winx64/ansys211.exe', 21.1

    Within Linux

    >>> get_default_ansys()
    (/usr/ansys_inc/v211/ansys/bin/ansys211, 21.1)
    """
    return find_ansys(supported_versions=SUPPORTED_ANSYS_VERSIONS)


def get_default_ansys_path():
    """Searches for ansys path within the standard install location
    and returns the path of the latest MAPDL version installed.

    Returns
    -------
    str
        Full path to ANSYS executable.

    Examples
    --------
    Within Windows

    >>> from ansys.mapdl.core.launcher import get_default_ansys
    >>> get_default_ansys_path()
    'C:/Program Files/ANSYS Inc/v211/ANSYS/bin/winx64/ansys211.exe'

    Within Linux

    >>> get_default_ansys_path()
    '/usr/ansys_inc/v211/ansys/bin/ansys211'
    """
    return get_default_ansys()[0]


def get_default_ansys_version():
    """Searches for ansys path within the standard install location
    and returns the version of the latest MAPDL version installed.

    Returns
    -------
    float
        Version float.  For example, 21.1 corresponds to 2021R1.

    Examples
    --------
    Within Windows

    >>> from ansys.mapdl.core.launcher import get_default_ansys
    >>> get_default_ansys_version()
    21.1

    Within Linux

    >>> get_default_ansys_version()
    21.1
    """
    return get_default_ansys()[1]


def check_valid_ansys():
    """Checks if a valid version of ANSYS is installed and preconfigured"""
    ansys_bin = get_ansys_path(allow_input=False)
    if ansys_bin is not None:
        version = version_from_path("mapdl", ansys_bin)
        return not (version < 170 and os.name != "posix")
    return False


def check_lock_file(path, jobname, override):
    LOG.debug("Checking for lock file")
    # Check for lock file
    lockfile = os.path.join(path, jobname + ".lock")
    if os.path.isfile(lockfile):
        if not override:
            raise LockFileException(
                '\nLock file exists for jobname "%s"' % jobname
                + ' at\n"%s"\n\n' % lockfile
                + "Set ``override=True`` to or delete the lock file "
                "to start MAPDL"
            )
        else:
            try:
                os.remove(lockfile)
                LOG.debug("Removed lock file")
            except PermissionError:
                raise LockFileException(
                    "Unable to remove lock file.  "
                    "Another instance of MAPDL might be "
                    f"running at '{path}'"
                )


def _validate_MPI(add_sw, exec_path, force_intel=False):
    """Validate MPI configuration.

    Enforce Microsoft MPI in version 21.0 or later, to fix a
    VPN issue on Windows.

    Parameters
    ----------
    add_sw : str
        Additional switches.
    exec_path : str
        Path to the MAPDL executable.
    force_intel : bool, optional
        Force the usage of intelmpi. The default is ``False``.

    Returns
    -------
    str
        Validated additional switches.

    """
    # Converting additional_switches to lower case to avoid mismatches.
    add_sw_lower_case = add_sw.lower()

    # known issues with distributed memory parallel (DMP)
    if "smp" not in add_sw_lower_case:  # pragma: no cover
        # Ubuntu ANSYS fails to launch without I_MPI_SHM_LMT
        if _is_ubuntu():
            LOG.debug("Ubuntu system detected. Adding 'I_MPI_SHM_LMT' env var.")
            os.environ["I_MPI_SHM_LMT"] = "shm"

        if _HAS_ATP:
            condition = (
                os.name == "nt"
                and not force_intel
                and (222 > version_from_path("mapdl", exec_path) >= 210)
            )
        else:
            if os.name == "nt":
                warnings.warn(
                    "Because 'ansys-tools-path' is not installed, PyMAPDL cannot check\n"
                    "if this Ansys version requires the MPI fix, so if you are on Windows,\n"
                    "the fix is applied by default.\n"
                    "Use 'force_intel=True' to not apply the fix."
                )
            condition = os.name == "nt" and not force_intel

        if condition:
            # Workaround to fix a problem when launching ansys in 'dmp' mode in the
            # recent windows version and using VPN.
            # This is due to the intel compiler, and only affects versions between
            # 210 and 222.
            #
            # There doesn't appear to be an easy way to check if we
            # are running VPN in Windows in python, it seems we will
            # need to know a local address where to ping but that will
            # change for each client/person using the VPN.
            #
            # Adding '-mpi msmpi' to the launch parameter fix it.
            if "intelmpi" in add_sw_lower_case:
                LOG.debug(
                    "Intel MPI flag detected. Removing it, if you want to enforce it, use ``force_intel`` keyword argument."
                )
                # Remove intel flag.
                regex = "(-mpi)( *?)(intelmpi)"
                add_sw = re.sub(regex, "", add_sw, flags=re.IGNORECASE)
                warnings.warn(INTEL_MSG)

            LOG.debug("Forcing Microsoft MPI (MSMPI) to avoid VPN issues.")
            add_sw += " -mpi msmpi"

    return add_sw


def _force_smp_student_version(add_sw, exec_path):
    """Force SMP in student version.

    Parameters
    ----------
    add_sw : str
        Additional switches.
    exec_path : str
        Path to the MAPDL executable.

    Returns
    -------
    str
        Validated additional switches.

    """
    # Converting additional_switches to lower case to avoid mismatches.
    add_sw_lower_case = add_sw.lower()

    if (
        "-mpi" not in add_sw_lower_case
        and "-dmp" not in add_sw_lower_case
        and "-smp" not in add_sw_lower_case
    ):  # pragma: no cover
        if "student" in exec_path.lower():
            add_sw += " -smp"
            LOG.debug("Student version detected, using '-smp' switch by default.")
    return add_sw


def launch_mapdl(
    exec_file: Optional[str] = None,
    run_location: Optional[str] = None,
    jobname: str = "file",
    nproc: Optional[int] = None,
    ram: Optional[Union[int, str]] = None,
    mode: Optional[str] = None,
    override: bool = False,
    loglevel: str = "ERROR",
    additional_switches: str = "",
    start_timeout: int = 45,
    port: Optional[int] = None,
    cleanup_on_exit: bool = True,
    start_instance: Optional[bool] = None,
    ip: Optional[str] = None,
    clear_on_connect: bool = True,
    log_apdl: Optional[Union[bool, str]] = None,
    remove_temp_files: Optional[bool] = None,
    remove_temp_dir_on_exit: bool = False,
    verbose_mapdl: Optional[bool] = None,
    license_server_check: bool = True,
    license_type: Optional[bool] = None,
    print_com: bool = False,
    add_env_vars: Optional[Dict[str, str]] = None,
    replace_env_vars: Optional[Dict[str, str]] = None,
    version: Optional[Union[int, str]] = None,
    **kwargs,
) -> Union[MapdlGrpc, "MapdlConsole"]:
    """Start MAPDL locally.

    Parameters
    ----------
    exec_file : str, optional
        The location of the MAPDL executable.  Will use the cached
        location when left at the default ``None`` and no environment
        variable is set.

        .. note::

           The executable path can be also set through the environment variable
           ``PYMAPDL_MAPDL_EXEC``. For example:

           .. code:: console

              export PYMAPDL_MAPDL_EXEC=/ansys_inc/v211/ansys/bin/mapdl

    run_location : str, optional
        MAPDL working directory.  Defaults to a temporary working
        directory.  If directory doesn't exist, one is created.

    jobname : str, optional
        MAPDL jobname.  Defaults to ``'file'``.

    nproc : int, optional
        Number of processors.  Defaults to 2.

    ram : float, optional
        Fixed amount of memory to request for MAPDL.  If ``None``,
        then MAPDL will use as much as available on the host machine.

    mode : str, optional
        Mode to launch MAPDL.  Must be one of the following:

        - ``'grpc'``
        - ``'console'``

        The ``'grpc'`` mode is available on ANSYS 2021R1 or newer and
        provides the best performance and stability.
        The ``'console'`` mode is for legacy use only Linux only prior to 2020R2.
        This console mode is pending depreciation.
        Visit :ref:`versions_and_interfaces` for more information.

    override : bool, optional
        Attempts to delete the lock file at the ``run_location``.
        Useful when a prior MAPDL session has exited prematurely and
        the lock file has not been deleted.

    loglevel : str, optional
        Sets which messages are printed to the console.  ``'INFO'``
        prints out all ANSYS messages, ``'WARNING'`` prints only
        messages containing ANSYS warnings, and ``'ERROR'`` logs only
        error messages.

    additional_switches : str, optional
        Additional switches for MAPDL, for example ``'aa_r'``, the
        academic research license, would be added with:

        - ``additional_switches="-aa_r"``

        Avoid adding switches like ``-i``, ``-o`` or ``-b`` as these are already
        included to start up the MAPDL server.  See the notes
        section for additional details.

    start_timeout : float, optional
        Maximum allowable time to connect to the MAPDL server.

    port : int
        Port to launch MAPDL gRPC on.  Final port will be the first
        port available after (or including) this port.  Defaults to
        50052.  You can also override the port default with the
        environment variable ``PYMAPDL_PORT=<VALID PORT>``
        This argument has priority over the environment variable.

    custom_bin : str, optional
        Path to the MAPDL custom executable.  On release 2020R2 on
        Linux, if ``None``, will check to see if you have
        ``ansys.mapdl_bin`` installed and use that executable.

    cleanup_on_exit : bool, optional
        Exit MAPDL when python exits or the mapdl Python instance is
        garbage collected.

    start_instance : bool, optional
        When False, connect to an existing MAPDL instance at ``ip``
        and ``port``, which default to ip ``'127.0.0.1'`` at port 50052.
        Otherwise, launch a local instance of MAPDL.  You can also
        override the default behavior of this keyword argument with
        the environment variable ``PYMAPDL_START_INSTANCE=FALSE``.

    ip : bool, optional
        Used only when ``start_instance`` is ``False``. If provided,
        it will force ``start_instance`` to be ``False``.
        Specify the IP address of the MAPDL instance to connect to.
        You can also provide a hostname as an alternative to an IP address.
        Defaults to ``'127.0.0.1'``. You can also override the
        default behavior of this keyword argument with the
        environment variable ``PYMAPDL_IP=<IP>``.
        This argument has priority over the environment variable.

    clear_on_connect : bool, optional
        Defaults to ``True``, giving you a fresh environment when
        connecting to MAPDL. When if ``start_instance`` is specified
        it defaults to ``False``.

    log_apdl : str, optional
        Enables logging every APDL command to the local disk.  This
        can be used to "record" all the commands that are sent to
        MAPDL via PyMAPDL so a script can be run within MAPDL without
        PyMAPDL. This argument is the path of the output file (e.g.
        ``log_apdl='pymapdl_log.txt'``). By default this is disabled.

    remove_temp_files : bool, optional
        When ``run_location`` is ``None``, this launcher creates a new MAPDL
        working directory within the user temporary directory, obtainable with
        ``tempfile.gettempdir()``. When this parameter is
        ``True``, this directory will be deleted when MAPDL is exited. Default
        ``False``.

        .. deprecated:: 0.64.0
           Use argument ``remove_temp_dir_on_exit`` instead.

    remove_temp_dir_on_exit : bool, optional
        When ``run_location`` is ``None``, this launcher creates a new MAPDL
        working directory within the user temporary directory, obtainable with
        ``tempfile.gettempdir()``. When this parameter is
        ``True``, this directory will be deleted when MAPDL is exited. Default
        ``False``.
        If you change the working directory, PyMAPDL does not delete the original
        working directory nor the new one.

    verbose_mapdl : bool, optional
        Enable printing of all output when launching and running
        MAPDL.  This should be used for debugging only as output can
        be tracked within pymapdl.  Default ``False``.

        .. deprecated:: v0.65.0
           The ``verbose_mapdl`` argument is deprecated and will be removed in a future release.
           Use a logger instead. See :ref:`api_logging` for more details.

    license_server_check : bool, optional
        Check if the license server is available if MAPDL fails to
        start.  Only available on ``mode='grpc'``. Defaults ``True``.

    license_type : str, optional
        Enable license type selection. You can input a string for its
        license name (for example ``'meba'`` or ``'ansys'``) or its description
        ("enterprise solver" or "enterprise" respectively).
        You can also use legacy licenses (for example ``'aa_t_a'``) but it will
        also raise a warning. If it is not used (``None``), no specific license
        will be requested, being up to the license server to provide a specific
        license type. Default is ``None``.

    print_com : bool, optional
        Print the command ``/COM`` arguments to the standard output.
        Default ``False``.

    add_env_vars : dict, optional
        The provided dictionary will be used to extend the MAPDL process
        environment variables. If you want to control all of the environment
        variables, use the argument ``replace_env_vars``. Defaults to ``None``.

    replace_env_vars : dict, optional
        The provided dictionary will be used to replace all the MAPDL process
        environment variables. It replace the system environment variables
        which otherwise would be used in the process.
        To just add some environment variables to the MAPDL
        process, use ``add_env_vars``. Defaults to ``None``.

    version : float, optional
        Version of MAPDL to launch. If ``None``, the latest version is used.
        Versions can be provided as integers (i.e. ``version=222``) or
        floats (i.e. ``version=22.2``).
        To retrieve the available installed versions, use the function
        :meth:`ansys.tools.path.path.get_available_ansys_installations`.

        .. note::

           The default version can be also set through the environment variable
           ``PYMAPDL_MAPDL_VERSION``. For example:

           .. code:: console

              export PYMAPDL_MAPDL_VERSION=22.2

    kwargs : dict, optional
        These keyword arguments are interface specific or for
        development purposes. See Notes for more details.

        set_no_abort : :class:`bool`
          *(Development use only)*
          Sets MAPDL to not abort at the first error within /BATCH mode.
          Defaults to ``True``.

        force_intel : :class:`bool`
          *(Development use only)*
          Forces the use of Intel message pass interface (MPI) in versions between
          Ansys 2021R0 and 2022R2, where because of VPNs issues this MPI is deactivated
          by default. See :ref:`vpn_issues_troubleshooting` for more information.
          Defaults to ``False``.

    Returns
    -------
    Union[MapdlGrpc, MapdlConsole]
        An instance of Mapdl.  Type depends on the selected ``mode``.

    Notes
    -----

    **Ansys Student Version**

    If an Ansys Student version is detected, PyMAPDL will launch MAPDL in
    shared-memory parallelism (SMP) mode unless another option is specified.

    **Additional switches**

    These are the MAPDL switch options as of 2020R2 applicable for
    running MAPDL as a service via gRPC.  Excluded switches such as
    ``"-j"`` either not applicable or are set via keyword arguments.

    \-acc <device>
        Enables the use of GPU hardware.  See GPU
        Accelerator Capability in the Parallel Processing Guide for more
        information.

    \-amfg
        Enables the additive manufacturing capability.  Requires
        an additive manufacturing license. For general information about
        this feature, see AM Process Simulation in ANSYS Workbench.

    \-ansexe <executable>
        Activates a custom mechanical APDL executable.
        In the ANSYS Workbench environment, activates a custom
        Mechanical APDL executable.

    \-custom <executable>
        Calls a custom Mechanical APDL executable
        See Running Your Custom Executable in the Programmer's Reference
        for more information.

    \-db value
        Initial memory allocation
        Defines the portion of workspace (memory) to be used as the
        initial allocation for the database. The default is 1024
        MB. Specify a negative number to force a fixed size throughout
        the run; useful on small memory systems.

    \-dis
        Enables Distributed ANSYS
        See the Parallel Processing Guide for more information.

    \-dvt
        Enables ANSYS DesignXplorer advanced task (add-on).
        Requires DesignXplorer.

    \-l <language>
        Specifies a language file to use other than English
        This option is valid only if you have a translated message file
        in an appropriately named subdirectory in
        ``/ansys_inc/v201/ansys/docu`` or
        ``Program Files\\ANSYS\\Inc\\V201\\ANSYS\\docu``

    \-m <workspace>
        Specifies the total size of the workspace
        Workspace (memory) in megabytes used for the initial
        allocation. If you omit the ``-m`` option, the default is 2 GB
        (2048 MB). Specify a negative number to force a fixed size
        throughout the run.

    \-machines <IP>
        Specifies the distributed machines
        Machines on which to run a Distributed ANSYS analysis. See
        Starting Distributed ANSYS in the Parallel Processing Guide for
        more information.

    \-mpi <value>
        Specifies the type of MPI to use.
        See the Parallel Processing Guide for more information.

    \-mpifile <appfile>
        Specifies an existing MPI file
        Specifies an existing MPI file (appfile) to be used in a
        Distributed ANSYS run. See Using MPI Files in the Parallel
        Processing Guide for more information.

    \-na <value>
        Specifies the number of GPU accelerator devices
        Number of GPU devices per machine or compute node when running
        with the GPU accelerator feature. See GPU Accelerator Capability
        in the Parallel Processing Guide for more information.

    \-name <value>
        Defines Mechanical APDL parameters
        Set mechanical APDL parameters at program start-up. The parameter
        name must be at least two characters long. For details about
        parameters, see the ANSYS Parametric Design Language Guide.

    \-p <productname>
        ANSYS session product
        Defines the ANSYS session product that will run during the
        session. For more detailed information about the ``-p`` option,
        see Selecting an ANSYS Product via the Command Line.

    \-ppf <license feature name>
        HPC license
        Specifies which HPC license to use during a parallel processing
        run. See HPC Licensing in the Parallel Processing Guide for more
        information.

    \-smp
        Enables shared-memory parallelism.
        See the Parallel Processing Guide for more information.

    If the environment is configured to use `PyPIM <https://pypim.docs.pyansys.com>`_
    and ``start_instance`` is ``True``, then starting the instance will be delegated to PyPIM.
    In this event, most of the options will be ignored and the server side configuration will
    be used.

    Examples
    --------
    Launch MAPDL using the best protocol.

    >>> from ansys.mapdl.core import launch_mapdl
    >>> mapdl = launch_mapdl()

    Run MAPDL with shared memory parallel and specify the location of
    the Ansys binary.

    >>> exec_file = 'C:/Program Files/ANSYS Inc/v231/ansys/bin/winx64/ANSYS231.exe'
    >>> mapdl = launch_mapdl(exec_file, additional_switches='-smp')

    Connect to an existing instance of MAPDL at IP 192.168.1.30 and
    port 50001.  This is only available using the latest ``'grpc'``
    mode.

    >>> mapdl = launch_mapdl(start_instance=False, ip='192.168.1.30',
    ...                      port=50001)

    Run MAPDL using the console mode (not recommended, and available only on Linux).

    >>> mapdl = launch_mapdl('/ansys_inc/v194/ansys/bin/ansys194',
    ...                       mode='console')

    Run MAPDL with additional environment variables.

    >>> my_env_vars = {"my_var":"true", "ANSYS_LOCK":"FALSE"}
    >>> mapdl = launch_mapdl(add_env_vars=my_env_vars)

    Run MAPDL with our own set of environment variables. It replace the system
    environment variables which otherwise would be used in the process.

    >>> my_env_vars = {"my_var":"true",
        "ANSYS_LOCK":"FALSE",
        "ANSYSLMD_LICENSE_FILE":"1055@MYSERVER"}
    >>> mapdl = launch_mapdl(replace_env_vars=my_env_vars)
    """
    if remove_temp_files is not None:
        warnings.warn(
            "The option ``remove_temp_files`` is being deprecated and it will be removed by PyMAPDL version 0.66.0.\n"
            "Please use ``remove_temp_dir_on_exit`` instead.",
            DeprecationWarning,
            stacklevel=2,
        )
        remove_temp_dir_on_exit = remove_temp_files
        remove_temp_files = None

    if verbose_mapdl is not None:
        warnings.warn(
            "The ``verbose_mapdl`` argument is deprecated and will be removed in a future release. "
            "Use a logger instead. See :ref:`api_logging` for more details.",
            DeprecationWarning,
        )
        verbose_mapdl = False

    # These parameters are partially used for unit testing
    set_no_abort = kwargs.pop("set_no_abort", True)

    # Extract arguments:
    force_intel = kwargs.pop("force_intel", False)
    broadcast = kwargs.pop("log_broadcast", False)
    if broadcast:
        raise ValueError(
            "The CORBA interface has been deprecated from 0.67."
            "Hence this argument is not valid."
        )
    use_vtk = kwargs.pop("use_vtk", None)

    # Transferring MAPDL arguments to start_parameters:
    start_parm = {}

    kwargs_keys = list(kwargs.keys())
    for each_par in kwargs_keys:
        if each_par in _ALLOWED_START_PARM:
            start_parm[each_par] = kwargs.pop(each_par)

    # Raising error if using non-allowed arguments
    if kwargs:
        ms_ = ", ".join([f"'{each}'" for each in kwargs.keys()])
        raise ValueError(f"The following arguments are not recognized: {ms_}")

    if ip is None:
        ip = os.environ.get("PYMAPDL_IP", None)

        if not ip and ON_WSL:
            ip = _get_windows_host_ip()
            if ip:
                LOG.debug(
                    f"On WSL: Using the following IP address for the Windows OS host: {ip}"
                )
            else:
                LOG.debug(
                    "PyMAPDL could not find the IP address of the Windows host machine."
                )

        if not ip:
            LOG.debug(
                f"No IP address was supplied. Using the default IP address: {LOCALHOST}"
            )
            ip = LOCALHOST

    else:
        LOG.debug(
            "Because 'PYMAPDL_IP' is not None, an attempt is made to connect to"
            " a remote session ('START_INSTANCE' is set to 'False')."
        )
        if not ON_WSL:
            start_instance = False
        else:
            LOG.debug("On WSL: Allowing 'start_instance' and 'ip' arguments together.")

        ip = socket.gethostbyname(ip)  # Converting ip or hostname to ip

    check_valid_ip(ip)  # double check

    if port is None:
        port = int(os.environ.get("PYMAPDL_PORT", MAPDL_DEFAULT_PORT))
        check_valid_port(port)
        LOG.debug(f"Using default port {port}")

    # verify version
    if exec_file and version:
        raise ValueError("Cannot specify both ``exec_file`` and ``version``.")

    if version is None:
        version = os.getenv("PYMAPDL_MAPDL_VERSION", None)

    # Start MAPDL with PyPIM if the environment is configured for it
    # and the user did not pass a directive on how to launch it.
    if _HAS_PIM and exec_file is None and pypim.is_configured():
        LOG.info("Starting MAPDL remotely. The startup configuration will be ignored.")
        if version:
            version = str(version)
        else:
            version = None

        return launch_remote_mapdl(cleanup_on_exit=cleanup_on_exit, version=version)

    version = _verify_version(version)  # return a int version or none

    # connect to an existing instance if enabled
    if start_instance is None:
        if "PYMAPDL_START_INSTANCE" in os.environ:
            LOG.debug("Using PYMAPDL_START_INSTANCE environment variable.")

        if os.environ.get("PYMAPDL_START_INSTANCE") and os.environ.get(
            "PYMAPDL_START_INSTANCE"
        ).lower() not in ["true", "false"]:
            raise ValueError("PYMAPDL_START_INSTANCE must be either True or False.")

        start_instance = check_valid_start_instance(
            os.environ.get("PYMAPDL_START_INSTANCE", True)
        )

        LOG.debug("Using 'start_instance' equal to %s", start_instance)

        # special handling when building the gallery outside of CI. This
        # creates an instance of mapdl the first time if PYMAPDL start instance
        # is False.
        if pymapdl.BUILDING_GALLERY:  # pragma: no cover
            LOG.debug("Building gallery.")
            # launch an instance of pymapdl if it does not already exist and
            # we're allowed to start instances
            if start_instance and GALLERY_INSTANCE[0] is None:
                mapdl = launch_mapdl(
                    start_instance=True,
                    cleanup_on_exit=False,
                    loglevel=loglevel,
                    set_no_abort=set_no_abort,
                    **start_parm,
                )
                GALLERY_INSTANCE[0] = {"ip": mapdl._ip, "port": mapdl._port}
                return mapdl

                # otherwise, connect to the existing gallery instance if available
            elif GALLERY_INSTANCE[0] is not None:
                mapdl = MapdlGrpc(
                    ip=GALLERY_INSTANCE[0]["ip"],
                    port=GALLERY_INSTANCE[0]["port"],
                    cleanup_on_exit=False,
                    loglevel=loglevel,
                    set_no_abort=set_no_abort,
                    use_vtk=use_vtk,
                    **start_parm,
                )
                if clear_on_connect:
                    mapdl.clear()
                return mapdl

                # finally, if running on CI/CD, connect to the default instance
            else:
                mapdl = MapdlGrpc(
                    ip=ip,
                    port=port,
                    cleanup_on_exit=False,
                    loglevel=loglevel,
                    set_no_abort=set_no_abort,
                    use_vtk=use_vtk,
                    **start_parm,
                )
            if clear_on_connect:
                mapdl.clear()
            return mapdl

    if not start_instance:
        LOG.debug("Connecting to an existing instance of MAPDL at %s:%s", ip, port)

        mapdl = MapdlGrpc(
            ip=ip,
            port=port,
            cleanup_on_exit=False,
            loglevel=loglevel,
            set_no_abort=set_no_abort,
            log_apdl=log_apdl,
            use_vtk=use_vtk,
            **start_parm,
        )
        if clear_on_connect:
            mapdl.clear()
        return mapdl

    # verify executable
    if exec_file is None:
        exec_file = os.getenv("PYMAPDL_MAPDL_EXEC", None)

    if exec_file is None:
        if not _HAS_ATP:
            raise ModuleNotFoundError(
                "If you don't have 'ansys-tools-path' library installed, you need to input the executable path ('exec_path')."
            )

        LOG.debug("Using default executable.")
        # Load cached path
        exec_file = get_ansys_path(version=version)
        if exec_file is None:
            raise FileNotFoundError(
                "Invalid exec_file path or cannot load cached "
                "mapdl path.  Enter one manually by specifying "
                "exec_file="
            )
    else:  # verify ansys exists at this location
        if not os.path.isfile(exec_file):
            raise FileNotFoundError(
                f'Invalid MAPDL executable at "{exec_file}"\n'
                "Enter one manually using exec_file="
            )

    # verify run location
    if run_location is None:
        LOG.debug("Using default run location.")
        temp_dir = tempfile.gettempdir()
        run_location = os.path.join(temp_dir, "ansys_%s" % random_string(10))
        if not os.path.isdir(run_location):
            try:
                os.mkdir(run_location)
                LOG.debug("Created run location at %s", run_location)
            except:
                raise MapdlRuntimeError(
                    "Unable to create the temporary working "
                    f'directory "{run_location}"\n'
                    "Please specify run_location="
                )
    else:
        if not os.path.isdir(run_location):
            raise FileNotFoundError(f'"{run_location}" is not a valid directory')
        if remove_temp_dir_on_exit:
            LOG.info("`run_location` set. Disabling the removal of temporary files.")
            remove_temp_dir_on_exit = False

    LOG.debug("Using run location at %s", run_location)

    # verify no lock file and the mode is valid
    check_lock_file(run_location, jobname, override)

    if _HAS_ATP:
        mode = check_mode(mode, version_from_path("mapdl", exec_file))
        LOG.debug("Using mode %s", mode)
    else:
        mode = "grpc"

    # Setting SMP by default if student version is used.
    additional_switches = _force_smp_student_version(additional_switches, exec_file)

    #
    additional_switches = _validate_MPI(
        additional_switches, exec_file, force_intel=force_intel
    )

    additional_switches = _check_license_argument(license_type, additional_switches)
    LOG.debug(f"Using additional switches {additional_switches}.")

    # Setting number of processors
    machine_cores = psutil.cpu_count(logical=False)
    if not nproc:
        if machine_cores < 2:  # default required cores
            nproc = machine_cores  # to avoid starting issues
        else:
            nproc = 2
    else:
        if machine_cores < int(nproc):
            raise NotEnoughResources

    start_parm.update(
        {
            "exec_file": exec_file,
            "run_location": run_location,
            "additional_switches": additional_switches,
            "jobname": jobname,
            "nproc": nproc,
            "print_com": print_com,
        }
    )

    if mode == "console":
        start_parm["start_timeout"] = start_timeout

    else:
        start_parm["ram"] = ram
        start_parm["override"] = override
        start_parm["timeout"] = start_timeout

    LOG.debug(f"Using start parameters {start_parm}")

    # Check the license server
    if license_server_check:
        LOG.debug("Checking license server.")
        lic_check = LicenseChecker(timeout=start_timeout)
        lic_check.start()

    try:
        LOG.debug("Starting MAPDL")
        if mode == "console":
            from ansys.mapdl.core.mapdl_console import MapdlConsole

            mapdl = MapdlConsole(
                loglevel=loglevel, log_apdl=log_apdl, use_vtk=use_vtk, **start_parm
            )

        elif mode == "grpc":
            port, actual_run_location, process = launch_grpc(
                port=port,
                ip=ip,
                add_env_vars=add_env_vars,
                replace_env_vars=replace_env_vars,
                verbose=verbose_mapdl,
                **start_parm,
            )
            mapdl = MapdlGrpc(
                ip=ip,
                port=port,
                cleanup_on_exit=cleanup_on_exit,
                loglevel=loglevel,
                set_no_abort=set_no_abort,
                remove_temp_dir_on_exit=remove_temp_dir_on_exit,
                log_apdl=log_apdl,
                process=process,
                use_vtk=use_vtk,
                **start_parm,
            )
            if run_location is None:
                mapdl._path = actual_run_location

        # Setting launched property
        mapdl._launched = True

    except Exception as exception:
        # Failed to launch for some reason.  Check if failure was due
        # to the license check
        if license_server_check:
            LOG.debug("Checking license server.")
            lic_check.check()

        raise exception

    # Stopping license checker
    if license_server_check:
        LOG.debug("Stopping license server check.")
        lic_check.is_connected = True

    return mapdl


def check_mode(mode, version):
    """Check if the MAPDL server mode matches the allowable version

    If ``None``, the newest mode will be selected.

    Returns a value from ``ALLOWABLE_MODES``.
    """
    if isinstance(mode, str):
        mode = mode.lower()
        if mode == "grpc":
            if version < 211:
                if version < 202 and os.name == "nt":
                    raise VersionError(
                        "gRPC mode requires MAPDL 2020R2 or newer " "on Windows."
                    )
                elif os.name == "posix":
                    raise VersionError("gRPC mode requires MAPDL 2021R1 or newer.")
        elif mode == "corba":
            raise DeprecationError(
                "The CORBA interface has been deprecated with the"
                " v0.67 release. Please use the gRPC interface instead.\n"
                "For more information visit: "
                "https://mapdl.docs.pyansys.com/version/0.66/getting_started/versioning.html#corba-interface"
            )

        elif mode == "console":
            if os.name == "nt":
                raise ValueError("Console mode requires Linux.")
            if version >= 211:
                warnings.warn(
                    "Console mode not recommended in MAPDL 2021R1 or newer.\n"
                    "Recommend using gRPC mode instead."
                )
        else:
            raise ValueError(
                f'Invalid MAPDL server mode "{mode}".\n\n'
                f"Use one of the following modes:\n{ALLOWABLE_MODES}"
            )

    else:  # auto-select based on best version
        if version >= 211:
            mode = "grpc"
        elif version == 202 and os.name == "nt":
            # Windows supports it as of 2020R2
            mode = "grpc"
        else:
            if os.name == "nt":
                raise VersionError(
                    "Running MAPDL as a service requires "
                    "MAPDL 2020R2 or greater on Windows."
                )
            mode = "console"

    if version < 130:
        warnings.warn("MAPDL as a service has not been tested on MAPDL < v13")
        mode = "console"

    return mode


def update_env_vars(add_env_vars, replace_env_vars):
    """
    Update environment variables for the MAPDL process.

    Parameters
    ----------
    add_env_vars : dict, None
        Dictionary with a mapping of env variables.
    replace_env_vars : dict, None
        Dictionary with a mapping of env variables.

    Raises
    ------
    TypeError
        'add_env_vars' and 'replace_env_vars' are incompatible. Please provide only one.
    TypeError
        The variable 'add_env_vars' should be a dict with env vars.
    TypeError
        The variable 'replace_env_vars' should be a dict with env vars.
    """

    # Expanding/replacing env variables for the process.
    if add_env_vars and replace_env_vars:
        raise ValueError(
            "'add_env_vars' and 'replace_env_vars' are incompatible. Please provide only one."
        )

    elif add_env_vars:
        if not isinstance(add_env_vars, dict):
            raise TypeError(
                "The variable 'add_env_vars' should be a dict with env vars."
            )

        add_env_vars.update(os.environ)
        LOG.debug(f"Updating environment variables with: {add_env_vars}")
        return add_env_vars

    elif replace_env_vars:
        if not isinstance(replace_env_vars, dict):
            raise TypeError(
                "The variable 'replace_env_vars' should be a dict with env vars."
            )
        LOG.debug(f"Replacing environment variables with: {replace_env_vars}")
        return replace_env_vars


def _check_license_argument(license_type, additional_switches):
    if isinstance(license_type, str):
        # In newer license server versions an invalid license name just get discarded and produces no effect or warning.
        # For example:
        # ```bash
        # mapdl.exe -p meba    # works fine because 'meba' is a valid license in ALLOWABLE_LICENSES.
        # mapdl.exe -p yoyoyo  # The -p flag is ignored and it run the default license.
        # ```
        #
        # In older versions probably it might raise an error. But not sure.
        license_type = license_type.lower().strip()

        if "enterprise" in license_type and "solver" not in license_type:
            license_type = "ansys"

        elif "enterprise" in license_type and "solver" in license_type:
            license_type = "meba"

        elif "premium" in license_type:
            license_type = "mech_2"

        elif "pro" in license_type:
            license_type = "mech_1"

        elif license_type not in ALLOWABLE_LICENSES:
            allow_lics = [f"'{each}'" for each in ALLOWABLE_LICENSES]
            warn_text = (
                f"The keyword argument 'license_type' value ('{license_type}') is not a recognized\n"
                "license name or has been deprecated.\n"
                "Still PyMAPDL will try to use it but in older versions you might experience\n"
                "problems connecting to the server.\n"
                f"Recognized license names: {' '.join(allow_lics)}"
            )
            warnings.warn(warn_text, UserWarning)

        additional_switches += " -p " + license_type
        LOG.debug(
            f"Using specified license name '{license_type}' in the 'license_type' keyword argument."
        )

    elif "-p " in additional_switches:
        # There is already a license request in additional switches.
        license_type = re.findall(r"-p\s+\b(\w*)", additional_switches)[
            0
        ]  # getting only the first product license.

        if license_type not in ALLOWABLE_LICENSES:
            allow_lics = [f"'{each}'" for each in ALLOWABLE_LICENSES]
            warn_text = (
                f"The additional switch product value ('-p {license_type}') is not a recognized\n"
                "license name or has been deprecated.\n"
                "Still PyMAPDL will try to use it but in older versions you might experience\n"
                "problems connecting to the server.\n"
                f"Recognized license names: {' '.join(allow_lics)}"
            )
            warnings.warn(warn_text, UserWarning)
            LOG.warning(warn_text)

        LOG.debug(
            f"Using specified license name '{license_type}' in the additional switches parameter."
        )

    elif license_type is not None:
        raise TypeError("The argument 'license_type' does only accept str or None.")

    return additional_switches


def _verify_version(version):
    """Verify the MAPDL version is valid."""
    if isinstance(version, float):
        version = int(version * 10)

    if isinstance(version, str):
        if version.lower().strip() == "latest":
            return None  # Default behaviour is latest

        elif version.upper().strip() in [
            str(each) for each in SUPPORTED_ANSYS_VERSIONS.keys()
        ]:
            version = int(version)
        elif version.upper().strip() in [
            str(each / 10) for each in SUPPORTED_ANSYS_VERSIONS.keys()
        ]:
            version = int(float(version) * 10)
        elif version.upper().strip() in SUPPORTED_ANSYS_VERSIONS.values():
            version = [
                key
                for key, value in SUPPORTED_ANSYS_VERSIONS.items()
                if value == version.upper().strip()
            ][0]

    if version is not None and version not in SUPPORTED_ANSYS_VERSIONS.keys():
        raise ValueError(
            f"MAPDL version must be one of the following: {list(SUPPORTED_ANSYS_VERSIONS.keys())}"
        )

    return version


def _get_windows_host_ip():
    output = _run_ip_route()
    if output:
        return _parse_ip_route(output)


def _run_ip_route():
    from subprocess import run

    try:
        p = run(["ip", "route"], capture_output=True)
    except Exception:
        LOG.debug(
            "Detecting the IP address of the host Windows machine requires being able to execute the command 'ip route'."
        )
        return None

    if p and p.stdout and isinstance(p.stdout, bytes):
        return p.stdout.decode()


def _parse_ip_route(output):
    match = re.findall(r"(\d{1,3}\.\d{1,3}\.\d{1,3}\.\d{1,3}).*", output)

    if match:
        return match[0]<|MERGE_RESOLUTION|>--- conflicted
+++ resolved
@@ -250,13 +250,6 @@
     """Get the process (psutil.Process) running at the given port"""
     for proc in psutil.process_iter():
         try:
-<<<<<<< HEAD
-            proc.cmdline()  # just to check if we can access the
-        except psutil.AccessDenied:
-            continue
-
-        for conns in proc.connections(kind="inet"):
-=======
             connections = proc.connections(
                 kind="inet"
             )  # just to check if we can access the
@@ -264,7 +257,6 @@
             continue
 
         for conns in connections:
->>>>>>> b691f667
             if conns.laddr.port == port:
                 return proc
 
