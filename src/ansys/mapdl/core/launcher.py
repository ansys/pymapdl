--- conflicted
+++ resolved
@@ -1480,13 +1480,11 @@
     # Getting IP from env var
     ip_env_var = os.environ.get("PYMAPDL_IP", "")
     if ip_env_var != "":
-<<<<<<< HEAD
         if ip:
             warnings.warn(
                 "The env var 'PYMAPDL_IP' is set, hence the 'ip' argument is overwritten."
             )
-=======
->>>>>>> 1bdd4ee3
+
         ip = ip_env_var
         LOG.debug(f"An IP ({ip}) has been set using 'PYMAPDL_IP' env var.")
 
