# Copyright (C) 2016 - 2024 ANSYS, Inc. and/or its affiliates.
# SPDX-License-Identifier: MIT
#
#
# Permission is hereby granted, free of charge, to any person obtaining a copy
# of this software and associated documentation files (the "Software"), to deal
# in the Software without restriction, including without limitation the rights
# to use, copy, modify, merge, publish, distribute, sublicense, and/or sell
# copies of the Software, and to permit persons to whom the Software is
# furnished to do so, subject to the following conditions:
#
# The above copyright notice and this permission notice shall be included in all
# copies or substantial portions of the Software.
#
# THE SOFTWARE IS PROVIDED "AS IS", WITHOUT WARRANTY OF ANY KIND, EXPRESS OR
# IMPLIED, INCLUDING BUT NOT LIMITED TO THE WARRANTIES OF MERCHANTABILITY,
# FITNESS FOR A PARTICULAR PURPOSE AND NONINFRINGEMENT. IN NO EVENT SHALL THE
# AUTHORS OR COPYRIGHT HOLDERS BE LIABLE FOR ANY CLAIM, DAMAGES OR OTHER
# LIABILITY, WHETHER IN AN ACTION OF CONTRACT, TORT OR OTHERWISE, ARISING FROM,
# OUT OF OR IN CONNECTION WITH THE SOFTWARE OR THE USE OR OTHER DEALINGS IN THE
# SOFTWARE.

"""Module for launching MAPDL locally or connecting to a remote instance with gRPC."""

import atexit
import os
import platform
from queue import Empty, Queue
import re
import socket
import subprocess
import threading
import time
from typing import TYPE_CHECKING, Any, Callable, Dict, List, Optional, Union
import warnings

import psutil

try:
    import ansys.platform.instancemanagement as pypim

    _HAS_PIM = True

except ModuleNotFoundError:  # pragma: no cover
    _HAS_PIM = False

try:
    from ansys.tools.path import find_ansys, get_ansys_path, version_from_path

    _HAS_ATP = True
except ModuleNotFoundError:
    _HAS_ATP = False

from ansys.mapdl import core as pymapdl
from ansys.mapdl.core import LOG
from ansys.mapdl.core._version import SUPPORTED_ANSYS_VERSIONS
from ansys.mapdl.core.errors import (
    LockFileException,
    MapdlDidNotStart,
    NotEnoughResources,
    PortAlreadyInUse,
    PortAlreadyInUseByAnMAPDLInstance,
    VersionError,
)
from ansys.mapdl.core.licensing import ALLOWABLE_LICENSES, LicenseChecker
from ansys.mapdl.core.mapdl_core import _ALLOWED_START_PARM
from ansys.mapdl.core.mapdl_grpc import MAX_MESSAGE_LENGTH, MapdlGrpc
from ansys.mapdl.core.misc import (
    check_valid_ip,
    check_valid_port,
    create_temp_dir,
    threaded,
)

if TYPE_CHECKING:  # pragma: no cover
    from ansys.mapdl.core.mapdl_console import MapdlConsole

# settings directory
SETTINGS_DIR = pymapdl.USER_DATA_PATH
if not os.path.isdir(SETTINGS_DIR):
    try:
        os.makedirs(SETTINGS_DIR)
        LOG.debug(f"Created settings directory: {SETTINGS_DIR}")
    except:
        warnings.warn(
            "Unable to create settings directory.\n"
            "Will be unable to cache MAPDL executable location"
        )

CONFIG_FILE = os.path.join(SETTINGS_DIR, "config.txt")
ALLOWABLE_MODES = ["console", "grpc"]
ALLOWABLE_VERSION_INT = tuple(SUPPORTED_ANSYS_VERSIONS.keys())

ALLOWABLE_LAUNCH_MAPDL_ARGS = [
    "exec_file",
    "run_location",
    "jobname",
    "nproc",
    "ram",
    "mode",
    "override",
    "loglevel",
    "additional_switches",
    "start_timeout",
    "port",
    "cleanup_on_exit",
    "start_instance",
    "ip",
    "clear_on_connect",
    "log_apdl",
    "remove_temp_dir_on_exit",
    "license_server_check",
    "license_type",
    "print_com",
    "add_env_vars",
    "replace_env_vars",
    "version",
    "detect_HPC",
    "set_no_abort",
    "force_intel"
    # Non documented args
    "use_vtk",
    "just_launch",
    "on_pool",
    "_debug_no_launch",
]

ON_WSL = os.name == "posix" and (
    os.environ.get("WSL_DISTRO_NAME") or os.environ.get("WSL_INTEROP")
)

if ON_WSL:
    LOG.info("On WSL: Running on WSL detected.")
    LOG.debug("On WSL: Allowing 'start_instance' and 'ip' arguments together.")

LOCALHOST = "127.0.0.1"
MAPDL_DEFAULT_PORT = 50052

INTEL_MSG = """Due to incompatibilities between this MAPDL version, Windows, and VPN connections,
the flat '-mpi INTELMPI' is overwritten by '-mpi msmpi'.

If you still want to use 'INTEL', set:

launch_mapdl(..., force_intel=True, additional_switches='-mpi INTELMPI')

Be aware of possible errors or unexpected behavior with this configuration.
"""

GALLERY_INSTANCE = [None]


def _cleanup_gallery_instance() -> None:  # pragma: no cover
    """This cleans up any left over instances of MAPDL from building the gallery."""
    if GALLERY_INSTANCE[0] is not None:
        mapdl = MapdlGrpc(
            ip=GALLERY_INSTANCE[0]["ip"],
            port=GALLERY_INSTANCE[0]["port"],
        )
        mapdl.exit(force=True)


atexit.register(_cleanup_gallery_instance)


def _is_ubuntu() -> bool:
    """Determine if running as Ubuntu.

    It's a bit complicated because sometimes the distribution is
    Ubuntu, but the kernel has been recompiled and no longer has the
    word "ubuntu" in it.

    """
    # must be running linux for this to be True
    if os.name != "posix":
        return False

    proc = subprocess.Popen(
        "awk -F= '/^NAME/{print $2}' /etc/os-release",
        shell=True,
        stdout=subprocess.PIPE,
    )
    if "ubuntu" in proc.stdout.read().decode().lower():
        return True

    # try lsb_release as this is more reliable, but not always available.
    try:
        import lsb_release

        if lsb_release.get_distro_information()["ID"].lower() == "ubuntu":
            return True
    except ImportError:
        # finally, check platform
        return "ubuntu" in platform.platform().lower()


def close_all_local_instances(port_range: range = None) -> None:
    """Close all MAPDL instances within a port_range.

    This function can be used when cleaning up from a failed pool or
    batch run.

    Parameters
    ----------
    port_range : list, optional
        Defaults to ``range(50000, 50200)``.  Expand this range if
        there are many potential instances of MAPDL in gRPC mode.

    Examples
    --------
    Close all instances on in the range of 50000 and 50199.

    >>> import ansys.mapdl.core as pymapdl
    >>> pymapdl.close_all_local_instances()

    """
    if port_range is None:
        port_range = range(50000, 50200)

    @threaded
    def close_mapdl(port: Union[int, str], name: str = "Closing mapdl thread."):
        # Name argument is used by the threaded decorator.
        try:
            mapdl = MapdlGrpc(port=port, set_no_abort=False)
            mapdl.exit()
        except OSError:
            pass

    ports = check_ports(port_range)
    for port, state in ports.items():
        if state:
            close_mapdl(port)


def check_ports(port_range: range, ip: str = "localhost") -> List[int]:
    """Check the state of ports in a port range"""
    ports = {}
    for port in port_range:
        ports[port] = port_in_use(port, ip)
    return ports


def port_in_use(port: Union[int, str], host: str = LOCALHOST) -> bool:
    """Returns True when a port is in use at the given host.

    Must actually "bind" the address.  Just checking if we can create
    a socket is insufficient as it's possible to run into permission
    errors like:

    - An attempt was made to access a socket in a way forbidden by its
      access permissions.
    """
    return port_in_use_using_socket(port, host) or port_in_use_using_psutil(port)


def port_in_use_using_socket(port: Union[int, str], host: str) -> bool:
    """Returns True when a port is in use at the given host using socket library.

    Must actually "bind" the address.  Just checking if we can create
    a socket is insufficient as it's possible to run into permission
    errors like:

    - An attempt was made to access a socket in a way forbidden by its
      access permissions.
    """
    with socket.socket(socket.AF_INET, socket.SOCK_STREAM) as sock:
        try:
            sock.bind((host, port))
            return False
        except:
            return True


def is_ansys_process(proc: psutil.Process) -> bool:
    """Check if the given process is an Ansys MAPDL process"""
    return (
        bool(proc)
        and proc.name().lower().startswith(("ansys", "mapdl"))
        and "-grpc" in proc.cmdline()
    )


def get_process_at_port(port) -> Optional[psutil.Process]:
    """Get the process (psutil.Process) running at the given port"""
    for proc in psutil.process_iter():
        try:
            connections = proc.connections(
                kind="inet"
            )  # just to check if we can access the
        except psutil.AccessDenied:
            continue
        except psutil.NoSuchProcess:
            # process already died
            continue

        for conns in connections:
            if conns.laddr.port == port:
                return proc

    return None


def port_in_use_using_psutil(port: Union[int, str]) -> bool:
    """Returns True when a port is in use at the given host using psutil.

    This function iterate over all the process, and their connections until
    it finds one using the given port.
    """
    if get_process_at_port(port):
        return True
    else:
        return False


def generate_mapdl_launch_command(
    exec_file: str = "",
    jobname: str = "file",
    nproc: int = 2,
    ram: Optional[int] = None,
    port: int = MAPDL_DEFAULT_PORT,
    additional_switches: str = "",
) -> str:
    """Generate the command line to start MAPDL in gRPC mode.

    Parameters
    ----------
    exec_file : str, optional
        The location of the MAPDL executable.  Will use the cached
        location when left at the default ``None``.

    jobname : str, optional
        MAPDL jobname.  Defaults to ``'file'``.

    nproc : int, optional
        Number of processors.  Defaults to 2.

    ram : float, optional
        Total size in megabytes of the workspace (memory) used for the initial allocation.
        The default is ``None``, in which case 2 GB (2048 MB) is used. To force a fixed size
        throughout the run, specify a negative number.

    port : int
        Port to launch MAPDL gRPC on.  Final port will be the first
        port available after (or including) this port.

    additional_switches : str, optional
        Additional switches for MAPDL, for example ``"-p aa_r"``, the
        academic research license, would be added with:

        - ``additional_switches="-p aa_r"``

        Avoid adding switches like ``"-i"`` ``"-o"`` or ``"-b"`` as
        these are already included to start up the MAPDL server.  See
        the notes section for additional details.


    Returns
    -------
    str
        Command

    """
    # verify version
    if _HAS_ATP:
        if version_from_path("mapdl", exec_file) < 202:
            raise VersionError("The MAPDL gRPC interface requires MAPDL 20.2 or later")

    cpu_sw = "-np %d" % nproc

    if ram:
        ram_sw = "-m %d" % int(1024 * ram)
        LOG.debug(f"Setting RAM: {ram_sw}")
    else:
        ram_sw = ""

    job_sw = "-j %s" % jobname
    port_sw = "-port %d" % port
    grpc_sw = "-grpc"

    # Windows will spawn a new window, special treatment
    if os.name == "nt":
        # must start in batch mode on windows to hide APDL window
        tmp_inp = ".__tmp__.inp"
        command_parm = [
            '"%s"' % exec_file,
            job_sw,
            cpu_sw,
            ram_sw,
            "-b",
            "-i",
            tmp_inp,
            "-o",
            ".__tmp__.out",
            additional_switches,
            port_sw,
            grpc_sw,
        ]

    else:  # linux
        command_parm = [
            '"%s"' % exec_file,
            job_sw,
            cpu_sw,
            ram_sw,
            additional_switches,
            port_sw,
            grpc_sw,
        ]

    command_parm = [
        each for each in command_parm if command_parm
    ]  # cleaning empty args.
    command = " ".join(command_parm)

    LOG.debug(f"Generated command: {command}")
    return command


def launch_grpc(
    cmd: str,
    run_location: str = None,
    env_vars: Optional[Dict[str, str]] = None,
) -> subprocess.Popen:
    """Start MAPDL locally in gRPC mode.

    Parameters
    ----------
    cmd: str
        Command to use to launch the MAPDL instance.

    run_location : str, optional
        MAPDL working directory.  The default is the temporary working
        directory.

    env_vars: dict, optional
        Dictionary with the environment variables to inject in the process.

    Returns
    -------
    subprocess.Popen
        Process object
    """
    if env_vars is None:
        env_vars = {}

    # disable all MAPDL pop-up errors:
    env_vars.setdefault("ANS_CMD_NODIAG", "TRUE")

    LOG.info(
        f"Running a local instance in {run_location} with the following command: '{cmd}'"
    )

    if os.name == "nt":
        # getting tmp file name
        tmp_inp = cmd.split()[cmd.split().index("-i") + 1]
        with open(os.path.join(run_location, tmp_inp), "w") as f:
            f.write("FINISH\r\n")
            LOG.debug(f"Writing temporary input file: {tmp_inp} with 'FINISH' command.")

    LOG.debug("MAPDL starting in background.")
    process = subprocess.Popen(
        cmd,
        shell=os.name != "nt",
        cwd=run_location,
        stdin=subprocess.DEVNULL,
        stdout=subprocess.PIPE,
        stderr=subprocess.PIPE,
        env=env_vars,
    )

    return process


def check_mapdl_launch(
    process: subprocess.Popen, run_location: str, timeout: int, cmd: str
) -> None:
    """Check MAPDL launching process.

    Check several things to confirm MAPDL has been launched:

    * MAPDL process:
      Check process is alive still.
    * File error:
      Check if error file has been created.
    * [On linux, but not WSL] Check if server is alive.
      Read stdout looking for 'Server listening on' string.

    Parameters
    ----------
    process : subprocess.Popen
        MAPDL process object coming from 'launch_grpc'
    run_location : str
        MAPDL path.
    timeout : int
        Timeout
    cmd : str
        Command line used to launch MAPDL. Just for error printing.

    Raises
    ------
    MapdlDidNotStart
        MAPDL did not start.
    """
    LOG.debug("Generating queue object for stdout")
    stdout_queue, _ = _create_queue_for_std(process.stdout)

    # Checking connection
    try:
        LOG.debug("Checking process is alive")
        _check_process_is_alive(process, run_location)

        LOG.debug("Checking file error is created")
        _check_file_error_created(run_location, timeout)

        if os.name == "posix" and not ON_WSL:
            LOG.debug("Checking if gRPC server is alive.")
            _check_server_is_alive(stdout_queue, run_location, timeout)

    except MapdlDidNotStart as e:  # pragma: no cover
        msg = (
            str(e)
            + f"\nRun location: {run_location}"
            + f"\nCommand line used: {cmd}\n\n"
        )

        terminal_output = "\n".join(_get_std_output(std_queue=stdout_queue)).strip()
        if terminal_output.strip():
            msg = msg + "The full terminal output is:\n\n" + terminal_output

        raise MapdlDidNotStart(msg) from e


def _check_process_is_alive(process, run_location):
    if process.poll() is not None:  # pragma: no cover
        msg = f"MAPDL process died."
        raise MapdlDidNotStart(msg)


def _check_file_error_created(run_location, timeout):
    # watch for the creation of temporary files at the run_directory.
    # This lets us know that the MAPDL process has at least started
    sleep_time = 0.1
    for _ in range(int(timeout / sleep_time)):
        # check if any error files have been created.  This is
        # more reliable than using the lock file

        files = os.listdir(run_location)
        has_ans = any([filename for filename in files if ".err" in filename])
        if has_ans:
            LOG.debug("MAPDL session successfully started (Error file found)")
            break
        time.sleep(sleep_time)

    if not has_ans:
        msg = f"MAPDL failed to start.\nNo error file (.err) generated in working directory."
        raise MapdlDidNotStart(msg)


def _check_server_is_alive(stdout_queue, run_location, timeout):
    t0 = time.time()
    empty_attemps = 3
    empty_i = 0
    terminal_output = ""

    LOG.debug(f"Checking if MAPDL server is alive")
    while time.time() < (t0 + timeout):
        terminal_output += "\n".join(_get_std_output(std_queue=stdout_queue)).strip()

        if not terminal_output and empty_i < empty_attemps:
            # For stability reasons.
            empty_i += 1
            time.sleep(0.1)
            continue

        if (
            "START GRPC SERVER" in terminal_output
            and "Server listening on" in terminal_output
        ):
            listening_on = terminal_output.splitlines()[-1].split(":")
            listening_on = ":".join(listening_on[1:]).strip()
            LOG.debug(f"MAPDL gRPC server successfully launched at: {listening_on}")
            break

    else:
        LOG.debug(
            f"MAPDL gRPC server didn't print any valid output:\n{terminal_output}"
        )
        raise MapdlDidNotStart("MAPDL failed to start the gRPC server")


def _get_std_output(std_queue, timeout=1):
    lines = []
    reach_empty = False
    t0 = time.time()
    while (not reach_empty) or (time.time() < (t0 + timeout)):
        try:
            message = std_queue.get_nowait().decode(encoding="utf-8", errors="replace")
            lines.append(message)
        except Empty:
            reach_empty = True

    return lines


def _create_queue_for_std(std):
    """Create a queue and thread objects for a given PIPE std"""

    def enqueue_output(out, queue):
        try:
            for line in iter(out.readline, b""):
                queue.put(line)
            out.close()
        except ValueError:
            # When killing main process, a ValueError is show:
            # ValueError: PyMemoryView_FromBuffer(): info -> buf must not be NULL
            pass

    q = Queue()
    t = threading.Thread(target=enqueue_output, args=(std, q))
    t.daemon = True  # thread dies with the program
    t.start()

    return q, t


def launch_remote_mapdl(
    version: str = None,
    cleanup_on_exit: bool = True,
) -> MapdlGrpc:
    """Start MAPDL remotely using the product instance management API.

    When calling this method, you need to ensure that you are in an environment where PyPIM is configured.
    This can be verified with :func:`pypim.is_configured <ansys.platform.instancemanagement.is_configured>`.

    Parameters
    ----------
    version : str, optional
        The MAPDL version to run, in the 3 digits format, such as "212".

        If unspecified, the version will be chosen by the server.

    cleanup_on_exit : bool, optional
        Exit MAPDL when python exits or the mapdl Python instance is
        garbage collected.

        If unspecified, it will be cleaned up.

    Returns
    -------
    ansys.mapdl.core.mapdl.MapdlBase
        An instance of Mapdl.
    """
    if not _HAS_PIM:  # pragma: no cover
        raise ModuleNotFoundError(
            "The package 'ansys-platform-instancemanagement' is required to use this function."
        )

    pim = pypim.connect()
    instance = pim.create_instance(product_name="mapdl", product_version=version)
    instance.wait_for_ready()
    channel = instance.build_grpc_channel(
        options=[
            ("grpc.max_receive_message_length", MAX_MESSAGE_LENGTH),
        ]
    )
    return MapdlGrpc(
        channel=channel,
        cleanup_on_exit=cleanup_on_exit,
        remote_instance=instance,
    )


def get_start_instance(start_instance: Optional[Union[bool, str]] = None) -> bool:
    """Check if the environment variable ``PYMAPDL_START_INSTANCE`` exists and is valid.

    Parameters
    ----------
    start_instance : bool
        Value to return when ``PYMAPDL_START_INSTANCE`` is unset.

    Returns
    -------
    bool
        ``True`` when the ``PYMAPDL_START_INSTANCE`` environment variable is
        true, ``False`` when PYMAPDL_START_INSTANCE is false. If unset,
        returns ``start_instance``.

    Raises
    ------
    OSError
        Raised when ``PYMAPDL_START_INSTANCE`` is not either true or false
        (case independent).

    Notes
    -----
    If the environment variable ``PYMAPDL_START_INSTANCE`` is set,
    hence the argument ``start_instance`` is overwritten.

    """

    def valid_start_instance(start_instance: str) -> bool:
        return start_instance.lower().strip() in ["true", "false"]

    if start_instance and os.environ.get("PYMAPDL_START_INSTANCE"):
        warnings.warn(
            "The environment variable 'PYMAPDL_START_INSTANCE' is "
            "ignored because 'start_instance' argument is given."
        )

    if isinstance(start_instance, bool):
        return start_instance

    elif start_instance is None or isinstance(start_instance, str):
        if start_instance is None:
            if os.environ.get("PYMAPDL_START_INSTANCE"):
                start_instance = os.environ.get("PYMAPDL_START_INSTANCE", "")
                if not valid_start_instance(start_instance):
                    raise OSError(
                        f'Invalid value "{start_instance}" for "start_instance" (or "PYMAPDL_START_INSTANCE"\n'
                        '"start_instance" should be either "TRUE" or "FALSE"'
                    )
            else:
                LOG.debug(
                    "'PYMAPDL_START_INSTANCE' is unset, and there is no supplied value. Using default, which is 'True'."
                )
                return True  # Default is true

        if not valid_start_instance(start_instance):
            raise ValueError(
                f"The value given for 'start_instance' ({start_instance}) is invalid."
            )

        return start_instance.lower().strip() == "true"

    else:
        raise ValueError("Only booleans are allowed as arguments.")


def get_default_ansys():
    """Searches for ansys path within the standard install location
    and returns the path and version of the latest MAPDL version installed.

    Returns
    -------
    ansys_path : str
        Full path to ANSYS executable.

    version : float
        Version float.  For example, 21.1 corresponds to 2021R1.

    Examples
    --------
    Within Windows

    >>> from ansys.mapdl.core.launcher import get_default_ansys
    >>> get_default_ansys()
    'C:/Program Files/ANSYS Inc/v211/ANSYS/bin/winx64/ansys211.exe', 21.1

    Within Linux

    >>> get_default_ansys()
    (/usr/ansys_inc/v211/ansys/bin/ansys211, 21.1)
    """
    return find_ansys(supported_versions=SUPPORTED_ANSYS_VERSIONS)


def get_default_ansys_path():
    """Searches for ansys path within the standard install location
    and returns the path of the latest MAPDL version installed.

    Returns
    -------
    str
        Full path to ANSYS executable.

    Examples
    --------
    Within Windows

    >>> from ansys.mapdl.core.launcher import get_default_ansys
    >>> get_default_ansys_path()
    'C:/Program Files/ANSYS Inc/v211/ANSYS/bin/winx64/ansys211.exe'

    Within Linux

    >>> get_default_ansys_path()
    '/usr/ansys_inc/v211/ansys/bin/ansys211'
    """
    return get_default_ansys()[0]


def get_default_ansys_version():
    """Searches for ansys path within the standard install location
    and returns the version of the latest MAPDL version installed.

    Returns
    -------
    float
        Version float.  For example, 21.1 corresponds to 2021R1.

    Examples
    --------
    Within Windows

    >>> from ansys.mapdl.core.launcher import get_default_ansys
    >>> get_default_ansys_version()
    21.1

    Within Linux

    >>> get_default_ansys_version()
    21.1
    """
    return get_default_ansys()[1]


def check_valid_ansys():
    """Checks if a valid version of ANSYS is installed and preconfigured"""
    ansys_bin = get_ansys_path(allow_input=False)
    if ansys_bin is not None:
        version = version_from_path("mapdl", ansys_bin)
        return not (version < 170 and os.name != "posix")
    return False


def check_lock_file(path, jobname, override):
    LOG.debug("Checking for lock file")
    # Check for lock file
    lockfile = os.path.join(path, jobname + ".lock")
    if os.path.isfile(lockfile):
        if not override:
            raise LockFileException(
                '\nLock file exists for jobname "%s"' % jobname
                + ' at\n"%s"\n\n' % lockfile
                + "Set ``override=True`` to or delete the lock file "
                "to start MAPDL"
            )
        else:
            try:
                os.remove(lockfile)
                LOG.debug("Removed lock file")
            except PermissionError:
                raise LockFileException(
                    "Unable to remove lock file.  "
                    "Another instance of MAPDL might be "
                    f"running at '{path}'"
                )


def set_MPI_additional_switches(
    add_sw: str, exec_path: str, force_intel: bool = False
) -> str:
    """Validate MPI configuration.

    Enforce Microsoft MPI in version 21.0 or later, to fix a
    VPN issue on Windows.

    Parameters
    ----------
    add_sw : str
        Additional switches.
    exec_path : str
        Path to the MAPDL executable.
    force_intel : bool, optional
        Force the usage of intelmpi. The default is ``False``.

    Returns
    -------
    str
        Validated additional switches.

    """
    # Converting additional_switches to lower case to avoid mismatches.
    add_sw_lower_case = add_sw.lower()

    # known issues with distributed memory parallel (DMP)
    if "smp" not in add_sw_lower_case:  # pragma: no cover
        if _HAS_ATP:
            condition = (
                os.name == "nt"
                and not force_intel
                and (222 > version_from_path("mapdl", exec_path) >= 210)
            )
        else:
            if os.name == "nt":
                warnings.warn(
                    "Because 'ansys-tools-path' is not installed, PyMAPDL cannot check\n"
                    "if this Ansys version requires the MPI fix, so if you are on Windows,\n"
                    "the fix is applied by default.\n"
                    "Use 'force_intel=True' to not apply the fix."
                )
            condition = os.name == "nt" and not force_intel

        if condition:
            # Workaround to fix a problem when launching ansys in 'dmp' mode in the
            # recent windows version and using VPN.
            # This is due to the intel compiler, and only affects versions between
            # 210 and 222.
            #
            # There doesn't appear to be an easy way to check if we
            # are running VPN in Windows in python, it seems we will
            # need to know a local address where to ping but that will
            # change for each client/person using the VPN.
            #
            # Adding '-mpi msmpi' to the launch parameter fix it.
            if "intelmpi" in add_sw_lower_case:
                LOG.debug(
                    "Intel MPI flag detected. Removing it, if you want to enforce it, use ``force_intel`` keyword argument."
                )
                # Remove intel flag.
                regex = "(-mpi)( *?)(intelmpi)"
                add_sw = re.sub(regex, "", add_sw, flags=re.IGNORECASE)
                warnings.warn(INTEL_MSG)

            LOG.debug("Forcing Microsoft MPI (MSMPI) to avoid VPN issues.")
            add_sw += " -mpi msmpi"

    return add_sw


def configure_ubuntu(envvars: Dict[str, Any]):
    # Ubuntu ANSYS fails to launch without I_MPI_SHM_LMT
    if _is_ubuntu():
        LOG.debug("Ubuntu system detected. Adding 'I_MPI_SHM_LMT' env var.")
        envvars["I_MPI_SHM_LMT"] = "shm"

    return envvars


def force_smp_in_student(add_sw, exec_path):
    """Force SMP in student version.

    Parameters
    ----------
    add_sw : str
        Additional switches.
    exec_path : str
        Path to the MAPDL executable.

    Returns
    -------
    str
        Validated additional switches.

    """
    # Converting additional_switches to lower case to avoid mismatches.
    add_sw_lower_case = add_sw.lower()

    if (
        "-mpi" not in add_sw_lower_case
        and "-dmp" not in add_sw_lower_case
        and "-smp" not in add_sw_lower_case
    ):  # pragma: no cover
        if "student" in exec_path.lower():
            add_sw += " -smp"
            LOG.debug("Student version detected, using '-smp' switch by default.")
    return add_sw


def launch_mapdl(
    exec_file: Optional[str] = None,
    run_location: Optional[str] = None,
    jobname: str = "file",
    *,
    nproc: Optional[int] = None,
    ram: Optional[Union[int, str]] = None,
    mode: Optional[str] = None,
    override: bool = False,
    loglevel: str = "ERROR",
    additional_switches: str = "",
    start_timeout: int = 45,
    port: Optional[int] = None,
    cleanup_on_exit: bool = True,
    start_instance: Optional[bool] = None,
    ip: Optional[str] = None,
    clear_on_connect: bool = True,
    log_apdl: Optional[Union[bool, str]] = None,
    remove_temp_dir_on_exit: bool = False,
    license_server_check: bool = False,
    license_type: Optional[bool] = None,
    print_com: bool = False,
    add_env_vars: Optional[Dict[str, str]] = None,
    replace_env_vars: Optional[Dict[str, str]] = None,
    version: Optional[Union[int, str]] = None,
    detect_HPC: bool = True,
    **kwargs: Dict[str, Any],
) -> Union[MapdlGrpc, "MapdlConsole"]:
    """Start MAPDL locally.

    Parameters
    ----------
    exec_file : str, optional
        The location of the MAPDL executable.  Will use the cached
        location when left at the default ``None`` and no environment
        variable is set.

        .. note::

           The executable path can be also set through the environment variable
           ``PYMAPDL_MAPDL_EXEC``. For example:

           .. code:: console

              export PYMAPDL_MAPDL_EXEC=/ansys_inc/v211/ansys/bin/mapdl

    run_location : str, optional
        MAPDL working directory.  Defaults to a temporary working
        directory.  If directory doesn't exist, one is created.

    jobname : str, optional
        MAPDL jobname.  Defaults to ``'file'``.

    nproc : int, optional
        Number of processors.  Defaults to 2. If running on an HPC cluster,
        this value is adjusted to the number of CPUs allocated to the job,
        unless ``detect_HPC`` is set to "false".

    ram : float, optional
        Total size in megabytes of the workspace (memory) used for the initial
        allocation. The default is ``None``, in which case 2 GB (2048 MB) is
        used. To force a fixed size throughout the run, specify a negative
        number.

    mode : str, optional
        Mode to launch MAPDL.  Must be one of the following:

        - ``'grpc'``
        - ``'console'``

        The ``'grpc'`` mode is available on ANSYS 2021R1 or newer and
        provides the best performance and stability.
        The ``'console'`` mode is for legacy use only Linux only prior to 2020R2.
        This console mode is pending depreciation.
        Visit :ref:`versions_and_interfaces` for more information.

    override : bool, optional
        Attempts to delete the lock file at the ``run_location``.
        Useful when a prior MAPDL session has exited prematurely and
        the lock file has not been deleted.

    loglevel : str, optional
        Sets which messages are printed to the console.  ``'INFO'``
        prints out all ANSYS messages, ``'WARNING'`` prints only
        messages containing ANSYS warnings, and ``'ERROR'`` logs only
        error messages.

    additional_switches : str, optional
        Additional switches for MAPDL, for example ``'aa_r'``, the
        academic research license, would be added with:

        - ``additional_switches="-aa_r"``

        Avoid adding switches like ``-i``, ``-o`` or ``-b`` as these are already
        included to start up the MAPDL server.  See the notes
        section for additional details.

    start_timeout : float, optional
        Maximum allowable time to connect to the MAPDL server.

    port : int
        Port to launch MAPDL gRPC on.  Final port will be the first
        port available after (or including) this port.  Defaults to
        50052.  You can also override the port default with the
        environment variable ``PYMAPDL_PORT=<VALID PORT>``
        This argument has priority over the environment variable.

    cleanup_on_exit : bool, optional
        Exit MAPDL when python exits or the mapdl Python instance is
        garbage collected.

    start_instance : bool, optional
        When False, connect to an existing MAPDL instance at ``ip``
        and ``port``, which default to ip ``'127.0.0.1'`` at port 50052.
        Otherwise, launch a local instance of MAPDL.  You can also
        override the default behavior of this keyword argument with
        the environment variable ``PYMAPDL_START_INSTANCE=FALSE``.

    ip : str, optional
        Used only when ``start_instance`` is ``False``. If provided,
        and ``start_instance`` (or its correspondent environment variable
        ``PYMAPDL_START_INSTANCE``) is ``True`` then, an exception is raised.
        Specify the IP address of the MAPDL instance to connect to.
        You can also provide a hostname as an alternative to an IP address.
        Defaults to ``'127.0.0.1'``. You can also override the
        default behavior of this keyword argument with the
        environment variable ``PYMAPDL_IP=<IP>``. If this environment variable
        is empty, it is as it is not set.

    clear_on_connect : bool, optional
        Defaults to ``True``, giving you a fresh environment when
        connecting to MAPDL. When if ``start_instance`` is specified
        it defaults to ``False``.

    log_apdl : str, optional
        Enables logging every APDL command to the local disk.  This
        can be used to "record" all the commands that are sent to
        MAPDL via PyMAPDL so a script can be run within MAPDL without
        PyMAPDL. This argument is the path of the output file (e.g.
        ``log_apdl='pymapdl_log.txt'``). By default this is disabled.

    remove_temp_dir_on_exit : bool, optional
        When ``run_location`` is ``None``, this launcher creates a new MAPDL
        working directory within the user temporary directory, obtainable with
        ``tempfile.gettempdir()``. When this parameter is
        ``True``, this directory will be deleted when MAPDL is exited. Default
        ``False``.
        If you change the working directory, PyMAPDL does not delete the original
        working directory nor the new one.

    license_server_check : bool, optional
        Check if the license server is available if MAPDL fails to
        start.  Only available on ``mode='grpc'``. Defaults ``False``.

    license_type : str, optional
        Enable license type selection. You can input a string for its
        license name (for example ``'meba'`` or ``'ansys'``) or its description
        ("enterprise solver" or "enterprise" respectively).
        You can also use legacy licenses (for example ``'aa_t_a'``) but it will
        also raise a warning. If it is not used (``None``), no specific license
        will be requested, being up to the license server to provide a specific
        license type. Default is ``None``.

    print_com : bool, optional
        Print the command ``/COM`` arguments to the standard output.
        Default ``False``.

    add_env_vars : dict, optional
        The provided dictionary will be used to extend the MAPDL process
        environment variables. If you want to control all of the environment
        variables, use the argument ``replace_env_vars``. Defaults to ``None``.

    replace_env_vars : dict, optional
        The provided dictionary will be used to replace all the MAPDL process
        environment variables. It replace the system environment variables
        which otherwise would be used in the process.
        To just add some environment variables to the MAPDL
        process, use ``add_env_vars``. Defaults to ``None``.

    version : float, optional
        Version of MAPDL to launch. If ``None``, the latest version is used.
        Versions can be provided as integers (i.e. ``version=222``) or
        floats (i.e. ``version=22.2``).
        To retrieve the available installed versions, use the function
        :meth:`ansys.tools.path.path.get_available_ansys_installations`.

        .. note::

           The default version can be also set through the environment variable
           ``PYMAPDL_MAPDL_VERSION``. For example:

           .. code:: console

              export PYMAPDL_MAPDL_VERSION=22.2

    detect_HPC: bool, optional
        Whether detect if PyMAPDL is running on an HPC cluster or not. Currently
        only SLURM clusters are supported. By detaul, it is set to true.
        This option can be bypassed if the environment variable
        ``PYMAPDL_ON_SLURM`` is set to "true". For more information visit
        :ref:`ref_hpc_slurm`.

    kwargs : dict, optional
        These keyword arguments are interface specific or for
        development purposes. See Notes for more details.

        set_no_abort : :class:`bool`
          *(Development use only)*
          Sets MAPDL to not abort at the first error within /BATCH mode.
          Defaults to ``True``.

        force_intel : :class:`bool`
          *(Development use only)*
          Forces the use of Intel message pass interface (MPI) in versions between
          Ansys 2021R0 and 2022R2, where because of VPNs issues this MPI is deactivated
          by default. See :ref:`vpn_issues_troubleshooting` for more information.
          Defaults to ``False``.

    Returns
    -------
    Union[MapdlGrpc, MapdlConsole]
        An instance of Mapdl.  Type depends on the selected ``mode``.

    Notes
    -----

    **Ansys Student Version**

    If an Ansys Student version is detected, PyMAPDL will launch MAPDL in
    shared-memory parallelism (SMP) mode unless another option is specified.

    **Additional switches**

    These are the MAPDL switch options as of 2020R2 applicable for
    running MAPDL as a service via gRPC.  Excluded switches such as
    ``"-j"`` either not applicable or are set via keyword arguments.

    \\-acc <device>
        Enables the use of GPU hardware.  See GPU
        Accelerator Capability in the Parallel Processing Guide for more
        information.

    \\-amfg
        Enables the additive manufacturing capability.  Requires
        an additive manufacturing license. For general information about
        this feature, see AM Process Simulation in ANSYS Workbench.

    \\-ansexe <executable>
        Activates a custom mechanical APDL executable.
        In the ANSYS Workbench environment, activates a custom
        Mechanical APDL executable.

    \\-custom <executable>
        Calls a custom Mechanical APDL executable
        See Running Your Custom Executable in the Programmer's Reference
        for more information.

    \\-db value
        Initial memory allocation
        Defines the portion of workspace (memory) to be used as the
        initial allocation for the database. The default is 1024
        MB. Specify a negative number to force a fixed size throughout
        the run; useful on small memory systems.

    \\-dis
        Enables Distributed ANSYS
        See the Parallel Processing Guide for more information.

    \\-dvt
        Enables ANSYS DesignXplorer advanced task (add-on).
        Requires DesignXplorer.

    \\-l <language>
        Specifies a language file to use other than English
        This option is valid only if you have a translated message file
        in an appropriately named subdirectory in
        ``/ansys_inc/v201/ansys/docu`` or
        ``Program Files\\ANSYS\\Inc\\V201\\ANSYS\\docu``

    \\-m <workspace>
        Specifies the total size of the workspace
        Workspace (memory) in megabytes used for the initial
        allocation. If you omit the ``-m`` option, the default is 2 GB
        (2048 MB). Specify a negative number to force a fixed size
        throughout the run.

    \\-machines <IP>
        Specifies the distributed machines
        Machines on which to run a Distributed ANSYS analysis. See
        Starting Distributed ANSYS in the Parallel Processing Guide for
        more information.

    \\-mpi <value>
        Specifies the type of MPI to use.
        See the Parallel Processing Guide for more information.

    \\-mpifile <appfile>
        Specifies an existing MPI file
        Specifies an existing MPI file (appfile) to be used in a
        Distributed ANSYS run. See Using MPI Files in the Parallel
        Processing Guide for more information.

    \\-na <value>
        Specifies the number of GPU accelerator devices
        Number of GPU devices per machine or compute node when running
        with the GPU accelerator feature. See GPU Accelerator Capability
        in the Parallel Processing Guide for more information.

    \\-name <value>
        Defines Mechanical APDL parameters
        Set mechanical APDL parameters at program start-up. The parameter
        name must be at least two characters long. For details about
        parameters, see the ANSYS Parametric Design Language Guide.

    \\-p <productname>
        ANSYS session product
        Defines the ANSYS session product that will run during the
        session. For more detailed information about the ``-p`` option,
        see Selecting an ANSYS Product via the Command Line.

    \\-ppf <license feature name>
        HPC license
        Specifies which HPC license to use during a parallel processing
        run. See HPC Licensing in the Parallel Processing Guide for more
        information.

    \\-smp
        Enables shared-memory parallelism.
        See the Parallel Processing Guide for more information.

    If the environment is configured to use `PyPIM <https://pypim.docs.pyansys.com>`_
    and ``start_instance`` is ``True``, then starting the instance will be delegated to PyPIM.
    In this event, most of the options will be ignored and the server side configuration will
    be used.

    Examples
    --------
    Launch MAPDL using the best protocol.

    >>> from ansys.mapdl.core import launch_mapdl
    >>> mapdl = launch_mapdl()

    Run MAPDL with shared memory parallel and specify the location of
    the Ansys binary.

    >>> exec_file = 'C:/Program Files/ANSYS Inc/v231/ansys/bin/winx64/ANSYS231.exe'
    >>> mapdl = launch_mapdl(exec_file, additional_switches='-smp')

    Connect to an existing instance of MAPDL at IP 192.168.1.30 and
    port 50001.  This is only available using the latest ``'grpc'``
    mode.

    >>> mapdl = launch_mapdl(start_instance=False, ip='192.168.1.30',
    ...                      port=50001)

    Run MAPDL using the console mode (not recommended, and available only on Linux).

    >>> mapdl = launch_mapdl('/ansys_inc/v194/ansys/bin/ansys194',
    ...                       mode='console')

    Run MAPDL with additional environment variables.

    >>> my_env_vars = {"my_var":"true", "ANSYS_LOCK":"FALSE"}
    >>> mapdl = launch_mapdl(add_env_vars=my_env_vars)

    Run MAPDL with our own set of environment variables. It replace the system
    environment variables which otherwise would be used in the process.

    >>> my_env_vars = {"my_var":"true",
        "ANSYS_LOCK":"FALSE",
        "ANSYSLMD_LICENSE_FILE":"1055@MYSERVER"}
    >>> mapdl = launch_mapdl(replace_env_vars=my_env_vars)
    """
    ########################################
    # Processing arguments
    # --------------------
    #
    # packing arguments
    args = pack_arguments(locals())  # packs args and kwargs

    check_kwargs(args)  # check if passing wrong arguments

    pre_check_args(args)

    # SLURM settings
    if is_on_slurm(args):
        LOG.info("On Slurm mode.")

        # extracting parameters
        get_slurm_options(args, kwargs)

    get_cpus(args)

    get_start_instance_arg(args)

    get_ip(args)

    args["port"] = get_port(args["port"], args["start_instance"])

    get_exec_file(args)

    args["version"] = get_version(args["version"], exec_file)

    if args["start_instance"]:
        ########################################
        # Local adjustments
        # -----------------
        #
        # Only when starting MAPDL (aka Local)

        get_run_location(args)

        # verify lock file does not exist
        check_lock_file(args["run_location"], args["jobname"], args["override"])

        # remove err file so we can track its creation
        # (as way to check if MAPDL started or not)
        remove_err_files(args["run_location"], args["jobname"])

        if _HAS_ATP and not args["_debug_no_launch"]:
            version = version_from_path("mapdl", args["exec_file"])
            args["mode"] = check_mode(args["mode"], version)

    if not args["mode"]:
        args["mode"] = "grpc"

    LOG.debug(f"Using mode {args['mode']}")

    args["additional_switches"] = set_license_switch(
        args["license_type"], args["additional_switches"]
    )

    env_vars = update_env_vars(args["add_env_vars"], args["replace_env_vars"])

    ########################################
    # Context specific launching adjustments
    # --------------------------------------
    #
    if args["start_instance"]:
        env_vars = configure_ubuntu(env_vars)

        # Set SMP by default if student version is used.
        args["additional_switches"] = force_smp_in_student(
            args["additional_switches"], args["exec_file"]
        )

        # Set compatible MPI
        args["additional_switches"] = set_MPI_additional_switches(
            args["additional_switches"],
            args["exec_file"],
            force_intel=args["force_intel"],
        )

        LOG.debug(f"Using additional switches {args['additional_switches']}.")

    start_parm = generate_start_parameters(args)

    if _HAS_PIM and exec_file is None and pypim.is_configured():
        # Start MAPDL with PyPIM if the environment is configured for it
        # and the user did not pass a directive on how to launch it.
        LOG.info("Starting MAPDL remotely. The startup configuration will be ignored.")

        return launch_remote_mapdl(
            cleanup_on_exit=args["cleanup_on_exit"], version=args["version"]
        )

    if args["ON_SLURM"]:
        env_vars.setdefault("ANS_MULTIPLE_NODES", "1")
        env_vars.setdefault("HYDRA_BOOTSTRAP", "slurm")

    # Early exit for debugging.
    if args["_debug_no_launch"]:
        # Early exit, just for testing
        return args  # type: ignore

    if not args["start_instance"]:
        ########################################
        # Remote launching
        # ----------------
        #
        LOG.debug(
            f"Connecting to an existing instance of MAPDL at {args['ip']}:{args['port']}"
        )

        mapdl = MapdlGrpc(
            cleanup_on_exit=False,
            loglevel=args["loglevel"],
            set_no_abort=args["set_no_abort"],
            use_vtk=args["use_vtk"],
            log_apdl=args["log_apdl"],
            **start_parm,
        )
        if args["clear_on_connect"]:
            mapdl.clear()
        return mapdl

    ########################################
    # Sphinx docs adjustments
    # -----------------------
    #
    # special handling when building the gallery outside of CI. This
    # creates an instance of mapdl the first time.
    if pymapdl.BUILDING_GALLERY:  # pragma: no cover
        return create_gallery_instances(args, start_parm)

    ########################################
    # Local launching
    # ---------------
    #
    # Check the license server
    if args["license_server_check"]:
        LOG.debug("Checking license server.")
        lic_check = LicenseChecker(timeout=args["start_timeout"])
        lic_check.start()

    try:
        LOG.debug("Starting MAPDL")
        if args["mode"] == "console":
            from ansys.mapdl.core.mapdl_console import MapdlConsole

            mapdl = MapdlConsole(
                loglevel=args["loglevel"],
                log_apdl=args["log_apdl"],
                use_vtk=args["use_vtk"],
                **start_parm,
            )

        elif args["mode"] == "grpc":

            cmd = generate_mapdl_launch_command(
                exec_file=args["exec_file"],
                jobname=args["jobname"],
                nproc=args["nproc"],
                ram=args["ram"],
                port=args["port"],
                additional_switches=args["additional_switches"],
            )

            process = launch_grpc(
                cmd=cmd, run_location=args["run_location"], env_vars=env_vars
            )

            check_mapdl_launch(
                process, args["run_location"], args["start_timeout"], cmd
            )

            if args["just_launch"]:
                out = [args["ip"], args["port"]]
                if hasattr(process, "pid"):
                    out += [process.pid]
                return out

            mapdl = MapdlGrpc(
                cleanup_on_exit=args["cleanup_on_exit"],
                loglevel=args["loglevel"],
                set_no_abort=args["set_no_abort"],
                remove_temp_dir_on_exit=args["remove_temp_dir_on_exit"],
                log_apdl=args["log_apdl"],
                process=process,
                use_vtk=args["use_vtk"],
                **start_parm,
            )

        # Setting launched property
        mapdl._launched = True
        mapdl._env_vars = env_vars

    except Exception as exception:
        # Failed to launch for some reason.  Check if failure was due
        # to the license check
        if args["license_server_check"]:
            LOG.debug("Checking license server.")
            lic_check.check()

        raise exception

    # Stopping license checker
    if args["license_server_check"]:
        LOG.debug("Stopping license server check.")
        lic_check.is_connected = True

    return mapdl


def check_mode(mode: ALLOWABLE_MODES, version: ALLOWABLE_VERSION_INT):
    """Check if the MAPDL server mode matches the allowable version

    If ``None``, the newest mode will be selected.

    Returns a value from ``ALLOWABLE_MODES``.
    """
    if isinstance(mode, str):
        mode = mode.lower()
        if mode == "grpc":
            if version < 211:
                if version < 202 and os.name == "nt":
                    raise VersionError(
                        "gRPC mode requires MAPDL 2020R2 or newer " "on Windows."
                    )
                elif os.name == "posix":
                    raise VersionError("gRPC mode requires MAPDL 2021R1 or newer.")

        elif mode == "console":
            if os.name == "nt":
                raise ValueError("Console mode requires Linux.")
            if version >= 211:
                warnings.warn(
                    "Console mode not recommended in MAPDL 2021R1 or newer.\n"
                    "Recommend using gRPC mode instead."
                )
        else:
            raise ValueError(
                f'Invalid MAPDL server mode "{mode}".\n\n'
                f"Use one of the following modes:\n{ALLOWABLE_MODES}"
            )

    else:  # auto-select based on best version
        if version >= 211:
            mode = "grpc"
        elif version == 202 and os.name == "nt":
            # Windows supports it as of 2020R2
            mode = "grpc"
        else:
            if os.name == "nt":
                raise VersionError(
                    "Running MAPDL as a service requires "
                    "MAPDL 2020R2 or greater on Windows."
                )
            mode = "console"

    if version < 130:
        warnings.warn("MAPDL as a service has not been tested on MAPDL < v13")
        mode = "console"

    return mode


def update_env_vars(add_env_vars: dict, replace_env_vars: dict) -> dict:
    """
    Update environment variables for the MAPDL process.

    Parameters
    ----------
    add_env_vars : dict, None
        Dictionary with a mapping of env variables.
    replace_env_vars : dict, None
        Dictionary with a mapping of env variables.

    Raises
    ------
    TypeError
        'add_env_vars' and 'replace_env_vars' are incompatible. Please provide only one.
    TypeError
        The variable 'add_env_vars' should be a dict with env vars.
    TypeError
        The variable 'replace_env_vars' should be a dict with env vars.
    """

    # Expanding/replacing env variables for the process.
    envvars = os.environ.copy()

    if add_env_vars and replace_env_vars:
        raise ValueError(
            "'add_env_vars' and 'replace_env_vars' are incompatible. Please provide only one."
        )

    elif add_env_vars:
        if not isinstance(add_env_vars, dict):
            raise TypeError(
                "The variable 'add_env_vars' should be a dict with env vars."
            )

        envvars.update(add_env_vars)
        LOG.debug(f"Updating environment variables with: {add_env_vars}")

    elif replace_env_vars:
        if not isinstance(replace_env_vars, dict):
            raise TypeError(
                "The variable 'replace_env_vars' should be a dict with env vars."
            )
        LOG.debug(f"Replacing environment variables with: {replace_env_vars}")
        envvars = replace_env_vars

    return envvars


def set_license_switch(license_type, additional_switches):
    if isinstance(license_type, str):
        # In newer license server versions an invalid license name just get discarded and produces no effect or warning.
        # For example:
        # ```bash
        # mapdl.exe -p meba    # works fine because 'meba' is a valid license in ALLOWABLE_LICENSES.
        # mapdl.exe -p yoyoyo  # The -p flag is ignored and it run the default license.
        # ```
        #
        # In older versions probably it might raise an error. But not sure.
        license_type = license_type.lower().strip()

        if "preppost" in license_type:
            license_type = "preppost"

        elif "enterprise" in license_type and "solver" not in license_type:
            license_type = "ansys"

        elif "enterprise" in license_type and "solver" in license_type:
            license_type = "meba"

        elif "premium" in license_type:
            license_type = "mech_2"

        elif "pro" in license_type:
            license_type = "mech_1"

        elif license_type not in ALLOWABLE_LICENSES:
            allow_lics = [f"'{each}'" for each in ALLOWABLE_LICENSES]
            warn_text = (
                f"The keyword argument 'license_type' value ('{license_type}') is not a recognized\n"
                "license name or has been deprecated.\n"
                "Still PyMAPDL will try to use it but in older MAPDL versions you might experience\n"
                "problems connecting to the server.\n"
                f"Recognized license names: {' '.join(allow_lics)}"
            )
            warnings.warn(warn_text, UserWarning)

        additional_switches += " -p " + license_type
        LOG.debug(
            f"Using specified license name '{license_type}' in the 'license_type' keyword argument."
        )

    elif "-p " in additional_switches:
        # There is already a license request in additional switches.
        license_type = re.findall(r"-p\s+\b(\w*)", additional_switches)[
            0
        ]  # getting only the first product license.

        if license_type not in ALLOWABLE_LICENSES:
            allow_lics = [f"'{each}'" for each in ALLOWABLE_LICENSES]
            warn_text = (
                f"The additional switch product value ('-p {license_type}') is not a recognized\n"
                "license name or has been deprecated.\n"
                "Still PyMAPDL will try to use it but in older MAPDL versions you might experience\n"
                "problems connecting to the server.\n"
                f"Recognized license names: {' '.join(allow_lics)}"
            )
            warnings.warn(warn_text, UserWarning)
            LOG.warning(warn_text)

        LOG.debug(
            f"Using specified license name '{license_type}' in the additional switches parameter."
        )

    elif license_type is not None:
        raise TypeError("The argument 'license_type' does only accept str or None.")

    return additional_switches


def _get_windows_host_ip():
    output = _run_ip_route()
    if output:
        return _parse_ip_route(output)


def _run_ip_route():
    from subprocess import run

    try:
        p = run(["ip", "route"], capture_output=True)
    except Exception:
        LOG.debug(
            "Detecting the IP address of the host Windows machine requires being able to execute the command 'ip route'."
        )
        return None

    if p and p.stdout and isinstance(p.stdout, bytes):
        return p.stdout.decode()


def _parse_ip_route(output):
    match = re.findall(r"(\d{1,3}\.\d{1,3}\.\d{1,3}\.\d{1,3}).*", output)

    if match:
        return match[0]


def get_slurm_options(
    args: Dict[str, Any],
    kwargs: Dict[str, Any],
) -> Dict[str, Any]:
    def get_value(
        variable: str,
        kwargs: Dict[str, Any],
        default: Optional[Union[str, int, float]] = 1,
        astype: Optional[Callable[[Any], Any]] = int,
    ):
        value_from_env_vars = os.environ.get(variable)
        value_from_kwargs = kwargs.pop(variable, None)
        value = value_from_kwargs or value_from_env_vars or default
        if astype and value:
            return astype(value)
        else:
            return value

    ## Getting env vars
    SLURM_NNODES = get_value("SLURM_NNODES", kwargs)
    LOG.info(f"SLURM_NNODES: {SLURM_NNODES}")
    # ntasks is for mpi
    SLURM_NTASKS = get_value("SLURM_NTASKS", kwargs)
    LOG.info(f"SLURM_NTASKS: {SLURM_NTASKS}")
    # Sharing tasks across multiple nodes (DMP)
    # the format of this envvar is a bit tricky. Avoiding it for the moment.
    # SLURM_TASKS_PER_NODE = int(
    #     kwargs.pop(
    #         "SLURM_TASKS_PER_NODE", os.environ.get("SLURM_TASKS_PER_NODE", 1)
    #     )
    # )

    # cpus-per-task is for multithreading,
    # sharing tasks across multiple CPUs in same node (SMP)
    SLURM_CPUS_PER_TASK = get_value("SLURM_CPUS_PER_TASK", kwargs)
    LOG.info(f"SLURM_CPUS_PER_TASK: {SLURM_CPUS_PER_TASK}")

    # Set to value of the --ntasks option, if specified. See SLURM_NTASKS. Included for backwards compatibility.
    SLURM_NPROCS = get_value("SLURM_NPROCS", kwargs)
    LOG.info(f"SLURM_NPROCS: {SLURM_NPROCS}")

    # Number of CPUs allocated to the batch step.
    SLURM_CPUS_ON_NODE = get_value("SLURM_CPUS_ON_NODE", kwargs)
    LOG.info(f"SLURM_CPUS_ON_NODE: {SLURM_CPUS_ON_NODE}")

    SLURM_MEM_PER_NODE = get_value(
        "SLURM_MEM_PER_NODE", kwargs, default="", astype=str
    ).upper()
    LOG.info(f"SLURM_MEM_PER_NODE: {SLURM_MEM_PER_NODE}")

    SLURM_NODELIST = get_value(
        "SLURM_NODELIST", kwargs, default="", astype=None
    ).lower()
    LOG.info(f"SLURM_NODELIST: {SLURM_NODELIST}")

    if not args["exec_file"]:
        args["exec_file"] = os.environ.get("PYMAPDL_MAPDL_EXEC")

    if not args["exec_file"]:
        # We should probably make a way to find it.
        # We will use the module thing
        pass
    LOG.info(f"Using MAPDL executable in: {args['exec_file']}")

    if not args["jobname"]:
        args["jobname"] = os.environ.get("SLURM_JOB_NAME", "file")
    LOG.info(f"Using jobname: {args['jobname']}")

    # Checking specific env var
    if not args["nproc"]:
        ## Attempt to calculate the appropriate number of cores:
        # Reference: https://stackoverflow.com/a/51141287/6650211
        # I'm assuming the env var makes sense.
        #
        # - SLURM_CPUS_ON_NODE is a property of the cluster, not of the job.
        #
        options = max(
            [
                # 4,  # Fall back option
                SLURM_CPUS_PER_TASK * SLURM_NTASKS,  # (CPUs)
                SLURM_NPROCS,  # (CPUs)
                # SLURM_NTASKS,  # (tasks) Not necessary the number of CPUs,
                # SLURM_NNODES * SLURM_TASKS_PER_NODE * SLURM_CPUS_PER_TASK,  # (CPUs)
                SLURM_CPUS_ON_NODE * SLURM_NNODES,  # (cpus)
            ]
        )
        LOG.info(f"On SLURM number of processors options {options}")

        args["nproc"] = int(os.environ.get("PYMAPDL_NPROC", options))

    LOG.info(f"Setting number of CPUs to: {args['nproc']}")

    if not args["ram"]:
        if SLURM_MEM_PER_NODE:
            # RAM argument is in MB, so we need to convert
            units = None
            if SLURM_MEM_PER_NODE[-1].isalpha():
                units = SLURM_MEM_PER_NODE[-1]
                ram = SLURM_MEM_PER_NODE[:-1]
            else:
                units = None
                ram = SLURM_MEM_PER_NODE

            if not units:
                args["ram"] = int(ram)
            elif units == "T":  # tera
                args["ram"] = int(ram) * (2**10) ** 2
            elif units == "G":  # giga
                args["ram"] = int(ram) * (2**10) ** 1
            elif units == "M":  # mega
                args["ram"] = int(ram)
            elif units == "K":  # kilo
                args["ram"] = int(ram) * (2**10) ** (-1)
            else:  # Mega
                raise ValueError(
                    "The memory defined in 'SLURM_MEM_PER_NODE' env var("
                    f"'{SLURM_MEM_PER_NODE}') is not valid."
                )

    LOG.info(f"Setting RAM to: {args['ram']}")

    # We use "-dis " (with space) to avoid collision with user variables such
    # as `-distro` or so
    if "-dis " not in args["additional_switches"] and not args[
        "additional_switches"
    ].endswith("-dis"):
        args["additional_switches"] += " -dis"

    # Finally set to avoid timeouts
    args["license_server_check"] = False
    args["start_timeout"] = 2 * args["start_timeout"]

    return args


def pack_arguments(locals_):
    args = {}
    for each in ALLOWABLE_LAUNCH_MAPDL_ARGS:
        if each in locals_:
            args[each] = locals_[each]

    args["kwargs"] = locals_["kwargs"]
    args.update(locals_["kwargs"])  # attaching kwargs

    args["set_no_abort"] = locals_.get(
        "set_no_abort", locals_["kwargs"].get("set_no_abort", None)
    )
    args["force_intel"] = locals_.get(
        "force_intel", locals_["kwargs"].get("force_intel", None)
    )
    args["broadcast"] = locals_.get(
        "broadcast", locals_["kwargs"].get("broadcast", None)
    )
    args["use_vtk"] = locals_.get("use_vtk", locals_["kwargs"].get("use_vtk", None))
    args["just_launch"] = locals_.get(
        "just_launch", locals_["kwargs"].get("just_launch", None)
    )
    args["on_pool"] = locals_.get("on_pool", locals_["kwargs"].get("on_pool", None))
    args["_debug_no_launch"] = locals_.get(
        "_debug_no_launch", locals_["kwargs"].get("_debug_no_launch", None)
    )

    return args


def is_on_slurm(args: Dict[str, Any]) -> bool:

    args["ON_SLURM"] = os.environ.get("PYMAPDL_ON_SLURM", "True")

    is_flag_false = args["ON_SLURM"].lower() == "false"

    # Let's require the following env vars to exist to go into slurm mode.
    args["ON_SLURM"] = bool(
        args["detect_HPC"]
        and not is_flag_false  # default is true
        and os.environ.get("SLURM_JOB_NAME")
        and os.environ.get("SLURM_JOB_ID")
    )
    return args["ON_SLURM"]


def generate_start_parameters(args: Dict[str, Any]) -> Dict[str, Any]:
    """Generate start parameters

    Generate a dict with the parameters for launching MAPDL.

    Parameters
    ----------
    args : Dict[str, Any]
        Args dictionary

    Returns
    -------
    Dict[str, Any]
        start_param dictionary

    Raises
    ------
    ValueError
        If there are keys in kwargs after inject them all allowed keys, it means
        a non-allowed key was used.
    """
    # Transferring MAPDL arguments to start_parameters:
    start_parm = {}

    for each_par in _ALLOWED_START_PARM:
        if each_par in args:
            start_parm[each_par] = args[each_par]

    if args["mode"] == "console":
        start_parm["start_timeout"] = args["start_timeout"]

    else:
        start_parm["ram"] = args["ram"]
        start_parm["override"] = args["override"]
        start_parm["timeout"] = args["start_timeout"]

    LOG.debug(f"Using start parameters {start_parm}")
    return start_parm


def get_ip_env_var() -> str:
    """Get IP from 'PYMAPDL_IP' env var"""

    # Getting IP from env var
    ip_env_var = os.environ.get("PYMAPDL_IP", "")

    if ip_env_var != "":
        LOG.debug(f"An IP ({ip_env_var}) has been set using 'PYMAPDL_IP' env var.")
        return ip_env_var


def get_ip(args: Dict[str, Any]) -> None:
    """Get IP from env var or arguments

    The environment variable value has priority over the argument.

    Parameters
    ----------
    args : Dict[str, Any]
        Arguments dict

    Raises
    ------
    MapdlDidNotStart
        Windows host IP could not be found.
    ValueError
        'start_instance' and 'ip' arguments are incompatible.
    """
    if args["ip"] in [None, ""]:

        args["ip"] = get_ip_env_var()

        if not args["ip"] and ON_WSL:
            args["ip"] = _get_windows_host_ip()
            if args["ip"]:
                LOG.debug(
                    f"On WSL: Using the following IP address for the Windows OS host: {args['ip']}"
                )
            else:
                raise MapdlDidNotStart(
                    "You seems to be working from WSL.\n"
                    "Unfortunately, PyMAPDL could not find the IP address of the Windows host machine."
                )

        if not args["ip"]:
            LOG.debug(
                f"No IP address was supplied. Using the default IP address: {LOCALHOST}"
            )
            args["ip"] = LOCALHOST

    # Converting ip or hostname to ip
    args["ip"] = socket.gethostbyname(args["ip"])
    check_valid_ip(args["ip"])  # double check


def get_start_instance_arg(args: Dict[str, Any]) -> None:
    """Get start instance argument

    Parameters
    ----------
    args : Dict[str, Any]
        Arguments dict
    """
    ip_envar = get_ip_env_var() not in ["", None]

    if (args["ip"] not in [None, ""] or ip_envar) and (args["start_instance"] is None):
        # An IP has been supplied. By default, 'start_instance' is equal
        # false, unless it is set through the env vars (which has preference)
        args["start_instance"] = False

    args["start_instance"] = get_start_instance(start_instance=args["start_instance"])
    LOG.debug(f"Using 'start_instance' equal to {args['start_instance']}")


def get_port(port: Optional[int] = None, start_instance: Optional[bool] = None) -> int:
    """Get port argument.

    Parameters
    ----------
    port : Optional[int]
        Port given as argument.

    Returns
    -------
    int
        Port
    """
    if port is None:
        if os.environ.get("PYMAPDL_PORT"):
            LOG.debug(f"Using port from 'PYMAPDL_PORT' env var: {port}")
            return int(os.environ.get("PYMAPDL_PORT"))

        if not pymapdl._LOCAL_PORTS:
            port = MAPDL_DEFAULT_PORT
            LOG.debug(f"Using default port: {port}")
        else:
            port = max(pymapdl._LOCAL_PORTS) + 1
            LOG.debug(f"Using next available port: {port}")

        while (port_in_use(port) and start_instance) or port in pymapdl._LOCAL_PORTS:
            port += 1
            LOG.debug(f"Port in use.  Incrementing port number. port={port}")

    else:
        if port_in_use(port):
            proc = get_process_at_port(port)
            if proc:
                if is_ansys_process(proc):
                    raise PortAlreadyInUseByAnMAPDLInstance(port)
                else:
                    raise PortAlreadyInUse(port)

    pymapdl._LOCAL_PORTS.append(port)

    check_valid_port(port)
    LOG.debug(f"Using default port {port}")

    return port


def get_version(
    version: Optional[Union[str, int]] = None,
    exec_file: Optional[str] = None,
) -> Optional[int]:
    """Get MAPDL version

    Parameters
    ----------
    version : Optional[Union[str, int]], optional
        Version argument, by default None

    Returns
    -------
    Optional[int]
        The version as XYZ or None.

    Raises
    ------
    ValueError
        MAPDL version must be one of the following
    """
    if not version:
        version = os.getenv("PYMAPDL_MAPDL_VERSION")

    if not version:
        # Early exit
        return

    if isinstance(version, float):
        version = int(version * 10)

    if isinstance(version, str):
        if version.lower().strip() == "latest":
            return None  # Default behaviour is latest

        elif version.upper().strip() in [str(each) for each in ALLOWABLE_VERSION_INT]:
            version = int(version)
        elif version.upper().strip() in [
            str(each / 10) for each in ALLOWABLE_VERSION_INT
        ]:
            version = int(float(version) * 10)
        elif version.upper().strip() in SUPPORTED_ANSYS_VERSIONS.values():
            version = [
                key
                for key, value in SUPPORTED_ANSYS_VERSIONS.items()
                if value == version.upper().strip()
            ][0]

    if version is not None and version not in ALLOWABLE_VERSION_INT:
        raise ValueError(
            f"MAPDL version must be one of the following: {list(ALLOWABLE_VERSION_INT)}"
        )

    return version  # return a int version or none


def create_gallery_instances(
    args: Dict[str, Any], start_parm: Dict[str, Any]
) -> MapdlGrpc:  # pragma: no cover
    """Create MAPDL instances for the documentation gallery built.

    This function is not tested with Pytest, but it is used during CICD docs
    building.

    Parameters
    ----------
    args : Dict[str, Any]
        Arguments dict
    start_parm : Dict[str, Any]
        MAPDL start parameters

    Returns
    -------
    MapdlGrpc
        MAPDL instance
    """
    LOG.debug("Building gallery.")
    # launch an instance of pymapdl if it does not already exist and
    # we're allowed to start instances
    if GALLERY_INSTANCE[0] is None:
        LOG.debug("Loading first MAPDL instance for gallery building.")
        GALLERY_INSTANCE[0] = "Loading..."
        mapdl = launch_mapdl(
            start_instance=True,
            cleanup_on_exit=False,
            loglevel=args["loglevel"],
            set_no_abort=args["set_no_abort"],
            **start_parm,
        )
        GALLERY_INSTANCE[0] = {"ip": mapdl._ip, "port": mapdl._port}
        return mapdl

    # otherwise, connect to the existing gallery instance if available, but it needs to be fully loaded.
    else:
        while not isinstance(GALLERY_INSTANCE[0], dict):
            # Waiting for MAPDL instance to be ready
            time.sleep(0.1)

        LOG.debug("Connecting to an existing MAPDL instance for gallery building.")
        start_parm.pop("ip", None)
        start_parm.pop("port", None)
        mapdl = MapdlGrpc(
            ip=GALLERY_INSTANCE[0]["ip"],
            port=GALLERY_INSTANCE[0]["port"],
            cleanup_on_exit=False,
            loglevel=args["loglevel"],
            set_no_abort=args["set_no_abort"],
            use_vtk=args["use_vtk"],
            **start_parm,
        )
        if args["clear_on_connect"]:
            mapdl.clear()
        return mapdl


def get_exec_file(args: Dict[str, Any]) -> None:
    """Get exec file argument

    Parameters
    ----------
    args : Dict[str, Any]
        Arguments dictionary

    Raises
    ------
    ModuleNotFoundError
        'ansys-tools-path' library could not be found
    FileNotFoundError
        Invalid exec_file path or cannot load cached MAPDL path.
    FileNotFoundError
        Invalid MAPDL executable
    """

    args["exec_file"] = os.getenv("PYMAPDL_MAPDL_EXEC", args.get("exec_file"))

    if not args["start_instance"] and args["exec_file"] is None:
        # 'exec_file' is not needed if the instance is not going to be launch
        args["exec_file"] = ""
        return

    if args["exec_file"] is None:
        if not _HAS_ATP:
            raise ModuleNotFoundError(
                "If you don't have 'ansys-tools-path' library installed, you need "
                "to input the executable path ('exec_file' argument) or use the "
                "'PYMAPDL_MAPDL_EXEC' environment variable."
            )

        if args.get("_debug_no_launch", False):
            args["exec_file"] = ""
            return

        LOG.debug("Using default executable.")
        args["exec_file"] = get_ansys_path(version=args.get("version"))

        # Edge case
        if args["exec_file"] is None:
            raise FileNotFoundError(
                "Invalid exec_file path or cannot load cached "
                "MAPDL path. Enter one manually by specifying "
                "'exec_file' argument."
            )
    else:  # verify ansys exists at this location
        if not os.path.isfile(args["exec_file"]):
            raise FileNotFoundError(
                f'Invalid MAPDL executable at "{args["exec_file"]}"\n'
                "Enter one manually using exec_file="
            )


def get_run_location(args: Dict[str, Any]) -> None:
    """Get run_location argument.

    It can change 'remove_temp_dir_on_exit' argument's value.

    Parameters
    ----------
    args : Dict[str, Any]
        Arguments dict

    Raises
    ------
    FileNotFoundError
        _description_
    """
    if args["run_location"] is None:
        args["run_location"] = create_temp_dir()
        LOG.debug(
            f"Using default temporary directory for MAPDL run location: {args['run_location']}"
        )

    elif not os.path.isdir(args["run_location"]):
        os.makedirs(args["run_location"], exist_ok=True)
        LOG.debug(f"Creating directory for MAPDL run location: {args['run_location']}")

        if args.get("remove_temp_dir_on_exit"):
            LOG.info(
                "The 'run_location' argument is set. Disabling the removal of temporary files."
            )
            args["remove_temp_dir_on_exit"] = False

    elif not os.access(args["run_location"], os.W_OK):
        raise IOError(f'Unable to write to ``run_location``: {args["run_location"]}')

    LOG.debug("Using run location at %s", args["run_location"])


def check_kwargs(args: Dict[str, Any]):
    """Check all the kwargs are valid.

    Parameters
    ----------
    args : Dict[str, Any]
        Arguments dict

    Raises
    ------
    ValueError
        When an argument is not allowed.
    """
    kwargs = list(args["kwargs"].keys())

    # Raising error if using non-allowed arguments
    for each in kwargs.copy():
        if each in _ALLOWED_START_PARM or each in ALLOWABLE_LAUNCH_MAPDL_ARGS:
            kwargs.remove(each)

    if kwargs:
        ms_ = ", ".join([f"'{each}'" for each in args["kwargs"].keys()])
        raise ValueError(f"The following arguments are not recognized: {ms_}")


def pre_check_args(args):
    if args["start_instance"] and args["ip"] and not args["on_pool"]:
        raise ValueError(
            "When providing a value for the argument 'ip', the argument "
            "'start_instance' cannot be 'True'.\n"
            "Make sure the corresponding environment variables are not setting "
            "those argument values.\n"
            "For more information visit https://github.com/ansys/pymapdl/issues/2910"
        )

    if args["exec_file"] and args["version"]:
        raise ValueError("Cannot specify both ``exec_file`` and ``version``.")


def get_cpus(args: Dict[str, Any]):
    """Get number of CPUs

    Parameters
    ----------
    args : Dict[str, Any]
        Arguments dict

    Raises
    ------
    NotEnoughResources
        When requesting more CPUs than available.
    """

    # Bypassing number of processors checks because VDI/VNC might have
    # different number of processors than the cluster compute nodes.
    # Also the CPUs are set in `get_slurm_options`
    if args["ON_SLURM"]:
        return

    # Setting number of processors
    machine_cores = psutil.cpu_count(logical=False)

    # Some machines only have 1 core
    min_cpus = machine_cores if machine_cores < 2 else 2

    if not args["nproc"]:
        # Check the env var `PYMAPDL_NPROC`
        args["nproc"] = int(os.environ.get("PYMAPDL_NPROC", min_cpus))
<<<<<<< HEAD
    else:
        if machine_cores < int(args["nproc"]):
            raise NotEnoughResources(
                f"The machine has {machine_cores} cores. PyMAPDL is asking for {args['nproc']} cores."
            )
=======

    if machine_cores < int(args["nproc"]):
        raise NotEnoughResources(
            f"The machine has {machine_cores} cores. PyMAPDL is asking for {args['nproc']} cores."
        )
>>>>>>> 4ccb1468


def remove_err_files(run_location, jobname):
    # remove any temporary error files at the run location.  This is
    # important because we need to know if MAPDL is already running
    # here and because we're looking for any temporary files that are
    # created to tell when the process has started
    for filename in os.listdir(run_location):
        if ".err" == filename[-4:] and jobname in filename:
            filename = os.path.join(run_location, filename)
            if os.path.isfile(filename):
                try:
                    os.remove(filename)
                    LOG.debug(f"Removing temporary error file: {filename}")
                except Exception as error:
                    LOG.debug(
                        f"Unable to remove {filename}.  There might be "
                        "an instance of MAPDL running at running at "
                        f'"{run_location}"'
                    )
                    raise error<|MERGE_RESOLUTION|>--- conflicted
+++ resolved
@@ -2357,19 +2357,11 @@
     if not args["nproc"]:
         # Check the env var `PYMAPDL_NPROC`
         args["nproc"] = int(os.environ.get("PYMAPDL_NPROC", min_cpus))
-<<<<<<< HEAD
-    else:
-        if machine_cores < int(args["nproc"]):
-            raise NotEnoughResources(
-                f"The machine has {machine_cores} cores. PyMAPDL is asking for {args['nproc']} cores."
-            )
-=======
 
     if machine_cores < int(args["nproc"]):
         raise NotEnoughResources(
             f"The machine has {machine_cores} cores. PyMAPDL is asking for {args['nproc']} cores."
         )
->>>>>>> 4ccb1468
 
 
 def remove_err_files(run_location, jobname):
