--- conflicted
+++ resolved
@@ -566,11 +566,7 @@
 
         if os.name == "posix" and not ON_WSL:
             LOG.debug("Checking if gRPC server is alive.")
-<<<<<<< HEAD
             # _check_server_is_alive(stdout_queue, timeout)
-=======
-            _check_server_is_alive(stdout_queue, timeout)
->>>>>>> 5ee647b8
 
     except MapdlDidNotStart as e:  # pragma: no cover
         msg = (
