--- conflicted
+++ resolved
@@ -1014,7 +1014,7 @@
             LOG.debug("Ubuntu system detected. Adding 'I_MPI_SHM_LMT' env var.")
             os.environ["I_MPI_SHM_LMT"] = "shm"
 
-        if os.name == "nt" and not force_intel and _version_from_path(exec_path) >= 210:
+        if os.name == "nt" and not force_intel and (222 > _version_from_path(exec_path) >= 210):
             # Workaround to fix a problem when launching ansys in 'dmp' mode in the
             # recent windows version and using VPN.
             # This is due to the intel compiler, and only afects versions between
@@ -1035,13 +1035,8 @@
                 add_sw = re.sub(regex, "", add_sw)
                 warnings.warn(INTEL_MSG)
 
-<<<<<<< HEAD
             LOG.debug("Forcing Microsoft MPI (MSMPI) to avoid VPN issues.")
             add_sw += " -mpi msmpi"
-=======
-            if 222 > _version_from_path(exec_path) >= 210:
-                add_sw += " -mpi msmpi"
->>>>>>> 025f1db9
 
     return add_sw
 
