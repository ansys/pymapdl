--- conflicted
+++ resolved
@@ -515,7 +515,6 @@
                 dict_[each_comp] = i_items
         return dict_
 
-<<<<<<< HEAD
 
 def _parse_cmlist_indiv(
     cmname: str, cmtype: str, cmlist: Optional[str] = None
@@ -584,63 +583,4 @@
         extract(each_line, 0): extract_line(each_line)
         for each_line in cmlist.splitlines()
         if each_line
-    }
-=======
-    def _parse_cmlist(self, cmlist: Optional[str] = None) -> Dict[str, Any]:
-        if not cmlist:
-            cmlist = self._mapdl.cmlist()
-
-        if "NAME" in cmlist and "SUBCOMPONENTS" in cmlist:
-            # header
-            #  "NAME                            TYPE      SUBCOMPONENTS"
-            blocks = re.findall(
-                r"(?s)NAME\s+TYPE\s+SUBCOMPONENTS\s+(.*?)\s*(?=\n\s*\n|\Z)",
-                cmlist,
-                flags=re.DOTALL,
-            )
-        elif "LIST ALL SELECTED COMPONENTS":
-            blocks = cmlist.splitlines()[1:]
-        else:
-            raise ValueError("The format of the CMLIST output is not recognaised.")
-
-        cmlist = "\n".join(blocks)
-
-        def extract(each_line, ind):
-            return each_line.split()[ind].strip()
-
-        return {
-            extract(each_line, 0): extract(each_line, 1)
-            for each_line in cmlist.splitlines()
-            if each_line
-        }
-
-    def _parse_cmlist_indiv(
-        self, cmname: str, cmtype: str, cmlist: Optional[str] = None
-    ) -> List[int]:
-        if not cmlist:
-            cmlist = self._mapdl.cmlist(cmname, 1)
-        # Capturing blocks
-        if "NAME" in cmlist and "SUBCOMPONENTS" in cmlist:
-            header = r"NAME\s+TYPE\s+SUBCOMPONENTS"
-
-        elif "LIST COMPONENT" in cmlist:
-            header = ""
-
-        cmlist = "\n\n".join(
-            re.findall(
-                r"(?s)" + header + r"\s+(.*?)\s*(?=\n\s*\n|\Z)",
-                cmlist,
-                flags=re.DOTALL,
-            )
-        )
-
-        # Capturing items in each block
-        rg = cmname.upper() + r"\s+" + cmtype.upper() + r"\s+(.*?)\s*(?=\n\s*\n|\Z)"
-        items = "\n".join(re.findall(rg, cmlist, flags=re.DOTALL))
-
-        # Joining them together and giving them format.
-        items = items.replace("\n", "  ").split()
-        items = [int(each) for each in items]
-
-        return items
->>>>>>> d5c4edcc
+    }