--- conflicted
+++ resolved
@@ -29,28 +29,17 @@
 version_info = 0, 58, 'dev0'
 
 """
-<<<<<<< HEAD
-
-# In descending order
-=======
 import importlib.metadata as importlib_metadata
->>>>>>> 55914e88
 from typing import Dict
 
 # Read from the pyproject.toml
 # major, minor, patch
-<<<<<<< HEAD
-from ansys.mapdl.core import __version__  # noqa: F401
-
-SUPPORTED_ANSYS_VERSIONS: Dict[int, str] = {
-=======
 __version__: str = importlib_metadata.version("ansys-mapdl-core")
 
 # In descending order
 SUPPORTED_ANSYS_VERSIONS: Dict[int, str] = {
     252: "2025R2",
     251: "2025R1",
->>>>>>> 55914e88
     242: "2024R2",
     241: "2024R1",
     232: "2023R2",
