# Copyright (C) 2016 - 2024 ANSYS, Inc. and/or its affiliates.
# SPDX-License-Identifier: MIT
#
#
# Permission is hereby granted, free of charge, to any person obtaining a copy
# of this software and associated documentation files (the "Software"), to deal
# in the Software without restriction, including without limitation the rights
# to use, copy, modify, merge, publish, distribute, sublicense, and/or sell
# copies of the Software, and to permit persons to whom the Software is
# furnished to do so, subject to the following conditions:
#
# The above copyright notice and this permission notice shall be included in all
# copies or substantial portions of the Software.
#
# THE SOFTWARE IS PROVIDED "AS IS", WITHOUT WARRANTY OF ANY KIND, EXPRESS OR
# IMPLIED, INCLUDING BUT NOT LIMITED TO THE WARRANTIES OF MERCHANTABILITY,
# FITNESS FOR A PARTICULAR PURPOSE AND NONINFRINGEMENT. IN NO EVENT SHALL THE
# AUTHORS OR COPYRIGHT HOLDERS BE LIABLE FOR ANY CLAIM, DAMAGES OR OTHER
# LIABILITY, WHETHER IN AN ACTION OF CONTRACT, TORT OR OTHERWISE, ARISING FROM,
# OUT OF OR IN CONNECTION WITH THE SOFTWARE OR THE USE OR OTHER DEALINGS IN THE
# SOFTWARE.

"""Version of ansys-mapdl-core module.

On the ``main`` branch, use 'dev0' to denote a development version.
For example:

# major, minor, patch
version_info = 0, 58, 'dev0'

"""
import importlib.metadata as importlib_metadata
from typing import Dict

# Read from the pyproject.toml
# major, minor, patch
__version__: str = importlib_metadata.version("ansys-mapdl-core")

# In descending order
<<<<<<< HEAD
SUPPORTED_ANSYS_VERSIONS: Dict[int, str] = {
=======
SUPPORTED_ANSYS_VERSIONS = {
    252: "2025R2",
    251: "2025R1",
>>>>>>> 071a4c5d
    242: "2024R2",
    241: "2024R1",
    232: "2023R2",
    231: "2023R1",
    222: "2022R2",
    221: "2022R1",
    212: "2021R2",
    211: "2021R1",
    202: "2020R2",
    201: "2020R1",
    195: "19.5",
    194: "19.4",
    193: "19.3",
    192: "19.2",
    191: "19.1",
}<|MERGE_RESOLUTION|>--- conflicted
+++ resolved
@@ -37,13 +37,9 @@
 __version__: str = importlib_metadata.version("ansys-mapdl-core")
 
 # In descending order
-<<<<<<< HEAD
 SUPPORTED_ANSYS_VERSIONS: Dict[int, str] = {
-=======
-SUPPORTED_ANSYS_VERSIONS = {
     252: "2025R2",
     251: "2025R1",
->>>>>>> 071a4c5d
     242: "2024R2",
     241: "2024R1",
     232: "2023R2",
