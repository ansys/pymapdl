# Copyright (C) 2016 - 2024 ANSYS, Inc. and/or its affiliates.
# SPDX-License-Identifier: MIT
#
#
# Permission is hereby granted, free of charge, to any person obtaining a copy
# of this software and associated documentation files (the "Software"), to deal
# in the Software without restriction, including without limitation the rights
# to use, copy, modify, merge, publish, distribute, sublicense, and/or sell
# copies of the Software, and to permit persons to whom the Software is
# furnished to do so, subject to the following conditions:
#
# The above copyright notice and this permission notice shall be included in all
# copies or substantial portions of the Software.
#
# THE SOFTWARE IS PROVIDED "AS IS", WITHOUT WARRANTY OF ANY KIND, EXPRESS OR
# IMPLIED, INCLUDING BUT NOT LIMITED TO THE WARRANTIES OF MERCHANTABILITY,
# FITNESS FOR A PARTICULAR PURPOSE AND NONINFRINGEMENT. IN NO EVENT SHALL THE
# AUTHORS OR COPYRIGHT HOLDERS BE LIABLE FOR ANY CLAIM, DAMAGES OR OTHER
# LIABILITY, WHETHER IN AN ACTION OF CONTRACT, TORT OR OTHERWISE, ARISING FROM,
# OUT OF OR IN CONNECTION WITH THE SOFTWARE OR THE USE OR OTHER DEALINGS IN THE
# SOFTWARE.

"""Module to control interaction with MAPDL through Python"""

import atexit
from functools import wraps
import glob
import logging
import os
import pathlib
import re
from shutil import copyfile, rmtree

# Subprocess is needed to start the backend. But
# the input is controlled by the library. Excluding bandit check.
from subprocess import DEVNULL, call  # nosec B404
import tempfile
import time
from typing import TYPE_CHECKING, Any, Dict, List, Literal, Optional, Tuple, Union
from warnings import warn
import weakref

import numpy as np

from ansys.mapdl import core as pymapdl
from ansys.mapdl.core import LOG as logger
from ansys.mapdl.core import _HAS_VISUALIZER
from ansys.mapdl.core.commands import (
    CMD_BC_LISTING,
    CMD_LISTING,
    CMD_XSEL,
    XSEL_DOCSTRING_INJECTION,
    BoundaryConditionsListingOutput,
    CommandListingOutput,
    Commands,
    StringWithLiteralRepr,
    inject_docs,
)
from ansys.mapdl.core.errors import (
    ComponentNoData,
    MapdlCommandIgnoredError,
    MapdlExitedError,
    MapdlFileNotFoundError,
    MapdlInvalidRoutineError,
    MapdlRuntimeError,
)
from ansys.mapdl.core.information import Information
from ansys.mapdl.core.inline_functions import Query
from ansys.mapdl.core.mapdl_types import MapdlFloat
from ansys.mapdl.core.misc import (
    check_valid_routine,
    last_created,
    random_string,
    requires_package,
    run_as_prep7,
    supress_logging,
)

if TYPE_CHECKING:  # pragma: no cover
    from ansys.mapdl.reader import Archive

    from ansys.mapdl.core.component import ComponentManager
    from ansys.mapdl.core.mapdl import MapdlBase
    from ansys.mapdl.core.mapdl_geometry import Geometry, LegacyGeometry
    from ansys.mapdl.core.parameters import Parameters
    from ansys.mapdl.core.solution import Solution
    from ansys.mapdl.core.xpl import ansXpl

from ansys.mapdl.core.post import PostProcessing

DEBUG_LEVELS = Literal["DEBUG", "INFO", "WARNING", "ERROR"]

VALID_DEVICES = ["PNG", "TIFF", "VRML", "TERM", "CLOSE"]
VALID_DEVICES_LITERAL = Literal[tuple(["PNG", "TIFF", "VRML", "TERM", "CLOSE"])]

VALID_FILE_TYPE_FOR_PLOT = VALID_DEVICES.copy()
VALID_FILE_TYPE_FOR_PLOT.remove("CLOSE")
VALID_FILE_TYPE_FOR_PLOT_LITERAL = Literal[tuple(VALID_FILE_TYPE_FOR_PLOT)]

_PERMITTED_ERRORS = [
    r"(\*\*\* ERROR \*\*\*).*(?:[\r\n]+.*)+highly distorted.",
    r"(\*\*\* ERROR \*\*\*).*[\r\n]+.*is turning inside out.",
    r"(\*\*\* ERROR \*\*\*).*[\r\n]+.*The distributed memory parallel solution does not support KRYLOV method",
]

# test for png file
PNG_IS_WRITTEN_TO_FILE = re.compile(
    "WRITTEN TO FILE"
)  # getting the file name is buggy.

VWRITE_MWRITE_REPLACEMENT = """
Cannot use *VWRITE/*MWRITE directly as a command in MAPDL
service mode.  Instead, run it as ``non_interactive``.

For example, in the *VWRITE case:

with self.non_interactive:
    self.vwrite('%s(1)' % parm_name)
    self.run('(F20.12)')

"""

## Invalid commands in interactive mode.
INVAL_COMMANDS = {
    "*VWR": VWRITE_MWRITE_REPLACEMENT,
    "*MWR": VWRITE_MWRITE_REPLACEMENT,
    "*CFO": "Run CFOPEN as ``non_interactive``",
    "*CRE": "Create a function within python or run as non_interactive",
    "*END": "Create a function within python or run as non_interactive",
    "/EOF": "Unsupported command.  Use ``exit`` to stop the server.",
    "*ASK": "Unsupported command.  Use python ``input`` instead.",
    "*IF": "Use a python ``if`` or run as non_interactive",
    "CMAT": "Run `CMAT` as ``non_interactive``.",
    "*REP": "Run '*REPEAT' in ``non_interactive``.",
    "LSRE": "Run 'LSREAD' in ``non_interactive``.",
}

## Soft-invalid commands
# Invalid commands in interactive mode but their execution is just ignored.
# The correspondent command is replaced by a comment using the command '\COM'
# and a warning is recorded in the logger
#
# This commands can still be executed in ``non_interactive`` mode or using
# ``Mapdl._run`` method.
#
# Format of the message:
# f"{CMD} is ignored: {INVAL_COMMANDS_SILENT[CMD]}.
#
# NOTE
# Obtain the command from the string supplied using
#
#    string.split(',')[0].upper()
#
# This way to get the command is different from the one used in ``INVAL_COMMANDS``.
#
INVAL_COMMANDS_SILENT = {
    "/NOPR": "Suppressing console output is not recommended, use ``Mute`` parameter instead. This command is disabled in interactive mode."
}

PLOT_COMMANDS = ["NPLO", "EPLO", "KPLO", "LPLO", "APLO", "VPLO", "PLNS", "PLES"]
MAX_COMMAND_LENGTH = 600  # actual is 640, but seems to fail above 620

VALID_SELECTION_TYPE_TP = Literal["S", "R", "A", "U"]
VALID_SELECTION_ENTITY_TP = Literal["VOLU", "AREA", "LINE", "KP", "ELEM", "NODE"]

GUI_FONT_SIZE = 15
LOG_APDL_DEFAULT_FILE_NAME = "apdl.log"

_ALLOWED_START_PARM = [
    "additional_switches",
    "check_parameter_names",
    "env_vars",
    "launched",
    "exec_file",
    "finish_job_on_exit",
    "hostname",
    "ip",
    "jobid",
    "jobname",
    "launch_on_hpc",
    "nproc",
    "override",
    "port",
    "print_com",
    "process",
    "ram",
    "run_location",
    "start_timeout",
    "timeout",
]


def parse_to_short_cmd(command):
    """Takes any MAPDL command and returns the first 4 characters of
    the command

    Examples
    --------
    >>> parse_to_short_cmd('K,,1,0,0,')
    'K'

    >>> parse_to_short_cmd('VPLOT, ALL')
    'VPLO'
    """
    try:
        short_cmd = command.split(",")[0]
        return short_cmd[:4].upper()
    except Exception:  # pragma: no cover
        return


def setup_logger(loglevel="INFO", log_file=True, mapdl_instance=None):
    """Setup logger"""

    # return existing log if this function has already been called
    if hasattr(setup_logger, "log"):
        return setup_logger.log
    else:
        setup_logger.log = logger.add_instance_logger("MAPDL", mapdl_instance)

    return setup_logger.log


def _sanitize_start_parm(start_parm):
    for each_key in start_parm:
        if each_key not in _ALLOWED_START_PARM:
            raise ValueError(f"The argument '{each_key}' is not recognaised.")


class _MapdlCore(Commands):
    """Contains methods in common between all Mapdl subclasses"""

    def __init__(
        self,
        loglevel: DEBUG_LEVELS = "DEBUG",
        use_vtk: Optional[bool] = None,
        log_apdl: Optional[str] = None,
        log_file: Union[bool, str] = False,
        local: bool = True,
        print_com: bool = False,
        file_type_for_plots: VALID_FILE_TYPE_FOR_PLOT_LITERAL = "PNG",
        **start_parm,
    ):
        """Initialize connection with MAPDL."""
        atexit.register(self.__del__)  # registering to exit properly
        self._show_matplotlib_figures = True  # for testing
        self._query = None
        self._exited: bool = False
        self._ignore_errors: bool = False
        self._apdl_log = None
        self._store_commands: bool = False
        self._stored_commands = []
        self._response = None
        self._mode = None
        self._mapdl_process = None
        self._launched: bool = start_parm.get("launched", False)
        self._stderr = None
        self._stdout = None
        self._file_type_for_plots = file_type_for_plots
        self._default_file_type_for_plots = file_type_for_plots
        self._version = None  # cached version
        self._mute = False
        self._save_selection_obj = None

        if _HAS_VISUALIZER:
            if use_vtk is not None:  # pragma: no cover
                self._use_vtk = use_vtk
            else:
                self._use_vtk = True
        else:  # pragma: no cover
            if use_vtk:
                raise ModuleNotFoundError(
                    "Using the keyword argument 'use_vtk' requires having "
                    "'ansys-tools-visualization_interface' installed."
                )
            else:
                self._use_vtk = False

        self._log_filehandler = None
        self._local: bool = local
        self._cleanup: bool = True
        self._vget_arr_counter = 0
        self._cached_routine = None
        self._geometry = None
        self.legacy_geometry: bool = False
        self._math = None
        self._krylov = None
        self._on_docker = None
        self._platform = None
        self._print_com: bool = print_com  # print the command /COM input.

        # Start_parameters
        _sanitize_start_parm(start_parm)
        self._start_parm: Dict[str, Any] = start_parm
        self._jobname: str = start_parm.get("jobname", "file")
        self._path: Union[str, pathlib.Path] = start_parm.get("run_location", None)
        self.check_parameter_names = start_parm.get("check_parameter_names", True)

        # Setting up loggers
        self._log: logger = logger.add_instance_logger(
            self.name, self, level=loglevel
        )  # instance logger
        # adding a file handler to the logger
        if log_file:
            if not isinstance(log_file, str):
                log_file = "instance.log"
            self._log.log_to_file(filename=log_file, level=loglevel)

        self._log.debug("Logging set to %s", loglevel)

        # Modules
        from ansys.mapdl.core.parameters import Parameters

        self._parameters: Parameters = Parameters(self)

        from ansys.mapdl.core.solution import Solution

        self._solution: Solution = Solution(self)

        self._xpl: Optional[ansXpl] = None  # Initialized in mapdl_grpc

        from ansys.mapdl.core.component import ComponentManager

        self._componentmanager: ComponentManager = ComponentManager(self)

        if isinstance(log_apdl, bool) and log_apdl:
            log_apdl = LOG_APDL_DEFAULT_FILE_NAME

        if log_apdl:
            self.open_apdl_log(log_apdl, mode="w")

        self._post = PostProcessing(self)

        # Wrapping listing functions for "to_array" methods
        self._wrap_listing_functions()

        # Wrapping XSEL commands to return ids.
        self._xsel_mapdl_output = False
        self._wrap_xsel_commands()

        self._info = Information(self)

    def _after_run(self, _command: str) -> None:
        pass

    @property
    def allow_ignore(self):
        """Invalid commands will be ignored rather than exceptions

        A command executed in the wrong processor will raise an
        exception when ``allow_ignore=False``.  This is the default
        behavior.

        Examples
        --------
        >>> mapdl.post1()
        >>> mapdl.k(1, 0, 0, 0)
        Exception:  K is not a recognized POST1 command, abbreviation, or macro.

        Ignore these messages by setting allow_ignore=True

        >>> mapdl.allow_ignore = True
        2020-06-08 21:39:58,094 [INFO] : K is not a
        recognized POST1 command, abbreviation, or macro.  This
        command will be ignored.

        *** WARNING *** CP = 0.372 TIME= 21:39:58
        K is not a recognized POST1 command, abbreviation, or macro.
        This command will be ignored.

        """
        warn(
            "'allow_ignore' is being deprecated and will be removed in a future release. "
            "Use ``mapdl.ignore_errors`` instead.",
            DeprecationWarning,
        )
        return self._ignore_errors

    @allow_ignore.setter
    def allow_ignore(self, value):
        """Set allow ignore"""
        warn(
            "'allow_ignore' is being deprecated and will be removed in a future release. "
            "Use ``mapdl.ignore_errors`` instead.",
            DeprecationWarning,
        )
        self._ignore_errors = bool(value)

    def _before_run(self, _command: str) -> None:
        pass

    @property
    def chain_commands(self):
        """Chain several mapdl commands.

        Commands can be separated with ``"$"`` in MAPDL rather than
        with a line break, so you could send multiple commands to
        MAPDL with:

        ``mapdl.run("/PREP7$K,1,1,2,3")``

        This method is merely a convenience context manager to allow
        for easy chaining of PyMAPDL commands to speed up sending
        commands to MAPDL.

        View the response from MAPDL with :attr:`Mapdl.last_response`.

        Notes
        -----
        Distributed Ansys cannot properly handle condensed data input
        and chained commands are not permitted in distributed ansys.

        Examples
        --------
        >>> with mapdl.chain_commands:
            mapdl.prep7()
            mapdl.k(1, 1, 2, 3)

        """
        if self._distributed:
            raise MapdlRuntimeError(
                "Chained commands are not permitted in distributed ansys."
            )
        return self._chain_commands(self)

    @property
    def check_status(self):
        """Return MAPDL status.
        * 'exited' if MAPDL is exited
        * 'exiting' if MAPDL is exiting
        * Otherwise returns 'OK'.
        """
        if self.exited:
            return "exited"
        elif self.exiting:
            return "exiting"
        else:
            return "OK"

    @property
    def components(self) -> "ComponentManager":
        """MAPDL Component manager.

        Returns
        -------
        :class:`ansys.mapdl.core.component.ComponentManager`

        Examples
        --------
        Check if a solution has converged.

        >>> mapdl.solution.converged
        """
        if self.exited:  # pragma: no cover
            raise MapdlRuntimeError("MAPDL exited.")
        return self._componentmanager

    @property
    def connection(self):
        """Return the type of connection to the instance, namely: grpc, corba or console."""
        return self._mode

    @property
    def default_file_type_for_plots(self):
        """Default file type for plots.

        Use when device is not properly set, for instance when the device is closed."""
        return self._default_file_type_for_plots

    @default_file_type_for_plots.setter
    def default_file_type_for_plots(self, value: VALID_FILE_TYPE_FOR_PLOT_LITERAL):
        """Set default file type for plots.

        Used when device is not properly set, for instance when the device is closed."""
        if not isinstance(value, str) or value.upper() not in VALID_FILE_TYPE_FOR_PLOT:
            raise ValueError(f"'{value}' is not allowed as file output for plots.")
        return self._default_file_type_for_plots

    @property
    @supress_logging
    def directory(self) -> str:
        """
        Current MAPDL directory.

        Examples
        --------
        Directory on Linux

        >>> mapdl.directory
        '/tmp/ansys'

        Directory on Windows

        >>> mapdl.directory
        'C:/temp_directory/'

        Setting the directory

        >>> mapdl.directory = 'C:/temp_directory/'
        None

        In case the directory does not exist or it is not
        accessible, ``cwd`` (:func:`MapdlBase.cwd`) will raise
        a warning.
        """
        # Inside inquire there is already a retry mechanisim
<<<<<<< HEAD
        try:
            self._path = self.inquire("", "DIRECTORY")
=======
        path = None
        try:
            path = self.inquire("", "DIRECTORY")
>>>>>>> 4071a71d
        except MapdlExitedError:
            # Let's return the cached path
            pass

        # os independent path format
        if path:  # self.inquire might return ''.
            path = path.replace("\\", "/")
            # new line to fix path issue, see #416
<<<<<<< HEAD
            self._path = repr(self._path)[1:-1]
        else:
=======
            path = repr(path)[1:-1]
            self._path = path

        elif not self._path:
>>>>>>> 4071a71d
            raise MapdlRuntimeError(
                f"MAPDL could provide a path using /INQUIRE or the cached path ('{self._path}')."
            )

        return self._path

    @directory.setter
    @supress_logging
    def directory(self, path: Union[str, pathlib.Path]) -> None:
        """Change the directory using ``Mapdl.cwd``"""
        self.cwd(path)
        self._path = path

    @property
    def exited(self):
        """Return true if the MAPDL session exited"""
        return self._exited

    @property
    def file_type_for_plots(self):
        """Returns the current file type for plotting."""
        if not self._file_type_for_plots:
            self._run("/show, PNG")
            self._file_type_for_plots = "PNG"
        return self._file_type_for_plots

    @file_type_for_plots.setter
    def file_type_for_plots(self, value: VALID_DEVICES_LITERAL):
        """Modify the current file type for plotting."""
        if isinstance(value, str) and value.upper() in VALID_DEVICES:
            self._run(
                f"/show, {value.upper()}"
            )  # To avoid recursion we need to use _run.
            self._file_type_for_plots = value.upper()
        else:
            raise ValueError(f"'{value}' is not allowed as file output for plots.")

    @property
    def force_output(self):
        """Force text output globally by turning the ``Mapdl.mute`` attribute to False
        and activating text output (``/GOPR``)

        You can still do changes to those inside this context.

        """
        return self._force_output(self)

    @property
    def geometry(self) -> "Geometry":
        """Geometry information.

        See :class:`ansys.mapdl.core.mapdl_geometry.Geometry`

        Examples
        --------
        Print the current status of the geometry.

        >>> print(mapdl.geometry)
        MAPDL Selected Geometry
        Keypoints:  8
        Lines:      12
        Areas:      6
        Volumes:    1

        Return the number of lines.

        >>> mapdl.geometry.n_line
        12

        Return the number of areas.

        >>> mapdl.geometry.n_area
        6

        Select a list of keypoints.

        >>> mapdl.geometry.keypoint_select([1, 5, 10])

        Append to an existing selection of lines.

        >>> mapdl.geometry.line_select([1, 2, 3], sel_type='A')

        Reselect from the existing selection of lines.

        >>> mapdl.geometry.line_select([3, 4, 5], sel_type='R')

        """
        if self._geometry is None:
            self._geometry = self._create_geometry()
        return self._geometry

    @property
    def ignore_errors(self) -> bool:
        """Invalid commands will be ignored rather than exceptions

        Normally, any string containing "*** ERROR ***" from MAPDL
        will trigger a ``MapdlRuntimeError``.  Set this to ``True`` to
        ignore these errors.

        For example, a command executed in the wrong processor will
        raise an exception when ``ignore_errors=False``.
        This is the default behavior.

        Examples
        --------
        >>> mapdl.post1()
        >>> mapdl.k(1, 0, 0, 0)
        Exception:  K is not a recognized POST1 command, abbreviation, or macro.

        Ignore these messages by setting ignore_errors=True

        >>> mapdl.ignore_errors = True
        2020-06-08 21:39:58,094 [INFO] : K is not a
        recognized POST1 command, abbreviation, or macro.  This
        command will be ignored.

        *** WARNING *** CP = 0.372 TIME= 21:39:58
        K is not a recognized POST1 command, abbreviation, or macro.
        This command will be ignored.

        """
        return self._ignore_errors

    @ignore_errors.setter
    def ignore_errors(self, value):
        self._ignore_errors = bool(value)

    @property
    def info(self):
        """General information"""
        return self._info

    @property
    def is_console(self):
        """Return true if using console to connect to the MAPDL instance."""
        return self._mode == "console"

    @property
    def is_corba(self):
        """Return true if using corba to connect to the MAPDL instance."""
        return self._mode == "corba"

    @property
    def is_grpc(self):
        """Return true if using grpc to connect to the MAPDL instance."""
        return self._mode == "grpc"

    @property
    def is_local(self):
        """Check if the instance is running locally or remotely."""
        return self._local

    @property
    def jobname(self) -> str:
        """
        MAPDL job name.

        This is requested from the active mapdl instance.
        """
        try:
            self._jobname = self.inquire("", "JOBNAME")
        except Exception as e:
            logger.warning(f"Failed to get the jobname due to the following error: {e}")
        return self._jobname

    @jobname.setter
    def jobname(self, new_jobname: str):
        """Set the jobname"""
        self.finish(mute=True)
        self.filname(new_jobname)
        self._jobname = new_jobname

    @property
    def on_docker(self):
        """Check if MAPDL is running on docker."""
        if self._on_docker is None:
            self._on_docker = self._check_on_docker()
        return self._on_docker

    @property
    def last_response(self):
        """Returns the last response from MAPDL.

        Examples
        --------
        >>> mapdl.last_response
        'KEYPOINT      1   X,Y,Z=   1.00000       1.00000       1.00000'
        """
        return self._response

    @property
    def launched(self):
        """Check if the MAPDL instance has been launched by PyMAPDL."""
        return self._launched

    @property
    def logger(self) -> logging.Logger:
        return self._log

    @property
    def mesh(self):
        """Mesh information.

        Returns
        -------
        :class:`Mapdl.Mesh <ansys.mapdl.core.mesh_grpc.Mesh>`

        Examples
        --------
        Return an array of the active nodes

        >>> mapdl.mesh.nodes
        array([[ 1.,  0.,  0.],
               [ 2.,  0.,  0.],
               [ 3.,  0.,  0.],
               [ 4.,  0.,  0.],
               [ 5.,  0.,  0.],
               [ 6.,  0.,  0.],
               [ 7.,  0.,  0.],
               [ 8.,  0.,  0.],
               [ 9.,  0.,  0.],
               [10.,  0.,  0.]])

        Return an array of the node numbers of the active nodes

        >>> mapdl.mesh.nnum
        array([ 1,  2,  3,  4,  5,  6,  7,  8,  9, 10], dtype=int32)

        Simply query and print the geometry

        >>> print(mapdl.mesh)
          ANSYS Mapdl Mesh
          Number of Nodes:              321
          Number of Elements:           40
          Number of Element Types:      1
          Number of Node Components:    2
          Number of Element Components: 2

        Access the geometry as a VTK object

        >>> mapdl.mesh.grid

        """
        return self._mesh

    @property
    def name(self) -> str:
        raise NotImplementedError("Implemented by child classes.")

    @name.setter
    def name(self, name) -> None:
        raise AttributeError("The name of an instance cannot be changed.")

    @property
    def non_interactive(self):
        """Non-interactive context manager.

        Allow to execute code without user interaction or waiting
        between PyMAPDL responses.
        It can also be used to execute some commands which are not
        supported in interactive mode. For a complete list of commands
        visit :ref:`ref_unsupported_interactive_commands`.

        View the last response with :attr:`Mapdl.last_response` method.

        Notes
        -----
        All the commands executed inside this context manager are not
        executed until the context manager exits which then execute them
        all at once in the MAPDL instance.

        This command uses :func:`Mapdl.input() <ansys.mapdl.core.Mapdl.input>`
        method.

        Examples
        --------
        Use the non-interactive context manager for the VWRITE (
        :func:`Mapdl.vwrite() <ansys.mapdl.core.Mapdl.vwrite>`)
        command.

        >>> with mapdl.non_interactive:
        ...    mapdl.run("*VWRITE,LABEL(1),VALUE(1,1),VALUE(1,2),VALUE(1,3)")
        ...    mapdl.run("(1X,A8,'   ',F10.1,'  ',F10.1,'   ',1F5.3)")
        >>> mapdl.last_response

        """
        return self._non_interactive(self)

    @property
    def parameters(self) -> "Parameters":
        """Collection of MAPDL parameters.

        Notes
        -----
        See :ref:`ref_special_named_param` for additional notes regarding parameter naming in MAPDL.

        Examples
        --------
        Simply list all parameters except for MAPDL MATH parameters.

        >>> mapdl.parameters
        ARR                              : ARRAY DIM (3, 1, 1)
        PARM_FLOAT                       : 20.0
        PARM_INT                         : 10.0
        PARM_LONG_STR                    : "stringstringstringstringstringst"
        PARM_STR                         : "string"
        PORT                             : 50052.0

        Get a parameter

        >>> mapdl.parameters['PARM_FLOAT']
        20.0

        Get an array parameter

        >>> mapdl.parameters['ARR']
        array([1., 2., 3.])

        """
        return self._parameters

    @property
    def platform(self):
        """Return the platform where MAPDL is running."""
        if self._platform is None:
            self._check_mapdl_os()
        return self._platform

    @property
    def post_processing(self) -> "PostProcessing":
        """Post-process an active MAPDL session.

        Examples
        --------
        Get the nodal displacement in the X direction for the first
        result set.

        >>> mapdl.set(1, 1)
        >>> disp_x = mapdl.post_processing.nodal_displacement('X')
        array([1.07512979e-04, 8.59137773e-05, 5.70690047e-05, ...,
               5.70333124e-05, 8.58600402e-05, 1.07445726e-04])
        """
        if self.exited:
            raise MapdlRuntimeError(
                "MAPDL exited.\n\nCan only postprocess a live " "MAPDL instance."
            )
        return self._post

    @property
    def print_com(self):
        return self._print_com

    @print_com.setter
    def print_com(self, value):
        if isinstance(value, bool):
            status = "activated" if value else "deactivated"
            self._log.debug(f"The print of '/COM' commands has been {status}.")
            self._print_com = value
        else:
            raise ValueError(
                f"The property ``print_com`` only allows booleans, but type {type(value)} was supplied."
            )

    @property
    def queries(self):
        """Get instance of Query class containing inline functions of APDL.

        Most of the results of these methods are shortcuts for specific
        combinations of arguments supplied to :func:`ansys.mapdl.core.Mapdl.get`.

        Currently implemented functions:

        - ``centrx(e)`` - get the centroid x-coordinate of element `e`
        - ``centry(e)`` - get the centroid y-coordinate of element `e`
        - ``centrz(e)`` - get the centroid z-coordinate of element `e`
        - ``nx(n)`` - get the x-coordinate of node `n`
        - ``ny(n)`` - get the y-coordinate of node `n`
        - ``nz(n)`` - get the z-coordinate of node `n`
        - ``kx(k)`` - get the x-coordinate of keypoint `k`
        - ``ky(k)`` - get the y-coordinate of keypoint `k`
        - ``kz(k)`` - get the z-coordinate of keypoint `k`
        - ``lx(n, lfrac)`` - X-coordinate of line ``n`` at length fraction ``lfrac``
        - ``ly(n, lfrac)`` - Y-coordinate of line ``n`` at length fraction ``lfrac``
        - ``lz(n, lfrac)`` - Z-coordinate of line ``n`` at length fraction ``lfrac``
        - ``lsx(n, lfrac)`` - X-slope of line ``n`` at length fraction ``lfrac``
        - ``lsy(n, lfrac)`` - Y-slope of line ``n`` at length fraction ``lfrac``
        - ``lsz(n, lfrac)`` - Z-slope of line ``n`` at length fraction ``lfrac``
        - ``ux(n)`` - get the structural displacement at node `n` in x
        - ``uy(n)`` - get the structural displacement at node `n` in y
        - ``uz(n)`` - get the structural displacement at node `n` in z
        - ``rotx(n)`` - get the rotational displacement at node `n` in x
        - ``roty(n)`` - get the rotational displacement at node `n` in y
        - ``rotz(n)`` - get the rotational displacement at node `n` in z
        - ``nsel(n)`` - get the selection status of node `n`
        - ``ksel(k)`` - get the selection status of keypoint `k`
        - ``lsel(n)`` - get the selection status of line `n`
        - ``asel(a)`` - get the selection status of area `a`
        - ``esel(n)`` - get the selection status of element `e`
        - ``vsel(v)`` - get the selection status of volume `v`
        - ``ndnext(n)`` - get the next selected node with a number greater than `n`.
        - ``kpnext(k)`` - get the next selected keypoint with a number greater than `k`.
        - ``lsnext(n)`` - get the next selected line with a number greater than `n`.
        - ``arnext(a)`` - get the next selected area with a number greater than `a`.
        - ``elnext(e)`` - get the next selected element with a number greater than `e`.
        - ``vlnext(v)`` - get the next selected volume with a number greater than `v`.
        - ``node(x, y, z)`` - get the node closest to coordinate (x, y, z)
        - ``kp(x, y, z)`` - get the keypoint closest to coordinate (x, y, z)

        Returns
        -------
        :class:`ansys.mapdl.core.inline_functions.Query`
            Instance of the Query class

        Examples
        --------
        In this example we construct a solid box and mesh it. Then we use
        the ``Query`` methods ``nx``, ``ny``, and ``nz`` to find the
        cartesian coordinates of the first node.

        >>> from ansys.mapdl.core import launch_mapdl
        >>> mapdl = launch_mapdl()
        >>> mapdl.prep7()
        >>> mapdl.et(1, 'SOLID5')
        >>> mapdl.block(0, 10, 0, 20, 0, 30)
        >>> mapdl.esize(2)
        >>> mapdl.vmesh('ALL')
        >>> q = mapdl.queries
        >>> q.nx(1), q.ny(1), q.nz(1)
        0.0 20.0 0.0


        """
        if self._query is None:
            self._query = Query(self)
        return self._query

    @property
    def save_selection(self):
        """Save selection

        Save the current selection (nodes, elements, keypoints, lines, areas,
        volumes and components) before entering in the context manager, and
        when exit returns to that selection.

        """
        if self._save_selection_obj is None:
            self._save_selection_obj = self._save_selection(self)
        return self._save_selection_obj

    @property
    def solution(self) -> "Solution":
        """Solution parameters of MAPDL.

        Returns
        -------
        :class:`ansys.mapdl.core.solution.Solution`

        Examples
        --------
        Check if a solution has converged.

        >>> mapdl.solution.converged
        """
        if self.exited:
            raise MapdlRuntimeError("MAPDL exited.")
        return self._solution

    @property
    def use_vtk(self):
        """Returns if using VTK by default or not."""
        return self._use_vtk

    @use_vtk.setter
    def use_vtk(self, value: bool):
        """Set VTK to be used by default or not."""
        self._use_vtk = value

    @property
    @requires_package("ansys.mapdl.reader", softerror=True)
    def result(self):
        """Binary interface to the result file using :class:`ansys.mapdl.reader.rst.Result`.

        Returns
        -------
        :class:`ansys.mapdl.reader.rst.Result`.
            Result reader class.  See `Legacy PyMAPDL Reader <https://readerdocs.pyansys.com/>`.

        Examples
        --------
        >>> mapdl.solve()
        >>> mapdl.finish()
        >>> result = mapdl.result
        >>> print(result)
        PyMAPDL-Reader Result file object
        Units       : User Defined
        Version     : 18.2
        Cyclic      : False
        Result Sets : 1
        Nodes       : 3083
        Elements    : 977
        ...
        Available Results:
        EMS : Miscellaneous summable items (normally includes face pressures)
        ENF : Nodal forces
        ENS : Nodal stresses
        ENG : Element energies and volume
        EEL : Nodal elastic strains
        ETH : Nodal thermal strains (includes swelling strains)
        EUL : Element euler angles
        EMN : Miscellaneous nonsummable items
        EPT : Nodal temperatures
        NSL : Nodal displacements
        RF  : Nodal reaction forces
        """
        from ansys.mapdl.reader import read_binary
        from ansys.mapdl.reader.rst import Result

        if not self._local:
            # download to temporary directory
            save_path = os.path.join(tempfile.gettempdir())
            result_path = self.download_result(save_path)
        else:
            if self._distributed_result_file and self._result_file:
                result_path = self._distributed_result_file
                result = Result(result_path, read_mesh=False)
                if result._is_cyclic:
                    result_path = self._result_file
                else:  # pragma: no cover
                    # return the file with the last access time
                    filenames = [
                        self._distributed_result_file,
                        self._result_file,
                    ]
                    result_path = last_created(filenames)
                    if result_path is None:  # if same return result_file
                        result_path = self._result_file

            elif self._distributed_result_file:
                result_path = self._distributed_result_file
                result = Result(result_path, read_mesh=False)
                if result._is_cyclic:
                    if not os.path.isfile(self._result_file):
                        raise MapdlRuntimeError(
                            "Distributed Cyclic result not supported"
                        )
                    result_path = self._result_file
            else:
                result_path = self._result_file

        if result_path is None:
            raise FileNotFoundError("No result file(s) at %s" % self.directory)
        if not os.path.isfile(result_path):
            raise FileNotFoundError("No results found at %s" % result_path)

        return read_binary(result_path)

    @property
    def result_file(self):
        """Return the RST file path."""
        return self._result_file

    @property
    def version(self) -> float:
        """
        MAPDL build version.

        Examples
        --------
        >>> mapdl.version
        20.2
        """
        if not self._version:
            self._version = self.parameters.revision
        return self._version

    @property
    def _distributed_result_file(self):
        """Path of the distributed result file"""
        try:
            filename = self.inquire("", "RSTFILE")
            if not filename:
                filename = self.jobname
        except Exception:
            filename = self.jobname

        # ansys decided that a jobname ended in a number needs a bonus "_"
        if filename[-1].isnumeric():
            filename += "_"

        rth_basename = "%s0.%s" % (filename, "rth")
        rst_basename = "%s0.%s" % (filename, "rst")

        rth_file = os.path.join(self.directory, rth_basename)
        rst_file = os.path.join(self.directory, rst_basename)
        if os.path.isfile(rth_file) and os.path.isfile(rst_file):
            return last_created([rth_file, rst_file])
        elif os.path.isfile(rth_file):
            return rth_file
        elif os.path.isfile(rst_file):
            return rst_file

    @property
    def _distributed(self):
        """MAPDL is running in distributed mode."""
        return "-smp" not in self._start_parm.get("additional_switches", "")

    @property
    def _has_matplotlib(self):
        try:
            import matplotlib  # noqa: F401

            return True
        except ModuleNotFoundError:
            return False

    @property
    def _lockfile(self):
        """Lockfile path"""
        path = self.directory
        if path is not None:
            return os.path.join(path, self.jobname + ".lock").replace("\\", "/")

    @property
    @supress_logging
    def _mesh(self) -> "Archive":
        """Write entire archive to ASCII and read it in as an
        ``ansys.mapdl.core.Archive``"""
        from ansys.mapdl.reader import Archive

        if self._archive_cache is None:
            # write database to an archive file
            arch_filename = os.path.join(self.directory, "_tmp.cdb")
            nblock_filename = os.path.join(self.directory, "nblock.cdb")

            # must have all nodes elements are using selected
            if hasattr(self, "mute"):
                old_mute = self.mute
                self.mute = True

            self.cm("__NODE__", "NODE", mute=True)
            self.nsle("S", mute=True)
            self.cdwrite("db", arch_filename, mute=True)
            self.cmsel("S", "__NODE__", "NODE", mute=True)

            self.cm("__ELEM__", "ELEM", mute=True)
            self.esel("NONE", mute=True)
            self.cdwrite("db", nblock_filename, mute=True)
            self.cmsel("S", "__ELEM__", "ELEM", mute=True)

            if hasattr(self, "mute"):
                self.mute = old_mute

            self._archive_cache = Archive(arch_filename, parse_vtk=False, name="Mesh")
            grid = self._archive_cache._parse_vtk(additional_checking=True)
            self._archive_cache._grid = grid

            # rare bug
            if grid is not None:
                if grid.n_points != self._archive_cache.n_node:
                    self._archive_cache = Archive(
                        arch_filename, parse_vtk=True, name="Mesh"
                    )

            # overwrite nodes in archive
            nblock = Archive(nblock_filename, parse_vtk=False)
            self._archive_cache._nodes = nblock._nodes
            self._archive_cache._nnum = nblock._nnum
            self._archive_cache._node_coord = None

        return self._archive_cache

    @property
    def _png_mode(self):
        """Returns True when MAPDL is set to write plots as png to file."""
        with self.force_output:
            return "PNG" in self.show(mute=False)

    @property
    def _result_file(self):
        """Path of the non-distributed result file"""
        try:
            with self.run_as_routine("POST1"):
                filename = self.inquire("", "RSTFILE")
        except Exception:  # pragma: no cover
            filename = self.jobname

        try:
            with self.run_as_routine("POST1"):
                ext = self.inquire("", "RSTEXT")
        except Exception:  # pragma: no cover
            ext = "rst"

        if self._local:
            if ext == "":
                # Case where there is RST extension because it is thermal for example
                filename = self.jobname

                rth_file = os.path.join(self.directory, f"{filename}.rth")
                rst_file = os.path.join(self.directory, f"{filename}.rst")

                if self._prioritize_thermal and os.path.isfile(rth_file):
                    return rth_file

                if os.path.isfile(rth_file) and os.path.isfile(rst_file):
                    return last_created([rth_file, rst_file])
                elif os.path.isfile(rth_file):
                    return rth_file
                elif os.path.isfile(rst_file):
                    return rst_file
            else:
                filename = os.path.join(self.directory, f"{filename}.{ext}")
                if os.path.isfile(filename):
                    return filename
        else:
            return f"{filename}.{ext}"

    def _wrap_listing_functions(self):
        # Wrapping LISTING FUNCTIONS.
        def wrap_listing_function(func):
            # Injecting doc string modification
            if hasattr(func, "__func__"):
                func.__func__.__doc__ = inject_docs(func.__func__.__doc__)
            else:  # pragma: no cover
                func.__doc__ = inject_docs(func.__doc__)

            @wraps(func)
            def inner_wrapper(*args, **kwargs):
                return CommandListingOutput(func(*args, **kwargs))

            return inner_wrapper

        def wrap_bc_listing_function(func):
            # Injecting doc string modification
            if hasattr(func, "__func__"):
                func.__func__.__doc__ = inject_docs(func.__func__.__doc__)
            else:  # pragma: no cover
                func.__doc__ = inject_docs(func.__doc__)

            @wraps(func)
            def inner_wrapper(*args, **kwargs):
                return BoundaryConditionsListingOutput(func(*args, **kwargs))

            return inner_wrapper

        for name in dir(self):
            if name[0:4].upper() in CMD_LISTING and name in dir(
                Commands
            ):  # avoid matching Mapdl properties which starts with same letters as MAPDL commands.
                func = self.__getattribute__(name)
                setattr(self, name, wrap_listing_function(func))

            if name[0:4].upper() in CMD_BC_LISTING and name in dir(Commands):
                func = self.__getattribute__(name)
                setattr(self, name, wrap_bc_listing_function(func))

    def _wrap_xsel_commands(self):
        # Wrapping XSEL commands.
        def wrap_xsel_function(func):
            if hasattr(func, "__func__"):
                func.__func__.__doc__ = inject_docs(
                    func.__func__.__doc__, XSEL_DOCSTRING_INJECTION
                )
            else:  # pragma: no cover
                func.__doc__ = inject_docs(func.__doc__, XSEL_DOCSTRING_INJECTION)

            def wrap_xsel_function_output(method):
                # Injecting doc string modification
                name = method.__func__.__name__.upper()
                if not self.geometry:
                    # Cases where the geometry module is not loaded
                    return None

                if name == "NSEL":
                    return self.mesh.nnum
                elif name == "ESEL":
                    return self.mesh.enum
                elif name == "KSEL":
                    return self.geometry.knum
                elif name == "LSEL":
                    return self.geometry.lnum
                elif name == "ASEL":
                    return self.geometry.anum
                elif name == "VSEL":
                    return self.geometry.vnum
                else:
                    return None

            @wraps(func)
            def inner_wrapper(*args, **kwargs):
                # in interactive mode (item='p'), the output is not suppressed
                if self._store_commands:
                    # In non-interactive mode, we do not need to check anything.
                    return

                is_interactive_arg = (
                    True
                    if len(args) >= 2
                    and isinstance(args[1], str)
                    and args[1].upper() == "P"
                    else False
                )
                is_interactive_kwarg = (
                    True
                    if "item" in kwargs and kwargs["item"].upper() == "P"
                    else False
                )

                return_mapdl_output = kwargs.pop(
                    "return_mapdl_output", self._xsel_mapdl_output
                )
                if is_interactive_arg or is_interactive_kwarg:
                    return_mapdl_output = True

                output = func(*args, **kwargs)
                if not return_mapdl_output:
                    output = wrap_xsel_function_output(func)
                return output

            return inner_wrapper

        for name in dir(self):
            if name[0:4].upper() in CMD_XSEL and name in dir(
                Commands
            ):  # avoid matching Mapdl properties which starts with same letters as MAPDL commands.
                method = self.__getattribute__(name)
                setattr(self, name, wrap_xsel_function(method))

    def _chain_stored(self):
        """Send a series of commands to MAPDL"""
        # there's to be an limit to 640 characters per command, so
        # when chaining commands they must be shorter than 640 (minus
        # some overhead).
        c = 0
        chained_commands = []
        chunk = []
        for command in self._stored_commands:
            len_command = len(command) + 1  # include sep var
            if len_command + c > MAX_COMMAND_LENGTH:
                chained_commands.append("$".join(chunk))
                chunk = [command]
                c = 0
            else:
                chunk.append(command)
                c += len_command

        # join the last
        chained_commands.append("$".join(chunk))
        self._stored_commands = []

        responses = [self._run(command) for command in chained_commands]
        self._response = "\n".join(responses)

    class _non_interactive:
        """Allows user to enter commands that need to run non-interactively."""

        def __init__(self, parent):
            self._parent = weakref.ref(parent)

        def __enter__(self):
            self._parent()._log.debug("Entering non-interactive mode")
            self._parent()._store_commands = True

        def __exit__(self, *args):
            self._parent()._store_commands = False

            if args[0] is not None:
                # An exception was raised, let's exit now without flushing
                self._parent()._log.debug(
                    "An exception was found in the `non_interactive` environment. "
                    "Hence the commands are not flushed."
                )
                return None
            else:
                # No exception so let's flush.
                self._parent()._log.debug("Exiting non-interactive mode")
                self._parent()._flush_stored()

    class _save_selection:
        """Save the selection and returns to it when exiting"""

        def __init__(self, parent):
            self._parent = weakref.ref(parent)
            self.selection = []

        def __enter__(self):
            self._parent()._log.debug("Entering saving selection context")
            mapdl = self._parent()

            # Storing components
            selection = {
                "cmsel": mapdl.components.names,
                # "components_type": mapdl.components.types,
                "nsel": mapdl.mesh.nnum,
                "esel": mapdl.mesh.enum,
                "ksel": mapdl.geometry.knum,
                "lsel": mapdl.geometry.lnum,
                "asel": mapdl.geometry.anum,
                "vsel": mapdl.geometry.vnum,
            }

            self.selection.append(selection)

        def __exit__(self, *args):
            self._parent()._log.debug("Exiting saving selection context")
            selection = self.selection.pop()
            mapdl = self._parent()

            cmps = selection.pop("cmsel")

            if cmps:
                mapdl.components.select(cmps)

            for select_cmd, ids in selection.items():
                if ids.size > 0:
                    func = getattr(mapdl, select_cmd)
                    func(vmin=ids)

    class _chain_commands:
        """Store MAPDL commands and send one chained command."""

        def __init__(self, parent):
            self._parent = weakref.ref(parent)

        def __enter__(self):
            self._parent()._log.debug("Entering chained command mode")
            self._parent()._store_commands = True

        def __exit__(self, *args):
            self._parent()._log.debug("Exiting chained command mode")
            self._parent()._chain_stored()
            self._parent()._store_commands = False

    class _RetainRoutine:
        """Store MAPDL's routine when entering and reverts it when exiting."""

        def __init__(self, parent, routine):
            self._parent = weakref.ref(parent)
            self._requested_routine = routine

        def __enter__(self):
            """Store the current routine and enter the requested routine."""
            self._parent()._cache_routine()
            self._parent()._log.debug(f"Caching routine {self._cached_routine}")

            if (
                self._requested_routine.lower().strip()
                != self._cached_routine.lower().strip()
            ):
                self._parent()._enter_routine(self._requested_routine)

        def __exit__(self, *args):
            """Restore the original routine."""
            self._parent()._log.debug(f"Restoring routine '{self._cached_routine}'")
            self._parent()._resume_routine()

        @property
        def _cached_routine(self):
            return self._parent()._cached_routine

    def run_as_routine(self, routine):
        """
        Runs a command or commands at a routine and then revert to the prior routine.

        This can be useful to avoid constantly changing between routines.

        Parameters
        ----------
        routine : str
            A MAPDL routine. For example, ``"PREP7"`` or ``"POST1"``.

        Examples
        --------
        Enter ``PREP7`` and run ``numvar``, which requires ``POST26``, and
        revert to the prior routine.

        >>> mapdl.prep7()
        >>> mapdl.parameters.routine
        'PREP7'
        >>> with mapdl.run_as_routine('POST26'):
        ...     mapdl.numvar(200)
        >>> mapdl.parameters.routine
        'PREP7'

        """
        return self._RetainRoutine(self, routine)

    @supress_logging
    def __str__(self):
        return self.info.__str__()

    def _create_geometry(self) -> Union["Geometry", "LegacyGeometry"]:
        """Return geometry cache"""

        if self.legacy_geometry:
            from ansys.mapdl.core.mapdl_geometry import LegacyGeometry

            return LegacyGeometry
        else:
            from ansys.mapdl.core.mapdl_geometry import Geometry

            return Geometry(self)

    def _reset_cache(self):
        """Reset cached items"""
        self._archive_cache = None

    def open_apdl_log(
        self, filename: Union[str, pathlib.Path], mode: Literal["w", "a", "x"] = "w"
    ) -> None:
        """Start writing all APDL commands to an MAPDL input file.

        Parameters
        ----------
        filename : str
            Filename of the log.
        mode : str, optional
            Python file modes (for example, ``'a'``, ``'w'``).  Should
            be either write or append.

        Examples
        --------
        Begin writing APDL commands to ``"log.inp"``.

        >>> mapdl.open_apdl_log("log.inp")
        """
        if self._apdl_log is not None:
            raise MapdlRuntimeError("APDL command logging already enabled")
        self._log.debug("Opening ANSYS log file at %s", filename)

        if mode not in ["w", "a", "x"]:
            raise ValueError(
                "File mode should either be write, append, or exclusive"
                " creation ('w', 'a', or 'x')."
            )

        self._apdl_log = open(filename, mode=mode, buffering=1)  # line buffered
        self._apdl_log.write(
            f"! APDL log script generated using PyMAPDL (ansys.mapdl.core {pymapdl.__version__})\n"
        )

    @supress_logging
    @run_as_prep7
    def _generate_iges(self):
        """Save IGES geometry representation to disk"""
        filename = os.path.join(self.directory, "_tmp.iges")
        self.igesout(filename, att=1, mute=True)
        return filename

    def open_gui(self, include_result=None, inplace=None):  # pragma: no cover
        """Save the existing database and open it up in the MAPDL GUI.

        Parameters
        ----------
        include_result : bool, optional
            Allow the result file to be post processed in the GUI.  It is
            ignored if ``inplace`` is ``True``.  By default, ``True``.

        inplace : bool, optional
            Open the GUI on the current MAPDL working directory, instead of
            creating a new temporary directory and coping the results files
            over there.  If ``True``, ignores ``include_result`` parameter.  By
            default, this ``False``.

        Examples
        --------
        >>> from ansys.mapdl.core import launch_mapdl
        >>> mapdl = launch_mapdl()

        Create a square area using keypoints.

        >>> mapdl.prep7()
        >>> mapdl.k(1, 0, 0, 0)
        >>> mapdl.k(2, 1, 0, 0)
        >>> mapdl.k(3, 1, 1, 0)
        >>> mapdl.k(4, 0, 1, 0)
        >>> mapdl.l(1, 2)
        >>> mapdl.l(2, 3)
        >>> mapdl.l(3, 4)
        >>> mapdl.l(4, 1)
        >>> mapdl.al(1, 2, 3, 4)

        Open up the gui.

        >>> mapdl.open_gui()

        Resume where you left off.

        >>> mapdl.et(1, 'MESH200', 6)
        >>> mapdl.amesh('all')
        >>> mapdl.eplot()
        """
        # lazy load here to avoid circular import
        from ansys.mapdl.core.launcher import get_ansys_path

        if not self._local:
            raise MapdlRuntimeError(
                "``open_gui`` can only be called from a local MAPDL instance."
            )

        if inplace and include_result:
            raise ValueError(
                "'inplace' and 'include_result' kwargs are not compatible."
            )

        if inplace and include_result is None:
            include_result = False

        if include_result is None:
            include_result = True

        if not inplace:
            inplace = False

        name = self.jobname

        # specify a path for the temporary database if any.
        if inplace:
            run_dir = self._start_parm["run_location"]

        else:
            temp_dir = tempfile.gettempdir()
            run_dir = os.path.join(temp_dir, f"ansys_{random_string(10)}")

            # Sanity checks
            if os.path.isdir(run_dir):
                rmtree(run_dir)
            os.mkdir(run_dir)

        database_file = os.path.join(run_dir, f"{name}.db")
        if os.path.isfile(database_file) and not inplace:
            os.remove(database_file)

        # cache result file, version, and routine before closing
        resultfile = self._result_file
        version = self.version
        self._cache_routine()

        # finish, save and exit the server
        self.finish(mute=True)
        self.save(database_file, mute=True)

        # Exit and do not remove the temporary directory. This is backwards
        # compatible with CONSOLE and CORBA modes.
        remove_tmp = False
        if hasattr(self, "_remove_tmp"):
            remove_tmp = self._remove_tmp
        self._remove_tmp = False
        self.exit()

        # copy result file to temp directory
        if not inplace:
            if include_result and self._result_file is not None:
                if os.path.isfile(resultfile):
                    tmp_resultfile = os.path.join(run_dir, "%s.rst" % name)
                    copyfile(resultfile, tmp_resultfile)

        # write temporary input file
        start_file = os.path.join(run_dir, f"start{version}.ans")
        with open(start_file, "w") as f:
            f.write("RESUME\n")

        # some versions of ANSYS just look for "start.ans" when starting
        other_start_file = os.path.join(run_dir, "start.ans")
        with open(other_start_file, "w") as f:
            f.write("RESUME\n")

        # issue system command to run ansys in GUI mode
        cwd = os.getcwd()
        os.chdir(run_dir)
        exec_file = self._start_parm.get("exec_file", get_ansys_path(allow_input=False))
        nproc = self._start_parm.get("nproc", 2)
        add_sw = self._start_parm.get("additional_switches", "")

        if inplace:
            warn(
                "MAPDL GUI has been opened using 'inplace' kwarg. "
                f"The changes you make will overwrite the files in {run_dir}."
            )
        add_sw = add_sw.split()

        # Ensure exec_file is a file
        try:
            pathlib.Path(exec_file).is_file()
        except FileNotFoundError:
            raise FileNotFoundError("The executable file for ANSYS was not found. ")

        exec_array = [
            f"{exec_file}",
            "-g",
            "-j",
            f"{name}",
            "-np",
            f"{nproc}",
            *add_sw,
        ]

        # exec_array is controlled by the library. Excluding bandit check.
        call(
            exec_array,
            stdout=DEVNULL,
            cwd=run_dir,
        )  # nosec B603

        # Going back
        os.chdir(cwd)

        # Clearing
        os.remove(start_file)
        os.remove(other_start_file)

        # reattach to a new session and reload database
        self._launch(self._start_parm)
        self.resume(database_file, mute=True)

        # restore remove tmp state
        self._remove_tmp = remove_tmp

    def _enter_routine(self, routine):
        # check the routine is valid since we're muting the output
        check_valid_routine(routine)

        if routine.lower() in ["begin level", "finish"]:
            self.finish(mute=True)
        else:
            if not routine.startswith("/"):
                routine = f"/{routine}"

            self.run(f"{routine}", mute=True)

    def _cache_routine(self):
        """Cache the current routine."""
        self._cached_routine = self.parameters.routine

    def _resume_routine(self):
        """Resume the cached routine."""
        if self._cached_routine is not None:
            self._enter_routine(self._cached_routine)
            self._cached_routine = None

    def _launch(self, *args, **kwargs):  # pragma: no cover
        raise NotImplementedError("Implemented by child class")

    def _close_apdl_log(self):
        """Closes the APDL log"""
        if self._apdl_log is not None:
            self._apdl_log.close()
        self._apdl_log = None

    @supress_logging
    def _enable_interactive_plotting(self, pixel_res: int = 1600):
        """Enables interactive plotting.  Requires matplotlib

        Parameters
        ----------
        pixel_res : int
            Pixel resolution.  Valid values are from 256 to 2400.
            Lowering the pixel resolution produces a "fuzzier" image.
            Increasing the resolution produces a "sharper" image but
            takes longer to render.
        """
        return self.WithInterativePlotting(self, pixel_res)

    class WithInterativePlotting:
        """Allows to redirect plots to MAPDL plots."""

        def __init__(self, parent: "MapdlBase", pixel_res: int) -> None:
            self._parent = weakref.ref(parent)
            self._pixel_res = pixel_res

        def __enter__(self) -> None:
            self._parent()._log.debug("Entering in 'WithInterativePlotting' mode")

            if not self._parent()._has_matplotlib:  # pragma: no cover
                raise ModuleNotFoundError(
                    "Install matplotlib to display plots from MAPDL ,"
                    "from Python.  Otherwise, plot with vtk with:\n"
                    "``vtk=True``"
                )

            if not self._parent()._store_commands:
                if not self._parent()._png_mode:
                    self._parent().show("PNG", mute=True)
                    self._parent().gfile(self._pixel_res, mute=True)

                self.previous_device = self._parent().file_type_for_plots

                if self._parent().file_type_for_plots not in [
                    "PNG",
                    "TIFF",
                    "PNG",
                    "VRML",
                ]:
                    self._parent().show(self._parent().default_file_type_for_plots)

        def __exit__(self, *args) -> None:
            self._parent()._log.debug("Exiting in 'WithInterativePlotting' mode")
            self._parent().show("close", mute=True)

            if not self._parent()._store_commands:
                if not self._parent()._png_mode:
                    self._parent().show("PNG", mute=True)
                    self._parent().gfile(self._pixel_res, mute=True)

                self._parent().file_type_for_plots = self.previous_device

    def set_log_level(self, loglevel: DEBUG_LEVELS) -> None:
        """Sets log level

        Parameters
        ----------
        loglevel : str, int
            Log level.  Must be one of: ``'DEBUG', 'INFO', 'WARNING', 'ERROR'``.

        Examples
        --------
        Set the log level to debug

        >>> mapdl.set_log_level('DEBUG')

        Set the log level to info

        >>> mapdl.set_log_level('INFO')

        Set the log level to warning

        >>> mapdl.set_log_level('WARNING')

        Set the log level to error

        >>> mapdl.set_log_level('ERROR')
        """
        if isinstance(loglevel, str):
            loglevel = loglevel.upper()
        setup_logger(loglevel=loglevel)

    def _list(self, command):
        """Replaces *LIST command"""
        items = command.split(",")
        filename = os.path.join(self.directory, ".".join(items[1:]))
        if os.path.isfile(filename):
            self._response = open(filename).read()
            self._log.info(self._response)
        else:
            raise Exception("Cannot run:\n{command}\n\nFile does not exist")

    def _get(self, *args, **kwargs) -> MapdlFloat:
        """Simply use the default get method"""
        return self.get(*args, **kwargs)

    def add_file_handler(self, filepath, append=False, level="DEBUG"):
        """Add a file handler to the mapdl log.  This allows you to
        redirect the APDL logging to a file.

        Parameters
        ----------
        filepath : str
            Filename of the log.

        append : bool
            When ``True``, appends to an existing log file.  When
            ``False``, overwrites the log file if it already exists.

        level : str
            Log level.  Must be one of: ``'DEBUG', 'INFO', 'WARNING', 'ERROR'``.

        Examples
        --------
        Start writing the log to a new file named "mapdl.log"

        >>> mapdl.add_file_handler('mapdl.log')

        """
        if append:
            mode = "a"
        else:
            mode = "w"

        self._log_filehandler = logging.FileHandler(filepath)
        formatstr = "%(asctime)s [%(levelname)s] %(name)s: %(message)s"

        self._log_filehandler = logging.FileHandler(filepath, mode=mode)
        self._log_filehandler.setFormatter(logging.Formatter(formatstr))
        if isinstance(level, str):
            level = level.upper()
        self._log_filehandler.setLevel(level)
        self._log.logger.addHandler(self._log_filehandler)
        self._log.info("Added file handler at %s", filepath)

    def remove_file_handler(self):
        """Removes the filehander from the log"""
        self._log.removeHandler(self._log_filehandler)
        self._log.info("Removed file handler")

    def _flush_stored(self):
        """Writes stored commands to an input file and runs the input file.

        Used with ``non_interactive``.

        Overridden by gRPC.

        """
        if not self._stored_commands:
            self._log.debug("There is no commands to be flushed.")
            self._store_commands = False
            return

        self._log.debug("Flushing stored commands")

        rnd_str = random_string()
        tmp_out = os.path.join(tempfile.gettempdir(), f"tmp_{rnd_str}.out")
        self._stored_commands.insert(0, f"/OUTPUT, {tmp_out}")
        self._stored_commands.append("/OUTPUT")
        commands = "\n".join(self._stored_commands)
        if self._apdl_log:
            self._apdl_log.write(commands + "\n")

        self._store_commands = False
        self._stored_commands = []

        # write to a temporary input file
        self._log.debug(
            "Writing the following commands to a temporary " "apdl input file:\n%s",
            commands,
        )

        tmp_inp = os.path.join(tempfile.gettempdir(), f"tmp_{random_string()}.inp")
        with open(tmp_inp, "w") as f:
            f.writelines(commands)

        # interactive result
        _ = self.input(tmp_inp, write_to_log=False)

        time.sleep(0.1)  # allow MAPDL to close the file
        if os.path.isfile(tmp_out):
            self._response = "\n" + open(tmp_out).read()

        if self._response is None:  # pragma: no cover
            self._log.warning("Unable to read response from flushed commands")
        else:
            self._log.info(self._response)

    def run_multiline(self, commands) -> str:
        """Run several commands as a single block

        .. deprecated:: 0.61.0
           This function is being deprecated. Please use `input_strings`
           instead.

        Allows to run multiple mapdl commands in different lines in one go.

        Parameters
        ----------
        commands : str
            Commands separated by new lines.  See example.

        Returns
        -------
        str
            Command output from MAPDL.  Includes the output from
            running every command, as if it was an input file.

        Examples
        --------
        Run several commands from Python multi-line string.

        >>> cmd = '''/prep7
        ! Mat
        MP,EX,1,200000
        MP,NUXY,1,0.3
        MP,DENS,1,7.85e-09
        ! Elements
        et,1,186
        et,2,154
        ! Geometry
        BLC4,0,0,1000,100,10
        ! Mesh
        esize,5
        vmesh,all
        nsel,s,loc,x,0
        d,all,all
        nsel,s,loc,x,999,1001
        type,2
        esurf
        esel,s,type,,2
        nsle
        sfe,all,3,pres,,-10
        allsel
        /solu
        antype,0
        solve
        /post1
        set,last
        plnsol,u,sum
        '''
        >>> resp = mapdl.run_multiline(cmd)
        >>> resp
        MATERIAL          1     EX   =   200000.0
        MATERIAL          1     NUXY =  0.3000000
        MATERIAL          1     DENS =  0.7850000E-08
        ELEMENT TYPE          1 IS SOLID186     3-D 20-NODE STRUCTURAL SOLID
         KEYOPT( 1- 6)=        0      0      0        0      0      0
         KEYOPT( 7-12)=        0      0      0        0      0      0
         KEYOPT(13-18)=        0      0      0        0      0      0
        output continues...

        """

        warn(
            "'run_multiline()' is being deprecated in future versions.\n Please use 'input_strings'.",
            DeprecationWarning,
        )
        return self.input_strings(commands=commands)

    def input_strings(self, commands) -> str:
        """
        Run several commands as a single block.

        These commands are all in a single string or in list of strings.

        Parameters
        ----------
        commands : str or list of str
            Commands separated by new lines, or a list of commands strings.
            See example.

        Returns
        -------
        str
            Command output from MAPDL.  Includes the output from
            running every command, as if it was an input file.

        Examples
        --------
        Run several commands from Python multi-line string.

        >>> cmd = '''/prep7
        ! Mat
        MP,EX,1,200000
        MP,NUXY,1,0.3
        MP,DENS,1,7.85e-09
        ! Elements
        et,1,186
        et,2,154
        ! Geometry
        BLC4,0,0,1000,100,10
        ! Mesh
        esize,5
        vmesh,all
        '''
        >>> resp = mapdl.input_strings(cmd)
        >>> resp
        MATERIAL          1     EX   =   200000.0
        MATERIAL          1     NUXY =  0.3000000
        MATERIAL          1     DENS =  0.7850000E-08
        ELEMENT TYPE          1 IS SOLID186     3-D 20-NODE STRUCTURAL SOLID
         KEYOPT( 1- 6)=        0      0      0        0      0      0
         KEYOPT( 7-12)=        0      0      0        0      0      0
         KEYOPT(13-18)=        0      0      0        0      0      0

        """
        if isinstance(commands, str):
            commands = commands.splitlines()

        self._stored_commands.extend(commands)
        if self._store_commands:
            return None
        else:
            self._flush_stored()
            return self._response

    def run(
        self,
        command: str,
        write_to_log: bool = True,
        mute: Optional[bool] = None,
        **kwargs,
    ) -> str:
        """
        Run single APDL command.

        For multiple commands, use :func:`Mapdl.input_strings()
        <ansys.mapdl.core.Mapdl.input_strings>`.

        Parameters
        ----------
        command : str
            ANSYS APDL command.

        write_to_log : bool, optional
            Overrides APDL log writing.  Default ``True``.  When set
            to ``False``, will not write command to log, even if APDL
            command logging is enabled.

        kwargs : dict, optional
            These keyword arguments are interface specific or for
            development purposes.

            avoid_non_interactive : :class:`bool`
              *(Development use only)*
              Avoids the non-interactive mode for this specific command.
              Defaults to ``False``.

            verbose : :class:`bool`
              Prints the command to the screen before running it.
              Defaults to ``False``.

        Returns
        -------
        str
            Command output from MAPDL.

        Notes
        -----

        **Running non-interactive commands**

        When two or more commands need to be run non-interactively
        (i.e. ``*VWRITE``) use

        >>> with mapdl.non_interactive:
        ...     mapdl.run("*VWRITE,LABEL(1),VALUE(1,1),VALUE(1,2),VALUE(1,3)")
        ...     mapdl.run("(1X,A8,'   ',F10.1,'  ',F10.1,'   ',1F5.3)")

        Alternatively, you can simply run a block of commands with:

        >>> mapdl.input_strings(cmd)

        Examples
        --------
        >>> mapdl.run('/PREP7')

        Equivalent Pythonic method:

        >>> mapdl.prep7()

        """
        if self.exited:
            raise MapdlExitedError(
                f"The MAPDL instance has been exited before running the command: {command}"
            )

        # check if multiline
        if "\n" in command or "\r" in command:
            raise ValueError("Use ``input_strings`` for multi-line commands")

        # Check kwargs
        verbose = kwargs.pop("verbose", False)
        save_fig = kwargs.pop("savefig", False)

        # Check if you want to avoid the current non-interactive context.
        avoid_non_interactive = kwargs.pop("avoid_non_interactive", False)

        # Check if there is an unused keyword argument. If there is, it
        # might be because you wrote a wrong argument name.
        #
        # Remove empty string kwargs
        for key, value in list(kwargs.items()):
            if value == "":
                kwargs.pop(key)

        if kwargs:
            warn(
                "The following keyword arguments are not used:\n"
                f"{', '.join(kwargs.keys())}\n"
                "Make sure you are using the intended keyword arguments.",
                UserWarning,
            )

        # Early exit if on non-interactive.
        if self._store_commands and not avoid_non_interactive:
            # If you are using NBLOCK on input, you should not strip the string
            self._stored_commands.append(command)
            return

        if mute is None:
            if hasattr(self, "mute"):
                mute = self.mute
            else:  # if not gRPC
                mute = False

        command = command.strip()

        # always reset the cache
        self._reset_cache()

        # address MAPDL /INPUT level issue
        if command[:4].upper() == "/CLE":
            # Address gRPC issue
            # https://github.com/ansys/pymapdl/issues/380
            command = "/CLE,NOSTART"

        # Tracking output device
        if command[:4].upper() == "/SHO" and "," in command:
            self._file_type_for_plots = command.split(",")[1].upper()

        # Invalid commands silently ignored.
        cmd_ = command.split(",")[0].upper()
        if cmd_ in INVAL_COMMANDS_SILENT:
            msg = f"{cmd_} is ignored: {INVAL_COMMANDS_SILENT[cmd_]}."
            self._log.info(msg)

            # This, very likely, won't be recorded anywhere.
            # But just in case, I'm adding info as /com
            command = (
                f"/com, PyMAPDL: {msg}"  # Using '!' makes the output of '_run' empty
            )

        if command[:3].upper() in INVAL_COMMANDS:
            exception = MapdlRuntimeError(
                'Invalid PyMAPDL command "%s"\n\n%s'
                % (command, INVAL_COMMANDS[command[:3].upper()])
            )
            raise exception
        elif command[:4].upper() in INVAL_COMMANDS:
            exception = MapdlRuntimeError(
                'Invalid PyMAPDL command "%s"\n\n%s'
                % (command, INVAL_COMMANDS[command[:4].upper()])
            )
            raise exception
        elif write_to_log and self._apdl_log is not None:
            if not self._apdl_log.closed:
                self._apdl_log.write("%s\n" % command)

        if command[:4].upper() == "/LIS":
            # simply return the contents of the file
            return self.list(*command.split(",")[1:])

        if "=" in command:
            # We are storing a parameter.
            param_name = command.split("=")[0].strip()

            if "/COM" not in cmd_ and "/TITLE" not in cmd_:
                # Edge case. `\title, 'par=1234' `
                self._check_parameter_name(param_name)

        self._before_run(command)

        short_cmd = parse_to_short_cmd(command)
        text = self._run(command, verbose=verbose, mute=mute)

        if (
            "Display device has not yet been specified with the /SHOW command" in text
            and short_cmd in PLOT_COMMANDS
        ):
            # Reissuing the command to make sure we get output.
            self.show(self.default_file_type_for_plots)
            text = self._run(command, verbose=verbose, mute=mute)

        self._after_run(command)

        if mute:
            return

        text = text.replace("\\r\\n", "\n").replace("\\n", "\n")
        if text:
            self._response = StringWithLiteralRepr(text.strip())
            self._log.info(self._response)
        else:
            self._response = None
            return self._response

        if not self.ignore_errors:
            self._raise_errors(text)

        # special returns for certain geometry commands
        if short_cmd in PLOT_COMMANDS:
            self._log.debug("It is a plot command.")
            plot_path = self._get_plot_name(text)

            if save_fig:
                return self._download_plot(plot_path, save_fig)
            elif self._has_matplotlib:
                return self._display_plot(plot_path)
            else:
                self._log.debug(
                    "Since matplolib is not installed, images are not shown."
                )

        return self._response

    def _run(self, *args, **kwargs):  # pragma: no cover
        raise NotImplementedError("Implemented by child class")

    def exit(self):  # pragma: no cover
        """Exit from MAPDL"""
        raise NotImplementedError("Implemented by child class")

    def __del__(self):
        """Clean up when complete"""
        if self._cleanup:
            # removing logging handlers if they are closed to avoid I/O errors
            # when exiting after the logger file has been closed.
            # self._cleanup_loggers()
            logging.disable(logging.CRITICAL)

            try:
                self.exit()
            except Exception as e:
                try:  # logger might be closed
                    if self._log is not None:
                        self._log.error("exit: %s", str(e))
                except ValueError:
                    pass

    def _cleanup_loggers(self):
        """Clean up all the loggers"""
        # Detached from ``__del__`` for easier testing
        # if not hasattr(self, "_log"):
        #     return  # Early exit if logger has been already cleaned.

        logger = self._log
        logger.setLevel(logging.CRITICAL + 1)

        if logger.hasHandlers():
            for each_handler in logger.logger.handlers:
                if each_handler.stream and not each_handler.stream.closed:
                    logger.logger.removeHandler(each_handler)

        if logger.file_handler:
            logger.file_handler.close()
            logger.file_handler = None

        if logger.std_out_handler:
            logger.std_out_handler.close()
            logger.std_out_handler = None

    def _get_plot_name(self, text: str) -> str:
        """Obtain the plot filename."""
        self._log.debug(text)
        png_found = PNG_IS_WRITTEN_TO_FILE.findall(text)

        if png_found:
            # flush graphics writer
            previous_device = self.file_type_for_plots
            self.show("CLOSE", mute=True)
            # self.show("PNG", mute=True)

            filename = self._screenshot_path()
            self.show(previous_device)
            self._log.debug(f"Screenshot at: {filename}")

            if os.path.isfile(filename):
                return filename
            else:  # pragma: no cover
                self._log.error("Unable to find screenshot at %s", filename)
        else:
            self._log.error("Unable to find file in MAPDL command output.")

    def _display_plot(self, filename: str) -> None:
        """Display the last generated plot (*.png) from MAPDL"""
        import matplotlib.image as mpimg
        import matplotlib.pyplot as plt

        def in_ipython():
            # from scooby.in_ipython
            # to avoid dependency here.
            try:
                __IPYTHON__
                return True
            except NameError:  # pragma: no cover
                return False

        self._log.debug("A screenshot file has been found.")
        img = mpimg.imread(filename)
        plt.imshow(img)
        plt.axis("off")

        if self._show_matplotlib_figures:  # pragma: no cover
            self._log.debug("Using Matplotlib to plot")
            plt.show()  # consider in-line plotting

        if in_ipython():
            self._log.debug("Using ipython")
            from IPython.display import display

            display(plt.gcf())

    def _download_plot(self, filename: str, plot_name: str) -> None:
        """Copy the temporary download plot to the working directory."""
        if isinstance(plot_name, str):
            provided = True
            path_ = pathlib.Path(plot_name)
            plot_name = path_.name
            plot_stem = path_.stem
            plot_ext = path_.suffix
            plot_path = str(path_.parent)
            if not plot_path or plot_path == ".":
                plot_path = os.getcwd()

        elif isinstance(plot_name, bool):
            provided = False
            plot_name = "plot.png"
            plot_stem = "plot"
            plot_ext = ".png"
            plot_path = os.getcwd()
        else:  # pragma: no cover
            raise ValueError("Only booleans and str are allowed.")

        id_ = 0
        plot_path_ = os.path.join(plot_path, plot_name)
        while os.path.exists(plot_path_) and not provided:
            id_ += 1
            plot_path_ = os.path.join(plot_path, f"{plot_stem}_{id_}{plot_ext}")
        else:
            copyfile(filename, plot_path_)

        self._log.debug(
            f"Copy plot file from temp directory to working directory as: {plot_path}"
        )

    def _screenshot_path(self):
        """Return last filename based on the current jobname"""
        filenames = glob.glob(os.path.join(self.directory, f"{self.jobname}*.png"))
        filenames.sort()
        return filenames[-1]

    def _set_log_level(self, level):
        """Alias for set_log_level"""
        self.set_log_level(level)

    def _check_parameter_name(self, param_name):
        """Checks if a parameter name is allowed or not."""
        if not self.check_parameter_names:
            return

        param_name = param_name.strip()

        match_valid_parameter_name = r"^[a-zA-Z_][a-zA-Z\d_\(\),\s\%]{0,31}$"
        # Using % is allowed, because of substitution, but it is very likely MAPDL will complain.
        if not re.search(match_valid_parameter_name, param_name):
            raise ValueError(
                f"The parameter name `{param_name}` is an invalid parameter name."
                "Only letters, numbers and `_` are permitted, up to 32 characters long."
                "It cannot start with a number either."
            )

        if "(" in param_name or ")" in param_name:
            if param_name.count("(") != param_name.count(")"):
                raise ValueError(
                    "The parameter name should have all the parenthesis in pairs (closed)."
                )

            if param_name[-1] != ")":
                raise ValueError(
                    "If using parenthesis (indexing), you cannot use any character after the closing parenthesis."
                )

            # Check recursively the parameter name without parenthesis.
            # This is the real parameter name, however it must already exists to not raise an error.
            sub_param_name = re.findall(r"^(.*)\(", param_name)
            if sub_param_name:
                self._check_parameter_name(sub_param_name[0])
                return  # Following checks should not run against the parenthesis

        # Using leading underscored parameters
        match_reserved_leading_underscored_parameter_name = (
            r"^_[a-zA-Z\d_\(\),\s_]{1,31}[a-zA-Z\d\(\),\s]$"
        )
        # If it also ends in underscore, this won't be triggered.
        if re.search(match_reserved_leading_underscored_parameter_name, param_name):
            raise ValueError(
                "It is discouraged the use of parameters starting with underscore ('_'). "
                "This convention is reserved for parameters used by the GUI and/or Mechanical APDL-provided macros."
            )

        # invalid parameter (using ARGXX or ARXX)
        match_reserved_arg_parameter_name = r"^(AR|ARG)(\d{1,3})$"
        if re.search(
            match_reserved_arg_parameter_name, param_name
        ):  # invalid parameter (using ARGXX or ARXX)
            raise ValueError(
                "The parameters 'ARGXX' and 'ARXX' where 'XX' are integers, are reserved for functions and macros local parameters."
                "Hence its use is not recommended outside them."
                "You might run in unexpected behaviours, for example, parameters not being show in `mapdl.parameters`."
            )

    def _get_selected_(self, entity):
        """Get list of selected entities."""
        allowed_values = ["NODE", "ELEM", "KP", "LINE", "AREA", "VOLU"]
        if entity.upper() not in allowed_values:
            raise ValueError(
                f"The value '{entity}' is not allowed."
                f"Only {allowed_values} are allowed"
            )

        entity = entity.upper()

        if entity == "NODE":
            return self.mesh.nnum.copy()
        elif entity == "ELEM":
            return self.mesh.enum.copy()
        elif entity == "KP":
            return self.geometry.knum
        elif entity == "LINE":
            return self.geometry.lnum
        elif entity == "AREA":
            return self.geometry.anum
        elif entity == "VOLU":
            return self.geometry.vnum

    def _enable_picking_entities(
        self, entity, pl, type_, previous_picked_entities, **kwargs
    ):
        """Show a plot and get the selected entity."""
        _debug = kwargs.pop("_debug", False)  # for testing purposes
        previous_picked_entities = set(previous_picked_entities)

        PICKING_USING_LEFT_CLICKING = False

        q = self.queries
        picked_entities = []
        picked_ids = []
        entity = entity.lower()

        if entity in ["kp", "node"]:
            selector = getattr(q, entity)
        else:
            # We need to come out with a different thing.
            pass

        # adding selection inversor
        pl.scene._inver_mouse_click_selection = False

        selection_text = {
            "S": "New selection",
            "A": "Adding to selection",
            "R": "Reselecting from the selection",
            "U": "Unselecting",
        }

        def gen_text(picked_entities=None):
            """Generate helpful text for the render window."""
            sel_ = (
                "Unselecting" if pl.scene._inver_mouse_click_selection else "Selecting"
            )
            type_text = selection_text[type_]
            button_ = "left" if PICKING_USING_LEFT_CLICKING else "right"
            text = (
                f"Please use the {button_} mouse button to pick the {entity}s.\n"
                f"Press the key 'u' to change between mouse selecting and unselecting.\n"
                f"Type: {type_} - {type_text}\n"
                f"Mouse selection: {sel_}\n"
            )

            picked_entities_str = ""
            if picked_entities:
                # reverse picked point order, exclude the brackets, and limit
                # to 40 characters
                picked_entities_str = str(picked_entities[::-1])[1:-1]
                if len(picked_entities_str) > 40:
                    picked_entities_str = picked_entities_str[:40]
                    idx = picked_entities_str.rfind(",") + 2
                    picked_entities_str = picked_entities_str[:idx] + "..."

            return text + f"Current {entity} selection: {picked_entities_str}"

        def callback_points(mesh, id_):
            from ansys.mapdl.core.plotting.consts import POINT_SIZE

            point = mesh.points[id_]
            node_id = selector(
                point[0], point[1], point[2]
            )  # This will only return one node. Fine for now.

            if not pl.scene._inver_mouse_click_selection:
                # Updating MAPDL entity mapping
                if node_id not in picked_entities:
                    picked_entities.append(node_id)
                # Updating pyvista entity mapping
                if id_ not in picked_ids:
                    picked_ids.append(id_)
            else:
                # Updating MAPDL entity mapping
                if node_id in picked_entities:
                    picked_entities.remove(node_id)
                # Updating pyvista entity mapping
                if id_ in picked_ids:
                    picked_ids.remove(id_)

            # remov etitle and update text
            pl.scene.remove_actor("title")
            pl.scene._picking_text = pl.scene.add_text(
                gen_text(picked_entities),
                font_size=GUI_FONT_SIZE,
                name="_entity_picking_message",
            )
            if picked_ids:
                pl.scene.add_mesh(
                    mesh.points[picked_ids],
                    color="red",
                    point_size=POINT_SIZE + 10,
                    name="_picked_entities",
                    pickable=False,
                    reset_camera=False,
                )
            else:
                pl.scene.remove_actor("_picked_entities")

        def callback_mesh(mesh):
            def get_entnum(mesh):
                return int(np.unique(mesh.cell_data["entity_num"])[0])

            mesh_id = get_entnum(mesh)

            # Getting meshes with that entity_num.
            meshes = pl.get_meshes_from_plotter()

            meshes = [each for each in meshes if get_entnum(each) == mesh_id]

            if not pl.scene._inver_mouse_click_selection:
                # Updating MAPDL entity mapping
                if mesh_id not in picked_entities:
                    picked_entities.append(mesh_id)
                    for i, each in enumerate(meshes):
                        pl.scene.add_mesh(
                            each,
                            color="red",
                            point_size=10,
                            name=f"_picked_entity_{mesh_id}_{i}",
                            pickable=False,
                            reset_camera=False,
                        )

            else:
                # Updating MAPDL entity mapping
                if mesh_id in picked_entities:
                    picked_entities.remove(mesh_id)

                    for i, each in enumerate(meshes):
                        pl.scene.remove_actor(f"_picked_entity_{mesh_id}_{i}")

            # Removing only-first time actors
            pl.scene.remove_actor("title")
            pl.scene.remove_actor("_point_picking_message")

            if "_entity_picking_message" in pl.actors:
                pl.scene.remove_actor("_entity_picking_message")

            pl._picking_text = pl.add_text(
                gen_text(picked_entities),
                font_size=GUI_FONT_SIZE,
                name="_entity_picking_message",
            )

        if entity in ["kp", "node"]:
            lines_pl = self.lplot(return_plotter=True, color="w")
            lines_meshes = lines_pl.get_meshes_from_plotter()

            for each_mesh in lines_meshes:
                pl.scene.add_mesh(
                    each_mesh,
                    pickable=False,
                    color="w",
                    # name="lines"
                )

            # Picking points
            pl.scene.enable_point_picking(
                callback=callback_points,
                use_mesh=True,
                show_message=gen_text(),
                show_point=True,
                left_clicking=PICKING_USING_LEFT_CLICKING,
                font_size=GUI_FONT_SIZE,
                tolerance=kwargs.get("tolerance", 0.025),
            )
        else:
            # Picking meshes
            pl.scene.enable_mesh_picking(
                callback=callback_mesh,
                use_mesh=True,
                show=False,  # This should be false to avoid a warning.
                show_message=gen_text(),
                left_clicking=PICKING_USING_LEFT_CLICKING,
                font_size=GUI_FONT_SIZE,
            )

        def callback_u():
            # inverting bool
            pl.scene._inver_mouse_click_selection = not pl._inver_mouse_click_selection
            pl.scene.remove_actor("_entity_picking_message")

            pl.scene._picking_text = pl.add_text(
                gen_text(picked_entities),
                font_size=GUI_FONT_SIZE,
                name="_entity_picking_message",
            )

        pl.scene.add_key_event("u", callback_u)

        if not _debug:  # pragma: no cover
            pl.scene.show()
        else:
            _debug(pl)

        picked_entities = set(
            picked_entities
        )  # removing duplicates (although there should be none)

        if type_ == "S":
            pass
        elif type_ == "R":
            picked_entities = previous_picked_entities.intersection(picked_entities)
        elif type_ == "A":
            picked_entities = previous_picked_entities.union(picked_entities)
        elif type_ == "U":
            picked_entities = previous_picked_entities.difference(picked_entities)

        return list(picked_entities)

    def _perform_entity_list_selection(
        self, entity, selection_function, type_, item, comp, vmin, kabs
    ):
        """Select entities using CM, and the supplied selection function."""
        # Getting new selection
        for id_, each_ in enumerate(vmin):
            if type_ == "S" or not type_:
                type__ = "S" if id_ == 0 else "A"
            # R is an issue, because first iteration will clean up the rest.
            elif type_ == "R":
                raise NotImplementedError("Mode R is not supported.")
            else:
                type__ = type_

            selection_function(self, type__, item, comp, each_, "", "", kabs)

    def _raise_errors(self, text):
        # to make sure the following error messages are caught even if a breakline is in between.
        flat_text = " ".join([each.strip() for each in text.splitlines()])
        base_error_msg = "\n\nIgnore these messages by setting 'ignore_errors'=True.\n"

        if "unable to open file" in flat_text or (
            "unable to open" in flat_text and "file" in flat_text
        ):
            text += base_error_msg
            raise MapdlFileNotFoundError(text)

        if "is not a recognized" in flat_text:
            text = text.replace("This command will be ignored.", "")
            text += base_error_msg
            raise MapdlInvalidRoutineError(text)

        if "command is ignored" in flat_text:
            text += base_error_msg
            raise MapdlCommandIgnoredError(text)

        if (
            "The component definition of" in flat_text
            and "contains no data." in flat_text
        ):
            text += base_error_msg
            raise ComponentNoData(text)

        if "is not part of the currently active set." in flat_text:
            text += base_error_msg
            raise MapdlCommandIgnoredError(text)

        if "No nodes defined." in flat_text:
            text += base_error_msg
            raise MapdlCommandIgnoredError(text)

        if "For element type = " in flat_text and "is invalid." in flat_text:
            if "is normal behavior when a CDB file is used." in flat_text:
                warn(text, UserWarning)
            else:
                text += base_error_msg
                raise MapdlCommandIgnoredError(text)

        if "Cannot create another with the same name" in flat_text:
            # When overriding constitutive models. See 'test_tbft'
            warn(text, UserWarning)

        # flag errors
        if "*** ERROR ***" in flat_text:
            self._raise_output_errors(text)

    def _raise_output_errors(self, response):
        """Raise errors in the MAPDL response.

        Parameters
        ----------
        response : str
            Response from MAPDL.

        Raises
        ------
        MapdlRuntimeError
            For most of the errors.
        """
        # The logic is to iterate for each line. If the error header is found,
        # we analyse the following 'lines_number' in other to get the full error method.
        # Then with regex, we collect the error message, and raise it.
        for index, each_line in enumerate(response.splitlines()):
            if "*** ERROR ***" in each_line:
                error_is_fine = False

                # Extracting only the first 'lines_number' lines.
                # This is important. Regex has problems parsing long messages.
                lines_number = 20
                if len(response.splitlines()) <= lines_number:
                    partial_output = response
                else:
                    partial_output = "\n".join(
                        response.splitlines()[index : (index + lines_number)]
                    )

                # Find the error message.
                # Either ends with the beginning of another error message or with double empty line.
                error_message = re.search(
                    r"(\*\*\* ERROR \*\*\*.*?).*(?=\*\*\*|.*\n\n)",  # we might consider to use only one \n.
                    partial_output,
                    re.DOTALL,
                )

                if not error_message:
                    # Since we couldn't find an error message, the full partial message (10 lines) is analysed
                    self._log.debug(
                        f"PyMAPDL could not identify the error message, the full partial message ({lines_number} lines) is analysed"
                    )
                    error_message = partial_output
                else:
                    # Catching only the first error.
                    error_message = error_message.group(0)

                # Trimming empty lines
                error_message = "\n".join(
                    [each for each in error_message.splitlines() if each]
                )

                # Trimming empty lines
                error_message = "\n".join(
                    [each for each in error_message.splitlines() if each]
                )

                # Checking for permitted error.
                for each_error in _PERMITTED_ERRORS:
                    permited_error_message = re.search(each_error, error_message)

                    if permited_error_message:
                        error_is_fine = True
                        break

                # Raising errors
                if error_is_fine:
                    self._log.warn("PERMITTED ERROR: " + permited_error_message.string)
                    continue
                else:
                    # We don't need to log exception because they already included in the main logger.
                    # logger.error(response)
                    # However, exceptions are recorded in the global logger which do not record
                    # information of the instances name, hence we edit the error message.
                    raise MapdlRuntimeError(
                        f"\n\nError in instance {self.name}\n\n" + error_message
                    )

    def _check_mapdl_os(self):
        platform = self.get_value("active", 0, "platform").strip()
        if "l" in platform.lower():
            self._platform = "linux"
        elif "w" in platform.lower():  # pragma: no cover
            self._platform = "windows"
        else:  # pragma: no cover
            raise MapdlRuntimeError("Unknown platform: {}".format(platform))

    def _check_on_docker(self):
        """Check if MAPDL is running on docker."""
        # self.get_mapdl_envvar("ON_DOCKER") # for later
        if not self.is_grpc:  # pragma: no cover
            return False

        if self.platform == "linux":
            self.sys(
                r"if grep -sq 'docker\|lxc' /proc/1/cgroup; then echo 'true' > __outputcmd__.txt; else echo 'false' > __outputcmd__.txt;fi;"
            )
        elif self.platform == "windows":  # pragma: no cover
            return False  # TODO: check if it is running a windows docker container. So far it is not supported.

        if not self.is_local:
            sys_output = self._download_as_raw("__outputcmd__.txt").decode().strip()

        else:
            file_ = os.path.join(self.directory, "__outputcmd__.txt")
            with open(file_, "r") as f:
                sys_output = f.read().strip()

        self._log.debug(f"The output of sys command is: '{sys_output}'.")
        self.slashdelete("__outputcmd__.txt")  # cleaning
        return sys_output == "true"

    def _decompose_fname(self, fname: str) -> Tuple[str, str, str]:
        """Decompose a file name (with or without path) into filename and extension.

        Parameters
        ----------
        fname : str
            File name with or without path.

        Returns
        -------
        str
            File name (without extension or path)

        str
            File extension (without dot)

        str
            File path
        """
        fname = pathlib.Path(fname)
        return (fname.stem, fname.suffix.replace(".", ""), fname.parent)

    class _force_output:
        """Allows user to enter commands that need to run with forced text output."""

        def __init__(self, parent: "MapdlBase"):
            self._parent: "MapdlBase" = weakref.ref(parent)

        def __enter__(self):
            self._parent()._log.debug("Entering force-output mode")

            if self._parent().wrinqr(1) != 1:  # using wrinqr is more reliable than *get
                self._in_nopr = True
                self._parent()._run("/gopr")  # Going to PR mode
            else:
                self._in_nopr = False

            self._previous_mute, self._parent()._mute = self._parent()._mute, False

        def __exit__(self, *args):
            self._parent()._log.debug("Exiting force-output mode")
            if self._in_nopr:
                self._parent()._run("/nopr")
            self._parent()._mute = self._previous_mute

    def _parse_cmlist(self, cmlist: Optional[str] = None) -> Dict[str, Any]:
        from ansys.mapdl.core.component import _parse_cmlist

        if not cmlist:
            cmlist = self.cmlist()

        return _parse_cmlist(cmlist)

    def _parse_cmlist_indiv(
        self, cmname: str, cmtype: str, cmlist: Optional[str] = None
    ) -> List[int]:
        from ansys.mapdl.core.component import _parse_cmlist_indiv

        if not cmlist:
            cmlist = self.cmlist(cmname, 1)

        return _parse_cmlist_indiv(cmname, cmtype, cmlist)<|MERGE_RESOLUTION|>--- conflicted
+++ resolved
@@ -504,14 +504,9 @@
         a warning.
         """
         # Inside inquire there is already a retry mechanisim
-<<<<<<< HEAD
-        try:
-            self._path = self.inquire("", "DIRECTORY")
-=======
         path = None
         try:
             path = self.inquire("", "DIRECTORY")
->>>>>>> 4071a71d
         except MapdlExitedError:
             # Let's return the cached path
             pass
@@ -520,15 +515,10 @@
         if path:  # self.inquire might return ''.
             path = path.replace("\\", "/")
             # new line to fix path issue, see #416
-<<<<<<< HEAD
-            self._path = repr(self._path)[1:-1]
-        else:
-=======
             path = repr(path)[1:-1]
             self._path = path
 
         elif not self._path:
->>>>>>> 4071a71d
             raise MapdlRuntimeError(
                 f"MAPDL could provide a path using /INQUIRE or the cached path ('{self._path}')."
             )
