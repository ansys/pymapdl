class Setup:
    def append(
        self,
        lstep="",
        sbstep="",
        fact="",
        kimg="",
        time="",
        angle="",
        nset="",
        **kwargs,
    ):
        """Reads data from the results file and appends it to the database.

        APDL Command: APPEND

        Parameters
        ----------
        lstep
            Load step number of the data set to be read.  Defaults to 1.  If
            FIRST, ignore SBSTEP and TIME and read the first data set.  If
            LAST, ignore SBSTEP and TIME and read the last data set.  If NEXT,
            ignore SBSTEP and TIME and read the next data set.  If already at
            the last data set, the next set is the first data set.  If NEAR,
            ignore SBSTEP and read the data set nearest to TIME.  If TIME is
            blank, read the first data set.  If LIST, scan the results file to
            produce a summary of each load step (FACT, KIMG, TIME  and ANGLE
            are ignored).

        sbstep
            Substep number (within LSTEP) (defaults to last substep of load
            step).   For the Buckling (ANTYPE,BUCKLE) or Modal (ANTYPE,MODAL)
            analysis, the substep corresponds to the mode number (defaults to
            first mode).  If LSTEP = LIST, SBSTEP = 0 or 1 will list the basic
            load step information;  SBSTEP = 2 will also list the load step
            title, and label the imaginary data sets if they exist.

        fact
            Scale factor applied to data read from the file.  If zero (or
            blank), a value of 1.0 is used.  Harmonic velocities or
            accelerations may be calculated from the displacement results from
            a modal or harmonic (ANTYPE,HARMIC) analyses.  If FACT = VELO, the
            harmonic velocities (v) are calculated from the displacements (d)
            at a particular frequency (f) according to the relationship v =
            2 πfd.  Similarly, if FACT = ACEL, the harmonic accelerations (a)
            are calculated as a = (2 πf)2d.

        kimg
            Used only with results from complex analyses:

            0 - Store real part of complex solution.

            1 - Store imaginary part.

        time
            Time-point identifying the data set to be read.  For harmonic
            analyses, time corresponds to the frequency.  For the buckling
            analysis, time corresponds to the load factor.  Used only in the
            following cases:  If LSTEP is NEAR, read the data set nearest to
            TIME.   If both LSTEP and SBSTEP are zero (or blank), read data set
            at time = TIME.  If TIME is between two solution time points on the
            results file, a linear interpolation is done between the two data
            sets.  Solution items not written to the results file [OUTRES] for
            either data set will result in a null item after data set
            interpolation.  If TIME is beyond the last time point on the file,
            the last time point is used.

        angle
            Circumferential location (0° to 360°).  Defines the circumferential
            location for the harmonic calculations used when reading from the
            results file.  The harmonic factor (based on the circumferential
            angle) is applied to the harmonic elements (PLANE25, PLANE75,
            PLANE78, PLANE83, and SHELL61) of the load case.  See the
            Mechanical APDL Theory Reference for details.  Note that factored
            values of applied constraints and loads will overwrite any values
            existing in the database.

        nset
            Data set number of the data set to be read.  If a positive value
            for NSET is entered, LSTEP, SBSTEP, KIMG, and TIME are ignored.
            Available set numbers can be determined by APPEND,LIST.  To
            determine if data sets are real or imaginary, issue APPEND,LIST,2
            which labels imaginary data sets.

        Notes
        -----
        Reads a data set from the results file and appends it to the existing
        data in the database for the selected model only.  The existing
        database is not cleared (or overwritten in total), allowing the
        requested results data to be merged into the database.  Various
        operations may also be performed during the read operation.  The
        database must have the model geometry available (or used the RESUME
        command before the APPEND command to restore the geometry from
        File.DB).
        """
        command = f"APPEND,{lstep},{sbstep},{fact},{kimg},{time},{angle},{nset}"
        return self.run(command, **kwargs)

    def desol(
        self,
        elem="",
        node="",
        item="",
        comp="",
        v1="",
        v2="",
        v3="",
        v4="",
        v5="",
        v6="",
        **kwargs,
    ):
        """Defines or modifies solution results at a node of an element.

        APDL Command: DESOL

        Parameters
        ----------
        elem
            Element number for which results are defined or modified.  If ALL,
            apply to all selected elements [ESEL].

        node
            Node of element (actual node number, not the position) to which
            results are specified.  If ALL, specify results for all selected
            nodes [NSEL] of element.  If NODE = P, graphical picking is enabled
            and all remaining command fields are ignored (valid only in the
            GUI).  A component name may also be substituted for NODE.

        item
            Label identifying results.  Valid item labels are shown in
            Table 129: DESOL - Valid Item and Component Labels below.  Some
            items also require a component label (Comp).

        comp
            Component of the item (if required); see Table 129: DESOL - Valid
            Item and Component Labels.

        v1
            Value (in the element coordinate system) assigned to the database
            item (and component, if any).  If zero, a zero value will be
            assigned.  If blank, value remains unchanged.

        v2, v3, v4, . . . , v6
            Additional values (if any) assigned to the remaining components (in
            the order corresponding to the Comp list shown below) for the
            specified Item (starting from the specified Comp label and
            proceeding to the right).

        Notes
        -----
        The DESOL command defines or modifies solution results in the database
        at a node of an area or volume element.  For example,
        DESOL,35,50,S,X,1000,2000,1000 assigns values 1000, 2000, and 1000 to
        SX, SY, and SZ (respectively) of node 50 of element 35.

        The settings of the POST1 FORCE, SHELL, and LAYER commands, if
        applicable, further specify which database items are affected.

        For layered composite shells, specify the current element layer (LAYER)
        before issuing the DESOL command.

        All data is stored in the solution coordinate system but is displayed
        in the results coordinate system (RSYS). To list the current results,
        use the PRESOL command.

        Modified solution results are not saved automatically. To save separate
        records of modified results, use either the RAPPND or LCWRITE command.

        Result items are available depending on element type; check the
        individual element for availability. Valid item and component labels
        for element results are:

        Table: 129:: : DESOL - Valid Item and Component Labels
        """
        command = f"DESOL,{elem},{node},{item},{comp},{v1},{v2},{v3},{v4},{v5},{v6}"
        return self.run(command, **kwargs)

    def dnsol(
        self,
        node="",
        item="",
        comp="",
        v1="",
        v2="",
        v3="",
        v4="",
        v5="",
        v6="",
        **kwargs,
    ):
        """Defines or modifies solution results at a node.

        APDL Command: DNSOL

        Parameters
        ----------
        node
            Node for which results are specified.  If ALL, apply to all
            selected nodes [NSEL].  If NODE = P, graphical picking is enabled
            and all remaining command fields are ignored (valid only in the
            GUI).  A component name may also be substituted for NODE.

        item
            Label identifying results, see Table 131: DNSOL - Valid Item and
            Component Labels.   Items also require a component label.

        comp
            Component of the item.  Valid component labels are shown
            Table 131: DNSOL - Valid Item and Component Labels below.

        v1, v2, v3, . . . , v6
            Value assigned to result.  If zero, a zero value will be assigned.
            If blank, the value remains unchanged.  Additional values (if any)
            assigned to the remaining components (in the order corresponding to
            the Comp list shown below for the specified Item (starting from the
            specified Comp label and proceeding to the right).

        Notes
        -----
        DNSOL can be used only with FULL graphics activated (/GRAPHICS,FULL);
        it will not work correctly with PowerGraphics activated.

        DNSOL defines or modifies solution results in the database at a node.
        For example, DNSOL,35,U,X,.001,.002,.001 assigns values 0.001, 0.002,
        and 0.001 to UX, UY, and UZ (respectively) for node 35.  All results
        that are changed in the database, including the nodal degree of freedom
        results, are available for all subsequent operations.   All data is
        stored in the solution coordinate system, but will be displayed in the
        results coordinate system [RSYS].  Use the PRNSOL command to list the
        current results.

        Data input by DNSOL is stored in temporary space and does not replace
        information in the database. Therefore, data input by this command may
        be overwritten if a change is made to the selected set of nodes.

        Issuing the DNSOL command or its GUI equivalent requires you to place
        the data type (stress/strain) in the element nodal records.  To get
        around this requirement, use the DESOL command or equivalent path to
        add a "dummy" element stress/strain record.

        Result items are available depending on element type; check the
        individual element for availability. Valid item and component labels
        for element results are:

        Table: 131:: : DNSOL - Valid Item and Component Labels

        For SHELL131 and SHELL132 elements with KEYOPT(3) = 0 or 1, use the
        labels TBOT, TE2, TE3, ..., TTOP instead of TEMP.
        """
        command = f"DNSOL,{node},{item},{comp},{v1},{v2},{v3},{v4},{v5},{v6}"
        return self.run(command, **kwargs)

    def hrcplx(
        self,
        loadstep="",
        substep="",
        omegat="",
        firstlc_ase="",
        secondlc_ase="",
        **kwargs,
    ):
        """Computes and stores in the database the time-harmonic solution at a

        APDL Command: HRCPLX
        prescribed phase angle.

        Parameters
        ----------
        loadstep
            Load step number of the data set to be read (defaults to 1).

        substep
            Substep number within LOADSTEP.

        omegat
            Angle in degrees (Ω (angle) times T (time)).

        1stlcase
            First load case number (defaults to 1).

        2ndlcase
            Second load case number (defaults to 2).

        Notes
        -----
        HRCPLX invokes a macro that combines the real and imaginary parts of
        the solution. If the angle is specified, it produces the following:

        Where:

        RR and RI are, respectively, the real and imaginary parts of the
        results quantity (e.g. the nodal displacements, the reaction forces,
        ...).

        α is the angle (OMEGAT).

        1STLCASE and 2NDLCASE are internally generated load cases. You may want
        to specify these to avoid overwriting an existing load case number 1 or
        2.

        Not all results computed by this command are valid. See Summable, Non-
        Summable and Constant Data in the Basic Analysis Guide for more
        information. When the amplitude of the solution is requested (OMEGAT >=
        360°), averaged values (such as the nodal component stresses, which are
        an average of element nodal component stresses) are calculated by
        averaging the amplitudes. Because the degrees of freedom results have
        different phases, derived results (such as the equivalent stress SEQV)
        are not valid. See POST1 and POST26 – Complex Results Postprocessing
        for more details about post-processing complex results.

        For postprocessing amplitudes, the only appropriate coordinate system
        is the solution coordinate system (RSYS ,SOLU).  When displaying the
        displacement amplitudes, use a contour display (PLNSOL command).
        Because a deformed shape display (PLDISP command) could lead to a non-
        physical shape, the displacement scaling is off by default
        (/DSCALE,,OFF).

        For postprocessing cylindrical geometry, it is suggested that you
        rotate the element coordinate systems into the appropriate cylindrical
        system (EMODIF,,ESYS) before running the solution and then view the
        results in this system (RSYS,SOLU) in POST1.

        Since HRCPLX performs load case combinations, it alters most of the
        data in the database. In particular, it alters applied loads such as
        forces and imposed displacements. To restore the original loads in the
        database for a subsequent analysis, reissue the SET command in POST1 to
        retrieve the real and imaginary set data.

        To animate the solution over one period, use the ANHARM command.

        OMEGAT is not equal to the phase shift.

        This command is not supported after a cyclic symmetry analysis; use
        /CYCEXPAND,,PHASEANG instead.
        """
        command = f"HRCPLX,{loadstep},{substep},{omegat},{firstlc_ase},{secondlc_ase}"
        return self.run(command, **kwargs)

    def rescombine(
        self,
        numfiles="",
        fname="",
        ext="",
        lstep="",
        sbstep="",
        fact="",
        kimg="",
        time="",
        angle="",
        nset="",
        order="",
        **kwargs,
    ):
        """Reads results from local results files into the database after a

        APDL Command: RESCOMBINE
        distributed memory parallel (Distributed ANSYS) solution.

        Parameters
        ----------
        numfiles
            Number of local results files that are to be read into the database
            from the distributed memory parallel solution. This number should
            be equal to the number of processes used in the parallel solution.

        fname
            File name (jobname) used during the distributed parallel solution.
            The file name must be an alphanumeric string (up to 32 characters)
            enclosed in single quotes.

        ext
            File extension for the results files (for example, RST, RTH, RMG,
            etc.). The file extension must be an alphanumeric string (up to 8
            characters) enclosed in single quotes.

        lstep
            Load step number of the data set to be read (defaults to 1):

            N - Read load step N.

            FIRST - Read the first data set (Sbstep and TIME are ignored).

            LAST - Read the last data set (Sbstep and TIME are ignored).

            NEXT - Read the next data set (Sbstep and TIME are ignored).  If at the last data set,
                   the first data set will be read as the next.

            PREVIOUS - Read the previous data set (Sbstep and TIME are ignored).  If at the first data
                       set, the last data set will be read as the previous.

            NEAR - Read the data set nearest to TIME (Sbstep is ignored).  If TIME is blank, read
                   the first data set.

            LIST - Scan the results files and list a summary of each load step (KIMG, TIME, ANGLE,
                   NSET, and ORDER are ignored.)

        sbstep
            Substep number within Lstep (defaults to the last substep of the
            load step). For a buckling (ANTYPE,BUCKLE) or modal (ANTYPE,MODAL)
            analysis, Sbstep corresponds to the mode number (defaults to the
            first mode). Specify Sbstep = LAST to store the last substep for
            the specified load step.

        fact
            Scale factor applied to data read from the files. If zero (or
            blank), a value of 1.0 is used. A nonzero factor excludes non-
            summable items. Harmonic velocities or accelerations may be
            calculated from the displacement results from a modal
            (ANTYPE,MODAL) or harmonic (ANTYPE,HARMIC) analysis. If Fact =
            VELO, the harmonic velocities (v) are calculated from the
            displacements (d) at a particular frequency (f) according to the
            relationship v = 2πfd. Similarly, if Fact = ACEL, the harmonic
            accelerations (a) are calculated as a = (2πf)2d.

        kimg
            Used only with complex results (harmonic and complex modal
            analyses).

            0 or REAL - Store the real part of a complex solution (default).

            1, 2 or IMAG - Store the imaginary part of a complex solution.

            3 or AMPL - Store the amplitude.

            4 or PHAS - Store the phase angle. The angle value, expressed in degrees, will be between
                        -180°  and +180°.

        time
            Time-point identifying the data set to be read. For a harmonic
            analysis, time corresponds to the frequency. For a buckling
            analysis, time corresponds to the load factor.  Used only in the
            following cases:  If Lstep = NEAR, read the data set nearest to
            TIME. If both Lstep and Sbstep are zero (or blank), read data set
            at time = TIME. If TIME is between two solution time points on the
            results file, a linear interpolation is done between the two data
            sets. Solution items not written to the results file (OUTRES) for
            either data set will result in a null item after data set
            interpolation. If TIME is beyond the last time point on the file,
            the last time point will be used.

        angle
            Circumferential location (0.0 to 360°). Defines the circumferential
            location for the harmonic calculations used when reading from the
            results file. The harmonic factor (based on the circumferential
            angle) is applied to the harmonic elements (PLANE25, PLANE75,
            PLANE78, PLANE83, and SHELL61) of the load case. See the Mechanical
            APDL Theory Reference for details. Note that factored values of
            applied constraints and loads will overwrite any values existing in
            the database.

        nset
            Data set number of the data set to be read. If a positive value for
            NSET is entered, Lstep, Sbstep, KIMG, and TIME are ignored.
            Available set numbers can be determined by RESCOMBINE,,,,LIST.

        order
            Key to sort the harmonic index results. This option applies to
            cyclic symmetry buckling and modal analyses only, and is valid only
            when Lstep = FIRST, LAST, NEXT, PREVIOUS, NEAR or LIST.

            ORDER  - Sort the harmonic index results in ascending order of eigenfrequencies or
                     buckling load multipliers.

            (blank)  - No sorting takes place.

        Notes
        -----
        RESCOMBINE is an ANSYS command macro that allows you to combine results
        from a distributed memory parallel (Distributed ANSYS) solution. In a
        distributed memory parallel solution, a global results file is saved by
        default. However, if you issued DMPOPTION,RST,NO in the parallel
        solution, no global results file is written and all local results files
        will be kept. In this case, you can use the RESCOMBINE command macro in
        the general postprocessor (/POST1) to read results into the database
        for postprocessing.

        In order to use the RESCOMBINE command, all local results files from
        the distributed memory parallel solution must be in the current working
        directory. If running on a single machine, the local results files are
        saved in the working directory by default. If running on a cluster, the
        local results files are kept in the working directory on each compute
        node. For this latter case, you must copy the local results files to
        the working directory on the primary compute node.

        Similar to the SET command, the RESCOMBINE command macro defines the
        data set to be read from the results files into the database. Various
        operations may also be performed during the read operation (see the SET
        command for more details). The database must have the model data
        available (or use the RESUME command before the RESCOMBINE command to
        restore the geometry from Jobname.DB).

        After a set of data is combined into the database using RESCOMBINE, the
        RESWRITE command can be used to write this set of data into a new
        results file. This new results file will essentially contain the
        current set of results data for the entire (i.e., global) model.
        """
        command = f"RESCOMBINE,{numfiles},{fname},{ext},{lstep},{sbstep},{fact},{kimg},{time},{angle},{nset},{order}"
        return self.run(command, **kwargs)

    def set(
        self,
        lstep="",
        sbstep="",
        fact="",
        kimg="",
        time="",
        angle="",
        nset="",
        order="",
        **kwargs,
    ):
        """Defines the data set to be read from the results file.

        APDL Command: SET

        Parameters
        ----------
        lstep
            Load step number of the data set to be read (defaults to 1):

            N
              Read load step N.

            FIRST
              Read the first data set (``Sbstep`` and ``TIME`` are ignored).

            LAST
              Read the last data set (``Sbstep`` and ``TIME`` are ignored).

            NEXT
<<<<<<< HEAD
              Read the next data set (``Sbstep`` and ``TIME`` are ignored).  If at the last data set,
              the first data set will be read as the next.

            PREVIOUS
              Read the previous data set (``Sbstep`` and ``TIME`` are ignored).  If at the first data
              set, the last data set will be read as the previous.

            NEAR
              Read the data set nearest to ``TIME`` (``Sbstep`` is ignored).  If ``TIME`` is blank, read
              the first data set.

            LIST
              Scan the results file and list a summary of each load step.  (``KIMG``, ``TIME``,
              ``ANGLE``, and ``NSET`` are ignored.)

                   .. versionchanged:: 0.64
                      From version 0.64 you can use the methods ``to_list`` and
                      ``to_array`` on the object returning from ``mapdl.set("list")``.
=======
              Read the next data set (``Sbstep`` and ``TIME`` are ignored). If at the last data set,
              the first data set will be read as the next.

            PREVIOUS
              Read the previous data set (``Sbstep`` and ``TIME`` are ignored). If at the first data
              set, the last data set will be read as the previous.

            NEAR
              Read the data set nearest to ``TIME`` (``Sbstep`` is ignored). If ``TIME`` is blank, read
              the first data set.

            LIST
              Scan the results file and list a summary of each load step.  (``KIMG``, ``TIME``,
              ``ANGLE``, and ``NSET`` are ignored.)
>>>>>>> 19c1d980

              .. versionchanged:: 0.64
                From version 0.64 you can use the methods ``to_list`` and
                ``to_array`` on the object returning from ``mapdl.set("list")``.

        sbstep
            Substep number (within ``Lstep``). Defaults to the last substep of the
            load step (except in a buckling or modal analysis). For a buckling
            (``ANTYPE,BUCKLE``) or modal (``ANTYPE,MODAL``) analysis, ``Sbstep``
            corresponds to the mode number. Specify ``Sbstep = LAST`` to store the
            last substep for the specified load step (that is, issue a
            ``SET,Lstep,LAST`` command).

        fact
            Scale factor applied to data read from the file. If zero (or
            blank), a value of 1.0 is used. This scale factor is only applied
            to displacement and stress results. A nonzero factor excludes non-
            summable items.

        kimg
            Used only with complex results (harmonic and complex modal
            analyses).

            0 or REAL
              Store the real part of complex solution (default).

            1, 2 or IMAG
              Store the imaginary part of a complex solution.

            3 or AMPL
              Store the amplitude

            4 or PHAS
<<<<<<< HEAD
              Store the phase angle. The angle value, expressed in degrees, will be between
              -180°  and +180°.
=======
              Store the phase angle. The angle value, expressed in degrees,
              will be between -180°  and +180°.
>>>>>>> 19c1d980

        time
            Time-point identifying the data set to be read.  For a harmonic
            analyses, time corresponds to the frequency.

        angle
            Circumferential location (0.0 to 360°).  Defines the
            circumferential location for the harmonic calculations used when
            reading from the results file.

        nset
            Data set number of the data set to be read.  If a positive value
            for ``NSET`` is entered, ``Lstep``, ``Sbstep``, ``KIMG``, and ``TIME`` are ignored.
            Available set numbers can be determined by ``SET,LIST``.

        order
            Key to sort the harmonic index results. This option applies to
            cyclic symmetry buckling and modal analyses only, and is valid only
            when ``Lstep = FIRST, LAST, NEXT, PREVIOUS, NEAR or LIST``.

            ORDER
              Sort the harmonic index results in ascending order of eigenfrequencies or
              buckling load multipliers.

            (blank)
              No sorting takes place.

        Notes
        -----
        Defines the data set to be read from the results file into the
        database.  Various operations may also be performed during the read
        operation.  The database must have the model geometry available (or use
<<<<<<< HEAD
        the RESUME command before the ``SET`` command to restore the geometry from
        ``Jobname.DB``).  Values for applied constraints [D] and loads [F] in the
=======
        the ``RESUME`` command before the ``SET`` command to restore the geometry from
        ``<Jobname.DB>``).  Values for applied constraints [``D``] and loads [``F``] in the
>>>>>>> 19c1d980
        database will be replaced by their corresponding values on the results
        file, if available. (See the description of the ``OUTRES`` command.)  In a
        single load step analysis, these values are usually the same, except
        for results from harmonic elements. (See the description of the ANGLE
        value above.)

        In an interactive run, the sorted list (``ORDER`` option) is also available
        for results-set reading via a GUI pick option.

        You can postprocess results without issuing a ``SET`` command if the
<<<<<<< HEAD
        solution results were saved to the database file (``Jobname.DB``).
        Distributed ANSYS, however, can only postprocess using the results file
        (for example, ``Jobname.RST``) and cannot use the ``Jobname.DB`` file since no
=======
        solution results were saved to the database file (``<Jobname.DB>``).
        Distributed ANSYS, however, can only postprocess using the results file
        (for example, Jobname.RST) and cannot use the ``<Jobname.DB>`` file since no
>>>>>>> 19c1d980
        solution results are written to the database. Therefore, you must issue
        a ``SET`` command or a ``RESCOMBINE`` command before postprocessing in
        Distributed ANSYS.
        """
        command = f"SET,{lstep},{sbstep},{fact},{kimg},{time},{angle},{nset},{order}"
        return self.run(command, **kwargs)

    def subset(
        self,
        lstep="",
        sbstep="",
        fact="",
        kimg="",
        time="",
        angle="",
        nset="",
        **kwargs,
    ):
        """Reads results for the selected portions of the model.

        APDL Command: SUBSET

        Parameters
        ----------
        lstep
            Load step number of the data set to be read (defaults to 1):

            N
              Read load step N.

            FIRST
              Read the first data set (``SBSTEP`` and ``TIME`` are ignored).

            LAST
              Read the last data set (``SBSTEP`` and ``TIME`` are ignored).

            NEXT
              Read the next data set (``SBSTEP`` and ``TIME`` are ignored).  If at the last data set,
              the first data set will be read as the next.

            NEAR
              Read the data set nearest to ``TIME`` (``SBSTEP`` is ignored).  If ``TIME`` is blank, read
              the first data set.

            LIST
              Scan the results file and list a summary of each load step.  (``FACT``, ``KIMG``, ``TIME``
              and ``ANGLE`` are ignored.)

        sbstep
            Substep number (within Lstep).   For the buckling (``ANTYPE,BUCKLE``)
            analysis or the modal (``ANTYPE,MODAL``) analysis, the substep
            corresponds to the mode number.  Defaults to last substep of load
            step (except for ``ANTYPE,BUCKLE or MODAL``).  If ``Lstep = LIST, SBSTEP
            = 0 or 1`` lists the basic step information, whereas ``SBSTEP = 2`` also
            lists the load step title, and labels imaginary data sets if they
            exist.

        fact
            Scale factor applied to data read from the file.  If zero (or
            blank), a value of 1.0 is used.  Harmonic velocities or
            accelerations may be calculated from the displacement results from
            a modal (``ANTYPE,MODAL``) or harmonic (``ANTYPE,HARMIC``) analyses.  If
            ``FACT = VELO``, the harmonic velocities (v) are calculated from the
            displacements (d) at a particular frequency (f) according to the
            relationship v = 2 πfd.  Similarly, if ``FACT = ACEL``, the harmonic
            accelerations (a) are calculated as a = (2 πf)2d.

        kimg
            Used only with results from complex analyses:

            0
              Store real part of complex solution

            1
              Store imaginary part.

        time
            Time-point identifying the data set to be read.  For harmonic
            analyses, time corresponds to the frequency.  For the buckling
            analysis, time corresponds to the load factor.  Used only in the
            following cases:  If Lstep is ``NEAR``, read the data set nearest to
            ``TIME``.   If both Lstep and ``SBSTEP`` are zero (or blank), read data set
            at time = ``TIME``.  If ``TIME`` is between two solution time points on the
            results file, a linear interpolation is done between the two data
            sets.  Solution items not written to the results file [OUTRES] for
            either data set will result in a null item after data set
            interpolation.  If ``TIME`` is beyond the last time point on the file,
            use the last time point.

        angle
            Circumferential location (0.0 to 360°).  Defines the
            circumferential location for the harmonic calculations used when
            reading from the results file.  The harmonic factor (based on the
            circumferential angle) is applied to the harmonic elements
            (``PLANE25``, ``PLANE75``, ``PLANE78``, ``PLANE83``, and ``SHELL61``) of the load case.
            See the Mechanical APDL Theory Reference for details.  Note that
            factored values of applied constraints and loads will overwrite any
            values existing in the database.

        nset
            Data set number of the data set to be read.  If a positive value
            for ``NSET`` is entered, ``Lstep``, ``SBSTEP``, ``KIMG``, and ``TIME`` are ignored.
            Available set numbers can be determined by ``*SET,LIST``.

        Notes
        -----
        Reads a data set from the results file into the database for the
        selected portions of the model only.  Data that has not been specified
        for retrieval from the results file by the ``INRES`` command will be listed
        as having a zero value.  Each time that the ``SUBSET`` command is issued,
        the data currently in the database will be overwritten with a new set
        of data.  Various operations may also be performed during the read
        operation.  The database must have the model geometry available (or
        used the RESUME command before the ``SUBSET`` command to restore the
        geometry from ``File.DB``).
        """
        command = f"SUBSET,{lstep},{sbstep},{fact},{kimg},{time},{angle},{nset}"
        return self.run(command, **kwargs)<|MERGE_RESOLUTION|>--- conflicted
+++ resolved
@@ -529,41 +529,20 @@
               Read the last data set (``Sbstep`` and ``TIME`` are ignored).
 
             NEXT
-<<<<<<< HEAD
-              Read the next data set (``Sbstep`` and ``TIME`` are ignored).  If at the last data set,
+              Read the next data set (``Sbstep`` and ``TIME`` are ignored). If at the last data set,
               the first data set will be read as the next.
 
             PREVIOUS
-              Read the previous data set (``Sbstep`` and ``TIME`` are ignored).  If at the first data
+              Read the previous data set (``Sbstep`` and ``TIME`` are ignored). If at the first data
               set, the last data set will be read as the previous.
 
             NEAR
-              Read the data set nearest to ``TIME`` (``Sbstep`` is ignored).  If ``TIME`` is blank, read
+              Read the data set nearest to ``TIME`` (``Sbstep`` is ignored). If ``TIME`` is blank, read
               the first data set.
 
             LIST
               Scan the results file and list a summary of each load step.  (``KIMG``, ``TIME``,
               ``ANGLE``, and ``NSET`` are ignored.)
-
-                   .. versionchanged:: 0.64
-                      From version 0.64 you can use the methods ``to_list`` and
-                      ``to_array`` on the object returning from ``mapdl.set("list")``.
-=======
-              Read the next data set (``Sbstep`` and ``TIME`` are ignored). If at the last data set,
-              the first data set will be read as the next.
-
-            PREVIOUS
-              Read the previous data set (``Sbstep`` and ``TIME`` are ignored). If at the first data
-              set, the last data set will be read as the previous.
-
-            NEAR
-              Read the data set nearest to ``TIME`` (``Sbstep`` is ignored). If ``TIME`` is blank, read
-              the first data set.
-
-            LIST
-              Scan the results file and list a summary of each load step.  (``KIMG``, ``TIME``,
-              ``ANGLE``, and ``NSET`` are ignored.)
->>>>>>> 19c1d980
 
               .. versionchanged:: 0.64
                 From version 0.64 you can use the methods ``to_list`` and
@@ -597,13 +576,8 @@
               Store the amplitude
 
             4 or PHAS
-<<<<<<< HEAD
-              Store the phase angle. The angle value, expressed in degrees, will be between
-              -180°  and +180°.
-=======
               Store the phase angle. The angle value, expressed in degrees,
               will be between -180°  and +180°.
->>>>>>> 19c1d980
 
         time
             Time-point identifying the data set to be read.  For a harmonic
@@ -636,13 +610,8 @@
         Defines the data set to be read from the results file into the
         database.  Various operations may also be performed during the read
         operation.  The database must have the model geometry available (or use
-<<<<<<< HEAD
-        the RESUME command before the ``SET`` command to restore the geometry from
-        ``Jobname.DB``).  Values for applied constraints [D] and loads [F] in the
-=======
         the ``RESUME`` command before the ``SET`` command to restore the geometry from
         ``<Jobname.DB>``).  Values for applied constraints [``D``] and loads [``F``] in the
->>>>>>> 19c1d980
         database will be replaced by their corresponding values on the results
         file, if available. (See the description of the ``OUTRES`` command.)  In a
         single load step analysis, these values are usually the same, except
@@ -653,15 +622,9 @@
         for results-set reading via a GUI pick option.
 
         You can postprocess results without issuing a ``SET`` command if the
-<<<<<<< HEAD
-        solution results were saved to the database file (``Jobname.DB``).
-        Distributed ANSYS, however, can only postprocess using the results file
-        (for example, ``Jobname.RST``) and cannot use the ``Jobname.DB`` file since no
-=======
         solution results were saved to the database file (``<Jobname.DB>``).
         Distributed ANSYS, however, can only postprocess using the results file
         (for example, Jobname.RST) and cannot use the ``<Jobname.DB>`` file since no
->>>>>>> 19c1d980
         solution results are written to the database. Therefore, you must issue
         a ``SET`` command or a ``RESCOMBINE`` command before postprocessing in
         Distributed ANSYS.
