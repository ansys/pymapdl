"""Contains the ansXpl class."""
import json
import pathlib
import random
import string
import weakref

from ansys.api.mapdl.v0 import mapdl_pb2
from ansys.math.core.math import AnsMath
import numpy as np

from .common_grpc import ANSYS_VALUE_TYPE
from .errors import MapdlRuntimeError


def id_generator(size=6, chars=string.ascii_uppercase):
    """Generate a random string using only uppercase letters."""
    return "".join(random.choice(chars) for _ in range(size))


MYCTYPE = {
    np.int32: "I",
    np.int64: "L",
    np.single: "F",
    np.double: "D",
    np.complex64: "C",
    np.complex128: "Z",
}


class ansXpl:
    """
    ANSYS database explorer.

    Examples
    --------
    >>> from ansys.mapdl.core import launch_mapdl
    >>> mapdl = launch_mapdl()
    >>> xpl = mapdl.xpl

    Open a mode file and extract a vector.

    >>> xpl.open('file.mode')
    >>> vec = xpl.read('MASS')
    >>> vec.asarray()
    array([ 4,  7, 10, 13, 16, 19, 22, 25, 28, 31, 34, 37, 40, 43,
            46, 49, 52, 55, 58,  1], dtype=int32)

    """

    def __init__(self, mapdl):
        """Initialize the class."""
        from ansys.mapdl.core.mapdl_grpc import MapdlGrpc

        if not isinstance(mapdl, MapdlGrpc):  # pragma: no cover
            raise TypeError("Must be initialized using MapdlGrpc class")

        self._mapdl_weakref = weakref.ref(mapdl)
        self._filename = None
        self._open = False

    @property
    def _mapdl(self):
        """Return the weakly referenced instance of mapdl."""
        return self._mapdl_weakref()

    def open(self, filename, option=""):
        """
        Open an MAPDL file to explore.

        Parameters
        ----------
        filename : str
            Name of the file to open.

        Returns
        -------
        str
            Response from MAPDL.

        Examples
        --------
        >>> xpl.open('file.mode')
        ===============================================
        =====      ANSYS File Xplorer            ======
        ===============================================

        Opening the file.mode ANSYS File

        """
        self._filename = filename
        out = self._mapdl.run(f"*XPL,OPEN,{filename},,{option}")
        self._open = True
        return out

    def close(self):
        """
        Close the MAPDL file after opening.

        Returns
        -------
        str
            Response from MAPDL.

        Examples
        --------
        >>> xpl.open("file.mode")
        >>> xpl.close()
        =====      ANSYS File Xplorer : Close the file.mode ANSYS File
        """
        response = self._mapdl.run("*XPL,CLOSE")
        self._check_ignored(response)
        self._open = False
        return response

    def list(self, nlev=1):
        """
        List the records at the current level.

        Parameters
        ----------
        nlev: int
            Number of levels to recursively explore.

        Returns
        -------
        str
            Listing of records from the current level.

        Examples
        --------
        Open a full file and list the current records.

        >>> xpl.open("file.full")
        >>> xpl.list()
        =====      ANSYS File Xplorer : List Blocks in File file.full
         ::FULL::HEADER         Size =        652  B     Total  Size =    180.297 KB
         ::FULL::DOFSBYNOD            Size =         24  B
         ::FULL::BACK                 Size =        336  B

         ::FULL::STIFF::HEADER        Size =    117.316 KB
         ::FULL::RHS                  Size =      1.910 KB
         ::FULL::DIAGK                Size =      1.910 KB
         ::FULL::SCLK                 Size =      1.910 KB
         ::FULL::MRK                  Size =        984  B
         ::FULL::NODEEXT              Size =        336  B
         ::FULL::PCGDOFS              Size =        984  B
         ::FULL::BCDOFS               Size =        984  B
         ::FULL::BCVALUES             Size =         12  B

         ::FULL::MASS::HEADER         Size =     50.801 KB
         ::FULL::DIAGM                Size =      1.910 KB
         ::FULL::NGPH                 Size =        336  B

        """
        response = self._mapdl.run(f"*XPL,LIST,{nlev}")
        self._check_ignored(response)
        return response

    def _check_ignored(self, response):
        """Check for ignored in response."""
        if "ignored" in response:
            raise MapdlRuntimeError(response)

    def help(self):
        """
        XPL help message.

        Examples
        --------
        >>> print(xpl.help())
        """
        return self._mapdl.run("*XPL,HELP")

    def step(self, where):
        """
        Go down in the tree of records

        Parameters
        ----------
        where : str
            Path to follow. This path can be composed of several
            levels, for example ``"BRANCH1::SUBBRANCH2::.."``

        Returns
        -------
        str
            Response from MAPDL.

        Examples
        --------
        >>> xpl.step('MASS')
        >>> print(xpl.where())
         =====      ANSYS File Xplorer : Display Current Location
         Current Location : FULL::MASS
            File Location : 7644
        """
        response = self._mapdl.run(f"*XPL,STEP,{where}")
        if "Not Found" in response:
            raise MapdlRuntimeError(response.strip())
        return response

    def info(self, recname, option=""):
        """
        Gives details on a specific record, or all records (using ``"*"``)

        Parameters
        ----------
        recname : str
            Record of interest

        option : str
            Options string.

        Returns
        -------
        str
            Response from MAPDL.

        Examples
        --------
        >>> xpl.open('file.full')
        >>> print(xpl.info('NGPH'))
        =====      ANSYS File Xplorer : Information about Block NGPH
        ::NGPH                 Size =      6.289 KB
                 - Record Size   : 81
                 - Data type     : integer values
        """
        return self._mapdl.run(f"*XPL,INFO,{recname},{option}")

    def print(self, recname):
        """
        Print values of a given records, or all records (using ``"*"``).

        Parameters
        ----------
        recname : str
            Record of interest

        option : str
            Options string.

        Returns
        -------
        str
            Response from MAPDL.

        Examples
        --------
        >>> xpl.open('file.full')
        >>> print(xpl.print('DOFSBYNOD'))
        =====      ANSYS File Xplorer : Print Block DOFSBYNOD
        DOFSBYNOD :
        Size : 3
               1         2         3

        """
        return self._mapdl.run(f"*XPL,PRINT,{recname}")

    def json(self):
        """
        Return a JSON representation of the tree or records.

        Examples
        --------
        >>> xpl.json()
        {'name': 'FULL',
         'children': [{'name': 'DOFSBYNOD', 'size': 24},
         {'name': 'BACK', 'size': 336},
         {'name': 'STIFF', 'size': 120132},
         {'name': 'RHS', 'size': 1956},
         {'name': 'DIAGK', 'size': 1956},
         {'name': 'SCLK', 'size': 36},
         {'name': 'NODEEXT', 'size': 32},
         {'name': 'PCGDOFS', 'size': 984},
         {'name': 'BCDOFS', 'size': 984},
         {'name': 'BCVALUES', 'size': 20},
         {'name': 'MASS', 'size': 52020},
         {'name': 'DIAGM', 'size': 1236},
         {'name': 'NGPH', 'size': 6440}]}
        """
        self._mapdl.run("*XPL,JSON,_mylocal_.json")
        text = self._mapdl._download_as_raw("_mylocal_.json").decode()
        return json.loads(text)

    def where(self):
        """
        Returns the current location in the MAPDL file.

        Returns
        -------
        str
            String containing the current location.

        Examples
        --------
        >>> print(xpl.where())
         =====      ANSYS File Xplorer : Display Current Location
         Current Location : FULL
            File Location : 412
        """
        return self._mapdl.run("*XPL,WHERE")

    def up(self, nlev=1):
        """
        Go up in the tree.

        nlev : int
            Number of levels to recursively go up, or TOP

        Examples
        --------
        >>> print(xpl.up())
         =====      ANSYS File Xplorer : Go up to 1 level(s)
                     -> Already at the top level. Command is ignored
        """
        if str(nlev).upper().strip() == "TOP":
            return self._mapdl.run("*XPL,UP,TOP")
        return self._mapdl.run(f"*XPL,UP,{nlev}")

    def goto(self, path):
        """
        Go directly to a new location in the file.

        Parameters
        ----------
        path : str
            Absolute path to the new location.

        Examples
        --------
        >>> print(xpl.goto('MASS'))
         =====      ANSYS File Xplorer : Go up to top level(s)
         =====      ANSYS File Xplorer : Step into Block MASS
        """
        return self._mapdl.run(f"*XPL,GOTO,{path}")

    def copy(self, newfile, option=""):
        """
        Copy the current opened as a new file.

        Parameters
        ----------
        newfile : str
            Name of the new file to create

        option: str
            Option.

        Examples
        --------
        >>> xpl.copy('tmpfile.full')
         =====      ANSYS File Xplorer : Copy file.full ANSYS file to file tmpfile.full
            >>      Remove existing output file tmpfile.full
        """
        return self._mapdl.run(f"*XPL,COPY,{newfile},{option}")

    def save(self):
        """Save the current file, ignoring the marked records."""
        response = self._mapdl.run("*XPL,SAVE").strip()
        self._check_ignored(response)
        return response

    def extract(self, recordname, sets="ALL", asarray=False):
        """
        Import a Matrix/Vector from a MAPDL result file.

        At the moment, this only supports reading the displacement vectors from
        a result file.

        Parameters
        ----------
        recordname : str
            Record name. Currently only supports the ``"NSL"`` record,
            displacement vectors.

        sets : str or int
            Number of sets. Can be ``"ALL"`` or the number of sets to load.

        asarray : bool, optional
            Return a :class:`numpy.ndarray` rather than a :class:`AnsMat
            <ansy.math.core.math.AnsMat>`. Default ``False``.

        Returns
        -------
        numpy.ndarray or ansys.math.core.math.AnsMat
            A :class:`numpy.ndarray` or :class:`AnsMat
            <ansys.math.core.math.AnsMat>` of the displacement vectors,
            depending on the value of ``asarray``.

        Notes
        -----
        This only works on the ``"NSL"`` record of MAPDL result files.

        Examples
        --------
        First, open a result file and extract the displacement vectors for all
        sets.

        >>> xpl.open("file.rst")
        >>> mat = xpl.extract("NSL")
        >>> mat
        Dense APDLMath Matrix (243, 10)

        Convert to a dense numpy array

        >>> arr = mat.asarray()
        >>> arr
        array([[-9.30806802e-03, -2.39600770e-02, -5.37856729e-03, ...,
                -5.61188243e-03, -7.17686067e-11,  3.71893252e-03],
               [-1.60960014e-02,  2.00410618e-02,  8.05822565e-03, ...,
                -1.26917511e-02, -5.14133724e-11, -1.38783485e-03],
               [ 2.54040694e-02,  3.91901513e-03, -2.67965796e-03, ...,
                -1.46365178e-02,  8.31735188e-11, -2.33109771e-03],
               ...,
               [-2.80679551e-03, -1.45686692e-02,  8.05466291e-03, ...,
                 5.88196684e-03,  1.72211103e-02,  6.10079082e-03],
               [-7.06675717e-03,  1.30455037e-02, -6.31685295e-03, ...,
                 1.08619340e-02, -1.72211102e-02,  2.52199472e-03],
               [ 2.29726170e-02,  3.54392176e-03, -1.87020162e-03, ...,
                 1.20642736e-02,  2.58299321e-11,  9.14504940e-04]])

        """
        if recordname.upper() != "NSL":
            raise ValueError("Currently, the only supported recordname is 'NSL'")

        rand_name = id_generator()
        self._mapdl._log.info(
            "Calling MAPDL to extract the %s matrix from %s",
            recordname,
            self._filename,
        )
        num_first = 1
        num_last = 1
        if sets == "ALL":
            num_last = -1

        dtype = np.double
        file_extension = pathlib.Path(self._filename).suffix[1:]
        if file_extension.lower() != "rst":
            raise MapdlRuntimeError(
                "This method only supports extracting records from result files"
            )

        self._mapdl.run(
            f"*DMAT,{rand_name},{MYCTYPE[dtype]},IMPORT,{file_extension},{self._filename},"
            f"{num_first},{num_last},{recordname}",
            mute=False,
        )

        return AnsMath(self._mapdl).mat(dtype=dtype, name=rand_name)

    def read(self, recordname, asarray=False):
        """
        Read a record and return either an APDL math matrix or an APDL math vector.

        Returns
        -------
        ansys.mapdl.AnsMat or ansys.mapdl.AnsVec
            A handle to the APDLMath object.

        asarray : bool, optional
            Return a :class:`numpy.ndarray` rather than a :class:`AnsMat
            <ansys.math.core.math.AnsMat>`. Default ``False``.

        Examples
        --------
        >>> vec = xpl.read('MASS')
        >>> vec.asarray()
        array([ 4,  7, 10, 13, 16, 19, 22, 25, 28, 31, 34, 37, 40, 43,
               46, 49, 52, 55, 58,  1], dtype=int32)
        >>> vec = xpl.read('MASS', asarray=True)
        array([ 4,  7, 10, 13, 16, 19, 22, 25, 28, 31, 34, 37, 40, 43,
               46, 49, 52, 55, 58,  1], dtype=int32)
        """
        rand_name = id_generator()
        response = self._mapdl.run(f"*XPL,READ,{recordname},{rand_name}")
        self._check_ignored(response)
        data_info = self._mapdl._data_info(rand_name)

        dtype = ANSYS_VALUE_TYPE[data_info.stype]
        if dtype is None:
            raise ValueError("Unknown MAPDL data type")

        # return either vector or matrix type
        mm = AnsMath(self._mapdl)
        if data_info.objtype == mapdl_pb2.DataType.VEC:
            out = mm.vec(dtype=dtype, name=rand_name)
        elif data_info.objtype in [
            mapdl_pb2.DataType.DMAT,
            mapdl_pb2.DataType.SMAT,
<<<<<<< HEAD
        ]:
            out = self._mapdl.math.mat(dtype=dtype, name=rand_name)
        else:
=======
        ]:  # pragma: no cover
            out = mm.mat(dtype=dtype, name=rand_name)
        else:  # pragma: no cover
>>>>>>> 7ce6d7df
            raise ValueError(f"Unhandled MAPDL matrix object type {data_info.objtype}")

        if asarray:
            out = out.asarray()
        return out

    def write(self, recordname, vecname):
        """
        Write a given record back to an MAPDL file.

        Use the write function at your own risk, you may corrupt an existing
        file by changing the size of a record in the file.  This method must be
        used only on a non-compressed file.

        Parameters
        ----------
        recordname : str
            Name of the record you want to overwrite. Your position
            in the file must be set accordingly to this record location
            (same as if you want to read it).

        vecname : str
            Name of the APDLMath vector you want to write in the MAPDL
            file. Its size must be consistent with the existing record.

        Returns
        -------
        str
            Response from MAPDL.

        Examples
        --------
        >>> xpl.write('MASS', vecname)
        """
        response = self._mapdl.run(f"*XPL,WRITE,{recordname},{vecname}")
        self._check_ignored(response)
        return response

    def __repr__(self):
        txt = "MAPDL File Explorer\n"
        if self._open:
            txt += "\tOpen file:%s" % self._filename
            txt += "\n".join(self.where().splitlines()[1:])
        else:
            txt += "\tNo open file"
        return txt<|MERGE_RESOLUTION|>--- conflicted
+++ resolved
@@ -489,15 +489,9 @@
         elif data_info.objtype in [
             mapdl_pb2.DataType.DMAT,
             mapdl_pb2.DataType.SMAT,
-<<<<<<< HEAD
-        ]:
-            out = self._mapdl.math.mat(dtype=dtype, name=rand_name)
-        else:
-=======
         ]:  # pragma: no cover
             out = mm.mat(dtype=dtype, name=rand_name)
         else:  # pragma: no cover
->>>>>>> 7ce6d7df
             raise ValueError(f"Unhandled MAPDL matrix object type {data_info.objtype}")
 
         if asarray:
