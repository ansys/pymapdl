--- conflicted
+++ resolved
@@ -1422,22 +1422,19 @@
             raise ValueError(
                 f"The arguments (strarray='{strarray}', func='{func}') are not valid."
             )
+
         response = ""
         n_try = 3
         i_try = 0
         while i_try < n_try and not response:
-            response = self.run(f"/INQUIRE,{strarray},{func},{arg1},{arg2}", mute=False)
+            response = self.run(
+                f"/INQUIRE,{strarray},{func},{arg1},{arg2}", mute=False, **kwargs
+            )
             i_try += 1
         else:
             if not response:
                 raise MapdlRuntimeError("/INQUIRE command didn't return a response.")
 
-<<<<<<< HEAD
-=======
-        response = self.run(
-            f"/INQUIRE,{strarray},{func},{arg1},{arg2}", mute=False, **kwargs
-        )
->>>>>>> 88b8f141
         if func.upper() in [
             "ENV",
             "TITLE",
