--- conflicted
+++ resolved
@@ -133,7 +133,6 @@
     ):
         super().__init__(msg.format(resource=resource))
 
-<<<<<<< HEAD
 class NotEnoughResources(MapdlExitedError):
     """Raised when MAPDL has exited"""
 
@@ -145,11 +144,7 @@
         MapdlExitedError.__init__(self, msg.format(resource=resource))
 
 
-class LockFileException(RuntimeError):
-=======
-
 class LockFileException(MapdlRuntimeError):
->>>>>>> c10cc144
     """Error message when the lockfile has not been removed"""
 
     def __init__(self, msg=LOCKFILE_MSG):
@@ -170,10 +165,6 @@
         super().__init__(msg.format(port=port))
 
 
-class PortAlreadyInUseByAnMAPDLInstance(PortAlreadyInUse):
-    """Error when the port is already occupied"""
-
-<<<<<<< HEAD
 class PortAlreadyInUse(MapdlDidNotStart):
     """Error when the port is already occupied"""
 
@@ -190,16 +181,7 @@
         PortAlreadyInUse.__init__(self, msg.format(port=port))
 
 
-class MapdlConnectionError(RuntimeError):
-=======
-    def __init__(
-        self, msg="The port {port} is already used by an MAPDL instance.", port=50052
-    ):
-        super().__init__(msg.format(port=port))
-
-
 class MapdlConnectionError(MapdlRuntimeError):
->>>>>>> c10cc144
     """Provides the error when connecting to the MAPDL instance fails."""
 
     def __init__(self, msg=""):
@@ -310,6 +292,13 @@
 
     def __init__(self, msg=""):
         RuntimeError.__init__(self, msg)
+
+
+class CommandDeprecated(MapdlException, DeprecationError):
+    """Raised when a command is deprecated"""
+
+    def __init__(self, msg=""):
+        MapdlException.__init__(self, msg)
 
 
 # handler for protect_grpc
@@ -406,17 +395,6 @@
         The given exception if not caught by the internal try.
     """
 
-<<<<<<< HEAD
-    def __init__(self, msg=""):
-        MapdlException.__init__(self, msg)
-
-
-class CommandDeprecated(MapdlException, DeprecationError):
-    """Raised when a command is deprecated"""
-
-    def __init__(self, msg=""):
-        MapdlException.__init__(self, msg)
-=======
     def decorator(function):
         @wraps(function)
         def wrapper(self, *args, **kwargs):
@@ -433,5 +411,4 @@
 
         return wrapper
 
-    return decorator
->>>>>>> c10cc144
+    return decorator