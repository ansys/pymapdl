--- conflicted
+++ resolved
@@ -11,11 +11,8 @@
 from subprocess import DEVNULL, call
 import tempfile
 import time
-<<<<<<< HEAD
-from typing import Optional, Tuple
-=======
-from typing import TYPE_CHECKING, Any, Dict, List, Literal, Optional, Union
->>>>>>> 645022d7
+from typing import TYPE_CHECKING, Any, Dict, List, Literal, Optional, Union, Tuple
+
 import warnings
 from warnings import warn
 import weakref
