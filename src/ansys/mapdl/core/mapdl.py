--- conflicted
+++ resolved
@@ -11,11 +11,7 @@
 from subprocess import DEVNULL, call
 import tempfile
 import time
-<<<<<<< HEAD
-from typing import Literal
-=======
 from typing import TYPE_CHECKING, Any, List, Literal, Optional, Union
->>>>>>> 2cb4c78c
 import warnings
 from warnings import warn
 import weakref
