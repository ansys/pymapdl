"""Module to control interaction with MAPDL through Python"""

import atexit
from functools import wraps
import glob
import logging
import os
import pathlib
import re
from shutil import copyfile, rmtree
from subprocess import DEVNULL, call
import tempfile
import time
import warnings
from warnings import warn
import weakref

import numpy as np

from ansys.mapdl import core as pymapdl
from ansys.mapdl.core import LOG as logger
from ansys.mapdl.core import _HAS_PYVISTA
from ansys.mapdl.core.commands import (
    CMD_BC_LISTING,
    CMD_LISTING,
    CMD_XSEL,
    XSEL_DOCSTRING_INJECTION,
    BoundaryConditionsListingOutput,
    CommandListingOutput,
    Commands,
    StringWithLiteralRepr,
    inject_docs,
)
from ansys.mapdl.core.errors import (
    IncorrectWorkingDirectory,
    MapdlCommandIgnoredError,
    MapdlInvalidRoutineError,
    MapdlRuntimeError,
)
from ansys.mapdl.core.inline_functions import Query
from ansys.mapdl.core.misc import (
    Information,
    allow_pickable_points,
    check_valid_routine,
    last_created,
    load_file,
    random_string,
    requires_package,
    run_as_prep7,
    supress_logging,
    wrap_point_SEL,
)

if _HAS_PYVISTA:
    from ansys.mapdl.core.plotting import general_plotter

from ansys.mapdl.core.post import PostProcessing

_PERMITTED_ERRORS = [
    r"(\*\*\* ERROR \*\*\*).*(?:[\r\n]+.*)+highly distorted.",
    r"(\*\*\* ERROR \*\*\*).*[\r\n]+.*is turning inside out.",
    r"(\*\*\* ERROR \*\*\*).*[\r\n]+.*The distributed memory parallel solution does not support KRYLOV method",
]

# test for png file
PNG_IS_WRITTEN_TO_FILE = re.compile(
    "WRITTEN TO FILE"
)  # getting the file name is buggy.

VWRITE_REPLACEMENT = """
Cannot use *VWRITE directly as a command in MAPDL
service mode.  Instead, run it as ``non_interactive``.

For example:

with self.non_interactive:
    self.vwrite('%s(1)' % parm_name)
    self.run('(F20.12)')
"""

## Invalid commands in interactive mode.
INVAL_COMMANDS = {
    "*VWR": VWRITE_REPLACEMENT,
    "*CFO": "Run CFOPEN as ``non_interactive``",
    "*CRE": "Create a function within python or run as non_interactive",
    "*END": "Create a function within python or run as non_interactive",
    "/EOF": "Unsupported command.  Use ``exit`` to stop the server.",
    "*ASK": "Unsupported command.  Use python ``input`` instead.",
    "*IF": "Use a python ``if`` or run as non_interactive",
    "CMAT": "Run `CMAT` as ``non_interactive``.",
    "*REP": "Run '*REPEAT' in ``non_interactive``.",
    "LSRE": "Run 'LSREAD' in ``non_interactive``.",
}

## Soft-invalid commands
# Invalid commands in interactive mode but their execution is just ignored.
# The correspondent command is replaced by a comment using the command '\COM'
# and a warning is recorded in the logger
#
# This commands can still be executed in ``non_interactive`` mode or using
# ``Mapdl._run`` method.
#
# Format of the message:
# f"{CMD} is ignored: {INVAL_COMMANDS_SILENT[CMD]}.
#
# NOTE
# Obtain the command from the string supplied using
#
#    string.split(',')[0].upper()
#
# This way to get the command is different from the one used in ``INVAL_COMMANDS``.
#
INVAL_COMMANDS_SILENT = {
    "/NOPR": "Suppressing console output is not recommended, use ``Mute`` parameter instead. This command is disabled in interactive mode."
}

PLOT_COMMANDS = ["NPLO", "EPLO", "KPLO", "LPLO", "APLO", "VPLO", "PLNS", "PLES"]
MAX_COMMAND_LENGTH = 600  # actual is 640, but seems to fail above 620


def parse_to_short_cmd(command):
    """Takes any MAPDL command and returns the first 4 characters of
    the command

    Examples
    --------
    >>> parse_to_short_cmd('K,,1,0,0,')
    'K'

    >>> parse_to_short_cmd('VPLOT, ALL')
    'VPLO'
    """
    try:
        short_cmd = command.split(",")[0]
        return short_cmd[:4].upper()
    except Exception:  # pragma: no cover
        return


def setup_logger(loglevel="INFO", log_file=True, mapdl_instance=None):
    """Setup logger"""

    # return existing log if this function has already been called
    if hasattr(setup_logger, "log"):
        return setup_logger.log
    else:
        setup_logger.log = logger.add_instance_logger("MAPDL", mapdl_instance)

    return setup_logger.log


_ALLOWED_START_PARM = [
    "additional_switches",
    "exec_file",
    "ip",
    "jobname",
    "local",
    "nproc",
    "override",
    "port",
    "print_com",
    "process",
    "ram",
    "run_location",
    "start_timeout" "timeout",
]


def _sanitize_start_parm(start_parm):
    for each_key in start_parm:
        if each_key not in _ALLOWED_START_PARM:
            raise ValueError(f"The argument '{each_key}' is not recognaised.")


class _MapdlCore(Commands):
    """Contains methods in common between all Mapdl subclasses"""

    def __init__(
        self,
        loglevel="DEBUG",
        use_vtk=None,
        log_apdl=None,
        log_file=False,
        local=True,
        print_com=False,
        **start_parm,
    ):
        """Initialize connection with MAPDL."""
        atexit.register(self.__del__)  # registering to exit properly
        self._name = None  # For naming the instance.
        self._show_matplotlib_figures = True  # for testing
        self._query = None
        self._exited = False
        self._ignore_errors = False
        self._apdl_log = None
        self._store_commands = False
        self._stored_commands = []
        self._response = None
        self._mode = None
        self._mapdl_process = None
        self._launched = False
        self._stderr = None
        self._stdout = None

        if _HAS_PYVISTA:
            if use_vtk is not None:  # pragma: no cover
                self._use_vtk = use_vtk
            else:
                self._use_vtk = True
        else:  # pragma: no cover
            if use_vtk:
                raise ModuleNotFoundError(
                    f"Using the keyword argument 'use_vtk' requires having Pyvista installed."
                )
            else:
                self._use_vtk = False

        self._log_filehandler = None
        self._version = None  # cached version
        self._local = local
        self._cleanup = True
        self._vget_arr_counter = 0
        self._cached_routine = None
        self._geometry = None
        self._math = None
        self._krylov = None
        self._on_docker = None
        self._platform = None

        _sanitize_start_parm(start_parm)
        self._start_parm = start_parm
        self._jobname = start_parm.get("jobname", "file")
        self._path = start_parm.get("run_location", None)
        self._print_com = print_com  # print the command /COM input.

        # Setting up loggers
        self._log = logger.add_instance_logger(
            self.name, self, level=loglevel
        )  # instance logger
        # adding a file handler to the logger
        if log_file:
            if not isinstance(log_file, str):
                log_file = "instance.log"
            self._log.log_to_file(filename=log_file, level=loglevel)

        self._log.debug("Logging set to %s", loglevel)

        from ansys.mapdl.core.parameters import Parameters

        self._parameters = Parameters(self)

        from ansys.mapdl.core.solution import Solution

        self._solution = Solution(self)

        from ansys.mapdl.core.xpl import ansXpl

        self._xpl = ansXpl(self)

        if log_apdl:
            self.open_apdl_log(log_apdl, mode="w")

        self._post = PostProcessing(self)

        # Wrapping listing functions for "to_array" methods
        self._wrap_listing_functions()

        # Wrapping XSEL commands to return ids.
        self._xsel_mapdl_output = False
        self._wrap_xsel_commands()

        self._info = Information(self)

    @property
    def print_com(self):
        return self._print_com

    @print_com.setter
    def print_com(self, value):
        if isinstance(value, bool):
            status = "activated" if value else "deactivated"
            self._log.debug(f"The print of '/COM' commands has been {status}.")
            self._print_com = value
        else:
            raise ValueError(
                f"The property ``print_com`` only allows booleans, but type {type(value)} was supplied."
            )

    @property
    def mode(self):
        """Return the type of instance, namely: grpc, corba or console."""
        return self._mode

    @property
    def is_grpc(self):
        """Return true if using grpc to connect to the MAPDL instance."""
        return self._mode == "grpc"

    @property
    def is_corba(self):
        """Return true if using corba to connect to the MAPDL instance."""
        return self._mode == "corba"

    @property
    def is_console(self):
        """Return true if using console to connect to the MAPDL instance."""
        return self._mode == "console"

    def _wrap_listing_functions(self):
        # Wrapping LISTING FUNCTIONS.
        def wrap_listing_function(func):
            # Injecting doc string modification
            if hasattr(func, "__func__"):
                func.__func__.__doc__ = inject_docs(func.__func__.__doc__)
            else:  # pragma: no cover
                func.__doc__ = inject_docs(func.__doc__)

            @wraps(func)
            def inner_wrapper(*args, **kwargs):
                return CommandListingOutput(func(*args, **kwargs))

            return inner_wrapper

        def wrap_bc_listing_function(func):
            # Injecting doc string modification
            if hasattr(func, "__func__"):
                func.__func__.__doc__ = inject_docs(func.__func__.__doc__)
            else:  # pragma: no cover
                func.__doc__ = inject_docs(func.__doc__)

            @wraps(func)
            def inner_wrapper(*args, **kwargs):
                return BoundaryConditionsListingOutput(func(*args, **kwargs))

            return inner_wrapper

        for name in dir(self):
            if name[0:4].upper() in CMD_LISTING and name in dir(
                Commands
            ):  # avoid matching Mapdl properties which starts with same letters as MAPDL commands.
                func = self.__getattribute__(name)
                setattr(self, name, wrap_listing_function(func))

            if name[0:4].upper() in CMD_BC_LISTING and name in dir(Commands):
                func = self.__getattribute__(name)
                setattr(self, name, wrap_bc_listing_function(func))

    def _wrap_xsel_commands(self):
        # Wrapping XSEL commands.
        def wrap_xsel_function(func):
            if hasattr(func, "__func__"):
                func.__func__.__doc__ = inject_docs(
                    func.__func__.__doc__, XSEL_DOCSTRING_INJECTION
                )
            else:  # pragma: no cover
                func.__doc__ = inject_docs(func.__doc__, XSEL_DOCSTRING_INJECTION)

            def wrap_xsel_function_output(method):
                # Injecting doc string modification
                name = method.__func__.__name__.upper()
                if name == "NSEL":
                    return self.mesh.nnum
                elif name == "ESEL":
                    return self.mesh.enum
                elif name == "KSEL":
                    return self.geometry.knum
                elif name == "LSEL":
                    return self.geometry.lnum
                elif name == "ASEL":
                    return self.geometry.anum
                elif name == "VSEL":
                    return self.geometry.vnum
                else:
                    return None

            @wraps(func)
            def inner_wrapper(*args, **kwargs):
                # in interactive mode (item='p'), the output is not suppressed
                is_interactive_arg = (
                    True
                    if len(args) >= 2
                    and isinstance(args[1], str)
                    and args[1].upper() == "P"
                    else False
                )
                is_interactive_kwarg = (
                    True
                    if "item" in kwargs and kwargs["item"].upper() == "P"
                    else False
                )

                return_mapdl_output = kwargs.pop(
                    "return_mapdl_output", self._xsel_mapdl_output
                )
                if is_interactive_arg or is_interactive_kwarg:
                    return_mapdl_output = True

                output = func(*args, **kwargs)
                if not return_mapdl_output:
                    output = wrap_xsel_function_output(func)
                return output

            return inner_wrapper

        for name in dir(self):
            if name[0:4].upper() in CMD_XSEL and name in dir(
                Commands
            ):  # avoid matching Mapdl properties which starts with same letters as MAPDL commands.
                method = self.__getattribute__(name)
                setattr(self, name, wrap_xsel_function(method))

    @property
    def name(self):  # pragma: no cover
        raise NotImplementedError("Implemented by child classes.")

    @name.setter
    def name(self, name):  # pragma: no cover
        raise AttributeError("The name of an instance cannot be changed.")

    @property
    def queries(self):
        """Get instance of Query class containing inline functions of APDL.

        Most of the results of these methods are shortcuts for specific
        combinations of arguments supplied to :func:`ansys.mapdl.core.Mapdl.get`.

        Currently implemented functions:

        - ``centrx(e)`` - get the centroid x-coordinate of element `e`
        - ``centry(e)`` - get the centroid y-coordinate of element `e`
        - ``centrz(e)`` - get the centroid z-coordinate of element `e`
        - ``nx(n)`` - get the x-coordinate of node `n`
        - ``ny(n)`` - get the y-coordinate of node `n`
        - ``nz(n)`` - get the z-coordinate of node `n`
        - ``kx(k)`` - get the x-coordinate of keypoint `k`
        - ``ky(k)`` - get the y-coordinate of keypoint `k`
        - ``kz(k)`` - get the z-coordinate of keypoint `k`
        - ``lx(n, lfrac)`` - X-coordinate of line ``n`` at length fraction ``lfrac``
        - ``ly(n, lfrac)`` - Y-coordinate of line ``n`` at length fraction ``lfrac``
        - ``lz(n, lfrac)`` - Z-coordinate of line ``n`` at length fraction ``lfrac``
        - ``lsx(n, lfrac)`` - X-slope of line ``n`` at length fraction ``lfrac``
        - ``lsy(n, lfrac)`` - Y-slope of line ``n`` at length fraction ``lfrac``
        - ``lsz(n, lfrac)`` - Z-slope of line ``n`` at length fraction ``lfrac``
        - ``ux(n)`` - get the structural displacement at node `n` in x
        - ``uy(n)`` - get the structural displacement at node `n` in y
        - ``uz(n)`` - get the structural displacement at node `n` in z
        - ``rotx(n)`` - get the rotational displacement at node `n` in x
        - ``roty(n)`` - get the rotational displacement at node `n` in y
        - ``rotz(n)`` - get the rotational displacement at node `n` in z
        - ``nsel(n)`` - get the selection status of node `n`
        - ``ksel(k)`` - get the selection status of keypoint `k`
        - ``lsel(n)`` - get the selection status of line `n`
        - ``asel(a)`` - get the selection status of area `a`
        - ``esel(n)`` - get the selection status of element `e`
        - ``vsel(v)`` - get the selection status of volume `v`
        - ``ndnext(n)`` - get the next selected node with a number greater than `n`.
        - ``kpnext(k)`` - get the next selected keypoint with a number greater than `k`.
        - ``lsnext(n)`` - get the next selected line with a number greater than `n`.
        - ``arnext(a)`` - get the next selected area with a number greater than `a`.
        - ``elnext(e)`` - get the next selected element with a number greater than `e`.
        - ``vlnext(v)`` - get the next selected volume with a number greater than `v`.
        - ``node(x, y, z)`` - get the node closest to coordinate (x, y, z)
        - ``kp(x, y, z)`` - get the keypoint closest to coordinate (x, y, z)

        Returns
        -------
        :class:`ansys.mapdl.core.inline_functions.Query`
            Instance of the Query class

        Examples
        --------
        In this example we construct a solid box and mesh it. Then we use
        the ``Query`` methods ``nx``, ``ny``, and ``nz`` to find the
        cartesian coordinates of the first node.

        >>> from ansys.mapdl.core import launch_mapdl
        >>> mapdl = launch_mapdl()
        >>> mapdl.prep7()
        >>> mapdl.et(1, 'SOLID5')
        >>> mapdl.block(0, 10, 0, 20, 0, 30)
        >>> mapdl.esize(2)
        >>> mapdl.vmesh('ALL')
        >>> q = mapdl.queries
        >>> q.nx(1), q.ny(1), q.nz(1)
        0.0 20.0 0.0


        """
        if self._query is None:
            self._query = Query(self)
        return self._query

    @property
    def non_interactive(self):
        """Non-interactive context manager.

        Allow to execute code without user interaction or waiting
        between PyMAPDL responses.
        It can also be used to execute some commands which are not
        supported in interactive mode. For a complete list of commands
        visit :ref:`ref_unsupported_interactive_commands`.

        View the last response with :attr:`Mapdl.last_response` method.

        Notes
        -----
        All the commands executed inside this context manager are not
        executed until the context manager exits which then execute them
        all at once in the MAPDL instance.

        This command uses :func:`Mapdl.input() <ansys.mapdl.core.Mapdl.input>`
        method.

        Examples
        --------
        Use the non-interactive context manager for the VWRITE (
        :func:`Mapdl.vwrite() <ansys.mapdl.core.Mapdl.vwrite>`)
        command.

        >>> with mapdl.non_interactive:
        ...    mapdl.run("*VWRITE,LABEL(1),VALUE(1,1),VALUE(1,2),VALUE(1,3)")
        ...    mapdl.run("(1X,A8,'   ',F10.1,'  ',F10.1,'   ',1F5.3)")
        >>> mapdl.last_response

        """
        return self._non_interactive(self)

    @property
    def force_output(self):
        """Force text output globally by turning the ``Mapdl.mute`` attribute to False
        and activating text output (``/GOPR``)

        You can still do changes to those inside this context.

        """
        return self._force_output(self)

    @property
    def solution(self):
        """Solution parameters of MAPDL.

        Returns
        -------
        :class:`ansys.mapdl.core.solution.Solution`

        Examples
        --------
        Check if a solution has converged.

        >>> mapdl.solution.converged
        """
        if self._exited:
            raise MapdlRuntimeError("MAPDL exited.")
        return self._solution

    @property
    def _distributed(self):
        """MAPDL is running in distributed mode."""
        return "-smp" not in self._start_parm.get("additional_switches", "")

    @property
    def post_processing(self):
        """Post-process an active MAPDL session.

        Examples
        --------
        Get the nodal displacement in the X direction for the first
        result set.

        >>> mapdl.set(1, 1)
        >>> disp_x = mapdl.post_processing.nodal_displacement('X')
        array([1.07512979e-04, 8.59137773e-05, 5.70690047e-05, ...,
               5.70333124e-05, 8.58600402e-05, 1.07445726e-04])
        """
        if self._exited:
            raise MapdlRuntimeError(
                "MAPDL exited.\n\nCan only postprocess a live " "MAPDL instance."
            )
        return self._post

    @property
    def chain_commands(self):
        """Chain several mapdl commands.

        Commands can be separated with ``"$"`` in MAPDL rather than
        with a line break, so you could send multiple commands to
        MAPDL with:

        ``mapdl.run("/PREP7$K,1,1,2,3")``

        This method is merely a convenience context manager to allow
        for easy chaining of PyMAPDL commands to speed up sending
        commands to MAPDL.

        View the response from MAPDL with :attr:`Mapdl.last_response`.

        Notes
        -----
        Distributed Ansys cannot properly handle condensed data input
        and chained commands are not permitted in distributed ansys.

        Examples
        --------
        >>> with mapdl.chain_commands:
            mapdl.prep7()
            mapdl.k(1, 1, 2, 3)

        """
        if self._distributed:
            raise MapdlRuntimeError(
                "Chained commands are not permitted in distributed ansys."
            )
        return self._chain_commands(self)

    def _chain_stored(self):
        """Send a series of commands to MAPDL"""
        # there's to be an limit to 640 characters per command, so
        # when chaining commands they must be shorter than 640 (minus
        # some overhead).
        c = 0
        chained_commands = []
        chunk = []
        for command in self._stored_commands:
            len_command = len(command) + 1  # include sep var
            if len_command + c > MAX_COMMAND_LENGTH:
                chained_commands.append("$".join(chunk))
                chunk = [command]
                c = 0
            else:
                chunk.append(command)
                c += len_command

        # join the last
        chained_commands.append("$".join(chunk))
        self._stored_commands = []

        responses = [self._run(command) for command in chained_commands]
        self._response = "\n".join(responses)

    @property
    def parameters(self):
        """Collection of MAPDL parameters.

        Notes
        -----
        See :ref:`ref_special_named_param` for additional notes regarding parameter naming in MAPDL.

        Examples
        --------
        Simply list all parameters except for MAPDL MATH parameters.

        >>> mapdl.parameters
        ARR                              : ARRAY DIM (3, 1, 1)
        PARM_FLOAT                       : 20.0
        PARM_INT                         : 10.0
        PARM_LONG_STR                    : "stringstringstringstringstringst"
        PARM_STR                         : "string"
        PORT                             : 50052.0

        Get a parameter

        >>> mapdl.parameters['PARM_FLOAT']
        20.0

        Get an array parameter

        >>> mapdl.parameters['ARR']
        array([1., 2., 3.])

        """
        return self._parameters

    class _non_interactive:
        """Allows user to enter commands that need to run non-interactively."""

        def __init__(self, parent):
            self._parent = weakref.ref(parent)

        def __enter__(self):
            self._parent()._log.debug("Entering non-interactive mode")
            self._parent()._store_commands = True

        def __exit__(self, *args):
            self._parent()._log.debug("Exiting non-interactive mode")
            self._parent()._flush_stored()
            self._parent()._store_commands = False

    class _chain_commands:
        """Store MAPDL commands and send one chained command."""

        def __init__(self, parent):
            self._parent = weakref.ref(parent)

        def __enter__(self):
            self._parent()._log.debug("Entering chained command mode")
            self._parent()._store_commands = True

        def __exit__(self, *args):
            self._parent()._log.debug("Entering chained command mode")
            self._parent()._chain_stored()
            self._parent()._store_commands = False

    class _RetainRoutine:
        """Store MAPDL's routine when entering and reverts it when exiting."""

        def __init__(self, parent, routine):
            self._parent = weakref.ref(parent)

            # check the routine is valid since we're muting the output
            check_valid_routine(routine)
            self._requested_routine = routine

        def __enter__(self):
            """Store the current routine and enter the requested routine."""
            self._cached_routine = self._parent().parameters.routine
            self._parent()._log.debug("Caching routine %s", self._cached_routine)
            if self._requested_routine.lower() != self._cached_routine.lower():
                self._enter_routine(self._requested_routine)

        def __exit__(self, *args):
            """Restore the original routine."""
            self._parent()._log.debug("Restoring routine %s", self._cached_routine)
            self._enter_routine(self._cached_routine)

        def _enter_routine(self, routine):
            """Enter a routine."""
            if routine.lower() == "begin level":
                self._parent().finish(mute=True)
            else:
                self._parent().run(f"/{routine}", mute=True)

    def run_as_routine(self, routine):
        """
        Runs a command or commands at a routine and then revert to the prior routine.

        This can be useful to avoid constantly changing between routines.

        Parameters
        ----------
        routine : str
            A MAPDL routine. For example, ``"PREP7"`` or ``"POST1"``.

        Examples
        --------
        Enter ``PREP7`` and run ``numvar``, which requires ``POST26``, and
        revert to the prior routine.

        >>> mapdl.prep7()
        >>> mapdl.parameters.routine
        'PREP7'
        >>> with mapdl.run_as_routine('POST26'):
        ...     mapdl.numvar(200)
        >>> mapdl.parameters.routine
        'PREP7'

        """
        return self._RetainRoutine(self, routine)

    @property
    def last_response(self):
        """Returns the last response from MAPDL.

        Examples
        --------
        >>> mapdl.last_response
        'KEYPOINT      1   X,Y,Z=   1.00000       1.00000       1.00000'
        """
        return self._response

    def clear(self, *args, **kwargs):
        """Clear the database.

        APDL Command: ``/CLEAR``

        Resets the ANSYS database to the conditions at the beginning
        of the problem.  Sets the import and Boolean options back to
        the ANSYS default. All items are deleted from the database and
        memory values are set to zero for items derived from database
        information.  All files are left intact.  This command is
        useful between multiple analyses in the same run, or between
        passes of a multi-pass analysis (such as between the
        substructure generation, use, and expansion passes).  Should
        not be used in a do-loop since loop counters will be reset.
        on the same line as the ``/CLEAR`` command.

        ``/CLEAR`` resets the jobname to match the currently open
        session .LOG and .ERR files. This will return the jobname to
        its original value, or to the most recent value specified on
        ``/FILNAME`` with KEY = 1.

        This command is valid only at the Begin level.

        Examples
        --------
        >>> mapdl.clear()

        """
        self.run("/CLE,NOSTART", mute=True)

    @supress_logging
    def __str__(self):
        return self.info.__str__()

    @property
    def info(self):
        """General information"""
        return self._info

    @property
    @requires_package("pyvista", softerror=True)
    def geometry(self):
        """Geometry information.

        See :class:`ansys.mapdl.core.mapdl_geometry.Geometry`

        Examples
        --------
        Print the current status of the geometry.

        >>> print(mapdl.geometry)
        MAPDL Selected Geometry
        Keypoints:  8
        Lines:      12
        Areas:      6
        Volumes:    1

        Return the number of lines.

        >>> mapdl.geometry.n_line
        12

        Return the number of areas.

        >>> mapdl.geometry.n_area
        6

        Select a list of keypoints.

        >>> mapdl.geometry.keypoint_select([1, 5, 10])

        Append to an existing selection of lines.

        >>> mapdl.geometry.line_select([1, 2, 3], sel_type='A')

        Reselect from the existing selection of lines.

        >>> mapdl.geometry.line_select([3, 4, 5], sel_type='R')

        """
        if self._geometry is None:
            self._geometry = self._create_geometry()
        return self._geometry

    def _create_geometry(self):  # pragma: no cover
        """Return geometry cache"""
        from ansys.mapdl.core.mapdl_geometry import Geometry

        return Geometry(self)

    @property
    @requires_package("pyvista", softerror=True)
    def mesh(self):
        """Mesh information.

        Returns
        -------
        :class:`Mapdl.Mesh <ansys.mapdl.core.mesh_grpc.Mesh>`

        Examples
        --------
        Return an array of the active nodes

        >>> mapdl.mesh.nodes
        array([[ 1.,  0.,  0.],
               [ 2.,  0.,  0.],
               [ 3.,  0.,  0.],
               [ 4.,  0.,  0.],
               [ 5.,  0.,  0.],
               [ 6.,  0.,  0.],
               [ 7.,  0.,  0.],
               [ 8.,  0.,  0.],
               [ 9.,  0.,  0.],
               [10.,  0.,  0.]])

        Return an array of the node numbers of the active nodes

        >>> mapdl.mesh.nnum
        array([ 1,  2,  3,  4,  5,  6,  7,  8,  9, 10], dtype=int32)

        Simply query and print the geometry

        >>> print(mapdl.mesh)
          ANSYS Mapdl Mesh
          Number of Nodes:              321
          Number of Elements:           40
          Number of Element Types:      1
          Number of Node Components:    2
          Number of Element Components: 2

        Access the geometry as a VTK object

        >>> mapdl.mesh.grid

        """
        return self._mesh

    @property
    @requires_package("ansys.mapdl.reader", softerror=True)
    @supress_logging
    def _mesh(self):
        """Write entire archive to ASCII and read it in as an
        ``ansys.mapdl.core.Archive``"""
        # lazy import here to avoid loading pyvista and vtk
        from ansys.mapdl.reader import Archive

        if self._archive_cache is None:
            # write database to an archive file
            arch_filename = os.path.join(self.directory, "_tmp.cdb")
            nblock_filename = os.path.join(self.directory, "nblock.cdb")

            # must have all nodes elements are using selected
            if hasattr(self, "mute"):
                old_mute = self.mute
                self.mute = True

            self.cm("__NODE__", "NODE", mute=True)
            self.nsle("S", mute=True)
            self.cdwrite("db", arch_filename, mute=True)
            self.cmsel("S", "__NODE__", "NODE", mute=True)

            self.cm("__ELEM__", "ELEM", mute=True)
            self.esel("NONE", mute=True)
            self.cdwrite("db", nblock_filename, mute=True)
            self.cmsel("S", "__ELEM__", "ELEM", mute=True)

            if hasattr(self, "mute"):
                self.mute = old_mute

            self._archive_cache = Archive(arch_filename, parse_vtk=False, name="Mesh")
            grid = self._archive_cache._parse_vtk(additional_checking=True)
            self._archive_cache._grid = grid

            # rare bug
            if grid is not None:
                if grid.n_points != self._archive_cache.n_node:
                    self._archive_cache = Archive(
                        arch_filename, parse_vtk=True, name="Mesh"
                    )

            # overwrite nodes in archive
            nblock = Archive(nblock_filename, parse_vtk=False)
            self._archive_cache._nodes = nblock._nodes
            self._archive_cache._nnum = nblock._nnum
            self._archive_cache._node_coord = None

        return self._archive_cache

    def _reset_cache(self):
        """Reset cached items"""
        self._archive_cache = None

    @property
    def allow_ignore(self):
        """Invalid commands will be ignored rather than exceptions

        A command executed in the wrong processor will raise an
        exception when ``allow_ignore=False``.  This is the default
        behavior.

        Examples
        --------
        >>> mapdl.post1()
        >>> mapdl.k(1, 0, 0, 0)
        Exception:  K is not a recognized POST1 command, abbreviation, or macro.

        Ignore these messages by setting allow_ignore=True

        >>> mapdl.allow_ignore = True
        2020-06-08 21:39:58,094 [INFO] : K is not a
        recognized POST1 command, abbreviation, or macro.  This
        command will be ignored.

        *** WARNING *** CP = 0.372 TIME= 21:39:58
        K is not a recognized POST1 command, abbreviation, or macro.
        This command will be ignored.

        """
        warn(
            "'allow_ignore' is being deprecated and will be removed in a future release. "
            "Use ``mapdl.ignore_errors`` instead.",
            DeprecationWarning,
        )
        return self._ignore_errors

    @allow_ignore.setter
    def allow_ignore(self, value):
        """Set allow ignore"""
        warn(
            "'allow_ignore' is being deprecated and will be removed in a future release. "
            "Use ``mapdl.ignore_errors`` instead.",
            DeprecationWarning,
        )
        self._ignore_errors = bool(value)

    def open_apdl_log(self, filename, mode="w"):
        """Start writing all APDL commands to an MAPDL input file.

        Parameters
        ----------
        filename : str
            Filename of the log.
        mode : str, optional
            Python file modes (for example, ``'a'``, ``'w'``).  Should
            be either write or append.

        Examples
        --------
        Begin writing APDL commands to ``"log.inp"``.

        >>> mapdl.open_apdl_log("log.inp")
        """
        if self._apdl_log is not None:
            raise MapdlRuntimeError("APDL command logging already enabled")
        self._log.debug("Opening ANSYS log file at %s", filename)

        if mode not in ["w", "a", "x"]:
            raise ValueError(
                "File mode should either be write, append, or exclusive"
                " creation ('w', 'a', or 'x')."
            )

        self._apdl_log = open(filename, mode=mode, buffering=1)  # line buffered
        self._apdl_log.write(
            f"! APDL log script generated using PyMapdl (ansys.mapdl.core {pymapdl.__version__})\n"
        )

    @supress_logging
    @run_as_prep7
    def _generate_iges(self):
        """Save IGES geometry representation to disk"""
        filename = os.path.join(self.directory, "_tmp.iges")
        self.igesout(filename, att=1, mute=True)
        return filename

    def open_gui(self, include_result=None, inplace=None):  # pragma: no cover
        """Save the existing database and open it up in the MAPDL GUI.

        Parameters
        ----------
        include_result : bool, optional
            Allow the result file to be post processed in the GUI.  It is
            ignored if ``inplace`` is ``True``.  By default, ``True``.

        inplace : bool, optional
            Open the GUI on the current MAPDL working directory, instead of
            creating a new temporary directory and coping the results files
            over there.  If ``True``, ignores ``include_result`` parameter.  By
            default, this ``False``.

        Examples
        --------
        >>> from ansys.mapdl.core import launch_mapdl
        >>> mapdl = launch_mapdl()

        Create a square area using keypoints.

        >>> mapdl.prep7()
        >>> mapdl.k(1, 0, 0, 0)
        >>> mapdl.k(2, 1, 0, 0)
        >>> mapdl.k(3, 1, 1, 0)
        >>> mapdl.k(4, 0, 1, 0)
        >>> mapdl.l(1, 2)
        >>> mapdl.l(2, 3)
        >>> mapdl.l(3, 4)
        >>> mapdl.l(4, 1)
        >>> mapdl.al(1, 2, 3, 4)

        Open up the gui.

        >>> mapdl.open_gui()

        Resume where you left off.

        >>> mapdl.et(1, 'MESH200', 6)
        >>> mapdl.amesh('all')
        >>> mapdl.eplot()
        """
        # lazy load here to avoid circular import
        from ansys.mapdl.core.launcher import get_ansys_path

        if not self._local:
            raise MapdlRuntimeError(
                "``open_gui`` can only be called from a local MAPDL instance."
            )

        if inplace and include_result:
            raise ValueError(
                "'inplace' and 'include_result' kwargs are not compatible."
            )

        if inplace and include_result is None:
            include_result = False

        if include_result is None:
            include_result = True

        if not inplace:
            inplace = False

        name = self.jobname

        # specify a path for the temporary database if any.
        if inplace:
            run_dir = self._start_parm["run_location"]

        else:
            temp_dir = tempfile.gettempdir()
            run_dir = os.path.join(temp_dir, f"ansys_{random_string(10)}")

            # Sanity checks
            if os.path.isdir(run_dir):
                rmtree(run_dir)
            os.mkdir(run_dir)

        database_file = os.path.join(run_dir, f"{name}.db")
        if os.path.isfile(database_file) and not inplace:
            os.remove(database_file)

        # cache result file, version, and routine before closing
        resultfile = self._result_file
        version = self.version
        self._cache_routine()

        # finish, save and exit the server
        self.finish(mute=True)
        self.save(database_file, mute=True)

        # Exit and do not remove the temporary directory. This is backwards
        # compatible with CONSOLE and CORBA modes.
        remove_tmp = False
        if hasattr(self, "_remove_tmp"):
            remove_tmp = self._remove_tmp
        self._remove_tmp = False
        self.exit()

        # copy result file to temp directory
        if not inplace:
            if include_result and self._result_file is not None:
                if os.path.isfile(resultfile):
                    tmp_resultfile = os.path.join(run_dir, "%s.rst" % name)
                    copyfile(resultfile, tmp_resultfile)

        # write temporary input file
        start_file = os.path.join(run_dir, f"start{version}.ans")
        with open(start_file, "w") as f:
            f.write("RESUME\n")

        # some versions of ANSYS just look for "start.ans" when starting
        other_start_file = os.path.join(run_dir, "start.ans")
        with open(other_start_file, "w") as f:
            f.write("RESUME\n")

        # issue system command to run ansys in GUI mode
        cwd = os.getcwd()
        os.chdir(run_dir)
        exec_file = self._start_parm.get("exec_file", get_ansys_path(allow_input=False))
        nproc = self._start_parm.get("nproc", 2)
        add_sw = self._start_parm.get("additional_switches", "")

        if inplace:
            warn(
                "MAPDL GUI has been opened using 'inplace' kwarg. "
                f"The changes you make will overwrite the files in {run_dir}."
            )

        call(
            f'cd "{run_dir}" && "{exec_file}" -g -j {name} -np {nproc} {add_sw}',
            shell=True,
            stdout=DEVNULL,
        )

        # Going back
        os.chdir(cwd)

        # Clearing
        os.remove(start_file)
        os.remove(other_start_file)

        # reattach to a new session and reload database
        self._launch(self._start_parm)
        self.resume(database_file, mute=True)

        # restore remove tmp state
        self._remove_tmp = remove_tmp

    def _cache_routine(self):
        """Cache the current routine."""
        self._cached_routine = self.parameters.routine

    def _resume_routine(self):
        """Resume the cached routine."""
        if self._cached_routine is not None:
            if "BEGIN" not in self._cached_routine:
                self.run(f"/{self._cached_routine}", mute=True)
            else:
                self.finish(mute=True)
            self._cached_routine = None

    def _launch(self, *args, **kwargs):  # pragma: no cover
        raise NotImplementedError("Implemented by child class")

    def _close_apdl_log(self):
        """Closes the APDL log"""
        if self._apdl_log is not None:
            self._apdl_log.close()
        self._apdl_log = None

    def nplot(self, nnum="", vtk=None, **kwargs):
        """APDL Command: NPLOT

        Displays nodes.

        .. note::
           PyMAPDL plotting commands with ``vtk=True`` ignore any
           values set with the ``PNUM`` command.

        Parameters
        ----------
        nnum : bool, int, optional
            Node number key:

            - ``False`` : No node numbers on display (default).
            - ``True`` : Include node numbers on display.

            .. note::
               This parameter is only valid when ``vtk==True``

        vtk : bool, optional
            Plot the currently selected nodes using ``pyvista``.
            Defaults to current ``use_vtk`` setting as set on the
            initialization of MAPDL.

        plot_bc : bool, optional
            Activate the plotting of the boundary conditions.
            Defaults to ``False``.

            .. warning:: This is in alpha state.

        plot_bc_legend : bool, optional
            Shows the boundary conditions legend.
            Defaults to ``False``

        plot_bc_labels : bool, optional
            Shows the boundary conditions label per node.
            Defaults to ``False``.

        bc_labels : List[str], Tuple(str), optional
            List or tuple of strings with the boundary conditions
            to plot, i.e. ``["UX", "UZ"]``.
            You can obtain the allowed boundary conditions by
            evaluating ``ansys.mapdl.core.plotting.BCS``.
            You can use also the following shortcuts:

            * **'mechanical'**
              To plot the following mechanical boundary conditions: ``'UX'``,
              ``'UY'``, ``'UZ'``, ``'FX'``, ``'FY'``, and ``'FZ'``.  Rotational
              or momentum boundary conditions are not allowed.

            * ``'thermal'``
              To plot the following boundary conditions: 'TEMP' and
              'HEAT'.

            * ``'electrical'``
              To plot the following electrical boundary conditions:
              ``'VOLT'``, ``'CHRGS'``, and ``'AMPS'``.

            Defaults to all the allowed boundary conditions present
            in the responses of :func:`ansys.mapdl.core.Mapdl.dlist`
            and :func:`ansys.mapdl.core.Mapdl.flist()`.

        bc_target : List[str], Tuple(str), optional
            Specify the boundary conditions target
            to plot, i.e. "Nodes", "Elements".
            You can obtain the allowed boundary conditions target by
            evaluating ``ansys.mapdl.core.plotting.ALLOWED_TARGETS``.
            Defaults to only ``"Nodes"``.

        bc_glyph_size : float, optional
            Specify the size of the glyph used for the boundary
            conditions plotting.
            By default is ratio of the bounding box dimensions.

        bc_labels_font_size : float, optional
            Size of the text on the boundary conditions labels.
            By default it is 16.

        Examples
        --------
        Plot using VTK while showing labels and changing the background.

        >>> mapdl.prep7()
        >>> mapdl.n(1, 0, 0, 0)
        >>> mapdl.n(11, 10, 0, 0)
        >>> mapdl.fill(1, 11, 9)
        >>> mapdl.nplot(
        ...     nnum=True,
        ...     vtk=True,
        ...     background='w',
        ...     color='k',
        ...     show_bounds=True
        ... )

        Plot without using VTK.

        >>> mapdl.prep7()
        >>> mapdl.n(1, 0, 0, 0)
        >>> mapdl.n(11, 10, 0, 0)
        >>> mapdl.fill(1, 11, 9)
        >>> mapdl.nplot(vtk=False)

        Plot nodal boundary conditions.

        >>> mapdl.nplot(
        ...     plot_bc=True,
        ...     plot_bc_labels=True,
        ...     bc_labels="mechanical",
        ... )

        """
        if vtk is None:
            vtk = self._use_vtk

        if vtk is True:
            if _HAS_PYVISTA:
                # lazy import here to avoid top level import
                import pyvista as pv
            else:  # pragma: no cover
                raise ModuleNotFoundError(
                    f"Using the keyword argument 'vtk' requires having Pyvista installed."
                )

        if "knum" in kwargs:
            raise ValueError("`knum` keyword deprecated.  Please use `nnum` instead.")

        if vtk:
            kwargs.setdefault("title", "MAPDL Node Plot")
            if not self.mesh.n_node:
                warnings.warn("There are no nodes to plot.")
                return general_plotter([], [], [], mapdl=self, **kwargs)

            labels = []
            if nnum:
                # must eliminate duplicate points or labeling fails miserably.
                pcloud = pv.PolyData(self.mesh.nodes)
                pcloud["labels"] = self.mesh.nnum
                pcloud.clean(inplace=True)

                labels = [{"points": pcloud.points, "labels": pcloud["labels"]}]
            points = [{"points": self.mesh.nodes}]
            return general_plotter([], points, labels, mapdl=self, **kwargs)

        # otherwise, use the built-in nplot
        if isinstance(nnum, bool):
            nnum = int(nnum)

        with self._enable_interactive_plotting():
            return super().nplot(nnum, **kwargs)

    def eplot(self, show_node_numbering=False, vtk=None, **kwargs):
        """Plots the currently selected elements.

        APDL Command: EPLOT

        .. note::
            PyMAPDL plotting commands with ``vtk=True`` ignore any
            values set with the ``PNUM`` command.

        Parameters
        ----------
        vtk : bool, optional
            Plot the currently selected elements using ``pyvista``.
            Defaults to current ``use_vtk`` setting.

        show_node_numbering : bool, optional
            Plot the node numbers of surface nodes.

        plot_bc : bool, optional
            Activate the plotting of the boundary conditions.
            Defaults to ``False``.

            .. warning:: This is in alpha state.

        plot_bc_legend : bool, optional
            Shows the boundary conditions legend.
            Defaults to ``False``

        plot_bc_labels : bool, optional
            Shows the boundary conditions label per node.
            Defaults to ``False``.

        bc_labels : List[str], Tuple(str), optional
            List or tuple of strings with the boundary conditions
            to plot, i.e. ``["UX", "UZ"]``.
            You can obtain the allowed boundary conditions by
            evaluating ``ansys.mapdl.core.plotting.BCS``.
            You can use also the following shortcuts:

            * **'mechanical'**
              To plot the following mechanical boundary conditions: ``'UX'``,
              ``'UY'``, ``'UZ'``, ``'FX'``, ``'FY'``, and ``'FZ'``.  Rotational
              or momentum boundary conditions are not allowed.

            * ``'thermal'``
              To plot the following boundary conditions: 'TEMP' and
              'HEAT'.

            * ``'electrical'``
              To plot the following electrical boundary conditions:
              ``'VOLT'``, ``'CHRGS'``, and ``'AMPS'``.

            Defaults to all the allowed boundary conditions present
            in the responses of :func:`ansys.mapdl.core.Mapdl.dlist`
            and :func:`ansys.mapdl.core.Mapdl.flist()`.

        bc_target : List[str], Tuple(str), optional
            Specify the boundary conditions target
            to plot, i.e. "Nodes", "Elements".
            You can obtain the allowed boundary conditions target by
            evaluating ``ansys.mapdl.core.plotting.ALLOWED_TARGETS``.
            Defaults to only ``"Nodes"``.

        bc_glyph_size : float, optional
            Specify the size of the glyph used for the boundary
            conditions plotting.
            By default is ratio of the bounding box dimensions.

        bc_labels_font_size : float, optional
            Size of the text on the boundary conditions labels.
            By default it is 16.

        **kwargs
            See ``help(ansys.mapdl.core.plotter.general_plotter)`` for more
            keyword arguments related to visualizing using ``vtk``.

        Examples
        --------
        >>> mapdl.clear()
        >>> mapdl.prep7()
        >>> mapdl.block(0, 1, 0, 1, 0, 1)
        >>> mapdl.et(1, 186)
        >>> mapdl.esize(0.1)
        >>> mapdl.vmesh('ALL')
        >>> mapdl.vgen(2, 'all')
        >>> mapdl.eplot(show_edges=True, smooth_shading=True,
                        show_node_numbering=True)

        Save a screenshot to disk without showing the plot

        >>> mapdl.eplot(background='w', show_edges=True, smooth_shading=True,
                        window_size=[1920, 1080], savefig='screenshot.png',
                        off_screen=True)

        """
        if vtk is None:
            vtk = self._use_vtk
        elif vtk is True:
            if not _HAS_PYVISTA:  # pragma: no cover
                raise ModuleNotFoundError(
                    f"Using the keyword argument 'vtk' requires having Pyvista installed."
                )

        if vtk:
            kwargs.setdefault("title", "MAPDL Element Plot")
            if not self._mesh.n_elem:
                warnings.warn("There are no elements to plot.")
                return general_plotter([], [], [], mapdl=self, **kwargs)

            # TODO: Consider caching the surface
            esurf = self.mesh._grid.linear_copy().extract_surface().clean()
            kwargs.setdefault("show_edges", True)

            # if show_node_numbering:
            labels = []
            if show_node_numbering:
                labels = [{"points": esurf.points, "labels": esurf["ansys_node_num"]}]

            return general_plotter(
                [{"mesh": esurf, "style": kwargs.pop("style", "surface")}],
                [],
                labels,
                mapdl=self,
                **kwargs,
            )

        # otherwise, use MAPDL plotter
        with self._enable_interactive_plotting():
            return self.run("EPLOT", **kwargs)

    def vplot(
        self,
        nv1="",
        nv2="",
        ninc="",
        degen="",
        scale="",
        vtk=None,
        quality=4,
        show_area_numbering=False,
        show_line_numbering=False,
        color_areas=False,
        show_lines=True,
        **kwargs,
    ):
        """Plot the selected volumes.

        APDL Command: VPLOT

        .. note::
            PyMAPDL plotting commands with ``vtk=True`` ignore any
            values set with the ``PNUM`` command.

        Parameters
        ----------
        nv1, nv2, ninc
            Display volumes from NV1 to NV2 (defaults to NV1) in steps
            of NINC (defaults to 1).  If NV1 = ALL (default), NV2 and
            NINC are ignored and all selected volumes [VSEL] are
            displayed.  Ignored when ``vtk=True``.

        degen
            Degeneracy marker.  ``"blank"`` No degeneracy marker is
            used (default), or ``"DEGE"``.  A red star is placed on
            keypoints at degeneracies (see the Modeling and Meshing
            Guide).  Not available if /FACET,WIRE is set.  Ignored
            when ``vtk=True``.

        scale
            Scale factor for the size of the degeneracy-marker star.  The scale
            is the size in window space (-1 to 1 in both directions) (defaults
            to .075).  Ignored when ``vtk=True``.

        vtk : bool, optional
            Plot the currently selected volumes using ``pyvista``.  As
            this creates a temporary surface mesh, this may have a
            long execution time for large meshes.

        quality : int, optional
            quality of the mesh to display.  Varies between 1 (worst)
            to 10 (best).  Applicable when ``vtk=True``.

        show_numbering : bool, optional
            Display line and keypoint numbers when ``vtk=True``.

        **kwargs
            See :meth:`ansys.mapdl.core.plotting.general_plotter` for
            more keyword arguments applicable when visualizing with
            ``vtk=True``.

        Examples
        --------
        Plot while displaying area numbers.

        >>> mapdl.vplot(show_area_numbering=True)

        """
        if vtk is None:
            vtk = self._use_vtk
        elif vtk is True:
            if not _HAS_PYVISTA:  # pragma: no cover
                raise ModuleNotFoundError(
                    f"Using the keyword argument 'vtk' requires having Pyvista installed."
                )

        if vtk:
            kwargs.setdefault("title", "MAPDL Volume Plot")
            if not self.geometry.n_volu:
                warnings.warn(
                    "Either no volumes have been selected or there is nothing to plot."
                )
                return general_plotter([], [], [], **kwargs)

            cm_name = "__tmp_area2__"
            self.cm(cm_name, "AREA", mute=True)
            self.aslv("S", mute=True)  # select areas attached to active volumes
            out = self.aplot(
                vtk=vtk,
                color_areas=color_areas,
                quality=quality,
                show_area_numbering=show_area_numbering,
                show_line_numbering=show_line_numbering,
                show_lines=show_lines,
                **kwargs,
            )
            self.cmsel("S", cm_name, "AREA", mute=True)
            return out
        else:
            with self._enable_interactive_plotting():
                return super().vplot(
                    nv1=nv1, nv2=nv2, ninc=ninc, degen=degen, scale=scale, **kwargs
                )

    def aplot(
        self,
        na1="",
        na2="",
        ninc="",
        degen="",
        scale="",
        vtk=None,
        quality=4,
        show_area_numbering=False,
        show_line_numbering=False,
        color_areas=False,
        show_lines=False,
        **kwargs,
    ):
        """Display the selected areas.

        Displays the selected areas from ``na1`` to ``na2`` in steps
        of ``ninc``.

        APDL Command: ``APLOT``

        .. note::
            PyMAPDL plotting commands with ``vtk=True`` ignore any
            values set with the ``PNUM`` command.

        Parameters
        ----------
        na1 : int, optional
            Minimum area to display.

        na2 : int, optional
            Maximum area to display.

        ninc : int, optional
            Increment between minimum and maximum area.

        degen, str, optional
            Degeneracy marker.  This option is ignored when ``vtk=True``.

        scale : float, optional
            Scale factor for the size of the degeneracy-marker star.
            The scale is the size in window space (-1 to 1 in both
            directions) (defaults to 0.075).  This option is ignored
            when ``vtk=True``.

        vtk : bool, optional
            Plot the currently selected areas using ``pyvista``.  As
            this creates a temporary surface mesh, this may have a
            long execution time for large meshes.

        quality : int, optional
            Quality of the mesh to display.  Varies between 1 (worst)
            to 10 (best) when ``vtk=True``.

        show_area_numbering : bool, optional
            Display area numbers when ``vtk=True``.

        show_line_numbering : bool, optional
            Display line numbers when ``vtk=True``.

        color_areas : np.array, optional
            Only used when ``vtk=True``.
            If ``color_areas`` is a bool, randomly color areas when ``True`` .
            If ``color_areas`` is an array or list, it colors each area with
            the RGB colors, specified in that array or list.

        show_lines : bool, optional
            Plot lines and areas.  Change the thickness of the lines
            with ``line_width=``

        **kwargs
            See :meth:`ansys.mapdl.core.plotting.general_plotter` for
            more keyword arguments applicable when visualizing with
            ``vtk=True``.

        Examples
        --------
        Plot areas between 1 and 4 in increments of 2.

        >>> mapdl.block(0, 1, 0, 1, 0, 1)
        >>> mapdl.aplot(1, 4, 2)

        Plot all areas and randomly color the areas.  Label center of
        areas by their number.

        >>> mapdl.aplot(show_area_numbering=True, color_areas=True)

        Return the plotting instance and modify it.

        >>> mapdl.aplot()
        >>> pl = mapdl.aplot(return_plotter=True)
        >>> pl.show_bounds()
        >>> pl.set_background('black')
        >>> pl.add_text('my text')
        >>> pl.show()

        """
        if vtk is None:
            vtk = self._use_vtk
        elif vtk is True:
            if not _HAS_PYVISTA:  # pragma: no cover
                raise ModuleNotFoundError(
                    f"Using the keyword argument 'vtk' requires having Pyvista installed."
                )

        if vtk:
            kwargs.setdefault("show_scalar_bar", False)
            kwargs.setdefault("title", "MAPDL Area Plot")
            kwargs.setdefault("scalar_bar_args", {"title": "Scalar Bar Title"})

            if not self.geometry.n_area:
                warnings.warn(
                    "Either no areas have been selected or there is nothing to plot."
                )
                return general_plotter([], [], [], **kwargs)

            if quality > 10:
                quality = 10
            if quality < 1:
                quality = 1
            surf = self.geometry.generate_surface(11 - quality, na1, na2, ninc)
            meshes = []
            labels = []

            # individual surface isolation is quite slow, so just
            # color individual areas
            if color_areas:  # pragma: no cover
                if isinstance(color_areas, bool):
                    anum = surf["entity_num"]
                    size_ = max(anum) + 1
                    # Because this is only going to be used for plotting purpuses, we don't need to allocate
                    # a huge vector with random numbers (colours).
                    # By default `pyvista.DataSetMapper.set_scalars` `n_colors` argument is set to 256, so let
                    # do here the same.
                    # We will limit the number of randoms values (colours) to 256
                    #
                    # Link: https://docs.pyvista.org/api/plotting/_autosummary/pyvista.DataSetMapper.set_scalars.html#pyvista.DataSetMapper.set_scalars
                    size_ = min([256, size_])
                    # Generating a colour array,
                    # Size = number of areas.
                    # Values are random between 0 and min(256, number_areas)
                    area_color = np.random.choice(range(size_), size=(len(anum), 3))
                else:
                    if len(surf["entity_num"]) != len(color_areas):
                        raise ValueError(
                            f"The length of the parameter array 'color_areas' should be the same as the number of areas."
                        )
                    area_color = color_areas
                meshes.append({"mesh": surf, "scalars": area_color})
            else:
                meshes.append({"mesh": surf, "color": kwargs.get("color", "white")})

            if show_area_numbering:
                anums = np.unique(surf["entity_num"])
                centers = []
                for anum in anums:
                    area = surf.extract_cells(surf["entity_num"] == anum)
                    centers.append(area.center)

                labels.append({"points": np.array(centers), "labels": anums})

            if show_lines or show_line_numbering:
                kwargs.setdefault("line_width", 2)
                # subselect lines belonging to the current areas
                self.cm("__area__", "AREA", mute=True)
                self.lsla("S", mute=True)

                lines = self.geometry.lines
                self.cmsel("S", "__area__", "AREA", mute=True)

                if show_lines:
                    meshes.append(
                        {"mesh": lines, "color": kwargs.get("edge_color", "k")}
                    )
                if show_line_numbering:
                    labels.append(
                        {
                            "points": lines.points[50::101],
                            "labels": lines["entity_num"],
                        }
                    )

            return general_plotter(meshes, [], labels, **kwargs)

        with self._enable_interactive_plotting():
            return super().aplot(
                na1=na1, na2=na2, ninc=ninc, degen=degen, scale=scale, **kwargs
            )

    @supress_logging
    def _enable_interactive_plotting(self, pixel_res: int = 1600):
        """Enables interactive plotting.  Requires matplotlib

        Parameters
        ----------
        pixel_res : int
            Pixel resolution.  Valid values are from 256 to 2400.
            Lowering the pixel resolution produces a "fuzzier" image.
            Increasing the resolution produces a "sharper" image but
            takes longer to render.
        """
        return self.WithInterativePlotting(self, pixel_res)
<<<<<<< HEAD

    class WithInterativePlotting:
        """Allows to redirect plots to MAPDL plots."""

        def __init__(self, parent: "_MapdlCore", pixel_res: int) -> None:
            self._parent = weakref.ref(parent)
            self._pixel_res = pixel_res

        def __enter__(self) -> None:
            self._parent()._log.debug("Entering in 'WithInterativePlotting' mode")

            if not self._parent()._has_matplotlib:
                raise ImportError(
                    "Install matplotlib to display plots from MAPDL ,"
                    "from Python.  Otherwise, plot with vtk with:\n"
                    "``vtk=True``"
                )

=======

    class WithInterativePlotting:
        """Allows to redirect plots to MAPDL plots."""

        def __init__(self, parent: "_MapdlCore", pixel_res: int) -> None:
            self._parent = weakref.ref(parent)
            self._pixel_res = pixel_res

        def __enter__(self) -> None:
            self._parent()._log.debug("Entering in 'WithInterativePlotting' mode")

            if not self._parent()._has_matplotlib:  # pragma: no cover
                raise ImportError(
                    "Install matplotlib to display plots from MAPDL ,"
                    "from Python.  Otherwise, plot with vtk with:\n"
                    "``vtk=True``"
                )

>>>>>>> f94ae090
            if not self._parent()._png_mode:
                self._parent().show("PNG", mute=True)
                self._parent().gfile(self._pixel_res, mute=True)

        def __exit__(self, *args) -> None:
            self._parent()._log.debug("Exiting in 'WithInterativePlotting' mode")
            self._parent().show("close", mute=True)

    @property
    def _has_matplotlib(self):
        try:
            import matplotlib  # noqa: F401

            return True
        except ImportError:
            return False

    @property
    def _png_mode(self):
        """Returns True when MAPDL is set to write plots as png to file."""
        return "PNG" in self.show(mute=False)

    def set_log_level(self, loglevel):
        """Sets log level

        Parameters
        ----------
        loglevel : str, int
            Log level.  Must be one of: ``'DEBUG', 'INFO', 'WARNING', 'ERROR'``.

        Examples
        --------
        Set the log level to debug

        >>> mapdl.set_log_level('DEBUG')

        Set the log level to info

        >>> mapdl.set_log_level('INFO')

        Set the log level to warning

        >>> mapdl.set_log_level('WARNING')

        Set the log level to error

        >>> mapdl.set_log_level('ERROR')
        """
        if isinstance(loglevel, str):
            loglevel = loglevel.upper()
        setup_logger(loglevel=loglevel)

    def _list(self, command):
        """Replaces *LIST command"""
        items = command.split(",")
        filename = os.path.join(self.directory, ".".join(items[1:]))
        if os.path.isfile(filename):
            self._response = open(filename).read()
            self._log.info(self._response)
        else:
            raise Exception("Cannot run:\n{command}\n\nFile does not exist")

    def lplot(
        self,
        nl1="",
        nl2="",
        ninc="",
        vtk=None,
        show_line_numbering=True,
        show_keypoint_numbering=False,
        color_lines=False,
        **kwargs,
    ):
        """Display the selected lines.

        APDL Command: LPLOT

        .. note::
            PyMAPDL plotting commands with ``vtk=True`` ignore any
            values set with the ``PNUM`` command.

        Parameters
        ----------
        nl1, nl2, ninc
            Display lines from NL1 to NL2 (defaults to NL1) in steps
            of NINC (defaults to 1).  If NL1 = ALL (default), NL2 and
            NINC are ignored and display all selected lines [LSEL].

        vtk : bool, optional
            Plot the currently selected lines using ``pyvista``.

        show_line_numbering : bool, optional
            Display line and keypoint numbers when ``vtk=True``.

        show_keypoint_numbering : bool, optional
            Number keypoints.  Only valid when ``show_keypoints=True``

        **kwargs
            See :meth:`ansys.mapdl.core.plotting.general_plotter` for
            more keyword arguments applicable when visualizing with
            ``vtk=True``.

        Notes
        -----
        Mesh divisions on plotted lines are controlled by the ``ldiv``
        option of the ``psymb`` command when ``vtk=False``.
        Otherwise, line divisions are controlled automatically.

        This command is valid in any processor.

        Examples
        --------
        >>> mapdl.lplot(vtk=True, cpos='xy', line_width=10)
        """
        if vtk is None:
            vtk = self._use_vtk
        elif vtk is True:
            if not _HAS_PYVISTA:  # pragma: no cover
                raise ModuleNotFoundError(
                    f"Using the keyword argument 'vtk' requires having Pyvista installed."
                )

        if vtk:
            kwargs.setdefault("show_scalar_bar", False)
            kwargs.setdefault("title", "MAPDL Line Plot")
            if not self.geometry.n_line:
                warnings.warn(
                    "Either no lines have been selected or there is nothing to plot."
                )
                return general_plotter([], [], [], **kwargs)

            lines = self.geometry.lines
            meshes = [{"mesh": lines}]
            if color_lines:
                meshes[0]["scalars"] = np.random.random(lines.n_cells)

            labels = []
            if show_line_numbering:
                labels.append(
                    {
                        "points": lines.points[50::101],
                        "labels": lines["entity_num"],
                    }
                )

            if show_keypoint_numbering:
                labels.append(
                    {
                        "points": self.geometry.keypoints,
                        "labels": self.geometry.knum,
                    }
                )

            return general_plotter(meshes, [], labels, **kwargs)
        else:
            with self._enable_interactive_plotting():
                return super().lplot(nl1=nl1, nl2=nl2, ninc=ninc, **kwargs)

    def kplot(
        self,
        np1="",
        np2="",
        ninc="",
        lab="",
        vtk=None,
        show_keypoint_numbering=True,
        **kwargs,
    ):
        """Display the selected keypoints.

        APDL Command: KPLOT

        .. note::
            PyMAPDL plotting commands with ``vtk=True`` ignore any
            values set with the ``PNUM`` command.

        Parameters
        ----------
        np1, np2, ninc
            Display keypoints from NP1 to NP2 (defaults to NP1) in
            steps of NINC (defaults to 1).  If NP1 = ALL (default),
            NP2 and NINC are ignored and all selected keypoints [KSEL]
            are displayed.

        lab
            Determines what keypoints are plotted (one of the following):

            (blank) - Plots all keypoints.

            HPT - Plots only those keypoints that are hard points.

        vtk : bool, optional
            Plot the currently selected lines using ``pyvista``.

        show_keypoint_numbering : bool, optional
            Display keypoint numbers when ``vtk=True``.



        Notes
        -----
        This command is valid in any processor.
        """
        if vtk is None:
            vtk = self._use_vtk
        elif vtk is True:
            if not _HAS_PYVISTA:  # pragma: no cover
                raise ModuleNotFoundError(
                    f"Using the keyword argument 'vtk' requires having Pyvista installed."
                )

        if vtk:
            kwargs.setdefault("title", "MAPDL Keypoint Plot")
            if not self.geometry.n_keypoint:
                warnings.warn(
                    "Either no keypoints have been "
                    "selected or there are no keypoints in "
                    "the database."
                )
                return general_plotter([], [], [], **kwargs)

            keypoints = self.geometry.keypoints
            points = [{"points": keypoints}]

            labels = []
            if show_keypoint_numbering:
                labels.append({"points": keypoints, "labels": self.geometry.knum})

            return general_plotter([], points, labels, **kwargs)

        # otherwise, use the legacy plotter
        with self._enable_interactive_plotting():
            return super().kplot(np1=np1, np2=np2, ninc=ninc, lab=lab, **kwargs)

    @property
    @requires_package("ansys.mapdl.reader", softerror=True)
    def result(self):
        """Binary interface to the result file using :class:`ansys.mapdl.reader.rst.Result`.

        Returns
        -------
        :class:`ansys.mapdl.reader.rst.Result`.
            Result reader class.  See `Legacy PyMAPDL Reader <https://readerdocs.pyansys.com/>`.

        Examples
        --------
        >>> mapdl.solve()
        >>> mapdl.finish()
        >>> result = mapdl.result
        >>> print(result)
        PyMAPDL-Reader Result file object
        Units       : User Defined
        Version     : 18.2
        Cyclic      : False
        Result Sets : 1
        Nodes       : 3083
        Elements    : 977
        ...
        Available Results:
        EMS : Miscellaneous summable items (normally includes face pressures)
        ENF : Nodal forces
        ENS : Nodal stresses
        ENG : Element energies and volume
        EEL : Nodal elastic strains
        ETH : Nodal thermal strains (includes swelling strains)
        EUL : Element euler angles
        EMN : Miscellaneous nonsummable items
        EPT : Nodal temperatures
        NSL : Nodal displacements
        RF  : Nodal reaction forces
        """
        from ansys.mapdl.reader import read_binary
        from ansys.mapdl.reader.rst import Result

        if not self._local:
            # download to temporary directory
            save_path = os.path.join(tempfile.gettempdir())
            result_path = self.download_result(save_path)
        else:
            if self._distributed_result_file and self._result_file:
                result_path = self._distributed_result_file
                result = Result(result_path, read_mesh=False)
                if result._is_cyclic:
                    result_path = self._result_file
                else:  # pragma: no cover
                    # return the file with the last access time
                    filenames = [
                        self._distributed_result_file,
                        self._result_file,
                    ]
                    result_path = last_created(filenames)
                    if result_path is None:  # if same return result_file
                        result_path = self._result_file

            elif self._distributed_result_file:
                result_path = self._distributed_result_file
                result = Result(result_path, read_mesh=False)
                if result._is_cyclic:
                    if not os.path.isfile(self._result_file):
                        raise MapdlRuntimeError(
                            "Distributed Cyclic result not supported"
                        )
                    result_path = self._result_file
            else:
                result_path = self._result_file

        if result_path is None:
            raise FileNotFoundError("No result file(s) at %s" % self.directory)
        if not os.path.isfile(result_path):
            raise FileNotFoundError("No results found at %s" % result_path)

        return read_binary(result_path)

    @property
    def result_file(self):
        """Return the RST file path."""
        return self._result_file

    @property
    def _result_file(self):
        """Path of the non-distributed result file"""
        try:
            with self.run_as_routine("POST1"):
                filename = self.inquire("", "RSTFILE")
        except Exception:  # pragma: no cover
            filename = self.jobname

        try:
            with self.run_as_routine("POST1"):
                ext = self.inquire("", "RSTEXT")
        except Exception:  # pragma: no cover
            ext = "rst"

        if self._local:  # pragma: no cover
            if ext == "":
                # Case where there is RST extension because it is thermal for example
                filename = self.jobname

                rth_file = os.path.join(self.directory, f"{filename}.rth")
                rst_file = os.path.join(self.directory, f"{filename}.rst")

                if self._prioritize_thermal and os.path.isfile(rth_file):
                    return rth_file

                if os.path.isfile(rth_file) and os.path.isfile(rst_file):
                    return last_created([rth_file, rst_file])
                elif os.path.isfile(rth_file):
                    return rth_file
                elif os.path.isfile(rst_file):
                    return rst_file
            else:
                filename = os.path.join(self.directory, f"{filename}.{ext}")
                if os.path.isfile(filename):
                    return filename
        else:
            return f"{filename}.{ext}"

    @property
    def _distributed_result_file(self):
        """Path of the distributed result file"""
        try:
            filename = self.inquire("", "RSTFILE")
            if not filename:
                filename = self.jobname
        except Exception:
            filename = self.jobname

        # ansys decided that a jobname ended in a number needs a bonus "_"
        if filename[-1].isnumeric():
            filename += "_"

        rth_basename = "%s0.%s" % (filename, "rth")
        rst_basename = "%s0.%s" % (filename, "rst")

        rth_file = os.path.join(self.directory, rth_basename)
        rst_file = os.path.join(self.directory, rst_basename)
        if os.path.isfile(rth_file) and os.path.isfile(rst_file):
            return last_created([rth_file, rst_file])
        elif os.path.isfile(rth_file):
            return rth_file
        elif os.path.isfile(rst_file):
            return rst_file

    def _get(self, *args, **kwargs):
        """Simply use the default get method"""
        return self.get(*args, **kwargs)

    def add_file_handler(self, filepath, append=False, level="DEBUG"):
        """Add a file handler to the mapdl log.  This allows you to
        redirect the APDL logging to a file.

        Parameters
        ----------
        filepath : str
            Filename of the log.

        append : bool
            When ``True``, appends to an existing log file.  When
            ``False``, overwrites the log file if it already exists.

        level : str
            Log level.  Must be one of: ``'DEBUG', 'INFO', 'WARNING', 'ERROR'``.

        Examples
        --------
        Start writing the log to a new file named "mapdl.log"

        >>> mapdl.add_file_handler('mapdl.log')

        """
        if append:
            mode = "a"
        else:
            mode = "w"

        self._log_filehandler = logging.FileHandler(filepath)
        formatstr = "%(asctime)s [%(levelname)s] %(name)s: %(message)s"

        self._log_filehandler = logging.FileHandler(filepath, mode=mode)
        self._log_filehandler.setFormatter(logging.Formatter(formatstr))
        if isinstance(level, str):
            level = level.upper()
        self._log_filehandler.setLevel(level)
        self._log.logger.addHandler(self._log_filehandler)
        self._log.info("Added file handler at %s", filepath)

    def remove_file_handler(self):
        """Removes the filehander from the log"""
        self._log.removeHandler(self._log_filehandler)
        self._log.info("Removed file handler")

    def _flush_stored(self):  # pragma: no cover
        """Writes stored commands to an input file and runs the input file.

        Used with ``non_interactive``.

        Overridden by gRPC.

        """
        self._log.debug("Flushing stored commands")
        rnd_str = random_string()
        tmp_out = os.path.join(tempfile.gettempdir(), f"tmp_{rnd_str}.out")
        self._stored_commands.insert(0, "/OUTPUT, f'{tmp_out}'")
        self._stored_commands.append("/OUTPUT")
        commands = "\n".join(self._stored_commands)
        if self._apdl_log:
            self._apdl_log.write(commands + "\n")

        # write to a temporary input file
        tmp_inp = os.path.join(tempfile.gettempdir(), f"tmp_{rnd_str}.inp")
        self._log.debug(
            "Writing the following commands to a temporary " "apdl input file:\n%s",
            commands,
        )

        with open(tmp_inp, "w") as f:
            f.writelines(commands)

        self._store_commands = False
        self._stored_commands = []

        # interactive result
        _ = self.input(tmp_inp, write_to_log=False)
        time.sleep(0.1)  # allow MAPDL to close the file
        if os.path.isfile(tmp_out):
            self._response = "\n" + open(tmp_out).read()

        if self._response is None:
            self._log.warning("Unable to read response from flushed commands")
        else:
            self._log.info(self._response)

    def get_value(
        self,
        entity="",
        entnum="",
        item1="",
        it1num="",
        item2="",
        it2num="",
        item3="",
        it3num="",
        item4="",
        it4num="",
        **kwargs,
    ):
        """Runs the MAPDL GET command and returns a Python value.

        This method uses :func:`Mapdl.get`.

        See the full MADPL command documentation at `*GET
        <https://www.mm.bme.hu/~gyebro/files/ans_help_v182/ans_cmd/Hlp_C_GET.html>`_

        .. note::
           This method is not available when within the
           :func:`Mapdl.non_interactive`
           context manager.

        Parameters
        ----------
        entity : str
            Entity keyword. Valid keywords are ``"NODE"``, ``"ELEM"``,
            ``"KP"``, ``"LINE"``, ``"AREA"``, ``"VOLU"``, ``"PDS"``,
            etc.

        entnum : str, int, optional
            The number or label for the entity. In some cases, a zero
            (or blank ``""``) ``entnum`` represents all entities of
            the set.

        item1 : str, optional
            The name of a particular item for the given entity.

        it1num : str, int, optional
            The number (or label) for the specified Item1 (if
            any). Some Item1 labels do not require an IT1NUM value.

        item2 : str, optional
            A second set of item labels and numbers to further qualify the item
            for which data are to be retrieved. Most items do not require this
            level of information.

        it2num : str, int, optional
            The number (or label) for the specified ``item2`` (if
            any). Some ``item2`` labels do not require an ``it2num``
            value.

        item3 : str, optional
            A third set of item labels and numbers to further qualify the item
            for which data are to be retrieved. Most items do not require this
            level of information.

        it3num : str, int, optional
            The number (or label) for the specified ``item3`` (if
            any). Some ``item3`` labels do not require an ``it3num``
            value.

        item4 : str, optional
            A fourth set of item labels and numbers to further qualify the item
            for which data are to be retrieved. Most items do not require this level of information.

        it4num : str, int, optional
            The number (or label) for the specified ``item4`` (if
            any). Some ``item4`` labels do not require an ``it4num``
            value.

        Returns
        -------
        float
            Floating point value of the parameter.

        Examples
        --------
        Retrieve the number of nodes.

        >>> value = ansys.get_value('node', '', 'count')
        >>> value
        3003

        Retrieve the number of nodes using keywords.

        >>> value = ansys.get_value(entity='node', item1='count')
        >>> value
        3003
        """
        return self._get(
            entity=entity,
            entnum=entnum,
            item1=item1,
            it1num=it1num,
            item2=item2,
            it2num=it2num,
            item3=item3,
            it3num=it3num,
            item4=item4,
            it4num=it4num,
            **kwargs,
        )

    def get(
        self,
        par="__floatparameter__",
        entity="",
        entnum="",
        item1="",
        it1num="",
        item2="",
        it2num="",
        item3="",
        it3num="",
        item4="",
        it4num="",
        **kwargs,
    ):
        """Retrieves a value and stores it as a scalar parameter or part of an array parameter.

        APDL Command: ``*GET``

        See the full MADPL command at `*GET
        <https://www.mm.bme.hu/~gyebro/files/ans_help_v182/ans_cmd/Hlp_C_GET.html>`_

        GET retrieves a value for a specified item and stores the
        value as a scalar parameter, or as a value in a user-named
        array parameter. An item is identified by various keyword,
        label, and number combinations.  Usage is similar to the SET
        command except that the parameter values are retrieved from
        previously input or calculated results. For example,
        ``GET,A,ELEM,5,CENT,X`` returns the centroid x-location of element
        5 and stores the result as parameter A. GET command
        operations, along with the associated Get functions return
        values in the active coordinate system unless stated
        otherwise. A Get function is an alternative in- line function
        that can be used to retrieve a value instead of the GET
        command (see Using In-line Get Functions for more
        information).

        Both GET and VGET retrieve information from the active data
        stored in memory. The database is often the source, and
        sometimes the information is retrieved from common memory
        blocks that the program uses to manipulate
        information. Although POST1 and POST26 operations use a .rst
        file, GET data is accessed from the database or from the
        common blocks. Get operations do not access the .rst file
        directly. For repeated gets of sequential items, such as from
        a series of elements, see the VGET command.

        Most items are stored in the database after they are
        calculated and are available anytime thereafter. Items are
        grouped according to where they are usually first defined or
        calculated. Preprocessing data will often not reflect the
        calculated values generated from section data. Do not use GET
        to obtain data from elements that use calculated section data,
        such as beams or shells. Most of the general items listed
        below are available from all modules.

        Parameters
        ----------
        par : str, optional
            The name of the resulting parameter. See \*SET for name
            restrictions.

        entity
            Entity keyword. Valid keywords are NODE, ELEM, KP, LINE,
            AREA, VOLU, PDS, etc., as shown for Entity = in the tables
            below.

        entnum
            The number or label for the entity (as shown for ENTNUM =
            in the tables below). In some cases, a zero (or blank)
            ENTNUM represents all entities of the set.

        item1
            The name of a particular item for the given entity.

        it1num
            The number (or label) for the specified Item1 (if
            any). Valid IT1NUM values are as shown in the IT1NUM
            columns of the tables below. Some Item1 labels do not
            require an IT1NUM value.

        item2, it2num
            A second set of item labels and numbers to further qualify
            the item for which data are to be retrieved. Most items do
            not require this level of information.

        item3
            A third set of item labels to further qualify
            the item for which data are to be retrieved. Almost all items do
            not require this level of information.

        item3 : str, optional
            A third set of item labels and numbers to further qualify the item
            for which data are to be retrieved. Most items do not require this
            level of information.

        it3num : str, int, optional
            The number (or label) for the specified ``item3`` (if
            any). Some ``item3`` labels do not require an ``it3num``
            value.

        item4 : str, optional
            A fourth set of item labels and numbers to further qualify the item
            for which data are to be retrieved. Most items do not require this level of information.

        it4num : str, int, optional
            The number (or label) for the specified ``item4`` (if
            any). Some ``item4`` labels do not require an ``it4num``
            value.

        Returns
        -------
        float
            Floating point value of the parameter.

        Examples
        --------
        Retrieve the number of nodes

        >>> value = mapdl.get('val', 'node', '', 'count')
        >>> value
        3003

        Retrieve the number of nodes using keywords.  Note that the
        parameter name is optional.

        >>> value = mapdl.get(entity='node', item1='count')
        >>> value
        3003

        """

        self._check_parameter_name(par)

        command = f"*GET,{par},{entity},{entnum},{item1},{it1num},{item2},{it2num},{item3},{it3num},{item4},{it4num}"
        kwargs["mute"] = False

        # Checking printout is not suppressed by checking "wrinqr" flag.
        with self.force_output:
            response = self.run(command, **kwargs)

        value = response.split("=")[-1].strip()
        if item3:
            self._log.info(
                f"The command '{command}' is showing the next message: '{value.splitlines()[1].strip()}'"
            )
            value = value.splitlines()[0]

        try:  # always either a float or string
            return float(value)
        except ValueError:
            return value

    @property
    def jobname(self) -> str:
        """
        MAPDL job name.

        This is requested from the active mapdl instance.
        """
        try:
            self._jobname = self.inquire("", "JOBNAME")
        except Exception:
            pass
        return self._jobname

    @jobname.setter
    def jobname(self, new_jobname: str):
        """Set the jobname"""
        self.finish(mute=True)
        self.filname(new_jobname)
        self._jobname = new_jobname

    def modal_analysis(
        self,
        method="lanb",
        nmode="",
        freqb="",
        freqe="",
        cpxmod="",
        nrmkey="",
        modtype="",
        memory_option="",
        mxpand="",
        elcalc=False,
    ) -> str:
        """Run a modal with basic settings analysis

        Parameters
        ----------
        method : str
            Mode-extraction method to be used for the modal analysis.
            Defaults to lanb (block lanczos).  Must be one of the following:

            - LANB : Block Lanczos
            - LANPCG : PCG Lanczos
            - SNODE : Supernode modal solver
            - SUBSP : Subspace algorithm
            - UNSYM : Unsymmetric matrix
            - DAMP : Damped system
            - QRDAMP : Damped system using QR algorithm
            - VT : Variational Technology

        nmode : int, optional
            The number of modes to extract. The value can depend on
            the value supplied for Method. NMODE has no default and
            must be specified. If Method = LANB, LANPCG, or SNODE, the
            number of modes that can be extracted can equal the DOFs
            in the model after the application of all boundary
            conditions.

        freqb : float, optional
            The beginning, or lower end, of the frequency range of
            interest.

        freqe : float, optional
            The ending, or upper end, of the frequency range of
            interest (in Hz). The default for Method = SNODE is
            described below. The default for all other methods is to
            calculate all modes, regardless of their maximum
            frequency.

        cpxmod : str, optional
            Complex eigenmode key. Valid only when ``method='QRDAMP'``
            or ``method='unsym'``

            - AUTO : Determine automatically if the eigensolutions are
              real or complex and output them accordingly. This is
              the default for ``method='UNSYM'``.  Not supported for
              Method = QRDAMP.
            - ON or CPLX : Calculate and output complex eigenmode
              shapes.
            - OFF or REAL : Do not calculate complex eigenmode
              shapes. This is required if a mode-
              superposition analysis is intended after the
              modal analysis for Method = QRDAMP. This is the
              default for this method.

        nrmkey : bool, optional
            Mode shape normalization key.  When ``True`` (default),
            normalize the mode shapes to the mass matrix.  When False,
            Normalize the mode shapes to unity instead of to the mass
            matrix.  If a subsequent spectrum or mode-superposition
            analysis is planned, the mode shapes should be normalized
            to the mass matrix.

        modtype : str, optional
            Type of modes calculated by the eigensolver. Only
            applicable to the unsymmetric eigensolver.

            - Blank : Right eigenmodes. This value is the default.
            - BOTH : Right and left eigenmodes. The left eigenmodes are
              written to Jobname.LMODE.  This option must be
              activated if a mode-superposition analysis is intended.

        memory_option : str, optional
            Memory allocation option:

            * ``DEFAULT`` - Default Memory mode
                      Use the default memory allocation strategy for
                      the sparse solver. The default strategy attempts
                      to run in the INCORE memory mode. If there is
                      not enough available physical memory when the
                      solver starts to run in the ``INCORE`` memory
                      mode, the solver will then attempt to run in the
                      ``OUTOFCORE`` memory mode.

            * ``INCORE`` - In-core memory mode
                     Use a memory allocation strategy in the sparse
                     solver that will attempt to obtain enough memory
                     to run with the entire factorized matrix in
                     memory. This option uses the most amount of
                     memory and should avoid doing any I/O. By
                     avoiding I/O, this option achieves optimal solver
                     performance. However, a significant amount of
                     memory is required to run in this mode, and it is
                     only recommended on machines with a large amount
                     of memory. If the allocation for in-core memory
                     fails, the solver will automatically revert to
                     out-of-core memory mode.

            * ``OUTOFCORE`` - Out of core memory mode.
                        Use a memory allocation strategy in the sparse
                        solver that will attempt to allocate only
                        enough work space to factor each individual
                        frontal matrix in memory, but will store the
                        entire factorized matrix on disk. Typically,
                        this memory mode results in poor performance
                        due to the potential bottleneck caused by the
                        I/O to the various files written by the
                        solver.

        mxpand : bool, optional
            Number of modes or array name (enclosed in percent signs)
            to expand and write.  If -1, do not expand and do not
            write modes to the results file during the
            analysis. Default ``""``.
        elcalc : bool, optional
            Calculate element results, reaction forces, energies, and
            the nodal degree of freedom solution.  Default ``False``.

        Returns
        -------
        str
            Output from MAPDL SOLVE command.

        Notes
        -----
        For models that involve a non-symmetric element stiffness
        matrix, as in the case of a contact element with frictional
        contact, the QRDAMP eigensolver (MODOPT, QRDAMP) extracts
        modes in the modal subspace formed by the eigenmodes from the
        symmetrized eigenproblem. The QRDAMP eigensolver symmetrizes
        the element stiffness matrix on the first pass of the
        eigensolution, and in the second pass, eigenmodes are
        extracted in the modal subspace of the first eigensolution
        pass. For such non- symmetric eigenproblems, you should verify
        the eigenvalue and eigenmode results using the non-symmetric
        matrix eigensolver (MODOPT,UNSYM).

        The DAMP and QRDAMP options cannot be followed by a subsequent
        spectrum analysis. The UNSYM method supports spectrum analysis
        when eigensolutions are real.

        Examples
        --------
        Modal analysis using default parameters for the first 6 modes

        >>> mapdl.modal_analysis(nmode=6)

        """
        if nrmkey:
            if nrmkey.upper() != "OFF":
                nrmkey = "ON"
        nrmkey = "OFF"

        self.slashsolu(mute=True)
        self.antype(2, "new", mute=True)
        self.modopt(method, nmode, freqb, freqe, cpxmod, nrmkey, modtype, mute=True)
        self.bcsoption(memory_option, mute=True)

        if mxpand:
            self.mxpand(mute=True)
        if elcalc:
            self.mxpand(elcalc="YES", mute=True)

        out = self.solve()
        self.finish(mute=True)
        return out

    def run_multiline(self, commands) -> str:
        """Run several commands as a single block

        .. deprecated:: 0.61.0
           This function is being deprecated. Please use `input_strings`
           instead.

        Parameters
        ----------
        commands : str
            Commands separated by new lines.  See example.

        Returns
        -------
        str
            Command output from MAPDL.  Includes the output from
            running every command, as if it was an input file.

        Examples
        --------
        Run several commands from Python multi-line string.

        >>> cmd = '''/prep7
        ! Mat
        MP,EX,1,200000
        MP,NUXY,1,0.3
        MP,DENS,1,7.85e-09
        ! Elements
        et,1,186
        et,2,154
        ! Geometry
        BLC4,0,0,1000,100,10
        ! Mesh
        esize,5
        vmesh,all
        nsel,s,loc,x,0
        d,all,all
        nsel,s,loc,x,999,1001
        type,2
        esurf
        esel,s,type,,2
        nsle
        sfe,all,3,pres,,-10
        allsel
        /solu
        antype,0
        solve
        /post1
        set,last
        plnsol,u,sum
        '''
        >>> resp = mapdl.run_multiline(cmd)
        >>> resp
        MATERIAL          1     EX   =   200000.0
        MATERIAL          1     NUXY =  0.3000000
        MATERIAL          1     DENS =  0.7850000E-08
        ELEMENT TYPE          1 IS SOLID186     3-D 20-NODE STRUCTURAL SOLID
         KEYOPT( 1- 6)=        0      0      0        0      0      0
         KEYOPT( 7-12)=        0      0      0        0      0      0
         KEYOPT(13-18)=        0      0      0        0      0      0
        output continues...

        """

        warnings.warn(
            "'run_multiline()' is being deprecated in future versions.\n Please use 'input_strings'.",
            DeprecationWarning,
        )
        return self.input_strings(commands=commands)

    def input_strings(self, commands) -> str:
        """
        Run several commands as a single block.

        These commands are all in a single string or in list of strings.

        Parameters
        ----------
        commands : str or list of str
            Commands separated by new lines, or a list of commands strings.
            See example.

        Returns
        -------
        str
            Command output from MAPDL.  Includes the output from
            running every command, as if it was an input file.

        Examples
        --------
        Run several commands from Python multi-line string.

        >>> cmd = '''/prep7
        ! Mat
        MP,EX,1,200000
        MP,NUXY,1,0.3
        MP,DENS,1,7.85e-09
        ! Elements
        et,1,186
        et,2,154
        ! Geometry
        BLC4,0,0,1000,100,10
        ! Mesh
        esize,5
        vmesh,all
        '''
        >>> resp = mapdl.input_strings(cmd)
        >>> resp
        MATERIAL          1     EX   =   200000.0
        MATERIAL          1     NUXY =  0.3000000
        MATERIAL          1     DENS =  0.7850000E-08
        ELEMENT TYPE          1 IS SOLID186     3-D 20-NODE STRUCTURAL SOLID
         KEYOPT( 1- 6)=        0      0      0        0      0      0
         KEYOPT( 7-12)=        0      0      0        0      0      0
         KEYOPT(13-18)=        0      0      0        0      0      0

        """
        if isinstance(commands, str):
            commands = commands.splitlines()

        self._stored_commands.extend(commands)
        if self._store_commands:
            return None
        else:
            self._flush_stored()
            return self._response

    def run(self, command, write_to_log=True, mute=None, **kwargs) -> str:
        """
        Run single APDL command.

        For multiple commands, use :func:`Mapdl.input_strings()
        <ansys.mapdl.core.Mapdl.input_strings>`.

        Parameters
        ----------
        command : str
            ANSYS APDL command.

        write_to_log : bool, optional
            Overrides APDL log writing.  Default ``True``.  When set
            to ``False``, will not write command to log, even if APDL
            command logging is enabled.

        kwargs : dict, optional
            These keyword arguments are interface specific or for
            development purposes.

            avoid_non_interactive : :class:`bool`
              *(Development use only)*
              Avoids the non-interactive mode for this specific command.
              Defaults to ``False``.

            verbose : :class:`bool`
              Prints the command to the screen before running it.
              Defaults to ``False``.

        Returns
        -------
        str
            Command output from MAPDL.

        Notes
        -----

        **Running non-interactive commands**

        When two or more commands need to be run non-interactively
        (i.e. ``*VWRITE``) use

        >>> with mapdl.non_interactive:
        ...     mapdl.run("*VWRITE,LABEL(1),VALUE(1,1),VALUE(1,2),VALUE(1,3)")
        ...     mapdl.run("(1X,A8,'   ',F10.1,'  ',F10.1,'   ',1F5.3)")

        Alternatively, you can simply run a block of commands with:

        >>> mapdl.input_strings(cmd)

        Examples
        --------
        >>> mapdl.run('/PREP7')

        Equivalent Pythonic method:

        >>> mapdl.prep7()

        """
        if mute is None:
            if hasattr(self, "mute"):
                mute = self.mute
            else:  # if not gRPC
                mute = False

        # check if multiline
        if "\n" in command or "\r" in command:
            raise ValueError("Use ``input_strings`` for multi-line commands")

        # check if we want to avoid the current non-interactive context.
        avoid_non_interactive = kwargs.pop("avoid_non_interactive", False)

        if self._store_commands and not avoid_non_interactive:
            # If we are using NBLOCK on input, we should not strip the string
            self._stored_commands.append(command)
            return

        command = command.strip()

        # always reset the cache
        self._reset_cache()

        # address MAPDL /INPUT level issue
        if command[:4].upper() == "/CLE":
            # Address gRPC issue
            # https://github.com/pyansys/pymapdl/issues/380
            command = "/CLE,NOSTART"

        # Invalid commands silently ignored.
        cmd_ = command.split(",")[0].upper()
        if cmd_ in INVAL_COMMANDS_SILENT:
            msg = f"{cmd_} is ignored: {INVAL_COMMANDS_SILENT[cmd_]}."
            self._log.info(msg)

            # This, very likely, won't be recorded anywhere.
            # But just in case, I'm adding info as /com
            command = (
                f"/com, PyMAPDL: {msg}"  # Using '!' makes the output of '_run' empty
            )

        if command[:3].upper() in INVAL_COMMANDS:
            exception = MapdlRuntimeError(
                'Invalid PyMAPDL command "%s"\n\n%s'
                % (command, INVAL_COMMANDS[command[:3].upper()])
            )
            raise exception
        elif command[:4].upper() in INVAL_COMMANDS:
            exception = MapdlRuntimeError(
                'Invalid PyMAPDL command "%s"\n\n%s'
                % (command, INVAL_COMMANDS[command[:4].upper()])
            )
            raise exception
        elif write_to_log and self._apdl_log is not None:
            if not self._apdl_log.closed:
                self._apdl_log.write("%s\n" % command)

        if command[:4].upper() == "/LIS":
            # simply return the contents of the file
            return self.list(*command.split(",")[1:])

        if "=" in command:
            # We are storing a parameter.
            param_name = command.split("=")[0].strip()

            if "/COM" not in cmd_ and "/TITLE" not in cmd_:
                # Edge case. `\title, 'par=1234' `
                self._check_parameter_name(param_name)

        verbose = kwargs.get("verbose", False)
        text = self._run(command, verbose=verbose, mute=mute)

        if mute:
            return

        text = text.replace("\\r\\n", "\n").replace("\\n", "\n")
        if text:
            self._response = StringWithLiteralRepr(text.strip())
            self._log.info(self._response)
        else:
            self._response = None
            return self._response

        if not self.ignore_errors:
            self._raise_errors(text)

        # special returns for certain geometry commands
        short_cmd = parse_to_short_cmd(command)

        if short_cmd in PLOT_COMMANDS:
            self._log.debug("It is a plot command.")
<<<<<<< HEAD
            return self._display_plot(self._response)
=======
            plot_path = self._get_plot_name(text)
            save_fig = kwargs.get("savefig", False)
            if save_fig:
                self._download_plot(plot_path, save_fig)
            else:
                return self._display_plot(plot_path)
>>>>>>> f94ae090

        return self._response

    @property
    def ignore_errors(self) -> bool:
        """Invalid commands will be ignored rather than exceptions

        Normally, any string containing "*** ERROR ***" from MAPDL
        will trigger a ``MapdlRuntimeError``.  Set this to ``True`` to
        ignore these errors.

        For example, a command executed in the wrong processor will
        raise an exception when ``ignore_errors=False``.
        This is the default behavior.

        Examples
        --------
        >>> mapdl.post1()
        >>> mapdl.k(1, 0, 0, 0)
        Exception:  K is not a recognized POST1 command, abbreviation, or macro.

        Ignore these messages by setting ignore_errors=True

        >>> mapdl.ignore_errors = True
        2020-06-08 21:39:58,094 [INFO] : K is not a
        recognized POST1 command, abbreviation, or macro.  This
        command will be ignored.

        *** WARNING *** CP = 0.372 TIME= 21:39:58
        K is not a recognized POST1 command, abbreviation, or macro.
        This command will be ignored.

        """
        return self._ignore_errors

    @ignore_errors.setter
    def ignore_errors(self, value):
        self._ignore_errors = bool(value)

    def load_array(self, name, array):
        """
        Load an array from Python to MAPDL.

        Uses ``VREAD`` to transfer the array.
        The format of the numbers used in the intermediate file is F24.18.

        Parameters
        ----------
        name : str
            An alphanumeric name used to identify this table.  Name
            may be up to 32 characters, beginning with a letter and
            containing only letters, numbers, and underscores.
            Examples: ``"ABC" "A3X" "TOP_END"``.

        array : np.ndarray or list
            List as a table or ``numpy`` array.

        Examples
        --------
        >>> my_conv = np.array([[0, 0.001],
        ...                     [120, 0.001],
        ...                     [130, 0.005],
        ...                     [700, 0.005],
        ...                     [710, 0.002],
        ...                     [1000, 0.002]])
        >>> mapdl.load_array('MY_ARRAY', my_conv)
        >>> mapdl.parameters['MY_ARRAY']
        array([[0.0e+00, 1.0e-03],
                [1.2e+02, 1.0e-03],
                [1.3e+02, 5.0e-03],
                [7.0e+02, 5.0e-03],
                [7.1e+02, 2.0e-03],
                [1.0e+03, 2.0e-03]])
        """
        if not isinstance(array, np.ndarray):
            array = np.asarray(array)

        if array.ndim > 2:
            raise NotImplementedError(
                "Only loading of 1D or 2D arrays is supported at the moment."
            )

        jmax = 1
        kmax = ""

        if array.ndim > 0:
            imax = array.shape[0]

        if array.ndim > 1:
            jmax = array.shape[1]

        self.dim(name, "ARRAY", imax=imax, jmax=jmax, kmax="")

        base_name = random_string() + ".txt"
        filename = os.path.join(tempfile.gettempdir(), base_name)
        self._log.info(f"Generating file for table in {filename}")
        np.savetxt(
            filename,
            array,
            delimiter=",",
            header="File generated by PyMAPDL:load_array",
            fmt="%24.18e",
        )

        if not self._local:
            self.upload(filename, progress_bar=False)
            filename = base_name

        with self.non_interactive:
            label = "jik"
            n1 = jmax
            n2 = imax
            n3 = kmax
            self.vread(name, filename, n1=n1, n2=n2, n3=n3, label=label, nskip=1)
            fmt = "(" + ",',',".join(["E24.18" for i in range(jmax)]) + ")"
            logger.info("Using *VREAD with format %s in %s", fmt, filename)
            self.run(fmt)

        if self._local:
            os.remove(filename)
        else:
            self.slashdelete(filename)

    def load_table(self, name, array, var1="", var2="", var3="", csysid=""):
        """Load a table from Python to into MAPDL.

        Uses :func:`tread <Mapdl.tread>` to transfer the table.

        Parameters
        ----------
        name : str
            An alphanumeric name used to identify this table.  Name
            may be up to 32 characters, beginning with a letter and
            containing only letters, numbers, and underscores.
            Examples: ``"ABC" "A3X" "TOP_END"``.

        array : numpy.ndarray or List
            List as a table or :class:`numpy.ndarray` array.

        var1 : str, optional
            Variable name corresponding to the first dimension (row).
            Default ``"Row"``.

            A primary variable (listed below) or can be an independent
            parameter. If specifying an independent parameter, then you must
            define an additional table for the independent parameter. The
            additional table must have the same name as the independent
            parameter and may be a function of one or more primary variables or
            another independent parameter. All independent parameters must
            relate to a primary variable.

            - ``"TIME"``: Time
            - ``"FREQ"``: Frequency
            - ``"X"``: X-coordinate location
            - ``"Y"``: Y-coordinate location
            - ``"Z"``: Z-coordinate location
            - ``"TEMP"``: Temperature
            - ``"VELOCITY"``: Velocity
            - ``"PRESSURE"``: Pressure
            - ``"GAP"``: Geometric gap/penetration
            - ``"SECTOR"``: Cyclic sector number
            - ``"OMEGS"``: Amplitude of the rotational velocity vector
            - ``"ECCENT"``: Eccentricity
            - ``"THETA"``: Phase shift
            - ``"ELEM"``: Element number
            - ``"NODE"``: Node number
            - ``"CONC"``: Concentration

        var2 : str, optional
            Variable name corresponding to the first dimension (column).
            See ``var1``.  Default column.

        var3 : str, optional
            Variable name corresponding to the first dimension (plane).
            See ``var1``. Default Plane.

        csysid : str, optional
            An integer corresponding to the coordinate system ID number.
            APDL Default = 0 (global Cartesian)

        Examples
        --------
        Transfer a table to MAPDL. The first column is time values and must be
        ascending in order.

        >>> my_conv = np.array([[0, 0.001],
                                [120, 0.001],
                                [130, 0.005],
                                [700, 0.005],
                                [710, 0.002],
                                [1000, 0.002]])
        >>> mapdl.load_table('MY_TABLE', my_conv, 'TIME')
        >>> mapdl.parameters['MY_TABLE']
        array([[0.001],
               [0.001],
               [0.005],
               [0.005],
               [0.002],
               [0.002]])
        """
        if not isinstance(array, np.ndarray):
            raise ValueError("The table should be a Numpy array")
        if array.shape[0] < 2 or array.shape[1] < 2:
            raise ValueError(
                "One or two of the array dimensions are too small to create a table."
            )

        if array.ndim == 2:
            self.dim(
                name,
                "TABLE",
                imax=array.shape[0],
                jmax=array.shape[1] - 1,
                kmax="",
                var1=var1,
                var2=var2,
                var3=var3,
                csysid=csysid,
            )
        else:
            raise ValueError(
                f"Expecting only a 2D table, but input contains\n{array.ndim} dimensions"
            )

        if not np.all(array[:-1, 0] <= array[1:, 0]):
            raise ValueError(
                "The underlying ``TREAD`` command requires that the first column is in "
                "ascending order."
            )

        # weird bug where MAPDL ignores the first row when there are greater than 2 columns
        if array.shape[1] > 2:
            array = np.vstack((array[0], array))

        base_name = random_string() + ".txt"
        filename = os.path.join(tempfile.gettempdir(), base_name)
        np.savetxt(filename, array, header="File generated by PyMAPDL:load_table")

        if not self._local:
            self.upload(filename, progress_bar=False)
            filename = base_name
        # skip the first line its a header we wrote in np.savetxt
        self.tread(name, filename, nskip=1, mute=True)

        if self._local:
            os.remove(filename)
        else:
            self.slashdelete(filename)

    def _run(self, *args, **kwargs):  # pragma: no cover
        raise NotImplementedError("Implemented by child class")

    @property
    def version(self) -> float:
        """
        MAPDL build version.

        Examples
        --------
        >>> mapdl.version
        20.2
        """
        return self.parameters.revision

    @property
    @supress_logging
    def directory(self) -> str:
        """
        Current MAPDL directory.

        Examples
        --------
        Directory on Linux

        >>> mapdl.directory
        '/tmp/ansys'

        Directory on Windows

        >>> mapdl.directory
        'C:/temp_directory/'

        Setting the directory

        >>> mapdl.directory = 'C:/temp_directory/'
        None

        In case the directory does not exist or it is not
        accessible, ``cwd`` (:func:`_MapdlCore.cwd`) will raise
        a warning.
        """
        # always attempt to cache the path
        i = 0
        while (not self._path and i > 5) or i == 0:
            try:
                self._path = self.inquire("", "DIRECTORY")
            except Exception:  # pragma: no cover
                pass
            i += 1
            if not self._path:  # pragma: no cover
                time.sleep(0.1)

        # os independent path format
        if self._path:  # self.inquire might return ''.
            self._path = self._path.replace("\\", "/")
            # new line to fix path issue, see #416
            self._path = repr(self._path)[1:-1]
        else:  # pragma: no cover
            raise IOError(
                f"The directory returned by /INQUIRE is not valid ('{self._path}')."
            )

        return self._path

    @directory.setter
    @supress_logging
    def directory(self, path):
        """Change the directory using ``Mapdl.cwd``"""
        self.cwd(path)

    @property
    def _lockfile(self):
        """lockfile path"""
        path = self.directory
        if path is not None:
            return os.path.join(path, self.jobname + ".lock").replace("\\", "/")

    def exit(self):  # pragma: no cover
        """Exit from MAPDL"""
        raise NotImplementedError("Implemented by child class")

    def __del__(self):  # pragma: no cover
        """Clean up when complete"""
        if self._cleanup:
            try:
                self.exit()
            except Exception as e:
                try:  # logger might be closed
                    if self._log is not None:
                        self._log.error("exit: %s", str(e))
                except Exception:
                    pass

    @supress_logging
    def get_array(
        self,
        entity="",
        entnum="",
        item1="",
        it1num="",
        item2="",
        it2num="",
        kloop="",
        **kwargs,
    ):
        """Uses the ``*VGET`` command to Return an array from ANSYS as a
        Python array.

        See `VGET
        <https://www.mm.bme.hu/~gyebro/files/ans_help_v182/ans_cmd/Hlp_C_VGET_st.html>`
        for more details.

        Parameters
        ----------
        entity
            Entity keyword.  Valid keywords are NODE, ELEM, KP, LINE,
            AREA, VOLU, etc

        entnum
            The number of the entity.

        item1
            The name of a particular item for the given entity.  Valid
            items are as shown in the Item1 columns of the tables
            below.

        it1num
            The number (or label) for the specified Item1 (if any).
            Valid IT1NUM values are as shown in the IT1NUM columns of
            the tables below.  Some Item1 labels do not require an
            IT1NUM value.

        item2, it2num
            A second set of item labels and numbers to further qualify
            the item for which data is to be retrieved.  Most items do
            not require this level of information.

        kloop
            Field to be looped on:

            - 0 or 2 : Loop on the ENTNUM field (default).
            - 3 : Loop on the Item1 field.
            - 4 : Loop on the IT1NUM field. Successive items are as shown with IT1NUM.
            - 5 : Loop on the Item2 field.
            - 6 : Loop on the IT2NUM field. Successive items are as shown with IT2NUM.

        Notes
        -----
        Please reference your Ansys help manual ``*VGET`` command tables
        for all the available ``*VGET`` values.

        Examples
        --------
        List the current selected node numbers

        >>> mapdl.get_array('NODE', item1='NLIST')
        array([  1.,   2.,   3.,   4.,   5.,   6.,   7.,   8.,
              ...
              314., 315., 316., 317., 318., 319., 320., 321.])

        List the displacement in the X direction for the first result

        >>> mapdl.post1()
        >>> mapdl.set(1, 1)
        >>> disp_x = mapdl.get_array('NODE', item1='U', it1num='X')
        array([ 0.01605306, -0.01605306,  0.00178402, -0.01605306,
               ...
               -0.00178402, -0.01234851,  0.01234851, -0.01234851])

        """
        arr = self._get_array(entity, entnum, item1, it1num, item2, it2num, kloop)

        # edge case where corba refuses to return the array
        ntry = 0
        while arr.size == 1 and arr[0] == -1:
            arr = self._get_array(entity, entnum, item1, it1num, item2, it2num, kloop)
            if ntry > 5:
                raise MapdlRuntimeError("Unable to get array for %s" % entity)
            ntry += 1
        return arr

    def _get_array(
        self,
        entity="",
        entnum="",
        item1="",
        it1num="",
        item2="",
        it2num="",
        kloop="",
        dtype=None,
        **kwargs,
    ):
        """Uses the VGET command to get an array from ANSYS"""
        parm_name = kwargs.pop("parm", None)

        if parm_name is None:
            parm_name = "__vget_tmp_%d__" % self._vget_arr_counter
            self._vget_arr_counter += 1

        out = self.starvget(
            parm_name,
            entity,
            entnum,
            item1,
            it1num,
            item2,
            it2num,
            kloop,
            mute=False,
        )

        # check if empty array
        if "the dimension number 1 is 0" in out:
            return np.empty(0)

        with self.non_interactive:
            self.vwrite("%s(1)" % parm_name)
            self.run("(F20.12)")

        array = np.fromstring(self.last_response, sep="\n")
        if dtype:
            return array.astype(dtype)
        else:
            return array

<<<<<<< HEAD
    def _display_plot(self, text):
        """Display the last generated plot (*.png) from MAPDL"""

        def in_ipython():
            # from scooby.in_ipython
            # to avoid dependency here.
            try:
                __IPYTHON__
                return True
            except NameError:
                return False

        self._log.debug(text)
        png_found = PNG_IS_WRITTEN_TO_FILE.findall(text)

=======
    def _get_plot_name(self, text: str) -> str:
        """ "Obtain the plot filename. It also downloads it if in remote session."""
        self._log.debug(text)
        png_found = PNG_IS_WRITTEN_TO_FILE.findall(text)

>>>>>>> f94ae090
        if png_found:
            # flush graphics writer
            self.show("CLOSE", mute=True)
            # self.show("PNG", mute=True)
<<<<<<< HEAD

            import matplotlib.image as mpimg
            import matplotlib.pyplot as plt
=======
>>>>>>> f94ae090

            filename = self._screenshot_path()
            self._log.debug(f"Screenshot at: {filename}")

            if os.path.isfile(filename):
<<<<<<< HEAD
                self._log.debug("A screenshot file has been found.")
                img = mpimg.imread(filename)
                plt.imshow(img)
                plt.axis("off")
                if self._show_matplotlib_figures:  # pragma: no cover
                    self._log.debug("Using Matplotlib to plot")
                    plt.show()  # consider in-line plotting
                if in_ipython():
                    self._log.debug("Using ipython")
                    from IPython.display import display

                    display(plt.gcf())

=======
                return filename
>>>>>>> f94ae090
            else:  # pragma: no cover
                self._log.error("Unable to find screenshot at %s", filename)
        else:
            self._log.error("Unable to find file in MAPDL command output.")
<<<<<<< HEAD
=======

    def _display_plot(self, filename: str) -> None:
        """Display the last generated plot (*.png) from MAPDL"""
        import matplotlib.image as mpimg
        import matplotlib.pyplot as plt

        def in_ipython():
            # from scooby.in_ipython
            # to avoid dependency here.
            try:
                __IPYTHON__
                return True
            except NameError:  # pragma: no cover
                return False

        self._log.debug("A screenshot file has been found.")
        img = mpimg.imread(filename)
        plt.imshow(img)
        plt.axis("off")

        if self._show_matplotlib_figures:  # pragma: no cover
            self._log.debug("Using Matplotlib to plot")
            plt.show()  # consider in-line plotting

        if in_ipython():
            self._log.debug("Using ipython")
            from IPython.display import display

            display(plt.gcf())

    def _download_plot(self, filename: str, plot_name: str) -> None:
        """Copy the temporary download plot to the working directory."""
        if isinstance(plot_name, str):
            provided = True
            path_ = pathlib.Path(plot_name)
            plot_name = path_.name
            plot_stem = path_.stem
            plot_ext = path_.suffix
            plot_path = str(path_.parent)
            if not plot_path or plot_path == ".":
                plot_path = os.getcwd()

        elif isinstance(plot_name, bool):
            provided = False
            plot_name = "plot.png"
            plot_stem = "plot"
            plot_ext = ".png"
            plot_path = os.getcwd()
        else:  # pragma: no cover
            raise ValueError("Only booleans and str are allowed.")

        id_ = 0
        plot_path_ = os.path.join(plot_path, plot_name)
        while os.path.exists(plot_path_) and not provided:
            id_ += 1
            plot_path_ = os.path.join(plot_path, f"{plot_stem}_{id_}{plot_ext}")
        else:
            copyfile(filename, plot_path_)

        self._log.debug(
            f"Copy plot file from temp directory to working directory as: {plot_path}"
        )
>>>>>>> f94ae090

    def _screenshot_path(self):
        """Return last filename based on the current jobname"""
        filenames = glob.glob(os.path.join(self.directory, f"{self.jobname}*.png"))
        filenames.sort()
        return filenames[-1]

    def _set_log_level(self, level):
        """alias for set_log_level"""
        self.set_log_level(level)

    def list(self, filename, ext=""):
        """Displays the contents of an external, coded file.

        APDL Command: ``/LIST``

        Parameters
        ----------
        fname : str
            File name and directory path. An unspecified directory
            path defaults to the working directory.

        ext : str, optional
            Filename extension
        """
        if hasattr(self, "_local"):  # gRPC
            if not self._local:
                return self._download_as_raw(filename).decode()

        path = pathlib.Path(filename)
        if path.parent != ".":
            path = os.path.join(self.directory, filename)

        path = str(path) + ext
        with open(path) as fid:
            return fid.read()

    @wraps(Commands.cwd)
    def cwd(self, *args, **kwargs):
        """Wraps cwd."""
        output = super().cwd(*args, mute=False, **kwargs)

        if output is not None:
            if "*** WARNING ***" in output:
                raise IncorrectWorkingDirectory(
                    "\n" + "\n".join(output.splitlines()[1:])
                )

        return output

    def get_nodal_loads(self, label=None):
        """
        Get the applied nodal loads.

        Uses ``FLIST``.

        Parameters
        ----------
        label : [str], optional
            If given, the output nodal loads are filtered to correspondent given label.
            Example of labels are ``FX``, ``FZ``, ``CHRGS`` or ``CSGZ``. By default None

        Returns
        -------
        List[List[Str]] or numpy.array
            If parameter ``label`` is give, the output is converted to a
            numpy array instead of a list of list of strings.
        """
        loads = self.flist().to_list()
        if label:
            loads = np.array(
                [[each[0], each[2], each[3]] for each in loads if each[1] == label]
            )
        return loads

    def get_nodal_constrains(self, label=None):
        """
        Get the applied nodal constrains:

        Uses ``DLIST``.

        Parameters
        ----------
        label : [str], optional
            If given, the output nodal constrains are filtered to correspondent given label.
            Example of labels are ``UX``, ``UZ``, ``VOLT`` or ``TEMP``. By default None

        Returns
        -------
        List[List[Str]] or numpy.array
            If parameter ``label`` is give, the output is converted to a
            numpy array instead of a list of list of strings.
        """
        constrains = self.dlist().to_list()
        if label:
            constrains = np.array(
                [[each[0], each[2], each[3]] for each in constrains if each[1] == label]
            )
        return constrains

    def _check_parameter_name(self, param_name):
        """Checks if a parameter name is allowed or not."""
        param_name = param_name.strip()

        match_valid_parameter_name = r"^[a-zA-Z_][a-zA-Z\d_\(\),\s\%]{0,31}$"
        # Using % is allowed, because of substitution, but it is very likely MAPDL will complain.
        if not re.search(match_valid_parameter_name, param_name):
            raise ValueError(
                f"The parameter name `{param_name}` is an invalid parameter name."
                "Only letters, numbers and `_` are permitted, up to 32 characters long."
                "It cannot start with a number either."
            )

        if "(" in param_name or ")" in param_name:
            if param_name.count("(") != param_name.count(")"):
                raise ValueError(
                    "The parameter name should have all the parenthesis in pairs (closed)."
                )

            if param_name[-1] != ")":
                raise ValueError(
                    "If using parenthesis (indexing), you cannot use any character after the closing parenthesis."
                )

            # Check recursively the parameter name without parenthesis.
            # This is the real parameter name, however it must already exists to not raise an error.
            sub_param_name = re.findall(r"^(.*)\(", param_name)
            if sub_param_name:
                self._check_parameter_name(sub_param_name[0])
                return  # Following checks should not run against the parenthesis

        # Using leading underscored parameters
        match_reserved_leading_underscored_parameter_name = (
            r"^_[a-zA-Z\d_\(\),\s_]{1,31}[a-zA-Z\d\(\),\s]$"
        )
        # If it also ends in underscore, this won't be triggered.
        if re.search(match_reserved_leading_underscored_parameter_name, param_name):
            raise ValueError(
                f"It is discouraged the use of parameters starting with underscore ('_'). "
                "This convention is reserved for parameters used by the GUI and/or Mechanical APDL-provided macros."
            )

        # invalid parameter (using ARGXX or ARXX)
        match_reserved_arg_parameter_name = r"^(AR|ARG)(\d{1,3})$"
        if re.search(
            match_reserved_arg_parameter_name, param_name
        ):  # invalid parameter (using ARGXX or ARXX)
            raise ValueError(
                f"The parameters 'ARGXX' and 'ARXX' where 'XX' are integers, are reserved for functions and macros local parameters."
                "Hence its use is not recommended outside them."
                "You might run in unexpected behaviours, for example, parameters not being show in `mapdl.parameters`."
            )

    @wraps(Commands.mpread)
    def mpread(self, fname="", ext="", lib="", **kwargs):
        if lib:
            raise NotImplementedError(
                "The option 'lib' is not supported by the MAPDL gRPC server."
            )

        fname_ = fname + "." + ext
        fname = load_file(self, fname_)
        self._log.info("Bypassing 'MPREAD' with 'INPUT'.")
        return self.input(fname)

    @wraps(Commands.mpwrite)
    def mpwrite(
        self,
        fname="",
        ext="",
        lib="",
        mat="",
        download_file=False,
        progress_bar=True,
        **kwargs,
    ):
        fname_ = fname + "." + ext
        if not self._local:
            if os.path.dirname(fname_):
                raise IOError(
                    "Only writing files to the MAPDL working directory is allowed. "
                    f"The supplied path {fname_} is not allowed."
                )

        output = super().mpwrite(fname, ext, lib, mat, **kwargs)
        if download_file:
            self.download(os.path.basename(fname_), progress_bar=progress_bar)

        return output

    @wraps(Commands.dim)
    def dim(
        self,
        par="",
        type_="",
        imax="",
        jmax="",
        kmax="",
        var1="",
        var2="",
        var3="",
        csysid="",
        **kwargs,
    ):
        self._check_parameter_name(par)  # parameter name check
        if "(" in par or ")" in par:
            raise ValueError(
                "Parenthesis are not allowed as parameter name in 'mapdl.dim'."
            )

        return super().dim(
            par, type_, imax, jmax, kmax, var1, var2, var3, csysid, **kwargs
        )

    def _get_selected_(self, entity):  # pragma: no cover
        """Get list of selected entities."""
        allowed_values = ["NODE", "ELEM", "KP", "LINE", "AREA", "VOLU"]
        if entity.upper() not in allowed_values:
            raise ValueError(
                f"The value '{entity}' is not allowed."
                f"Only {allowed_values} are allowed"
            )

        entity = entity.upper()

        if entity == "NODE":
            return self.mesh.nnum.copy()
        elif entity == "ELEM":
            return self.mesh.enum.copy()
        elif entity == "KP":
            return self.geometry.knum
        elif entity == "LINE":
            return self.geometry.lnum
        elif entity == "AREA":
            return self.geometry.anum
        elif entity == "VOLU":
            return self.geometry.vnum

    def _pick_points(self, entity, pl, type_, previous_picked_points, **kwargs):
        """Show a plot and get the selected points."""
        _debug = kwargs.pop("_debug", False)  # for testing purposes
        previous_picked_points = set(previous_picked_points)

        q = self.queries
        picked_points = []
        picked_ids = []

        selector = getattr(q, entity.lower())

        # adding selection inversor
        pl._inver_mouse_click_selection = False

        selection_text = {
            "S": "New selection",
            "A": "Adding to selection",
            "R": "Reselecting from the selection",
            "U": "Unselecting",
        }

        def gen_text(picked_points=None):
            """Generate helpful text for the render window."""
            sel_ = "Unselecting" if pl._inver_mouse_click_selection else "Selecting"
            type_text = selection_text[type_]
            text = (
                f"Please use the left mouse button to pick the {entity}s.\n"
                f"Press the key 'u' to change between mouse selecting and unselecting.\n"
                f"Type: {type_} - {type_text}\n"
                f"Mouse selection: {sel_}\n"
            )

            picked_points_str = ""
            if picked_points:
                # reverse picked point order, exclude the brackets, and limit
                # to 40 characters
                picked_points_str = str(picked_points[::-1])[1:-1]
                if len(picked_points_str) > 40:
                    picked_points_str = picked_points_str[:40]
                    idx = picked_points_str.rfind(",") + 2
                    picked_points_str = picked_points_str[:idx] + "..."

            return text + f"Current {entity} selection: {picked_points_str}"

        def callback_(mesh, id_):
            point = mesh.points[id_]
            node_id = selector(
                point[0], point[1], point[2]
            )  # This will only return one node. Fine for now.

            if not pl._inver_mouse_click_selection:
                # Updating MAPDL points mapping
                if node_id not in picked_points:
                    picked_points.append(node_id)
                # Updating pyvista points mapping
                if id_ not in picked_ids:
                    picked_ids.append(id_)
            else:
                # Updating MAPDL points mapping
                if node_id in picked_points:
                    picked_points.remove(node_id)
                # Updating pyvista points mapping
                if id_ in picked_ids:
                    picked_ids.remove(id_)

            # remov etitle and update text
            pl.remove_actor("title")
            pl._picking_text = pl.add_text(
                gen_text(picked_points),
                font_size=10,
                name="_point_picking_message",
            )
            if picked_ids:
                pl.add_mesh(
                    mesh.points[picked_ids],
                    color="red",
                    point_size=10,
                    name="_picked_points",
                    pickable=False,
                    reset_camera=False,
                )
            else:
                pl.remove_actor("_picked_points")

        pl.enable_point_picking(
            callback=callback_,
            use_mesh=True,
            show_message=gen_text(),
            show_point=True,
            left_clicking=True,
            font_size=10,
            tolerance=kwargs.get("tolerance", 0.025),
        )

        def callback_u():
            # inverting bool
            pl._inver_mouse_click_selection = not pl._inver_mouse_click_selection
            pl._picking_text = pl.add_text(
                gen_text(picked_points),
                font_size=10,
                name="_point_picking_message",
            )

        pl.add_key_event("u", callback_u)

        if not _debug:  # pragma: no cover
            pl.show()
        else:
            _debug(pl)

        picked_points = set(
            picked_points
        )  # removing duplicates (although there should be none)

        if type_ == "S":
            pass
        elif type_ == "R":
            picked_points = previous_picked_points.intersection(picked_points)
        elif type_ == "A":
            picked_points = previous_picked_points.union(picked_points)
        elif type_ == "U":
            picked_points = previous_picked_points.difference(picked_points)

        return list(picked_points)

    def _perform_entity_list_selection(
        self, entity, selection_function, type_, item, comp, vmin, kabs
    ):
        """Select entities using CM, and the supplied selection function."""
        self.cm(f"__temp_{entity}s__", f"{entity}")  # Saving previous selection

        # Getting new selection
        for id_, each_ in enumerate(vmin):
            selection_function(
                self, "S" if id_ == 0 else "A", item, comp, each_, "", "", kabs
            )

        self.cm(f"__temp_{entity}s_1__", f"{entity}")

        self.cmsel("S", f"__temp_{entity}s__")
        self.cmsel(type_, f"__temp_{entity}s_1__")

        # Cleaning
        self.cmdele(f"__temp_{entity}s__")
        self.cmdele(f"__temp_{entity}s_1__")

    @wraps(Commands.nsel)
    def nsel(self, *args, **kwargs):
        """Wraps previons NSEL to allow to use a list/tuple/array for vmin.

        It will raise an error in case vmax or vinc are used too.
        """
        sel_func = (
            super().nsel
        )  # using super() inside the wrapped function confuses the references

        @allow_pickable_points()
        @wrap_point_SEL(entity="node")
        def wrapped(self, *args, **kwargs):
            return sel_func(*args, **kwargs)

        return wrapped(self, *args, **kwargs)

    @wraps(Commands.esel)
    def esel(self, *args, **kwargs):
        """Wraps previons ESEL to allow to use a list/tuple/array for vmin.

        It will raise an error in case vmax or vinc are used too.
        """
        sel_func = (
            super().esel
        )  # using super() inside the wrapped function confuses the references

        # @allow_pickable_points()
        @wrap_point_SEL(entity="elem")
        def wrapped(self, *args, **kwargs):
            return sel_func(*args, **kwargs)

        return wrapped(self, *args, **kwargs)

    @wraps(Commands.ksel)
    def ksel(self, *args, **kwargs):
        """Wraps superclassed KSEL to allow to use a list/tuple/array for vmin.

        It will raise an error in case vmax or vinc are used too.
        """
        sel_func = (
            super().ksel
        )  # using super() inside the wrapped function confuses the references

        @allow_pickable_points(entity="kp", plot_function="kplot")
        @wrap_point_SEL(entity="kp")
        def wrapped(self, *args, **kwargs):
            return sel_func(*args, **kwargs)

        return wrapped(self, *args, **kwargs)

    @wraps(Commands.lsel)
    def lsel(self, *args, **kwargs):
        """Wraps superclassed LSEL to allow to use a list/tuple/array for vmin.

        It will raise an error in case vmax or vinc are used too.
        """
        sel_func = (
            super().lsel
        )  # using super() inside the wrapped function confuses the references

        # @allow_pickable_points(entity="line", plot_function="lplot")
        @wrap_point_SEL(entity="line")
        def wrapped(self, *args, **kwargs):
            return sel_func(*args, **kwargs)

        return wrapped(self, *args, **kwargs)

    @wraps(Commands.asel)
    def asel(self, *args, **kwargs):
        """Wraps superclassed ASEL to allow to use a list/tuple/array for vmin.

        It will raise an error in case vmax or vinc are used too.
        """
        sel_func = (
            super().asel
        )  # using super() inside the wrapped function confuses the references

        # @allow_pickable_points(entity="area", plot_function="aplot")
        @wrap_point_SEL(entity="area")
        def wrapped(self, *args, **kwargs):
            return sel_func(*args, **kwargs)

        return wrapped(self, *args, **kwargs)

    @wraps(Commands.vsel)
    def vsel(self, *args, **kwargs):
        """Wraps superclassed VSEL to allow to use a list/tuple/array for vmin.

        It will raise an error in case vmax or vinc are used too.
        """
        sel_func = (
            super().vsel
        )  # using super() inside the wrapped function confuses the references

        # @allow_pickable_points(entity="volume", plot_function="vplot")
        @wrap_point_SEL(entity="volume")
        def wrapped(self, *args, **kwargs):
            return sel_func(*args, **kwargs)

        return wrapped(self, *args, **kwargs)

    def _raise_errors(self, text):
        # to make sure the following error messages are caught even if a breakline is in between.
        flat_text = " ".join([each.strip() for each in text.splitlines()])

        if "is not a recognized" in flat_text:
            text = text.replace("This command will be ignored.", "")
            text += "\n\nIgnore these messages by setting 'ignore_errors'=True"
            raise MapdlInvalidRoutineError(text)

        if "command is ignored" in flat_text:
            text += "\n\nIgnore these messages by setting 'ignore_errors'=True"
            raise MapdlCommandIgnoredError(text)

        # flag errors
        if "*** ERROR ***" in flat_text:
            self._raise_output_errors(text)

    def _raise_output_errors(self, response):
        """Raise errors in the MAPDL response.

        Parameters
        ----------
        response : str
            Response from MAPDL.

        Raises
        ------
        MapdlRuntimeError
            For most of the errors.
        """
        # The logic is to iterate for each line. If the error header is found,
        # we analyse the following 'lines_number' in other to get the full error method.
        # Then with regex, we collect the error message, and raise it.
        for index, each_line in enumerate(response.splitlines()):
            if "*** ERROR ***" in each_line:
                error_is_fine = False

                # Extracting only the first 'lines_number' lines.
                # This is important. Regex has problems parsing long messages.
                lines_number = 20
                if len(response.splitlines()) <= lines_number:
                    partial_output = response
                else:
                    partial_output = "\n".join(
                        response.splitlines()[index : (index + lines_number)]
                    )

                # Find the error message.
                # Either ends with the beginning of another error message or with double empty line.
                error_message = re.search(
                    r"(\*\*\* ERROR \*\*\*.*?).*(?=\*\*\*|.*\n\n)",  # we might consider to use only one \n.
                    partial_output,
                    re.DOTALL,
                )

                if not error_message:
                    # Since we couldn't find an error message, the full partial message (10 lines) is analysed
                    self._log.debug(
                        f"PyMAPDL could not identify the error message, the full partial message ({lines_number} lines) is analysed"
                    )
                    error_message = partial_output
                else:
                    # Catching only the first error.
                    error_message = error_message.group(0)

                # Trimming empty lines
                error_message = "\n".join(
                    [each for each in error_message.splitlines() if each]
                )

                # Checking for permitted error.
                for each_error in _PERMITTED_ERRORS:
                    permited_error_message = re.search(each_error, error_message)

                    if permited_error_message:
                        error_is_fine = True
                        break

                # Raising errors
                if error_is_fine:
                    self._log.warn("PERMITTED ERROR: " + permited_error_message.string)
                    continue
                else:
                    # We don't need to log exception because they already included in the main logger.
                    # logger.error(response)
                    # However, exceptions are recorded in the global logger which do not record
                    # information of the instances name, hence we edit the error message.
                    raise MapdlRuntimeError(
                        f"\n\nError in instance {self.name}\n\n" + error_message
                    )

    @wraps(Commands.lsread)
    def lsread(self, *args, **kwargs):
        """Wraps the ``LSREAD`` which does not work in interactive mode."""
        self._log.debug("Forcing 'LSREAD' to run in non-interactive mode.")
        with self.non_interactive:
            super().lsread(*args, **kwargs)
        return self._response.strip()

    def file(self, fname="", ext="", **kwargs):
        """Specifies the data file where results are to be found.

        APDL Command: FILE

        Parameters
        ----------
        fname : str
            File name and directory path (248 characters maximum, including the
            characters needed for the directory path).  An unspecified
            directory path defaults to the working directory; in this case, you
            can use all 248 characters for the file name.

        ext : str, default: "rst"
            Filename extension (eight-character maximum). If ``fname`` has an
            extension this is ignored.

        Notes
        -----
        Specifies the Ansys data file where the results are to be found for
        postprocessing.

        Examples
        --------
        Load a result file that is outside of the current working directory.

        >>> from ansys.mapdl.core import launch_mapdl
        >>> mapdl = launch_mapdl()
        >>> mapdl.post1()
        >>> mapdl.file('/tmp/file.rst')

        """
        fname = self._get_file_name(fname, ext, "rst")
        fname = self._get_file_path(fname, kwargs.get("progress_bar", False))
        file_, ext_ = self._decompose_fname(fname)
        return self._file(file_, ext_, **kwargs)

    def _file(self, filename, extension, **kwargs):
        """Run the MAPDL ``file`` command with a proper filename."""
        return self.run(f"FILE,{filename},{extension}", **kwargs)

    @wraps(Commands.use)
    def use(self, *args, **kwargs):
        """Wrap the use command."""
        # Because of `name` can be a macro file or a macro block on a macro library
        # file, we are going to test if the file exists locally first, then remote,
        # and if not, silently assume that it is a macro in a macro library.
        # I do not think there is a way to check if the macro exists before use it.
        if "name" in kwargs:
            name = kwargs.pop("name")
        else:
            if len(args) < 1:
                raise ValueError("Missing `name` argument")
            name = args[0]

        base_name = os.path.basename(name)

        # Check if it is a file local
        if os.path.exists(name):
            self.upload(name)

        elif base_name in self.list_files():
            # the file exists in the MAPDL working directory, so do nothing.
            pass

        else:
            if os.path.dirname(name):
                # It seems you provided a path (or something like that)
                raise FileNotFoundError(
                    f"The name supplied to 'mapdl.use' ('{name}') is not a file in the Python "
                    "working directory, nor in the MAPDL working directory. "
                )
            # Preferring logger.warning over warn (from warnings), since it is less intrusive.
            self._log.warning(
                f"The name supplied to 'mapdl.use' ('{name}') is not a file in the Python "
                "working directory, nor in the MAPDL working directory. "
                "PyMAPDL will assume it is a macro block inside a macro library "
                "file previously defined using 'mapdl.ulib'."
            )
            # If MAPDL cannot find named macro file, it will throw a runtime error.

        # Update arg because the path is no longer needed
        args = (base_name, *args[1:])
        return super().use(*args, **kwargs)

    @wraps(Commands.set)
    def set(
        self,
        lstep="",
        sbstep="",
        fact="",
        kimg="",
        time="",
        angle="",
        nset="",
        order="",
        **kwargs,
    ):
        """Wraps SET to return a Command listing"""
        output = super().set(
            lstep, sbstep, fact, kimg, time, angle, nset, order, **kwargs
        )

        if (
            isinstance(lstep, str)
            and lstep.upper() == "LIST"
            and not sbstep
            and not fact
        ):
            return CommandListingOutput(
                output,
                magicwords=["SET", "TIME/FREQ"],
                columns_names=[
                    "SET",
                    "TIME/FREQ",
                    "LOAD STEP",
                    "SUBSTEP",
                    "CUMULATIVE",
                ],
            )
        else:
            return output

    def _check_mapdl_os(self):
        platform = self.get_value("active", 0, "platform").strip()
        if "l" in platform.lower():
            self._platform = "linux"
        elif "w" in platform.lower():  # pragma: no cover
            self._platform = "windows"
        else:  # pragma: no cover
            raise MapdlRuntimeError("Unknown platform: {}".format(platform))

    @property
    def platform(self):
        """Return the platform where MAPDL is running."""
        if self._platform is None:
            self._check_mapdl_os()
        return self._platform

    def _check_on_docker(self):
        """Check if MAPDL is running on docker."""
        # self.get_mapdl_envvar("ON_DOCKER") # for later
        if not self.is_grpc:  # pragma: no cover
            return False

        if self.platform == "linux":
            self.sys(
                "if grep -sq 'docker\|lxc' /proc/1/cgroup; then echo 'true' > __outputcmd__.txt; else echo 'false' > __outputcmd__.txt;fi;"
            )
        elif self.platform == "windows":  # pragma: no cover
            return False  # TODO: check if it is running a windows docker container. So far it is not supported.

        if not self.is_local:
            sys_output = self._download_as_raw("__outputcmd__.txt").decode().strip()

        else:  # pragma: no cover
            file_ = os.path.join(self.directory, "__outputcmd__.txt")
            with open(file_, "r") as f:
                sys_output = f.read().strip()

        self._log.debug(f"The output of sys command is: '{sys_output}'.")
        self.slashdelete("__outputcmd__.txt")  # cleaning
        return sys_output == "true"

    @property
    def on_docker(self):
        """Check if MAPDL is running on docker."""
        if self._on_docker is None:
            self._on_docker = self._check_on_docker()
        return self._on_docker

    @property
    def is_local(self):
        """Check if the instance is running locally or remotely."""
        return self._local

    @property
    def launched(self):
        """Check if the MAPDL instance has been launched by PyMAPDL."""
        return self._launched

    def _decompose_fname(self, fname):
        """Decompose a file name (with or without path) into filename and extension.

        Parameters
        ----------
        fname : str
            File name with or without path.

        Returns
        -------
        str
            File name (without extension or path)

        str
            File extension (without dot)
        """
        fname = pathlib.Path(fname)
        return fname.stem, fname.suffix.replace(".", "")

    class _force_output:
        """Allows user to enter commands that need to run with forced text output."""

        def __init__(self, parent):
            self._parent = weakref.ref(parent)

        def __enter__(self):
            self._parent()._log.debug("Entering force-output mode")

            if self._parent().wrinqr(1) != 1:  # using wrinqr is more reliable than *get
                self._in_nopr = True
                self._parent()._run("/gopr")  # Going to PR mode
            else:
                self._in_nopr = False

            self._previous_mute, self._parent()._mute = self._parent()._mute, False

        def __exit__(self, *args):
            self._parent()._log.debug("Exiting force-output mode")
            if self._in_nopr:
                self._parent()._run("/nopr")
            self._parent()._mute = self._previous_mute

    def _parse_rlist(self):
        # mapdl.rmore(*list)
        with self.force_output:
            rlist = self.rlist()

        # removing ueless part
        rlist = rlist.replace(
            """   *****MAPDL VERIFICATION RUN ONLY*****
     DO NOT USE RESULTS FOR PRODUCTION
""",
            "",
        )
        constants_ = re.findall(
            r"REAL CONSTANT SET.*?\n\n", rlist + "\n\n", flags=re.DOTALL
        )

        const_ = {}
        for each in constants_:
            values = [0 for i in range(18)]
            set_ = int(re.match(r"REAL CONSTANT SET\s+(\d+)\s+", each).groups()[0])
            limits = (
                int(re.match(r".*ITEMS\s+(\d+)\s+", each).groups()[0]),
                int(re.match(r".*TO\s+(\d+)\s*", each).groups()[0]),
            )
            values_ = [float(i) for i in each.strip().splitlines()[1].split()]

            if not set_ in const_.keys():
                const_[set_] = values

            for i, jlimit in enumerate(range(limits[0] - 1, limits[1])):
                const_[set_][jlimit] = values_[i]

        return const_<|MERGE_RESOLUTION|>--- conflicted
+++ resolved
@@ -1802,26 +1802,6 @@
             takes longer to render.
         """
         return self.WithInterativePlotting(self, pixel_res)
-<<<<<<< HEAD
-
-    class WithInterativePlotting:
-        """Allows to redirect plots to MAPDL plots."""
-
-        def __init__(self, parent: "_MapdlCore", pixel_res: int) -> None:
-            self._parent = weakref.ref(parent)
-            self._pixel_res = pixel_res
-
-        def __enter__(self) -> None:
-            self._parent()._log.debug("Entering in 'WithInterativePlotting' mode")
-
-            if not self._parent()._has_matplotlib:
-                raise ImportError(
-                    "Install matplotlib to display plots from MAPDL ,"
-                    "from Python.  Otherwise, plot with vtk with:\n"
-                    "``vtk=True``"
-                )
-
-=======
 
     class WithInterativePlotting:
         """Allows to redirect plots to MAPDL plots."""
@@ -1840,7 +1820,13 @@
                     "``vtk=True``"
                 )
 
->>>>>>> f94ae090
+            if not self._parent()._png_mode:
+                self._parent().show("PNG", mute=True)
+                self._parent().gfile(self._pixel_res, mute=True)
+
+        def __exit__(self, *args) -> None:
+            self._parent()._log.debug("Exiting in 'WithInterativePlotting' mode")
+            self._parent().show("close", mute=True)
             if not self._parent()._png_mode:
                 self._parent().show("PNG", mute=True)
                 self._parent().gfile(self._pixel_res, mute=True)
@@ -3048,16 +3034,12 @@
 
         if short_cmd in PLOT_COMMANDS:
             self._log.debug("It is a plot command.")
-<<<<<<< HEAD
-            return self._display_plot(self._response)
-=======
             plot_path = self._get_plot_name(text)
             save_fig = kwargs.get("savefig", False)
             if save_fig:
                 self._download_plot(plot_path, save_fig)
             else:
                 return self._display_plot(plot_path)
->>>>>>> f94ae090
 
         return self._response
 
@@ -3534,67 +3516,25 @@
         else:
             return array
 
-<<<<<<< HEAD
-    def _display_plot(self, text):
-        """Display the last generated plot (*.png) from MAPDL"""
-
-        def in_ipython():
-            # from scooby.in_ipython
-            # to avoid dependency here.
-            try:
-                __IPYTHON__
-                return True
-            except NameError:
-                return False
-
-        self._log.debug(text)
-        png_found = PNG_IS_WRITTEN_TO_FILE.findall(text)
-
-=======
     def _get_plot_name(self, text: str) -> str:
         """ "Obtain the plot filename. It also downloads it if in remote session."""
         self._log.debug(text)
         png_found = PNG_IS_WRITTEN_TO_FILE.findall(text)
 
->>>>>>> f94ae090
         if png_found:
             # flush graphics writer
             self.show("CLOSE", mute=True)
             # self.show("PNG", mute=True)
-<<<<<<< HEAD
-
-            import matplotlib.image as mpimg
-            import matplotlib.pyplot as plt
-=======
->>>>>>> f94ae090
 
             filename = self._screenshot_path()
             self._log.debug(f"Screenshot at: {filename}")
 
             if os.path.isfile(filename):
-<<<<<<< HEAD
-                self._log.debug("A screenshot file has been found.")
-                img = mpimg.imread(filename)
-                plt.imshow(img)
-                plt.axis("off")
-                if self._show_matplotlib_figures:  # pragma: no cover
-                    self._log.debug("Using Matplotlib to plot")
-                    plt.show()  # consider in-line plotting
-                if in_ipython():
-                    self._log.debug("Using ipython")
-                    from IPython.display import display
-
-                    display(plt.gcf())
-
-=======
                 return filename
->>>>>>> f94ae090
             else:  # pragma: no cover
                 self._log.error("Unable to find screenshot at %s", filename)
         else:
             self._log.error("Unable to find file in MAPDL command output.")
-<<<<<<< HEAD
-=======
 
     def _display_plot(self, filename: str) -> None:
         """Display the last generated plot (*.png) from MAPDL"""
@@ -3657,7 +3597,6 @@
         self._log.debug(
             f"Copy plot file from temp directory to working directory as: {plot_path}"
         )
->>>>>>> f94ae090
 
     def _screenshot_path(self):
         """Return last filename based on the current jobname"""
