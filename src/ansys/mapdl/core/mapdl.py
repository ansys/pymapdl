--- conflicted
+++ resolved
@@ -3223,13 +3223,8 @@
             warn(
                 "The following keyword arguments are not used:\n"
                 f"{', '.join(kwargs.keys())}\n"
-<<<<<<< HEAD
                 "Make sure you are using the intended keyword arguments.",
                 UserWarning,
-=======
-                "Make sure you are using the intended keyword arguments in all\n"
-                "your mapdl method calls (for example, 'mapdl.something')."
->>>>>>> 8d27750c
             )
 
         if self._store_commands and not avoid_non_interactive:
