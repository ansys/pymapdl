--- conflicted
+++ resolved
@@ -5109,29 +5109,16 @@
         if func == "":
             func = "DIRECTORY"
 
-<<<<<<< HEAD
-=======
-        if strarray.upper() not in func_options and func.upper() not in func_options:
-            raise ValueError(
-                f"The arguments (strarray='{strarray}', func='{func}') are not valid."
-            )
-
->>>>>>> df48beb1
         response = self.run(f"/INQUIRE,{strarray},{func},{arg1},{arg2}", mute=False)
         if func.upper() in [
             "ENV",
             "TITLE",
         ]:  # the output is multiline, we just need the last line.
             response = response.splitlines()[-1]
-<<<<<<< HEAD
         if "=" in response:
             return response.split("=")[1].strip()
 
         return ""
-=======
-
-        return response.split("=")[1].strip()
->>>>>>> df48beb1
 
     @wraps(Commands.parres)
     def parres(self, lab="", fname="", ext="", **kwargs):
@@ -5143,7 +5130,6 @@
             fname=fname, ext=ext, default_extension="parm"
         )  # Although documentation says `PARM`
 
-<<<<<<< HEAD
         if self._mode == "grpc":  # grpc mode
             if self.is_local:
                 # It must be a file!
@@ -5172,10 +5158,6 @@
                 filename = os.path.basename(fname)
         else:
             filename = fname
-=======
-        # Getting the path for local/remote
-        filename = self._get_file_path(fname, progress_bar=False)
->>>>>>> df48beb1
 
         return self.input(filename)
 
