"""Module to control interaction with MAPDL through Python"""

import atexit
from functools import wraps
import glob
import logging
import os
import pathlib
import re
from shutil import copyfile, rmtree
from subprocess import DEVNULL, call
import tempfile
import time
import warnings
from warnings import warn
import weakref

import numpy as np

from ansys.mapdl import core as pymapdl
from ansys.mapdl.core import LOG as logger
from ansys.mapdl.core import _HAS_PYVISTA
from ansys.mapdl.core.commands import (
    CMD_BC_LISTING,
    CMD_LISTING,
    CMD_XSEL,
    XSEL_DOCSTRING_INJECTION,
    BoundaryConditionsListingOutput,
    CommandListingOutput,
    Commands,
    StringWithLiteralRepr,
    inject_docs,
)
from ansys.mapdl.core.errors import (
    IncorrectWorkingDirectory,
    MapdlCommandIgnoredError,
    MapdlInvalidRoutineError,
    MapdlRuntimeError,
)
from ansys.mapdl.core.inline_functions import Query
from ansys.mapdl.core.misc import (
    Information,
    allow_pickable_points,
    check_valid_routine,
    last_created,
    load_file,
    random_string,
    requires_package,
    run_as_prep7,
    supress_logging,
    wrap_point_SEL,
)

if _HAS_PYVISTA:
    from ansys.mapdl.core.plotting import general_plotter

from ansys.mapdl.core.post import PostProcessing

_PERMITTED_ERRORS = [
    r"(\*\*\* ERROR \*\*\*).*(?:[\r\n]+.*)+highly distorted.",
    r"(\*\*\* ERROR \*\*\*).*[\r\n]+.*is turning inside out.",
    r"(\*\*\* ERROR \*\*\*).*[\r\n]+.*The distributed memory parallel solution does not support KRYLOV method",
]

# test for png file
PNG_TEST = re.compile("WRITTEN TO FILE(.*).png")

VWRITE_REPLACEMENT = """
Cannot use *VWRITE directly as a command in MAPDL
service mode.  Instead, run it as ``non_interactive``.

For example:

with self.non_interactive:
    self.vwrite('%s(1)' % parm_name)
    self.run('(F20.12)')
"""

## Invalid commands in interactive mode.
INVAL_COMMANDS = {
    "*VWR": VWRITE_REPLACEMENT,
    "*CFO": "Run CFOPEN as ``non_interactive``",
    "*CRE": "Create a function within python or run as non_interactive",
    "*END": "Create a function within python or run as non_interactive",
    "/EOF": "Unsupported command.  Use ``exit`` to stop the server.",
    "*ASK": "Unsupported command.  Use python ``input`` instead.",
    "*IF": "Use a python ``if`` or run as non_interactive",
    "CMAT": "Run `CMAT` as ``non_interactive``.",
    "*REP": "Run '*REPEAT' in ``non_interactive``.",
    "LSRE": "Run 'LSREAD' in ``non_interactive``.",
}

## Soft-invalid commands
# Invalid commands in interactive mode but their execution is just ignored.
# The correspondent command is replaced by a comment using the command '\COM'
# and a warning is recorded in the logger
#
# This commands can still be executed in ``non_interactive`` mode or using
# ``Mapdl._run`` method.
#
# Format of the message:
# f"{CMD} is ignored: {INVAL_COMMANDS_SILENT[CMD]}.
#
# NOTE
# Obtain the command from the string supplied using
#
#    string.split(',')[0].upper()
#
# This way to get the command is different from the one used in ``INVAL_COMMANDS``.
#
INVAL_COMMANDS_SILENT = {
    "/NOPR": "Suppressing console output is not recommended, use ``Mute`` parameter instead. This command is disabled in interactive mode."
}

PLOT_COMMANDS = ["NPLO", "EPLO", "KPLO", "LPLO", "APLO", "VPLO", "PLNS", "PLES"]
MAX_COMMAND_LENGTH = 600  # actual is 640, but seems to fail above 620


def parse_to_short_cmd(command):
    """Takes any MAPDL command and returns the first 4 characters of
    the command

    Examples
    --------
    >>> parse_to_short_cmd('K,,1,0,0,')
    'K'

    >>> parse_to_short_cmd('VPLOT, ALL')
    'VPLO'
    """
    try:
        short_cmd = command.split(",")[0]
        return short_cmd[:4].upper()
    except Exception:  # pragma: no cover
        return


def setup_logger(loglevel="INFO", log_file=True, mapdl_instance=None):
    """Setup logger"""

    # return existing log if this function has already been called
    if hasattr(setup_logger, "log"):
        return setup_logger.log
    else:
        setup_logger.log = logger.add_instance_logger("MAPDL", mapdl_instance)

    return setup_logger.log


_ALLOWED_START_PARM = [
    "additional_switches",
    "exec_file",
    "ip",
    "jobname",
    "local",
    "nproc",
    "override",
    "port",
    "print_com",
    "process",
    "ram",
    "run_location",
    "start_timeout" "timeout",
]


def _sanitize_start_parm(start_parm):
    for each_key in start_parm:
        if each_key not in _ALLOWED_START_PARM:
            raise ValueError(f"The argument '{each_key}' is not recognaised.")


class _MapdlCore(Commands):
    """Contains methods in common between all Mapdl subclasses"""

    def __init__(
        self,
        loglevel="DEBUG",
        use_vtk=None,
        log_apdl=None,
        log_file=False,
        local=True,
        print_com=False,
        **start_parm,
    ):
        """Initialize connection with MAPDL."""
        atexit.register(self.__del__)  # registering to exit properly
        self._name = None  # For naming the instance.
        self._show_matplotlib_figures = True  # for testing
        self._query = None
        self._exited = False
        self._ignore_errors = False
        self._apdl_log = None
        self._store_commands = False
        self._stored_commands = []
        self._response = None
        self._mode = None
        self._mapdl_process = None
        self._launched = False
        self._stderr = None
        self._stdout = None

        if _HAS_PYVISTA:
            if use_vtk is not None:  # pragma: no cover
                self._use_vtk = use_vtk
            else:
                self._use_vtk = True
        else:  # pragma: no cover
            if use_vtk:
                raise ModuleNotFoundError(
                    f"Using the keyword argument 'use_vtk' requires having Pyvista installed."
                )
            else:
                self._use_vtk = False

        self._log_filehandler = None
        self._version = None  # cached version
        self._local = local
        self._cleanup = True
        self._vget_arr_counter = 0
        self._cached_routine = None
        self._geometry = None
        self._krylov = None
        self._on_docker = None
        self._platform = None

        _sanitize_start_parm(start_parm)
        self._start_parm = start_parm
        self._jobname = start_parm.get("jobname", "file")
        self._path = start_parm.get("run_location", None)
        self._print_com = print_com  # print the command /COM input.

        # Setting up loggers
        self._log = logger.add_instance_logger(
            self.name, self, level=loglevel
        )  # instance logger
        # adding a file handler to the logger
        if log_file:
            if not isinstance(log_file, str):
                log_file = "instance.log"
            self._log.log_to_file(filename=log_file, level=loglevel)

        self._log.debug("Logging set to %s", loglevel)

        from ansys.mapdl.core.parameters import Parameters

        self._parameters = Parameters(self)

        from ansys.mapdl.core.solution import Solution

        self._solution = Solution(self)

        from ansys.mapdl.core.xpl import ansXpl

        self._xpl = ansXpl(self)

        from ansys.mapdl.core.component import ComponentManager

        self._componentmanager = ComponentManager(self)

        if log_apdl:
            self.open_apdl_log(log_apdl, mode="w")

        self._post = PostProcessing(self)

        # Wrapping listing functions for "to_array" methods
        self._wrap_listing_functions()

        # Wrapping XSEL commands to return ids.
        self._xsel_mapdl_output = False
        self._wrap_xsel_commands()

        self._info = Information(self)

    @property
    def print_com(self):
        return self._print_com

    @print_com.setter
    def print_com(self, value):
        if isinstance(value, bool):
            status = "activated" if value else "deactivated"
            self._log.debug(f"The print of '/COM' commands has been {status}.")
            self._print_com = value
        else:
            raise ValueError(
                f"The property ``print_com`` only allows booleans, but type {type(value)} was supplied."
            )

    @property
    def mode(self):
        """Return the type of instance, namely: grpc, corba or console."""
        return self._mode

    @property
    def is_grpc(self):
        """Return true if using grpc to connect to the MAPDL instance."""
        return self._mode == "grpc"

    @property
    def is_corba(self):
        """Return true if using corba to connect to the MAPDL instance."""
        return self._mode == "corba"

    @property
    def is_console(self):
        """Return true if using console to connect to the MAPDL instance."""
        return self._mode == "console"

    def _wrap_listing_functions(self):
        # Wrapping LISTING FUNCTIONS.
        def wrap_listing_function(func):
            # Injecting doc string modification
            if hasattr(func, "__func__"):
                func.__func__.__doc__ = inject_docs(func.__func__.__doc__)
            else:  # pragma: no cover
                func.__doc__ = inject_docs(func.__doc__)

            @wraps(func)
            def inner_wrapper(*args, **kwargs):
                return CommandListingOutput(func(*args, **kwargs))

            return inner_wrapper

        def wrap_bc_listing_function(func):
            # Injecting doc string modification
            if hasattr(func, "__func__"):
                func.__func__.__doc__ = inject_docs(func.__func__.__doc__)
            else:  # pragma: no cover
                func.__doc__ = inject_docs(func.__doc__)

            @wraps(func)
            def inner_wrapper(*args, **kwargs):
                return BoundaryConditionsListingOutput(func(*args, **kwargs))

            return inner_wrapper

        for name in dir(self):
            if name[0:4].upper() in CMD_LISTING and name in dir(
                Commands
            ):  # avoid matching Mapdl properties which starts with same letters as MAPDL commands.
                func = self.__getattribute__(name)
                setattr(self, name, wrap_listing_function(func))

            if name[0:4].upper() in CMD_BC_LISTING and name in dir(Commands):
                func = self.__getattribute__(name)
                setattr(self, name, wrap_bc_listing_function(func))

    def _wrap_xsel_commands(self):
        # Wrapping XSEL commands.
        def wrap_xsel_function(func):
            if hasattr(func, "__func__"):
                func.__func__.__doc__ = inject_docs(
                    func.__func__.__doc__, XSEL_DOCSTRING_INJECTION
                )
            else:  # pragma: no cover
                func.__doc__ = inject_docs(func.__doc__, XSEL_DOCSTRING_INJECTION)

            def wrap_xsel_function_output(method):
                # Injecting doc string modification
                name = method.__func__.__name__.upper()
                if name == "NSEL":
                    return self.mesh.nnum
                elif name == "ESEL":
                    return self.mesh.enum
                elif name == "KSEL":
                    return self.geometry.knum
                elif name == "LSEL":
                    return self.geometry.lnum
                elif name == "ASEL":
                    return self.geometry.anum
                elif name == "VSEL":
                    return self.geometry.vnum
                else:
                    return None

            @wraps(func)
            def inner_wrapper(*args, **kwargs):
                # in interactive mode (item='p'), the output is not suppressed
                is_interactive_arg = (
                    True
                    if len(args) >= 2
                    and isinstance(args[1], str)
                    and args[1].upper() == "P"
                    else False
                )
                is_interactive_kwarg = (
                    True
                    if "item" in kwargs and kwargs["item"].upper() == "P"
                    else False
                )

                return_mapdl_output = kwargs.pop(
                    "return_mapdl_output", self._xsel_mapdl_output
                )
                if is_interactive_arg or is_interactive_kwarg:
                    return_mapdl_output = True

                output = func(*args, **kwargs)
                if not return_mapdl_output:
                    output = wrap_xsel_function_output(func)
                return output

            return inner_wrapper

        for name in dir(self):
            if name[0:4].upper() in CMD_XSEL and name in dir(
                Commands
            ):  # avoid matching Mapdl properties which starts with same letters as MAPDL commands.
                method = self.__getattribute__(name)
                setattr(self, name, wrap_xsel_function(method))

    @property
    def name(self):  # pragma: no cover
        raise NotImplementedError("Implemented by child classes.")

    @name.setter
    def name(self, name):  # pragma: no cover
        raise AttributeError("The name of an instance cannot be changed.")

    @property
    def queries(self):
        """Get instance of Query class containing inline functions of APDL.

        Most of the results of these methods are shortcuts for specific
        combinations of arguments supplied to :func:`ansys.mapdl.core.Mapdl.get`.

        Currently implemented functions:

        - ``centrx(e)`` - get the centroid x-coordinate of element `e`
        - ``centry(e)`` - get the centroid y-coordinate of element `e`
        - ``centrz(e)`` - get the centroid z-coordinate of element `e`
        - ``nx(n)`` - get the x-coordinate of node `n`
        - ``ny(n)`` - get the y-coordinate of node `n`
        - ``nz(n)`` - get the z-coordinate of node `n`
        - ``kx(k)`` - get the x-coordinate of keypoint `k`
        - ``ky(k)`` - get the y-coordinate of keypoint `k`
        - ``kz(k)`` - get the z-coordinate of keypoint `k`
        - ``lx(n, lfrac)`` - X-coordinate of line ``n`` at length fraction ``lfrac``
        - ``ly(n, lfrac)`` - Y-coordinate of line ``n`` at length fraction ``lfrac``
        - ``lz(n, lfrac)`` - Z-coordinate of line ``n`` at length fraction ``lfrac``
        - ``lsx(n, lfrac)`` - X-slope of line ``n`` at length fraction ``lfrac``
        - ``lsy(n, lfrac)`` - Y-slope of line ``n`` at length fraction ``lfrac``
        - ``lsz(n, lfrac)`` - Z-slope of line ``n`` at length fraction ``lfrac``
        - ``ux(n)`` - get the structural displacement at node `n` in x
        - ``uy(n)`` - get the structural displacement at node `n` in y
        - ``uz(n)`` - get the structural displacement at node `n` in z
        - ``rotx(n)`` - get the rotational displacement at node `n` in x
        - ``roty(n)`` - get the rotational displacement at node `n` in y
        - ``rotz(n)`` - get the rotational displacement at node `n` in z
        - ``nsel(n)`` - get the selection status of node `n`
        - ``ksel(k)`` - get the selection status of keypoint `k`
        - ``lsel(n)`` - get the selection status of line `n`
        - ``asel(a)`` - get the selection status of area `a`
        - ``esel(n)`` - get the selection status of element `e`
        - ``vsel(v)`` - get the selection status of volume `v`
        - ``ndnext(n)`` - get the next selected node with a number greater than `n`.
        - ``kpnext(k)`` - get the next selected keypoint with a number greater than `k`.
        - ``lsnext(n)`` - get the next selected line with a number greater than `n`.
        - ``arnext(a)`` - get the next selected area with a number greater than `a`.
        - ``elnext(e)`` - get the next selected element with a number greater than `e`.
        - ``vlnext(v)`` - get the next selected volume with a number greater than `v`.
        - ``node(x, y, z)`` - get the node closest to coordinate (x, y, z)
        - ``kp(x, y, z)`` - get the keypoint closest to coordinate (x, y, z)

        Returns
        -------
        :class:`ansys.mapdl.core.inline_functions.Query`
            Instance of the Query class

        Examples
        --------
        In this example we construct a solid box and mesh it. Then we use
        the ``Query`` methods ``nx``, ``ny``, and ``nz`` to find the
        cartesian coordinates of the first node.

        >>> from ansys.mapdl.core import launch_mapdl
        >>> mapdl = launch_mapdl()
        >>> mapdl.prep7()
        >>> mapdl.et(1, 'SOLID5')
        >>> mapdl.block(0, 10, 0, 20, 0, 30)
        >>> mapdl.esize(2)
        >>> mapdl.vmesh('ALL')
        >>> q = mapdl.queries
        >>> q.nx(1), q.ny(1), q.nz(1)
        0.0 20.0 0.0


        """
        if self._query is None:
            self._query = Query(self)
        return self._query

    @property
    def non_interactive(self):
        """Non-interactive context manager.

        Allow to execute code without user interaction or waiting
        between PyMAPDL responses.
        It can also be used to execute some commands which are not
        supported in interactive mode. For a complete list of commands
        visit :ref:`ref_unsupported_interactive_commands`.

        View the last response with :attr:`Mapdl.last_response` method.

        Notes
        -----
        All the commands executed inside this context manager are not
        executed until the context manager exits which then execute them
        all at once in the MAPDL instance.

        This command uses :func:`Mapdl.input() <ansys.mapdl.core.Mapdl.input>`
        method.

        Examples
        --------
        Use the non-interactive context manager for the VWRITE (
        :func:`Mapdl.vwrite() <ansys.mapdl.core.Mapdl.vwrite>`)
        command.

        >>> with mapdl.non_interactive:
        ...    mapdl.run("*VWRITE,LABEL(1),VALUE(1,1),VALUE(1,2),VALUE(1,3)")
        ...    mapdl.run("(1X,A8,'   ',F10.1,'  ',F10.1,'   ',1F5.3)")
        >>> mapdl.last_response

        """
        return self._non_interactive(self)

    @property
    def force_output(self):
        """Force text output globally by turning the ``Mapdl.mute`` attribute to False
        and activating text output (``/GOPR``)

        You can still do changes to those inside this context.

        """
        return self._force_output(self)

    @property
    def solution(self):
        """Solution parameters of MAPDL.

        Returns
        -------
        :class:`ansys.mapdl.core.solution.Solution`

        Examples
        --------
        Check if a solution has converged.

        >>> mapdl.solution.converged
        """
        if self._exited:
            raise MapdlRuntimeError("MAPDL exited.")
        return self._solution

    @property
    def component(self):
        """MAPDL Component manager.

        Returns
        -------
        :class:`ansys.mapdl.core.component.ComponentManager`

        Examples
        --------
        Check if a solution has converged.

        >>> mapdl.solution.converged
        """
        if self._exited:
            raise MapdlRuntimeError("MAPDL exited.")
        return self._componentmanager

    @property
    def _distributed(self):
        """MAPDL is running in distributed mode."""
        return "-smp" not in self._start_parm.get("additional_switches", "")

    @property
    def post_processing(self):
        """Post-process an active MAPDL session.

        Examples
        --------
        Get the nodal displacement in the X direction for the first
        result set.

        >>> mapdl.set(1, 1)
        >>> disp_x = mapdl.post_processing.nodal_displacement('X')
        array([1.07512979e-04, 8.59137773e-05, 5.70690047e-05, ...,
               5.70333124e-05, 8.58600402e-05, 1.07445726e-04])
        """
        if self._exited:
            raise MapdlRuntimeError(
                "MAPDL exited.\n\nCan only postprocess a live " "MAPDL instance."
            )
        return self._post

    @property
    def chain_commands(self):
        """Chain several mapdl commands.

        Commands can be separated with ``"$"`` in MAPDL rather than
        with a line break, so you could send multiple commands to
        MAPDL with:

        ``mapdl.run("/PREP7$K,1,1,2,3")``

        This method is merely a convenience context manager to allow
        for easy chaining of PyMAPDL commands to speed up sending
        commands to MAPDL.

        View the response from MAPDL with :attr:`Mapdl.last_response`.

        Notes
        -----
        Distributed Ansys cannot properly handle condensed data input
        and chained commands are not permitted in distributed ansys.

        Examples
        --------
        >>> with mapdl.chain_commands:
            mapdl.prep7()
            mapdl.k(1, 1, 2, 3)

        """
        if self._distributed:
            raise MapdlRuntimeError(
                "Chained commands are not permitted in distributed ansys."
            )
        return self._chain_commands(self)

    def _chain_stored(self):
        """Send a series of commands to MAPDL"""
        # there's to be an limit to 640 characters per command, so
        # when chaining commands they must be shorter than 640 (minus
        # some overhead).
        c = 0
        chained_commands = []
        chunk = []
        for command in self._stored_commands:
            len_command = len(command) + 1  # include sep var
            if len_command + c > MAX_COMMAND_LENGTH:
                chained_commands.append("$".join(chunk))
                chunk = [command]
                c = 0
            else:
                chunk.append(command)
                c += len_command

        # join the last
        chained_commands.append("$".join(chunk))
        self._stored_commands = []

        responses = [self._run(command) for command in chained_commands]
        self._response = "\n".join(responses)

    @property
    def parameters(self):
        """Collection of MAPDL parameters.

        Notes
        -----
        See :ref:`ref_special_named_param` for additional notes regarding parameter naming in MAPDL.

        Examples
        --------
        Simply list all parameters except for MAPDL MATH parameters.

        >>> mapdl.parameters
        ARR                              : ARRAY DIM (3, 1, 1)
        PARM_FLOAT                       : 20.0
        PARM_INT                         : 10.0
        PARM_LONG_STR                    : "stringstringstringstringstringst"
        PARM_STR                         : "string"
        PORT                             : 50052.0

        Get a parameter

        >>> mapdl.parameters['PARM_FLOAT']
        20.0

        Get an array parameter

        >>> mapdl.parameters['ARR']
        array([1., 2., 3.])

        """
        return self._parameters

    class _non_interactive:
        """Allows user to enter commands that need to run non-interactively."""

        def __init__(self, parent):
            self._parent = weakref.ref(parent)

        def __enter__(self):
            self._parent()._log.debug("Entering non-interactive mode")
            self._parent()._store_commands = True

        def __exit__(self, *args):
            self._parent()._log.debug("Exiting non-interactive mode")
            self._parent()._flush_stored()
            self._parent()._store_commands = False

    class _chain_commands:
        """Store MAPDL commands and send one chained command."""

        def __init__(self, parent):
            self._parent = weakref.ref(parent)

        def __enter__(self):
            self._parent()._log.debug("Entering chained command mode")
            self._parent()._store_commands = True

        def __exit__(self, *args):
            self._parent()._log.debug("Entering chained command mode")
            self._parent()._chain_stored()
            self._parent()._store_commands = False

    class _RetainRoutine:
        """Store MAPDL's routine when entering and reverts it when exiting."""

        def __init__(self, parent, routine):
            self._parent = weakref.ref(parent)

            # check the routine is valid since we're muting the output
            check_valid_routine(routine)
            self._requested_routine = routine

        def __enter__(self):
            """Store the current routine and enter the requested routine."""
            self._cached_routine = self._parent().parameters.routine
            self._parent()._log.debug("Caching routine %s", self._cached_routine)
            if self._requested_routine.lower() != self._cached_routine.lower():
                self._enter_routine(self._requested_routine)

        def __exit__(self, *args):
            """Restore the original routine."""
            self._parent()._log.debug("Restoring routine %s", self._cached_routine)
            self._enter_routine(self._cached_routine)

        def _enter_routine(self, routine):
            """Enter a routine."""
            if routine.lower() == "begin level":
                self._parent().finish(mute=True)
            else:
                self._parent().run(f"/{routine}", mute=True)

    def run_as_routine(self, routine):
        """
        Runs a command or commands at a routine and then revert to the prior routine.

        This can be useful to avoid constantly changing between routines.

        Parameters
        ----------
        routine : str
            A MAPDL routine. For example, ``"PREP7"`` or ``"POST1"``.

        Examples
        --------
        Enter ``PREP7`` and run ``numvar``, which requires ``POST26``, and
        revert to the prior routine.

        >>> mapdl.prep7()
        >>> mapdl.parameters.routine
        'PREP7'
        >>> with mapdl.run_as_routine('POST26'):
        ...     mapdl.numvar(200)
        >>> mapdl.parameters.routine
        'PREP7'

        """
        return self._RetainRoutine(self, routine)

    @property
    def last_response(self):
        """Returns the last response from MAPDL.

        Examples
        --------
        >>> mapdl.last_response
        'KEYPOINT      1   X,Y,Z=   1.00000       1.00000       1.00000'
        """
        return self._response

    def clear(self, *args, **kwargs):
        """Clear the database.

        APDL Command: ``/CLEAR``

        Resets the ANSYS database to the conditions at the beginning
        of the problem.  Sets the import and Boolean options back to
        the ANSYS default. All items are deleted from the database and
        memory values are set to zero for items derived from database
        information.  All files are left intact.  This command is
        useful between multiple analyses in the same run, or between
        passes of a multi-pass analysis (such as between the
        substructure generation, use, and expansion passes).  Should
        not be used in a do-loop since loop counters will be reset.
        on the same line as the ``/CLEAR`` command.

        ``/CLEAR`` resets the jobname to match the currently open
        session .LOG and .ERR files. This will return the jobname to
        its original value, or to the most recent value specified on
        ``/FILNAME`` with KEY = 1.

        This command is valid only at the Begin level.

        Examples
        --------
        >>> mapdl.clear()

        """
        self.run("/CLE,NOSTART", mute=True)

    @supress_logging
    def __str__(self):
        return self.info.__str__()

    @property
    def info(self):
        """General information"""
        return self._info

    @property
    @requires_package("pyvista", softerror=True)
    def geometry(self):
        """Geometry information.

        See :class:`ansys.mapdl.core.mapdl_geometry.Geometry`

        Examples
        --------
        Print the current status of the geometry.

        >>> print(mapdl.geometry)
        MAPDL Selected Geometry
        Keypoints:  8
        Lines:      12
        Areas:      6
        Volumes:    1

        Return the number of lines.

        >>> mapdl.geometry.n_line
        12

        Return the number of areas.

        >>> mapdl.geometry.n_area
        6

        Select a list of keypoints.

        >>> mapdl.geometry.keypoint_select([1, 5, 10])

        Append to an existing selection of lines.

        >>> mapdl.geometry.line_select([1, 2, 3], sel_type='A')

        Reselect from the existing selection of lines.

        >>> mapdl.geometry.line_select([3, 4, 5], sel_type='R')

        """
        if self._geometry is None:
            self._geometry = self._create_geometry()
        return self._geometry

    def _create_geometry(self):  # pragma: no cover
        """Return geometry cache"""
        from ansys.mapdl.core.mapdl_geometry import Geometry

        return Geometry(self)

    @property
    @requires_package("pyvista", softerror=True)
    def mesh(self):
        """Mesh information.

        Returns
        -------
        :class:`Mapdl.Mesh <ansys.mapdl.core.mesh_grpc.Mesh>`

        Examples
        --------
        Return an array of the active nodes

        >>> mapdl.mesh.nodes
        array([[ 1.,  0.,  0.],
               [ 2.,  0.,  0.],
               [ 3.,  0.,  0.],
               [ 4.,  0.,  0.],
               [ 5.,  0.,  0.],
               [ 6.,  0.,  0.],
               [ 7.,  0.,  0.],
               [ 8.,  0.,  0.],
               [ 9.,  0.,  0.],
               [10.,  0.,  0.]])

        Return an array of the node numbers of the active nodes

        >>> mapdl.mesh.nnum
        array([ 1,  2,  3,  4,  5,  6,  7,  8,  9, 10], dtype=int32)

        Simply query and print the geometry

        >>> print(mapdl.mesh)
          ANSYS Mapdl Mesh
          Number of Nodes:              321
          Number of Elements:           40
          Number of Element Types:      1
          Number of Node Components:    2
          Number of Element Components: 2

        Access the geometry as a VTK object

        >>> mapdl.mesh.grid

        """
        return self._mesh

    @property
    @requires_package("ansys.mapdl.reader", softerror=True)
    @supress_logging
    def _mesh(self):
        """Write entire archive to ASCII and read it in as an
        ``ansys.mapdl.core.Archive``"""
        # lazy import here to avoid loading pyvista and vtk
        from ansys.mapdl.reader import Archive

        if self._archive_cache is None:
            # write database to an archive file
            arch_filename = os.path.join(self.directory, "_tmp.cdb")
            nblock_filename = os.path.join(self.directory, "nblock.cdb")

            # must have all nodes elements are using selected
            if hasattr(self, "mute"):
                old_mute = self.mute
                self.mute = True

            self.cm("__NODE__", "NODE", mute=True)
            self.nsle("S", mute=True)
            self.cdwrite("db", arch_filename, mute=True)
            self.cmsel("S", "__NODE__", "NODE", mute=True)

            self.cm("__ELEM__", "ELEM", mute=True)
            self.esel("NONE", mute=True)
            self.cdwrite("db", nblock_filename, mute=True)
            self.cmsel("S", "__ELEM__", "ELEM", mute=True)

            if hasattr(self, "mute"):
                self.mute = old_mute

            self._archive_cache = Archive(arch_filename, parse_vtk=False, name="Mesh")
            grid = self._archive_cache._parse_vtk(additional_checking=True)
            self._archive_cache._grid = grid

            # rare bug
            if grid is not None:
                if grid.n_points != self._archive_cache.n_node:
                    self._archive_cache = Archive(
                        arch_filename, parse_vtk=True, name="Mesh"
                    )

            # overwrite nodes in archive
            nblock = Archive(nblock_filename, parse_vtk=False)
            self._archive_cache._nodes = nblock._nodes
            self._archive_cache._nnum = nblock._nnum
            self._archive_cache._node_coord = None

        return self._archive_cache

    def _reset_cache(self):
        """Reset cached items"""
        self._archive_cache = None

    @property
    def allow_ignore(self):
        """Invalid commands will be ignored rather than exceptions

        A command executed in the wrong processor will raise an
        exception when ``allow_ignore=False``.  This is the default
        behavior.

        Examples
        --------
        >>> mapdl.post1()
        >>> mapdl.k(1, 0, 0, 0)
        Exception:  K is not a recognized POST1 command, abbreviation, or macro.

        Ignore these messages by setting allow_ignore=True

        >>> mapdl.allow_ignore = True
        2020-06-08 21:39:58,094 [INFO] : K is not a
        recognized POST1 command, abbreviation, or macro.  This
        command will be ignored.

        *** WARNING *** CP = 0.372 TIME= 21:39:58
        K is not a recognized POST1 command, abbreviation, or macro.
        This command will be ignored.

        """
        warn(
            "'allow_ignore' is being deprecated and will be removed in a future release. "
            "Use ``mapdl.ignore_errors`` instead.",
            DeprecationWarning,
        )
        return self._ignore_errors

    @allow_ignore.setter
    def allow_ignore(self, value):
        """Set allow ignore"""
        warn(
            "'allow_ignore' is being deprecated and will be removed in a future release. "
            "Use ``mapdl.ignore_errors`` instead.",
            DeprecationWarning,
        )
        self._ignore_errors = bool(value)

    def open_apdl_log(self, filename, mode="w"):
        """Start writing all APDL commands to an MAPDL input file.

        Parameters
        ----------
        filename : str
            Filename of the log.
        mode : str, optional
            Python file modes (for example, ``'a'``, ``'w'``).  Should
            be either write or append.

        Examples
        --------
        Begin writing APDL commands to ``"log.inp"``.

        >>> mapdl.open_apdl_log("log.inp")
        """
        if self._apdl_log is not None:
            raise MapdlRuntimeError("APDL command logging already enabled")
        self._log.debug("Opening ANSYS log file at %s", filename)

        if mode not in ["w", "a", "x"]:
            raise ValueError(
                "File mode should either be write, append, or exclusive"
                " creation ('w', 'a', or 'x')."
            )

        self._apdl_log = open(filename, mode=mode, buffering=1)  # line buffered
        self._apdl_log.write(
            f"! APDL log script generated using PyMapdl (ansys.mapdl.core {pymapdl.__version__})\n"
        )

    @supress_logging
    @run_as_prep7
    def _generate_iges(self):
        """Save IGES geometry representation to disk"""
        filename = os.path.join(self.directory, "_tmp.iges")
        self.igesout(filename, att=1, mute=True)
        return filename

    def open_gui(self, include_result=None, inplace=None):  # pragma: no cover
        """Save the existing database and open it up in the MAPDL GUI.

        Parameters
        ----------
        include_result : bool, optional
            Allow the result file to be post processed in the GUI.  It is
            ignored if ``inplace`` is ``True``.  By default, ``True``.

        inplace : bool, optional
            Open the GUI on the current MAPDL working directory, instead of
            creating a new temporary directory and coping the results files
            over there.  If ``True``, ignores ``include_result`` parameter.  By
            default, this ``False``.

        Examples
        --------
        >>> from ansys.mapdl.core import launch_mapdl
        >>> mapdl = launch_mapdl()

        Create a square area using keypoints.

        >>> mapdl.prep7()
        >>> mapdl.k(1, 0, 0, 0)
        >>> mapdl.k(2, 1, 0, 0)
        >>> mapdl.k(3, 1, 1, 0)
        >>> mapdl.k(4, 0, 1, 0)
        >>> mapdl.l(1, 2)
        >>> mapdl.l(2, 3)
        >>> mapdl.l(3, 4)
        >>> mapdl.l(4, 1)
        >>> mapdl.al(1, 2, 3, 4)

        Open up the gui.

        >>> mapdl.open_gui()

        Resume where you left off.

        >>> mapdl.et(1, 'MESH200', 6)
        >>> mapdl.amesh('all')
        >>> mapdl.eplot()
        """
        # lazy load here to avoid circular import
        from ansys.mapdl.core.launcher import get_ansys_path

        if not self._local:
            raise MapdlRuntimeError(
                "``open_gui`` can only be called from a local MAPDL instance."
            )

        if inplace and include_result:
            raise ValueError(
                "'inplace' and 'include_result' kwargs are not compatible."
            )

        if inplace and include_result is None:
            include_result = False

        elif not include_result:
            include_result = True

        if not inplace:
            inplace = False

        name = self.jobname

        # specify a path for the temporary database if any.
        if inplace:
            run_dir = self._start_parm["run_location"]

        else:
            temp_dir = tempfile.gettempdir()
            run_dir = os.path.join(temp_dir, f"ansys_{random_string(10)}")

            # Sanity checks
            if os.path.isdir(run_dir):
                rmtree(run_dir)
            os.mkdir(run_dir)

        database_file = os.path.join(run_dir, f"{name}.db")
        if os.path.isfile(database_file) and not inplace:
            os.remove(database_file)

        # cache result file, version, and routine before closing
        resultfile = self._result_file
        version = self.version
        self._cache_routine()

        # finish, save and exit the server
        self.finish(mute=True)
        self.save(database_file, mute=True)

        # Exit and do not remove the temporary directory. This is backwards
        # compatible with CONSOLE and CORBA modes.
        remove_tmp = False
        if hasattr(self, "_remove_tmp"):
            remove_tmp = self._remove_tmp
        self._remove_tmp = False
        self.exit()

        # copy result file to temp directory
        if not inplace:
            if include_result and self._result_file is not None:
                if os.path.isfile(resultfile):
                    tmp_resultfile = os.path.join(run_dir, "%s.rst" % name)
                    copyfile(resultfile, tmp_resultfile)

        # write temporary input file
        start_file = os.path.join(run_dir, f"start{version}.ans")
        with open(start_file, "w") as f:
            f.write("RESUME\n")

        # some versions of ANSYS just look for "start.ans" when starting
        other_start_file = os.path.join(run_dir, "start.ans")
        with open(other_start_file, "w") as f:
            f.write("RESUME\n")

        # issue system command to run ansys in GUI mode
        cwd = os.getcwd()
        os.chdir(run_dir)
        exec_file = self._start_parm.get("exec_file", get_ansys_path(allow_input=False))
        nproc = self._start_parm.get("nproc", 2)
        add_sw = self._start_parm.get("additional_switches", "")

        if inplace:
            warn(
                "MAPDL GUI has been opened using 'inplace' kwarg. "
                f"The changes you make will overwrite the files in {run_dir}."
            )

        call(
            f'cd "{run_dir}" && "{exec_file}" -g -j {name} -np {nproc} {add_sw}',
            shell=True,
            stdout=DEVNULL,
        )

        # Going back
        os.chdir(cwd)

        # Clearing
        os.remove(start_file)
        os.remove(other_start_file)

        # reattach to a new session and reload database
        self._launch(self._start_parm)
        self.resume(database_file, mute=True)

        # restore remove tmp state
        self._remove_tmp = remove_tmp

    def _cache_routine(self):
        """Cache the current routine."""
        self._cached_routine = self.parameters.routine

    def _resume_routine(self):
        """Resume the cached routine."""
        if self._cached_routine is not None:
            if "BEGIN" not in self._cached_routine:
                self.run(f"/{self._cached_routine}", mute=True)
            else:
                self.finish(mute=True)
            self._cached_routine = None

    def _launch(self, *args, **kwargs):  # pragma: no cover
        raise NotImplementedError("Implemented by child class")

    def _close_apdl_log(self):
        """Closes the APDL log"""
        if self._apdl_log is not None:
            self._apdl_log.close()
        self._apdl_log = None

    def nplot(self, nnum="", vtk=None, **kwargs):
        """APDL Command: NPLOT

        Displays nodes.

        .. note::
           PyMAPDL plotting commands with ``vtk=True`` ignore any
           values set with the ``PNUM`` command.

        Parameters
        ----------
        nnum : bool, int, optional
            Node number key:

            - ``False`` : No node numbers on display (default).
            - ``True`` : Include node numbers on display.

            .. note::
               This parameter is only valid when ``vtk==True``

        vtk : bool, optional
            Plot the currently selected nodes using ``pyvista``.
            Defaults to current ``use_vtk`` setting as set on the
            initialization of MAPDL.

        plot_bc : bool, optional
            Activate the plotting of the boundary conditions.
            Defaults to ``False``.

            .. warning:: This is in alpha state.

        plot_bc_legend : bool, optional
            Shows the boundary conditions legend.
            Defaults to ``False``

        plot_bc_labels : bool, optional
            Shows the boundary conditions label per node.
            Defaults to ``False``.

        bc_labels : List[str], Tuple(str), optional
            List or tuple of strings with the boundary conditions
            to plot, i.e. ``["UX", "UZ"]``.
            You can obtain the allowed boundary conditions by
            evaluating ``ansys.mapdl.core.plotting.BCS``.
            You can use also the following shortcuts:

            * **'mechanical'**
              To plot the following mechanical boundary conditions: ``'UX'``,
              ``'UY'``, ``'UZ'``, ``'FX'``, ``'FY'``, and ``'FZ'``.  Rotational
              or momentum boundary conditions are not allowed.

            * ``'thermal'``
              To plot the following boundary conditions: 'TEMP' and
              'HEAT'.

            * ``'electrical'``
              To plot the following electrical boundary conditions:
              ``'VOLT'``, ``'CHRGS'``, and ``'AMPS'``.

            Defaults to all the allowed boundary conditions present
            in the responses of :func:`ansys.mapdl.core.Mapdl.dlist`
            and :func:`ansys.mapdl.core.Mapdl.flist()`.

        bc_target : List[str], Tuple(str), optional
            Specify the boundary conditions target
            to plot, i.e. "Nodes", "Elements".
            You can obtain the allowed boundary conditions target by
            evaluating ``ansys.mapdl.core.plotting.ALLOWED_TARGETS``.
            Defaults to only ``"Nodes"``.

        bc_glyph_size : float, optional
            Specify the size of the glyph used for the boundary
            conditions plotting.
            By default is ratio of the bounding box dimensions.

        bc_labels_font_size : float, optional
            Size of the text on the boundary conditions labels.
            By default it is 16.

        Examples
        --------
        Plot using VTK while showing labels and changing the background.

        >>> mapdl.prep7()
        >>> mapdl.n(1, 0, 0, 0)
        >>> mapdl.n(11, 10, 0, 0)
        >>> mapdl.fill(1, 11, 9)
        >>> mapdl.nplot(
        ...     nnum=True,
        ...     vtk=True,
        ...     background='w',
        ...     color='k',
        ...     show_bounds=True
        ... )

        Plot without using VTK.

        >>> mapdl.prep7()
        >>> mapdl.n(1, 0, 0, 0)
        >>> mapdl.n(11, 10, 0, 0)
        >>> mapdl.fill(1, 11, 9)
        >>> mapdl.nplot(vtk=False)

        Plot nodal boundary conditions.

        >>> mapdl.nplot(
        ...     plot_bc=True,
        ...     plot_bc_labels=True,
        ...     bc_labels="mechanical",
        ... )

        """
        if vtk is None:
            vtk = self._use_vtk

        if vtk is True:
            if _HAS_PYVISTA:
                # lazy import here to avoid top level import
                import pyvista as pv
            else:  # pragma: no cover
                raise ModuleNotFoundError(
                    f"Using the keyword argument 'vtk' requires having Pyvista installed."
                )

        if "knum" in kwargs:
            raise ValueError("`knum` keyword deprecated.  Please use `nnum` instead.")

        if vtk:
            kwargs.setdefault("title", "MAPDL Node Plot")
            if not self.mesh.n_node:
                warnings.warn("There are no nodes to plot.")
                return general_plotter([], [], [], mapdl=self, **kwargs)

            labels = []
            if nnum:
                # must eliminate duplicate points or labeling fails miserably.
                pcloud = pv.PolyData(self.mesh.nodes)
                pcloud["labels"] = self.mesh.nnum
                pcloud.clean(inplace=True)

                labels = [{"points": pcloud.points, "labels": pcloud["labels"]}]
            points = [{"points": self.mesh.nodes}]
            return general_plotter([], points, labels, mapdl=self, **kwargs)

        # otherwise, use the built-in nplot
        if isinstance(nnum, bool):
            nnum = int(nnum)

        self._enable_interactive_plotting()
        return super().nplot(nnum, **kwargs)

    def eplot(self, show_node_numbering=False, vtk=None, **kwargs):
        """Plots the currently selected elements.

        APDL Command: EPLOT

        .. note::
            PyMAPDL plotting commands with ``vtk=True`` ignore any
            values set with the ``PNUM`` command.

        Parameters
        ----------
        vtk : bool, optional
            Plot the currently selected elements using ``pyvista``.
            Defaults to current ``use_vtk`` setting.

        show_node_numbering : bool, optional
            Plot the node numbers of surface nodes.

        plot_bc : bool, optional
            Activate the plotting of the boundary conditions.
            Defaults to ``False``.

            .. warning:: This is in alpha state.

        plot_bc_legend : bool, optional
            Shows the boundary conditions legend.
            Defaults to ``False``

        plot_bc_labels : bool, optional
            Shows the boundary conditions label per node.
            Defaults to ``False``.

        bc_labels : List[str], Tuple(str), optional
            List or tuple of strings with the boundary conditions
            to plot, i.e. ``["UX", "UZ"]``.
            You can obtain the allowed boundary conditions by
            evaluating ``ansys.mapdl.core.plotting.BCS``.
            You can use also the following shortcuts:

            * **'mechanical'**
              To plot the following mechanical boundary conditions: ``'UX'``,
              ``'UY'``, ``'UZ'``, ``'FX'``, ``'FY'``, and ``'FZ'``.  Rotational
              or momentum boundary conditions are not allowed.

            * ``'thermal'``
              To plot the following boundary conditions: 'TEMP' and
              'HEAT'.

            * ``'electrical'``
              To plot the following electrical boundary conditions:
              ``'VOLT'``, ``'CHRGS'``, and ``'AMPS'``.

            Defaults to all the allowed boundary conditions present
            in the responses of :func:`ansys.mapdl.core.Mapdl.dlist`
            and :func:`ansys.mapdl.core.Mapdl.flist()`.

        bc_target : List[str], Tuple(str), optional
            Specify the boundary conditions target
            to plot, i.e. "Nodes", "Elements".
            You can obtain the allowed boundary conditions target by
            evaluating ``ansys.mapdl.core.plotting.ALLOWED_TARGETS``.
            Defaults to only ``"Nodes"``.

        bc_glyph_size : float, optional
            Specify the size of the glyph used for the boundary
            conditions plotting.
            By default is ratio of the bounding box dimensions.

        bc_labels_font_size : float, optional
            Size of the text on the boundary conditions labels.
            By default it is 16.

        **kwargs
            See ``help(ansys.mapdl.core.plotter.general_plotter)`` for more
            keyword arguments related to visualizing using ``vtk``.

        Examples
        --------
        >>> mapdl.clear()
        >>> mapdl.prep7()
        >>> mapdl.block(0, 1, 0, 1, 0, 1)
        >>> mapdl.et(1, 186)
        >>> mapdl.esize(0.1)
        >>> mapdl.vmesh('ALL')
        >>> mapdl.vgen(2, 'all')
        >>> mapdl.eplot(show_edges=True, smooth_shading=True,
                        show_node_numbering=True)

        Save a screenshot to disk without showing the plot

        >>> mapdl.eplot(background='w', show_edges=True, smooth_shading=True,
                        window_size=[1920, 1080], savefig='screenshot.png',
                        off_screen=True)

        """
        if vtk is None:
            vtk = self._use_vtk
        elif vtk is True:
            if not _HAS_PYVISTA:  # pragma: no cover
                raise ModuleNotFoundError(
                    f"Using the keyword argument 'vtk' requires having Pyvista installed."
                )

        if vtk:
            kwargs.setdefault("title", "MAPDL Element Plot")
            if not self._mesh.n_elem:
                warnings.warn("There are no elements to plot.")
                return general_plotter([], [], [], mapdl=self, **kwargs)

            # TODO: Consider caching the surface
            esurf = self.mesh._grid.linear_copy().extract_surface().clean()
            kwargs.setdefault("show_edges", True)

            # if show_node_numbering:
            labels = []
            if show_node_numbering:
                labels = [{"points": esurf.points, "labels": esurf["ansys_node_num"]}]

            return general_plotter(
                [{"mesh": esurf, "style": kwargs.pop("style", "surface")}],
                [],
                labels,
                mapdl=self,
                **kwargs,
            )

        # otherwise, use MAPDL plotter
        self._enable_interactive_plotting()
        return self.run("EPLOT", **kwargs)

    def vplot(
        self,
        nv1="",
        nv2="",
        ninc="",
        degen="",
        scale="",
        vtk=None,
        quality=4,
        show_area_numbering=False,
        show_line_numbering=False,
        color_areas=False,
        show_lines=True,
        **kwargs,
    ):
        """Plot the selected volumes.

        APDL Command: VPLOT

        .. note::
            PyMAPDL plotting commands with ``vtk=True`` ignore any
            values set with the ``PNUM`` command.

        Parameters
        ----------
        nv1, nv2, ninc
            Display volumes from NV1 to NV2 (defaults to NV1) in steps
            of NINC (defaults to 1).  If NV1 = ALL (default), NV2 and
            NINC are ignored and all selected volumes [VSEL] are
            displayed.  Ignored when ``vtk=True``.

        degen
            Degeneracy marker.  ``"blank"`` No degeneracy marker is
            used (default), or ``"DEGE"``.  A red star is placed on
            keypoints at degeneracies (see the Modeling and Meshing
            Guide).  Not available if /FACET,WIRE is set.  Ignored
            when ``vtk=True``.

        scale
            Scale factor for the size of the degeneracy-marker star.  The scale
            is the size in window space (-1 to 1 in both directions) (defaults
            to .075).  Ignored when ``vtk=True``.

        vtk : bool, optional
            Plot the currently selected volumes using ``pyvista``.  As
            this creates a temporary surface mesh, this may have a
            long execution time for large meshes.

        quality : int, optional
            quality of the mesh to display.  Varies between 1 (worst)
            to 10 (best).  Applicable when ``vtk=True``.

        show_numbering : bool, optional
            Display line and keypoint numbers when ``vtk=True``.

        **kwargs
            See :meth:`ansys.mapdl.core.plotting.general_plotter` for
            more keyword arguments applicable when visualizing with
            ``vtk=True``.

        Examples
        --------
        Plot while displaying area numbers.

        >>> mapdl.vplot(show_area_numbering=True)

        """
        if vtk is None:
            vtk = self._use_vtk
        elif vtk is True:
            if not _HAS_PYVISTA:  # pragma: no cover
                raise ModuleNotFoundError(
                    f"Using the keyword argument 'vtk' requires having Pyvista installed."
                )

        if vtk:
            kwargs.setdefault("title", "MAPDL Volume Plot")
            if not self.geometry.n_volu:
                warnings.warn(
                    "Either no volumes have been selected or there is nothing to plot."
                )
                return general_plotter([], [], [], **kwargs)

            cm_name = "__tmp_area2__"
            self.cm(cm_name, "AREA", mute=True)
            self.aslv("S", mute=True)  # select areas attached to active volumes
            out = self.aplot(
                vtk=vtk,
                color_areas=color_areas,
                quality=quality,
                show_area_numbering=show_area_numbering,
                show_line_numbering=show_line_numbering,
                show_lines=show_lines,
                **kwargs,
            )
            self.cmsel("S", cm_name, "AREA", mute=True)
            return out
        else:
            self._enable_interactive_plotting()
            return super().vplot(
                nv1=nv1, nv2=nv2, ninc=ninc, degen=degen, scale=scale, **kwargs
            )

    def aplot(
        self,
        na1="",
        na2="",
        ninc="",
        degen="",
        scale="",
        vtk=None,
        quality=4,
        show_area_numbering=False,
        show_line_numbering=False,
        color_areas=False,
        show_lines=False,
        **kwargs,
    ):
        """Display the selected areas.

        Displays the selected areas from ``na1`` to ``na2`` in steps
        of ``ninc``.

        APDL Command: ``APLOT``

        .. note::
            PyMAPDL plotting commands with ``vtk=True`` ignore any
            values set with the ``PNUM`` command.

        Parameters
        ----------
        na1 : int, optional
            Minimum area to display.

        na2 : int, optional
            Maximum area to display.

        ninc : int, optional
            Increment between minimum and maximum area.

        degen, str, optional
            Degeneracy marker.  This option is ignored when ``vtk=True``.

        scale : float, optional
            Scale factor for the size of the degeneracy-marker star.
            The scale is the size in window space (-1 to 1 in both
            directions) (defaults to 0.075).  This option is ignored
            when ``vtk=True``.

        vtk : bool, optional
            Plot the currently selected areas using ``pyvista``.  As
            this creates a temporary surface mesh, this may have a
            long execution time for large meshes.

        quality : int, optional
            Quality of the mesh to display.  Varies between 1 (worst)
            to 10 (best) when ``vtk=True``.

        show_area_numbering : bool, optional
            Display area numbers when ``vtk=True``.

        show_line_numbering : bool, optional
            Display line numbers when ``vtk=True``.

        color_areas : np.array, optional
            Only used when ``vtk=True``.
            If ``color_areas`` is a bool, randomly color areas when ``True`` .
            If ``color_areas`` is an array or list, it colors each area with
            the RGB colors, specified in that array or list.

        show_lines : bool, optional
            Plot lines and areas.  Change the thickness of the lines
            with ``line_width=``

        **kwargs
            See :meth:`ansys.mapdl.core.plotting.general_plotter` for
            more keyword arguments applicable when visualizing with
            ``vtk=True``.

        Examples
        --------
        Plot areas between 1 and 4 in increments of 2.

        >>> mapdl.block(0, 1, 0, 1, 0, 1)
        >>> mapdl.aplot(1, 4, 2)

        Plot all areas and randomly color the areas.  Label center of
        areas by their number.

        >>> mapdl.aplot(show_area_numbering=True, color_areas=True)

        Return the plotting instance and modify it.

        >>> mapdl.aplot()
        >>> pl = mapdl.aplot(return_plotter=True)
        >>> pl.show_bounds()
        >>> pl.set_background('black')
        >>> pl.add_text('my text')
        >>> pl.show()

        """
        if vtk is None:
            vtk = self._use_vtk
        elif vtk is True:
            if not _HAS_PYVISTA:  # pragma: no cover
                raise ModuleNotFoundError(
                    f"Using the keyword argument 'vtk' requires having Pyvista installed."
                )

        if vtk:
            kwargs.setdefault("show_scalar_bar", False)
            kwargs.setdefault("title", "MAPDL Area Plot")
            kwargs.setdefault("scalar_bar_args", {"title": "Scalar Bar Title"})

            if not self.geometry.n_area:
                warnings.warn(
                    "Either no areas have been selected or there is nothing to plot."
                )
                return general_plotter([], [], [], **kwargs)

            if quality > 10:
                quality = 10
            if quality < 1:
                quality = 1
            surf = self.geometry.generate_surface(11 - quality, na1, na2, ninc)
            meshes = []
            labels = []

            # individual surface isolation is quite slow, so just
            # color individual areas
            if color_areas:  # pragma: no cover
                if isinstance(color_areas, bool):
                    anum = surf["entity_num"]
                    size_ = max(anum) + 1
                    # Because this is only going to be used for plotting purpuses, we don't need to allocate
                    # a huge vector with random numbers (colours).
                    # By default `pyvista.DataSetMapper.set_scalars` `n_colors` argument is set to 256, so let
                    # do here the same.
                    # We will limit the number of randoms values (colours) to 256
                    #
                    # Link: https://docs.pyvista.org/api/plotting/_autosummary/pyvista.DataSetMapper.set_scalars.html#pyvista.DataSetMapper.set_scalars
                    size_ = min([256, size_])
                    # Generating a colour array,
                    # Size = number of areas.
                    # Values are random between 0 and min(256, number_areas)
                    area_color = np.random.choice(range(size_), size=(len(anum), 3))
                else:
                    if len(surf["entity_num"]) != len(color_areas):
                        raise ValueError(
                            f"The length of the parameter array 'color_areas' should be the same as the number of areas."
                        )
                    area_color = color_areas
                meshes.append({"mesh": surf, "scalars": area_color})
            else:
                meshes.append({"mesh": surf, "color": kwargs.get("color", "white")})

            if show_area_numbering:
                anums = np.unique(surf["entity_num"])
                centers = []
                for anum in anums:
                    area = surf.extract_cells(surf["entity_num"] == anum)
                    centers.append(area.center)

                labels.append({"points": np.array(centers), "labels": anums})

            if show_lines or show_line_numbering:
                kwargs.setdefault("line_width", 2)
                # subselect lines belonging to the current areas
                self.cm("__area__", "AREA", mute=True)
                self.lsla("S", mute=True)

                lines = self.geometry.lines
                self.cmsel("S", "__area__", "AREA", mute=True)

                if show_lines:
                    meshes.append(
                        {"mesh": lines, "color": kwargs.get("edge_color", "k")}
                    )
                if show_line_numbering:
                    labels.append(
                        {
                            "points": lines.points[50::101],
                            "labels": lines["entity_num"],
                        }
                    )

            return general_plotter(meshes, [], labels, **kwargs)

        self._enable_interactive_plotting()
        return super().aplot(
            na1=na1, na2=na2, ninc=ninc, degen=degen, scale=scale, **kwargs
        )

    @supress_logging
    def _enable_interactive_plotting(self, pixel_res=1600):
        """Enables interactive plotting.  Requires matplotlib

        Parameters
        ----------
        pixel_res : int
            Pixel resolution.  Valid values are from 256 to 2400.
            Lowering the pixel resolution produces a "fuzzier" image.
            Increasing the resolution produces a "sharper" image but
            takes longer to render.
        """
        if not self._has_matplotlib:
            raise ImportError(
                "Install matplotlib to display plots from MAPDL ,"
                "from Python.  Otherwise, plot with vtk with:\n"
                "``vtk=True``"
            )

        if not self._png_mode:
            self.show("PNG", mute=True)
            self.gfile(pixel_res, mute=True)

    @property
    def _has_matplotlib(self):
        try:
            import matplotlib  # noqa: F401

            return True
        except ImportError:
            return False

    @property
    def _png_mode(self):
        """Returns True when MAPDL is set to write plots as png to file."""
        return "PNG" in self.show(mute=False)

    def set_log_level(self, loglevel):
        """Sets log level

        Parameters
        ----------
        loglevel : str, int
            Log level.  Must be one of: ``'DEBUG', 'INFO', 'WARNING', 'ERROR'``.

        Examples
        --------
        Set the log level to debug

        >>> mapdl.set_log_level('DEBUG')

        Set the log level to info

        >>> mapdl.set_log_level('INFO')

        Set the log level to warning

        >>> mapdl.set_log_level('WARNING')

        Set the log level to error

        >>> mapdl.set_log_level('ERROR')
        """
        if isinstance(loglevel, str):
            loglevel = loglevel.upper()
        setup_logger(loglevel=loglevel)

    def _list(self, command):
        """Replaces *LIST command"""
        items = command.split(",")
        filename = os.path.join(self.directory, ".".join(items[1:]))
        if os.path.isfile(filename):
            self._response = open(filename).read()
            self._log.info(self._response)
        else:
            raise Exception("Cannot run:\n{command}\n\nFile does not exist")

    def lplot(
        self,
        nl1="",
        nl2="",
        ninc="",
        vtk=None,
        show_line_numbering=True,
        show_keypoint_numbering=False,
        color_lines=False,
        **kwargs,
    ):
        """Display the selected lines.

        APDL Command: LPLOT

        .. note::
            PyMAPDL plotting commands with ``vtk=True`` ignore any
            values set with the ``PNUM`` command.

        Parameters
        ----------
        nl1, nl2, ninc
            Display lines from NL1 to NL2 (defaults to NL1) in steps
            of NINC (defaults to 1).  If NL1 = ALL (default), NL2 and
            NINC are ignored and display all selected lines [LSEL].

        vtk : bool, optional
            Plot the currently selected lines using ``pyvista``.

        show_line_numbering : bool, optional
            Display line and keypoint numbers when ``vtk=True``.

        show_keypoint_numbering : bool, optional
            Number keypoints.  Only valid when ``show_keypoints=True``

        **kwargs
            See :meth:`ansys.mapdl.core.plotting.general_plotter` for
            more keyword arguments applicable when visualizing with
            ``vtk=True``.

        Notes
        -----
        Mesh divisions on plotted lines are controlled by the ``ldiv``
        option of the ``psymb`` command when ``vtk=False``.
        Otherwise, line divisions are controlled automatically.

        This command is valid in any processor.

        Examples
        --------
        >>> mapdl.lplot(vtk=True, cpos='xy', line_width=10)
        """
        if vtk is None:
            vtk = self._use_vtk
        elif vtk is True:
            if not _HAS_PYVISTA:  # pragma: no cover
                raise ModuleNotFoundError(
                    f"Using the keyword argument 'vtk' requires having Pyvista installed."
                )

        if vtk:
            kwargs.setdefault("show_scalar_bar", False)
            kwargs.setdefault("title", "MAPDL Line Plot")
            if not self.geometry.n_line:
                warnings.warn(
                    "Either no lines have been selected or there is nothing to plot."
                )
                return general_plotter([], [], [], **kwargs)

            lines = self.geometry.lines
            meshes = [{"mesh": lines}]
            if color_lines:
                meshes[0]["scalars"] = np.random.random(lines.n_cells)

            labels = []
            if show_line_numbering:
                labels.append(
                    {
                        "points": lines.points[50::101],
                        "labels": lines["entity_num"],
                    }
                )

            if show_keypoint_numbering:
                labels.append(
                    {
                        "points": self.geometry.keypoints,
                        "labels": self.geometry.knum,
                    }
                )

            return general_plotter(meshes, [], labels, **kwargs)
        else:
            self._enable_interactive_plotting()
            return super().lplot(nl1=nl1, nl2=nl2, ninc=ninc, **kwargs)

    def kplot(
        self,
        np1="",
        np2="",
        ninc="",
        lab="",
        vtk=None,
        show_keypoint_numbering=True,
        **kwargs,
    ):
        """Display the selected keypoints.

        APDL Command: KPLOT

        .. note::
            PyMAPDL plotting commands with ``vtk=True`` ignore any
            values set with the ``PNUM`` command.

        Parameters
        ----------
        np1, np2, ninc
            Display keypoints from NP1 to NP2 (defaults to NP1) in
            steps of NINC (defaults to 1).  If NP1 = ALL (default),
            NP2 and NINC are ignored and all selected keypoints [KSEL]
            are displayed.

        lab
            Determines what keypoints are plotted (one of the following):

            (blank) - Plots all keypoints.

            HPT - Plots only those keypoints that are hard points.

        vtk : bool, optional
            Plot the currently selected lines using ``pyvista``.

        show_keypoint_numbering : bool, optional
            Display keypoint numbers when ``vtk=True``.



        Notes
        -----
        This command is valid in any processor.
        """
        if vtk is None:
            vtk = self._use_vtk
        elif vtk is True:
            if not _HAS_PYVISTA:  # pragma: no cover
                raise ModuleNotFoundError(
                    f"Using the keyword argument 'vtk' requires having Pyvista installed."
                )

        if vtk:
            kwargs.setdefault("title", "MAPDL Keypoint Plot")
            if not self.geometry.n_keypoint:
                warnings.warn(
                    "Either no keypoints have been "
                    "selected or there are no keypoints in "
                    "the database."
                )
                return general_plotter([], [], [], **kwargs)

            keypoints = self.geometry.keypoints
            points = [{"points": keypoints}]

            labels = []
            if show_keypoint_numbering:
                labels.append({"points": keypoints, "labels": self.geometry.knum})

            return general_plotter([], points, labels, **kwargs)

        # otherwise, use the legacy plotter
        self._enable_interactive_plotting()
        return super().kplot(np1=np1, np2=np2, ninc=ninc, lab=lab, **kwargs)

    @property
    @requires_package("ansys.mapdl.reader", softerror=True)
    def result(self):
        """Binary interface to the result file using :class:`ansys.mapdl.reader.rst.Result`.

        Returns
        -------
        :class:`ansys.mapdl.reader.rst.Result`.
            Result reader class.  See `Legacy PyMAPDL Reader <https://readerdocs.pyansys.com/>`.

        Examples
        --------
        >>> mapdl.solve()
        >>> mapdl.finish()
        >>> result = mapdl.result
        >>> print(result)
        PyMAPDL-Reader Result file object
        Units       : User Defined
        Version     : 18.2
        Cyclic      : False
        Result Sets : 1
        Nodes       : 3083
        Elements    : 977
        ...
        Available Results:
        EMS : Miscellaneous summable items (normally includes face pressures)
        ENF : Nodal forces
        ENS : Nodal stresses
        ENG : Element energies and volume
        EEL : Nodal elastic strains
        ETH : Nodal thermal strains (includes swelling strains)
        EUL : Element euler angles
        EMN : Miscellaneous nonsummable items
        EPT : Nodal temperatures
        NSL : Nodal displacements
        RF  : Nodal reaction forces
        """
        from ansys.mapdl.reader import read_binary
        from ansys.mapdl.reader.rst import Result

        if not self._local:
            # download to temporary directory
            save_path = os.path.join(tempfile.gettempdir())
            result_path = self.download_result(save_path)
        else:
            if self._distributed_result_file and self._result_file:
                result_path = self._distributed_result_file
                result = Result(result_path, read_mesh=False)
                if result._is_cyclic:
                    result_path = self._result_file
                else:  # pragma: no cover
                    # return the file with the last access time
                    filenames = [
                        self._distributed_result_file,
                        self._result_file,
                    ]
                    result_path = last_created(filenames)
                    if result_path is None:  # if same return result_file
                        result_path = self._result_file

            elif self._distributed_result_file:
                result_path = self._distributed_result_file
                result = Result(result_path, read_mesh=False)
                if result._is_cyclic:
                    if not os.path.isfile(self._result_file):
                        raise MapdlRuntimeError(
                            "Distributed Cyclic result not supported"
                        )
                    result_path = self._result_file
            else:
                result_path = self._result_file

        if result_path is None:
            raise FileNotFoundError("No result file(s) at %s" % self.directory)
        if not os.path.isfile(result_path):
            raise FileNotFoundError("No results found at %s" % result_path)

        return read_binary(result_path)

    @property
    def result_file(self):
        """Return the RST file path."""
        return self._result_file

    @property
    def _result_file(self):
        """Path of the non-distributed result file"""
        try:
            with self.run_as_routine("POST1"):
                filename = self.inquire("", "RSTFILE")
        except Exception:  # pragma: no cover
            filename = self.jobname

        try:
            with self.run_as_routine("POST1"):
                ext = self.inquire("", "RSTEXT")
        except Exception:  # pragma: no cover
            ext = "rst"

        if self._local:  # pragma: no cover
            if ext == "":
                # Case where there is RST extension because it is thermal for example
                filename = self.jobname

                rth_file = os.path.join(self.directory, f"{filename}.rth")
                rst_file = os.path.join(self.directory, f"{filename}.rst")

                if self._prioritize_thermal and os.path.isfile(rth_file):
                    return rth_file

                if os.path.isfile(rth_file) and os.path.isfile(rst_file):
                    return last_created([rth_file, rst_file])
                elif os.path.isfile(rth_file):
                    return rth_file
                elif os.path.isfile(rst_file):
                    return rst_file
            else:
                filename = os.path.join(self.directory, f"{filename}.{ext}")
                if os.path.isfile(filename):
                    return filename
        else:
            return f"{filename}.{ext}"

    @property
    def _distributed_result_file(self):
        """Path of the distributed result file"""
        try:
            filename = self.inquire("", "RSTFILE")
            if not filename:
                filename = self.jobname
        except Exception:
            filename = self.jobname

        # ansys decided that a jobname ended in a number needs a bonus "_"
        if filename[-1].isnumeric():
            filename += "_"

        rth_basename = "%s0.%s" % (filename, "rth")
        rst_basename = "%s0.%s" % (filename, "rst")

        rth_file = os.path.join(self.directory, rth_basename)
        rst_file = os.path.join(self.directory, rst_basename)
        if os.path.isfile(rth_file) and os.path.isfile(rst_file):
            return last_created([rth_file, rst_file])
        elif os.path.isfile(rth_file):
            return rth_file
        elif os.path.isfile(rst_file):
            return rst_file

    def _get(self, *args, **kwargs):
        """Simply use the default get method"""
        return self.get(*args, **kwargs)

    def add_file_handler(self, filepath, append=False, level="DEBUG"):
        """Add a file handler to the mapdl log.  This allows you to
        redirect the APDL logging to a file.

        Parameters
        ----------
        filepath : str
            Filename of the log.

        append : bool
            When ``True``, appends to an existing log file.  When
            ``False``, overwrites the log file if it already exists.

        level : str
            Log level.  Must be one of: ``'DEBUG', 'INFO', 'WARNING', 'ERROR'``.

        Examples
        --------
        Start writing the log to a new file named "mapdl.log"

        >>> mapdl.add_file_handler('mapdl.log')

        """
        if append:
            mode = "a"
        else:
            mode = "w"

        self._log_filehandler = logging.FileHandler(filepath)
        formatstr = "%(asctime)s [%(levelname)s] %(name)s: %(message)s"

        self._log_filehandler = logging.FileHandler(filepath, mode=mode)
        self._log_filehandler.setFormatter(logging.Formatter(formatstr))
        if isinstance(level, str):
            level = level.upper()
        self._log_filehandler.setLevel(level)
        self._log.logger.addHandler(self._log_filehandler)
        self._log.info("Added file handler at %s", filepath)

    def remove_file_handler(self):
        """Removes the filehander from the log"""
        self._log.removeHandler(self._log_filehandler)
        self._log.info("Removed file handler")

    def _flush_stored(self):  # pragma: no cover
        """Writes stored commands to an input file and runs the input file.

        Used with ``non_interactive``.

        Overridden by gRPC.

        """
        self._log.debug("Flushing stored commands")
        rnd_str = random_string()
        tmp_out = os.path.join(tempfile.gettempdir(), f"tmp_{rnd_str}.out")
        self._stored_commands.insert(0, "/OUTPUT, f'{tmp_out}'")
        self._stored_commands.append("/OUTPUT")
        commands = "\n".join(self._stored_commands)
        if self._apdl_log:
            self._apdl_log.write(commands + "\n")

        # write to a temporary input file
        tmp_inp = os.path.join(tempfile.gettempdir(), f"tmp_{rnd_str}.inp")
        self._log.debug(
            "Writing the following commands to a temporary " "apdl input file:\n%s",
            commands,
        )

        with open(tmp_inp, "w") as f:
            f.writelines(commands)

        self._store_commands = False
        self._stored_commands = []

        # interactive result
        _ = self.input(tmp_inp, write_to_log=False)
        time.sleep(0.1)  # allow MAPDL to close the file
        if os.path.isfile(tmp_out):
            self._response = "\n" + open(tmp_out).read()

        if self._response is None:
            self._log.warning("Unable to read response from flushed commands")
        else:
            self._log.info(self._response)

    def get_value(
        self,
        entity="",
        entnum="",
        item1="",
        it1num="",
        item2="",
        it2num="",
        item3="",
        it3num="",
        item4="",
        it4num="",
        **kwargs,
    ):
        """Runs the MAPDL GET command and returns a Python value.

        This method uses :func:`Mapdl.get`.

        See the full MADPL command documentation at `*GET
        <https://www.mm.bme.hu/~gyebro/files/ans_help_v182/ans_cmd/Hlp_C_GET.html>`_

        .. note::
           This method is not available when within the
           :func:`Mapdl.non_interactive`
           context manager.

        Parameters
        ----------
        entity : str
            Entity keyword. Valid keywords are ``"NODE"``, ``"ELEM"``,
            ``"KP"``, ``"LINE"``, ``"AREA"``, ``"VOLU"``, ``"PDS"``,
            etc.

        entnum : str, int, optional
            The number or label for the entity. In some cases, a zero
            (or blank ``""``) ``entnum`` represents all entities of
            the set.

        item1 : str, optional
            The name of a particular item for the given entity.

        it1num : str, int, optional
            The number (or label) for the specified Item1 (if
            any). Some Item1 labels do not require an IT1NUM value.

        item2 : str, optional
            A second set of item labels and numbers to further qualify the item
            for which data are to be retrieved. Most items do not require this
            level of information.

        it2num : str, int, optional
            The number (or label) for the specified ``item2`` (if
            any). Some ``item2`` labels do not require an ``it2num``
            value.

        item3 : str, optional
            A third set of item labels and numbers to further qualify the item
            for which data are to be retrieved. Most items do not require this
            level of information.

        it3num : str, int, optional
            The number (or label) for the specified ``item3`` (if
            any). Some ``item3`` labels do not require an ``it3num``
            value.

        item4 : str, optional
            A fourth set of item labels and numbers to further qualify the item
            for which data are to be retrieved. Most items do not require this level of information.

        it4num : str, int, optional
            The number (or label) for the specified ``item4`` (if
            any). Some ``item4`` labels do not require an ``it4num``
            value.

        Returns
        -------
        float
            Floating point value of the parameter.

        Examples
        --------
        Retrieve the number of nodes.

        >>> value = ansys.get_value('node', '', 'count')
        >>> value
        3003

        Retrieve the number of nodes using keywords.

        >>> value = ansys.get_value(entity='node', item1='count')
        >>> value
        3003
        """
        return self._get(
            entity=entity,
            entnum=entnum,
            item1=item1,
            it1num=it1num,
            item2=item2,
            it2num=it2num,
            item3=item3,
            it3num=it3num,
            item4=item4,
            it4num=it4num,
            **kwargs,
        )

    def get(
        self,
        par="__floatparameter__",
        entity="",
        entnum="",
        item1="",
        it1num="",
        item2="",
        it2num="",
        item3="",
        it3num="",
        item4="",
        it4num="",
        **kwargs,
    ):
        """Retrieves a value and stores it as a scalar parameter or part of an array parameter.

        APDL Command: ``*GET``

        See the full MADPL command at `*GET
        <https://www.mm.bme.hu/~gyebro/files/ans_help_v182/ans_cmd/Hlp_C_GET.html>`_

        GET retrieves a value for a specified item and stores the
        value as a scalar parameter, or as a value in a user-named
        array parameter. An item is identified by various keyword,
        label, and number combinations.  Usage is similar to the SET
        command except that the parameter values are retrieved from
        previously input or calculated results. For example,
        ``GET,A,ELEM,5,CENT,X`` returns the centroid x-location of element
        5 and stores the result as parameter A. GET command
        operations, along with the associated Get functions return
        values in the active coordinate system unless stated
        otherwise. A Get function is an alternative in- line function
        that can be used to retrieve a value instead of the GET
        command (see Using In-line Get Functions for more
        information).

        Both GET and VGET retrieve information from the active data
        stored in memory. The database is often the source, and
        sometimes the information is retrieved from common memory
        blocks that the program uses to manipulate
        information. Although POST1 and POST26 operations use a .rst
        file, GET data is accessed from the database or from the
        common blocks. Get operations do not access the .rst file
        directly. For repeated gets of sequential items, such as from
        a series of elements, see the VGET command.

        Most items are stored in the database after they are
        calculated and are available anytime thereafter. Items are
        grouped according to where they are usually first defined or
        calculated. Preprocessing data will often not reflect the
        calculated values generated from section data. Do not use GET
        to obtain data from elements that use calculated section data,
        such as beams or shells. Most of the general items listed
        below are available from all modules.

        Parameters
        ----------
        par : str, optional
            The name of the resulting parameter. See \*SET for name
            restrictions.

        entity
            Entity keyword. Valid keywords are NODE, ELEM, KP, LINE,
            AREA, VOLU, PDS, etc., as shown for Entity = in the tables
            below.

        entnum
            The number or label for the entity (as shown for ENTNUM =
            in the tables below). In some cases, a zero (or blank)
            ENTNUM represents all entities of the set.

        item1
            The name of a particular item for the given entity.

        it1num
            The number (or label) for the specified Item1 (if
            any). Valid IT1NUM values are as shown in the IT1NUM
            columns of the tables below. Some Item1 labels do not
            require an IT1NUM value.

        item2, it2num
            A second set of item labels and numbers to further qualify
            the item for which data are to be retrieved. Most items do
            not require this level of information.

        item3
            A third set of item labels to further qualify
            the item for which data are to be retrieved. Almost all items do
            not require this level of information.

        item3 : str, optional
            A third set of item labels and numbers to further qualify the item
            for which data are to be retrieved. Most items do not require this
            level of information.

        it3num : str, int, optional
            The number (or label) for the specified ``item3`` (if
            any). Some ``item3`` labels do not require an ``it3num``
            value.

        item4 : str, optional
            A fourth set of item labels and numbers to further qualify the item
            for which data are to be retrieved. Most items do not require this level of information.

        it4num : str, int, optional
            The number (or label) for the specified ``item4`` (if
            any). Some ``item4`` labels do not require an ``it4num``
            value.

        Returns
        -------
        float
            Floating point value of the parameter.

        Examples
        --------
        Retrieve the number of nodes

        >>> value = mapdl.get('val', 'node', '', 'count')
        >>> value
        3003

        Retrieve the number of nodes using keywords.  Note that the
        parameter name is optional.

        >>> value = mapdl.get(entity='node', item1='count')
        >>> value
        3003

        """

        self._check_parameter_name(par)

        command = f"*GET,{par},{entity},{entnum},{item1},{it1num},{item2},{it2num},{item3},{it3num},{item4},{it4num}"
        kwargs["mute"] = False

        # Checking printout is not suppressed by checking "wrinqr" flag.
        with self.force_output:
            response = self.run(command, **kwargs)

        value = response.split("=")[-1].strip()
        if item3:
            self._log.info(
                f"The command '{command}' is showing the next message: '{value.splitlines()[1].strip()}'"
            )
            value = value.splitlines()[0]

        try:  # always either a float or string
            return float(value)
        except ValueError:
            return value

    @property
    def jobname(self) -> str:
        """
        MAPDL job name.

        This is requested from the active mapdl instance.
        """
        try:
            self._jobname = self.inquire("", "JOBNAME")
        except Exception:
            pass
        return self._jobname

    @jobname.setter
    def jobname(self, new_jobname: str):
        """Set the jobname"""
        self.finish(mute=True)
        self.filname(new_jobname, mute=True)
        self._jobname = new_jobname

    def modal_analysis(
        self,
        method="lanb",
        nmode="",
        freqb="",
        freqe="",
        cpxmod="",
        nrmkey="",
        modtype="",
        memory_option="",
        mxpand="",
        elcalc=False,
    ) -> str:
        """Run a modal with basic settings analysis

        Parameters
        ----------
        method : str
            Mode-extraction method to be used for the modal analysis.
            Defaults to lanb (block lanczos).  Must be one of the following:

            - LANB : Block Lanczos
            - LANPCG : PCG Lanczos
            - SNODE : Supernode modal solver
            - SUBSP : Subspace algorithm
            - UNSYM : Unsymmetric matrix
            - DAMP : Damped system
            - QRDAMP : Damped system using QR algorithm
            - VT : Variational Technology

        nmode : int, optional
            The number of modes to extract. The value can depend on
            the value supplied for Method. NMODE has no default and
            must be specified. If Method = LANB, LANPCG, or SNODE, the
            number of modes that can be extracted can equal the DOFs
            in the model after the application of all boundary
            conditions.

        freqb : float, optional
            The beginning, or lower end, of the frequency range of
            interest.

        freqe : float, optional
            The ending, or upper end, of the frequency range of
            interest (in Hz). The default for Method = SNODE is
            described below. The default for all other methods is to
            calculate all modes, regardless of their maximum
            frequency.

        cpxmod : str, optional
            Complex eigenmode key. Valid only when ``method='QRDAMP'``
            or ``method='unsym'``

            - AUTO : Determine automatically if the eigensolutions are
              real or complex and output them accordingly. This is
              the default for ``method='UNSYM'``.  Not supported for
              Method = QRDAMP.
            - ON or CPLX : Calculate and output complex eigenmode
              shapes.
            - OFF or REAL : Do not calculate complex eigenmode
              shapes. This is required if a mode-
              superposition analysis is intended after the
              modal analysis for Method = QRDAMP. This is the
              default for this method.

        nrmkey : bool, optional
            Mode shape normalization key.  When ``True`` (default),
            normalize the mode shapes to the mass matrix.  When False,
            Normalize the mode shapes to unity instead of to the mass
            matrix.  If a subsequent spectrum or mode-superposition
            analysis is planned, the mode shapes should be normalized
            to the mass matrix.

        modtype : str, optional
            Type of modes calculated by the eigensolver. Only
            applicable to the unsymmetric eigensolver.

            - Blank : Right eigenmodes. This value is the default.
            - BOTH : Right and left eigenmodes. The left eigenmodes are
              written to Jobname.LMODE.  This option must be
              activated if a mode-superposition analysis is intended.

        memory_option : str, optional
            Memory allocation option:

            * ``DEFAULT`` - Default Memory mode
                      Use the default memory allocation strategy for
                      the sparse solver. The default strategy attempts
                      to run in the INCORE memory mode. If there is
                      not enough available physical memory when the
                      solver starts to run in the ``INCORE`` memory
                      mode, the solver will then attempt to run in the
                      ``OUTOFCORE`` memory mode.

            * ``INCORE`` - In-core memory mode
                     Use a memory allocation strategy in the sparse
                     solver that will attempt to obtain enough memory
                     to run with the entire factorized matrix in
                     memory. This option uses the most amount of
                     memory and should avoid doing any I/O. By
                     avoiding I/O, this option achieves optimal solver
                     performance. However, a significant amount of
                     memory is required to run in this mode, and it is
                     only recommended on machines with a large amount
                     of memory. If the allocation for in-core memory
                     fails, the solver will automatically revert to
                     out-of-core memory mode.

            * ``OUTOFCORE`` - Out of core memory mode.
                        Use a memory allocation strategy in the sparse
                        solver that will attempt to allocate only
                        enough work space to factor each individual
                        frontal matrix in memory, but will store the
                        entire factorized matrix on disk. Typically,
                        this memory mode results in poor performance
                        due to the potential bottleneck caused by the
                        I/O to the various files written by the
                        solver.

        mxpand : bool, optional
            Number of modes or array name (enclosed in percent signs)
            to expand and write.  If -1, do not expand and do not
            write modes to the results file during the
            analysis. Default ``""``.
        elcalc : bool, optional
            Calculate element results, reaction forces, energies, and
            the nodal degree of freedom solution.  Default ``False``.

        Returns
        -------
        str
            Output from MAPDL SOLVE command.

        Notes
        -----
        For models that involve a non-symmetric element stiffness
        matrix, as in the case of a contact element with frictional
        contact, the QRDAMP eigensolver (MODOPT, QRDAMP) extracts
        modes in the modal subspace formed by the eigenmodes from the
        symmetrized eigenproblem. The QRDAMP eigensolver symmetrizes
        the element stiffness matrix on the first pass of the
        eigensolution, and in the second pass, eigenmodes are
        extracted in the modal subspace of the first eigensolution
        pass. For such non- symmetric eigenproblems, you should verify
        the eigenvalue and eigenmode results using the non-symmetric
        matrix eigensolver (MODOPT,UNSYM).

        The DAMP and QRDAMP options cannot be followed by a subsequent
        spectrum analysis. The UNSYM method supports spectrum analysis
        when eigensolutions are real.

        Examples
        --------
        Modal analysis using default parameters for the first 6 modes

        >>> mapdl.modal_analysis(nmode=6)

        """
        if nrmkey:
            if nrmkey.upper() != "OFF":
                nrmkey = "ON"
        nrmkey = "OFF"

        self.slashsolu(mute=True)
        self.antype(2, "new", mute=True)
        self.modopt(method, nmode, freqb, freqe, cpxmod, nrmkey, modtype, mute=True)
        self.bcsoption(memory_option, mute=True)

        if mxpand:
            self.mxpand(mute=True)
        if elcalc:
            self.mxpand(elcalc="YES", mute=True)

        out = self.solve()
        self.finish(mute=True)
        return out

    def run_multiline(self, commands) -> str:
        """Run several commands as a single block

        .. deprecated:: 0.61.0
           This function is being deprecated. Please use `input_strings`
           instead.

        Parameters
        ----------
        commands : str
            Commands separated by new lines.  See example.

        Returns
        -------
        str
            Command output from MAPDL.  Includes the output from
            running every command, as if it was an input file.

        Examples
        --------
        Run several commands from Python multi-line string.

        >>> cmd = '''/prep7
        ! Mat
        MP,EX,1,200000
        MP,NUXY,1,0.3
        MP,DENS,1,7.85e-09
        ! Elements
        et,1,186
        et,2,154
        ! Geometry
        BLC4,0,0,1000,100,10
        ! Mesh
        esize,5
        vmesh,all
        nsel,s,loc,x,0
        d,all,all
        nsel,s,loc,x,999,1001
        type,2
        esurf
        esel,s,type,,2
        nsle
        sfe,all,3,pres,,-10
        allsel
        /solu
        antype,0
        solve
        /post1
        set,last
        plnsol,u,sum
        '''
        >>> resp = mapdl.run_multiline(cmd)
        >>> resp
        MATERIAL          1     EX   =   200000.0
        MATERIAL          1     NUXY =  0.3000000
        MATERIAL          1     DENS =  0.7850000E-08
        ELEMENT TYPE          1 IS SOLID186     3-D 20-NODE STRUCTURAL SOLID
         KEYOPT( 1- 6)=        0      0      0        0      0      0
         KEYOPT( 7-12)=        0      0      0        0      0      0
         KEYOPT(13-18)=        0      0      0        0      0      0
        output continues...

        """

        warnings.warn(
            "'run_multiline()' is being deprecated in future versions.\n Please use 'input_strings'.",
            DeprecationWarning,
        )
        return self.input_strings(commands=commands)

    def input_strings(self, commands) -> str:
        """
        Run several commands as a single block.

        These commands are all in a single string or in list of strings.

        Parameters
        ----------
        commands : str or list of str
            Commands separated by new lines, or a list of commands strings.
            See example.

        Returns
        -------
        str
            Command output from MAPDL.  Includes the output from
            running every command, as if it was an input file.

        Examples
        --------
        Run several commands from Python multi-line string.

        >>> cmd = '''/prep7
        ! Mat
        MP,EX,1,200000
        MP,NUXY,1,0.3
        MP,DENS,1,7.85e-09
        ! Elements
        et,1,186
        et,2,154
        ! Geometry
        BLC4,0,0,1000,100,10
        ! Mesh
        esize,5
        vmesh,all
        '''
        >>> resp = mapdl.input_strings(cmd)
        >>> resp
        MATERIAL          1     EX   =   200000.0
        MATERIAL          1     NUXY =  0.3000000
        MATERIAL          1     DENS =  0.7850000E-08
        ELEMENT TYPE          1 IS SOLID186     3-D 20-NODE STRUCTURAL SOLID
         KEYOPT( 1- 6)=        0      0      0        0      0      0
         KEYOPT( 7-12)=        0      0      0        0      0      0
         KEYOPT(13-18)=        0      0      0        0      0      0

        """
        if isinstance(commands, str):
            commands = commands.splitlines()

        self._stored_commands.extend(commands)
        if self._store_commands:
            return None
        else:
            self._flush_stored()
            return self._response

    def run(self, command, write_to_log=True, mute=None, **kwargs) -> str:
        """
        Run single APDL command.

        For multiple commands, use :func:`Mapdl.input_strings()
        <ansys.mapdl.core.Mapdl.input_strings>`.

        Parameters
        ----------
        command : str
            ANSYS APDL command.

        write_to_log : bool, optional
            Overrides APDL log writing.  Default ``True``.  When set
            to ``False``, will not write command to log, even if APDL
            command logging is enabled.

        kwargs : dict, optional
            These keyword arguments are interface specific or for
            development purposes.

            avoid_non_interactive : :class:`bool`
              *(Development use only)*
              Avoids the non-interactive mode for this specific command.
              Defaults to ``False``.

            verbose : :class:`bool`
              Prints the command to the screen before running it.
              Defaults to ``False``.

        Returns
        -------
        str
            Command output from MAPDL.

        Notes
        -----

        **Running non-interactive commands**

        When two or more commands need to be run non-interactively
        (i.e. ``*VWRITE``) use

        >>> with mapdl.non_interactive:
        ...     mapdl.run("*VWRITE,LABEL(1),VALUE(1,1),VALUE(1,2),VALUE(1,3)")
        ...     mapdl.run("(1X,A8,'   ',F10.1,'  ',F10.1,'   ',1F5.3)")

        Alternatively, you can simply run a block of commands with:

        >>> mapdl.input_strings(cmd)

        Examples
        --------
        >>> mapdl.run('/PREP7')

        Equivalent Pythonic method:

        >>> mapdl.prep7()

        """
        if mute is None:
            if hasattr(self, "mute"):
                mute = self.mute
            else:  # if not gRPC
                mute = False

        # check if multiline
        if "\n" in command or "\r" in command:
            raise ValueError("Use ``input_strings`` for multi-line commands")

        # check if we want to avoid the current non-interactive context.
        avoid_non_interactive = kwargs.pop("avoid_non_interactive", False)

        if self._store_commands and not avoid_non_interactive:
            # If we are using NBLOCK on input, we should not strip the string
            self._stored_commands.append(command)
            return

        command = command.strip()

        # always reset the cache
        self._reset_cache()

        # address MAPDL /INPUT level issue
        if command[:4].upper() == "/CLE":
            # Address gRPC issue
            # https://github.com/pyansys/pymapdl/issues/380
            command = "/CLE,NOSTART"

        # Invalid commands silently ignored.
        cmd_ = command.split(",")[0].upper()
        if cmd_ in INVAL_COMMANDS_SILENT:
            msg = f"{cmd_} is ignored: {INVAL_COMMANDS_SILENT[cmd_]}."
            self._log.info(msg)

            # This, very likely, won't be recorded anywhere.
            # But just in case, I'm adding info as /com
            command = (
                f"/com, PyMAPDL: {msg}"  # Using '!' makes the output of '_run' empty
            )

        if command[:3].upper() in INVAL_COMMANDS:
            exception = MapdlRuntimeError(
                'Invalid PyMAPDL command "%s"\n\n%s'
                % (command, INVAL_COMMANDS[command[:3].upper()])
            )
            raise exception
        elif command[:4].upper() in INVAL_COMMANDS:
            exception = MapdlRuntimeError(
                'Invalid PyMAPDL command "%s"\n\n%s'
                % (command, INVAL_COMMANDS[command[:4].upper()])
            )
            raise exception
        elif write_to_log and self._apdl_log is not None:
            if not self._apdl_log.closed:
                self._apdl_log.write("%s\n" % command)

        if command[:4].upper() == "/LIS":
            # simply return the contents of the file
            return self.list(*command.split(",")[1:])

        if "=" in command:
            # We are storing a parameter.
            param_name = command.split("=")[0].strip()

            if "/COM" not in cmd_ and "/TITLE" not in cmd_:
                # Edge case. `\title, 'par=1234' `
                self._check_parameter_name(param_name)

        verbose = kwargs.get("verbose", False)
        text = self._run(command, verbose=verbose, mute=mute)

        if mute:
            return

        text = text.replace("\\r\\n", "\n").replace("\\n", "\n")
        if text:
            self._response = StringWithLiteralRepr(text.strip())
            self._log.info(self._response)
        else:
            self._response = None
            return self._response

        if not self.ignore_errors:
            self._raise_errors(text)

        # special returns for certain geometry commands
        short_cmd = parse_to_short_cmd(command)

        if short_cmd in PLOT_COMMANDS:
            return self._display_plot(self._response)

        return self._response

    @property
    def ignore_errors(self) -> bool:
        """Invalid commands will be ignored rather than exceptions

        Normally, any string containing "*** ERROR ***" from MAPDL
        will trigger a ``MapdlRuntimeError``.  Set this to ``True`` to
        ignore these errors.

        For example, a command executed in the wrong processor will
        raise an exception when ``ignore_errors=False``.
        This is the default behavior.

        Examples
        --------
        >>> mapdl.post1()
        >>> mapdl.k(1, 0, 0, 0)
        Exception:  K is not a recognized POST1 command, abbreviation, or macro.

        Ignore these messages by setting ignore_errors=True

        >>> mapdl.ignore_errors = True
        2020-06-08 21:39:58,094 [INFO] : K is not a
        recognized POST1 command, abbreviation, or macro.  This
        command will be ignored.

        *** WARNING *** CP = 0.372 TIME= 21:39:58
        K is not a recognized POST1 command, abbreviation, or macro.
        This command will be ignored.

        """
        return self._ignore_errors

    @ignore_errors.setter
    def ignore_errors(self, value):
        self._ignore_errors = bool(value)

    def load_array(self, name, array):
        """
        Load an array from Python to MAPDL.

        Uses ``VREAD`` to transfer the array.
        The format of the numbers used in the intermediate file is F24.18.

        Parameters
        ----------
        name : str
            An alphanumeric name used to identify this table.  Name
            may be up to 32 characters, beginning with a letter and
            containing only letters, numbers, and underscores.
            Examples: ``"ABC" "A3X" "TOP_END"``.

        array : np.ndarray or list
            List as a table or ``numpy`` array.

        Examples
        --------
        >>> my_conv = np.array([[0, 0.001],
        ...                     [120, 0.001],
        ...                     [130, 0.005],
        ...                     [700, 0.005],
        ...                     [710, 0.002],
        ...                     [1000, 0.002]])
        >>> mapdl.load_array('MY_ARRAY', my_conv)
        >>> mapdl.parameters['MY_ARRAY']
        array([[0.0e+00, 1.0e-03],
                [1.2e+02, 1.0e-03],
                [1.3e+02, 5.0e-03],
                [7.0e+02, 5.0e-03],
                [7.1e+02, 2.0e-03],
                [1.0e+03, 2.0e-03]])
        """
        if not isinstance(array, np.ndarray):
            array = np.asarray(array)

        if array.ndim > 2:
            raise NotImplementedError(
                "Only loading of 1D or 2D arrays is supported at the moment."
            )

        jmax = 1
        kmax = ""

        if array.ndim > 0:
            imax = array.shape[0]

        if array.ndim > 1:
            jmax = array.shape[1]

        self.dim(name, "ARRAY", imax=imax, jmax=jmax, kmax="")

        base_name = random_string() + ".txt"
        filename = os.path.join(tempfile.gettempdir(), base_name)
        self._log.info(f"Generating file for table in {filename}")
        np.savetxt(
            filename,
            array,
            delimiter=",",
            header="File generated by PyMAPDL:load_array",
            fmt="%24.18e",
        )

        if not self._local:
            self.upload(filename, progress_bar=False)
            filename = base_name

        with self.non_interactive:
            label = "jik"
            n1 = jmax
            n2 = imax
            n3 = kmax
            self.vread(name, filename, n1=n1, n2=n2, n3=n3, label=label, nskip=1)
            fmt = "(" + ",',',".join(["E24.18" for i in range(jmax)]) + ")"
            logger.info("Using *VREAD with format %s in %s", fmt, filename)
            self.run(fmt)

        if self._local:
            os.remove(filename)
        else:
            self.slashdelete(filename)

    def load_table(self, name, array, var1="", var2="", var3="", csysid=""):
        """Load a table from Python to into MAPDL.

        Uses :func:`tread <Mapdl.tread>` to transfer the table.

        Parameters
        ----------
        name : str
            An alphanumeric name used to identify this table.  Name
            may be up to 32 characters, beginning with a letter and
            containing only letters, numbers, and underscores.
            Examples: ``"ABC" "A3X" "TOP_END"``.

        array : numpy.ndarray or List
            List as a table or :class:`numpy.ndarray` array.

        var1 : str, optional
            Variable name corresponding to the first dimension (row).
            Default ``"Row"``.

            A primary variable (listed below) or can be an independent
            parameter. If specifying an independent parameter, then you must
            define an additional table for the independent parameter. The
            additional table must have the same name as the independent
            parameter and may be a function of one or more primary variables or
            another independent parameter. All independent parameters must
            relate to a primary variable.

            - ``"TIME"``: Time
            - ``"FREQ"``: Frequency
            - ``"X"``: X-coordinate location
            - ``"Y"``: Y-coordinate location
            - ``"Z"``: Z-coordinate location
            - ``"TEMP"``: Temperature
            - ``"VELOCITY"``: Velocity
            - ``"PRESSURE"``: Pressure
            - ``"GAP"``: Geometric gap/penetration
            - ``"SECTOR"``: Cyclic sector number
            - ``"OMEGS"``: Amplitude of the rotational velocity vector
            - ``"ECCENT"``: Eccentricity
            - ``"THETA"``: Phase shift
            - ``"ELEM"``: Element number
            - ``"NODE"``: Node number
            - ``"CONC"``: Concentration

        var2 : str, optional
            Variable name corresponding to the first dimension (column).
            See ``var1``.  Default column.

        var3 : str, optional
            Variable name corresponding to the first dimension (plane).
            See ``var1``. Default Plane.

        csysid : str, optional
            An integer corresponding to the coordinate system ID number.
            APDL Default = 0 (global Cartesian)

        Examples
        --------
        Transfer a table to MAPDL. The first column is time values and must be
        ascending in order.

        >>> my_conv = np.array([[0, 0.001],
                                [120, 0.001],
                                [130, 0.005],
                                [700, 0.005],
                                [710, 0.002],
                                [1000, 0.002]])
        >>> mapdl.load_table('MY_TABLE', my_conv, 'TIME')
        >>> mapdl.parameters['MY_TABLE']
        array([[0.001],
               [0.001],
               [0.005],
               [0.005],
               [0.002],
               [0.002]])
        """
        if not isinstance(array, np.ndarray):
            raise ValueError("The table should be a Numpy array")
        if array.shape[0] < 2 or array.shape[1] < 2:
            raise ValueError(
                "One or two of the array dimensions are too small to create a table."
            )

        if array.ndim == 2:
            self.dim(
                name,
                "TABLE",
                imax=array.shape[0],
                jmax=array.shape[1] - 1,
                kmax="",
                var1=var1,
                var2=var2,
                var3=var3,
                csysid=csysid,
            )
        else:
            raise ValueError(
                f"Expecting only a 2D table, but input contains\n{array.ndim} dimensions"
            )

        if not np.all(array[:-1, 0] <= array[1:, 0]):
            raise ValueError(
                "The underlying ``TREAD`` command requires that the first column is in "
                "ascending order."
            )

        # weird bug where MAPDL ignores the first row when there are greater than 2 columns
        if array.shape[1] > 2:
            array = np.vstack((array[0], array))

        base_name = random_string() + ".txt"
        filename = os.path.join(tempfile.gettempdir(), base_name)
        np.savetxt(filename, array, header="File generated by PyMAPDL:load_table")

        if not self._local:
            self.upload(filename, progress_bar=False)
            filename = base_name
        # skip the first line its a header we wrote in np.savetxt
        self.tread(name, filename, nskip=1, mute=True)

        if self._local:
            os.remove(filename)
        else:
            self.slashdelete(filename)

    def _display_plot(self, *args, **kwargs):  # pragma: no cover
        raise NotImplementedError("Implemented by child class")

    def _run(self, *args, **kwargs):  # pragma: no cover
        raise NotImplementedError("Implemented by child class")

    @property
    def version(self) -> float:
        """
        MAPDL build version.

        Examples
        --------
        >>> mapdl.version
        20.2
        """
        return self.parameters.revision

    @property
    @supress_logging
    def directory(self) -> str:
        """
        Current MAPDL directory.

        Examples
        --------
        Directory on Linux

        >>> mapdl.directory
        '/tmp/ansys'

        Directory on Windows

        >>> mapdl.directory
        'C:/temp_directory/'

        Setting the directory

        >>> mapdl.directory = 'C:/temp_directory/'
        None

        In case the directory does not exist or it is not
        accessible, ``cwd`` (:func:`_MapdlCore.cwd`) will raise
        a warning.
        """
        # always attempt to cache the path
        i = 0
        while (not self._path and i > 5) or i == 0:
            try:
                self._path = self.inquire("", "DIRECTORY")
            except Exception:  # pragma: no cover
                pass
            i += 1
            if not self._path:  # pragma: no cover
                time.sleep(0.1)

        # os independent path format
        if self._path:  # self.inquire might return ''.
            self._path = self._path.replace("\\", "/")
            # new line to fix path issue, see #416
            self._path = repr(self._path)[1:-1]
        else:  # pragma: no cover
            raise IOError(
                f"The directory returned by /INQUIRE is not valid ('{self._path}')."
            )

        return self._path

    @directory.setter
    @supress_logging
    def directory(self, path):
        """Change the directory using ``Mapdl.cwd``"""
        self.cwd(path)

    @property
    def _lockfile(self):
        """lockfile path"""
        path = self.directory
        if path is not None:
            return os.path.join(path, self.jobname + ".lock").replace("\\", "/")

    def exit(self):  # pragma: no cover
        """Exit from MAPDL"""
        raise NotImplementedError("Implemented by child class")

    def __del__(self):  # pragma: no cover
        """Clean up when complete"""
        if self._cleanup:
            try:
                self.exit()
            except Exception as e:
                try:  # logger might be closed
                    if self._log is not None:
                        self._log.error("exit: %s", str(e))
                except Exception:
                    pass

    @supress_logging
    def get_array(
        self,
        entity="",
        entnum="",
        item1="",
        it1num="",
        item2="",
        it2num="",
        kloop="",
        **kwargs,
    ):
        """Uses the ``*VGET`` command to Return an array from ANSYS as a
        Python array.

        See `VGET
        <https://www.mm.bme.hu/~gyebro/files/ans_help_v182/ans_cmd/Hlp_C_VGET_st.html>`
        for more details.

        Parameters
        ----------
        entity
            Entity keyword.  Valid keywords are NODE, ELEM, KP, LINE,
            AREA, VOLU, etc

        entnum
            The number of the entity.

        item1
            The name of a particular item for the given entity.  Valid
            items are as shown in the Item1 columns of the tables
            below.

        it1num
            The number (or label) for the specified Item1 (if any).
            Valid IT1NUM values are as shown in the IT1NUM columns of
            the tables below.  Some Item1 labels do not require an
            IT1NUM value.

        item2, it2num
            A second set of item labels and numbers to further qualify
            the item for which data is to be retrieved.  Most items do
            not require this level of information.

        kloop
            Field to be looped on:

            - 0 or 2 : Loop on the ENTNUM field (default).
            - 3 : Loop on the Item1 field.
            - 4 : Loop on the IT1NUM field. Successive items are as shown with IT1NUM.
            - 5 : Loop on the Item2 field.
            - 6 : Loop on the IT2NUM field. Successive items are as shown with IT2NUM.

        Notes
        -----
        Please reference your Ansys help manual ``*VGET`` command tables
        for all the available ``*VGET`` values.

        Examples
        --------
        List the current selected node numbers

        >>> mapdl.get_array('NODE', item1='NLIST')
        array([  1.,   2.,   3.,   4.,   5.,   6.,   7.,   8.,
              ...
              314., 315., 316., 317., 318., 319., 320., 321.])

        List the displacement in the X direction for the first result

        >>> mapdl.post1()
        >>> mapdl.set(1, 1)
        >>> disp_x = mapdl.get_array('NODE', item1='U', it1num='X')
        array([ 0.01605306, -0.01605306,  0.00178402, -0.01605306,
               ...
               -0.00178402, -0.01234851,  0.01234851, -0.01234851])

        """
        arr = self._get_array(entity, entnum, item1, it1num, item2, it2num, kloop)

        # edge case where corba refuses to return the array
        ntry = 0
        while arr.size == 1 and arr[0] == -1:
            arr = self._get_array(entity, entnum, item1, it1num, item2, it2num, kloop)
            if ntry > 5:
                raise MapdlRuntimeError("Unable to get array for %s" % entity)
            ntry += 1
        return arr

    def _get_array(
        self,
        entity="",
        entnum="",
        item1="",
        it1num="",
        item2="",
        it2num="",
        kloop="",
        dtype=None,
        **kwargs,
    ):
        """Uses the VGET command to get an array from ANSYS"""
        parm_name = kwargs.pop("parm", None)

        if parm_name is None:
            parm_name = "__vget_tmp_%d__" % self._vget_arr_counter
            self._vget_arr_counter += 1

        out = self.starvget(
            parm_name,
            entity,
            entnum,
            item1,
            it1num,
            item2,
            it2num,
            kloop,
            mute=False,
        )

        # check if empty array
        if "the dimension number 1 is 0" in out:
            return np.empty(0)

        with self.non_interactive:
            self.vwrite("%s(1)" % parm_name)
            self.run("(F20.12)")

        array = np.fromstring(self.last_response, sep="\n")
        if dtype:
            return array.astype(dtype)
        else:
            return array

    def _display_plot(self, text):
        """Display the last generated plot (*.png) from MAPDL"""
        import scooby

        self._enable_interactive_plotting()
        png_found = PNG_TEST.findall(text)
        if png_found:
            # flush graphics writer
            self.show("CLOSE", mute=True)
            self.show("PNG", mute=True)

            import matplotlib.image as mpimg
            import matplotlib.pyplot as plt

            filename = self._screenshot_path()

            if os.path.isfile(filename):
                img = mpimg.imread(filename)
                plt.imshow(img)
                plt.axis("off")
                if self._show_matplotlib_figures:  # pragma: no cover
                    plt.show()  # consider in-line plotting
                if scooby.in_ipython():
                    from IPython.display import display

                    display(plt.gcf())
            else:  # pragma: no cover
                self._log.error("Unable to find screenshot at %s", filename)

    def _screenshot_path(self):
        """Return last filename based on the current jobname"""
        filenames = glob.glob(os.path.join(self.directory, f"{self.jobname}*.png"))
        filenames.sort()
        return filenames[-1]

    def _set_log_level(self, level):
        """alias for set_log_level"""
        self.set_log_level(level)

    def list(self, filename, ext=""):
        """Displays the contents of an external, coded file.

        APDL Command: ``/LIST``

        Parameters
        ----------
        fname : str
            File name and directory path. An unspecified directory
            path defaults to the working directory.

        ext : str, optional
            Filename extension
        """
        if hasattr(self, "_local"):  # gRPC
            if not self._local:
                return self._download_as_raw(filename).decode()

        path = pathlib.Path(filename)
        if path.parent != ".":
            path = os.path.join(self.directory, filename)

        path = str(path) + ext
        with open(path) as fid:
            return fid.read()

    @wraps(Commands.cwd)
    def cwd(self, *args, **kwargs):
        """Wraps cwd."""
        output = super().cwd(*args, mute=False, **kwargs)

        if output is not None:
            if "*** WARNING ***" in output:
                raise IncorrectWorkingDirectory(
                    "\n" + "\n".join(output.splitlines()[1:])
                )

        return output

    def get_nodal_loads(self, label=None):
        """
        Get the applied nodal loads.

        Uses ``FLIST``.

        Parameters
        ----------
        label : [str], optional
            If given, the output nodal loads are filtered to correspondent given label.
            Example of labels are ``FX``, ``FZ``, ``CHRGS`` or ``CSGZ``. By default None

        Returns
        -------
        List[List[Str]] or numpy.array
            If parameter ``label`` is give, the output is converted to a
            numpy array instead of a list of list of strings.
        """
        loads = self.flist().to_list()
        if label:
            loads = np.array(
                [[each[0], each[2], each[3]] for each in loads if each[1] == label]
            )
        return loads

    def get_nodal_constrains(self, label=None):
        """
        Get the applied nodal constrains:

        Uses ``DLIST``.

        Parameters
        ----------
        label : [str], optional
            If given, the output nodal constrains are filtered to correspondent given label.
            Example of labels are ``UX``, ``UZ``, ``VOLT`` or ``TEMP``. By default None

        Returns
        -------
        List[List[Str]] or numpy.array
            If parameter ``label`` is give, the output is converted to a
            numpy array instead of a list of list of strings.
        """
        constrains = self.dlist().to_list()
        if label:
            constrains = np.array(
                [[each[0], each[2], each[3]] for each in constrains if each[1] == label]
            )
        return constrains

    def _check_parameter_name(self, param_name):
        """Checks if a parameter name is allowed or not."""
        param_name = param_name.strip()

        match_valid_parameter_name = r"^[a-zA-Z_][a-zA-Z\d_\(\),\s\%]{0,31}$"
        # Using % is allowed, because of substitution, but it is very likely MAPDL will complain.
        if not re.search(match_valid_parameter_name, param_name):
            raise ValueError(
                f"The parameter name `{param_name}` is an invalid parameter name."
                "Only letters, numbers and `_` are permitted, up to 32 characters long."
                "It cannot start with a number either."
            )

        if "(" in param_name or ")" in param_name:
            if param_name.count("(") != param_name.count(")"):
                raise ValueError(
                    "The parameter name should have all the parenthesis in pairs (closed)."
                )

            if param_name[-1] != ")":
                raise ValueError(
                    "If using parenthesis (indexing), you cannot use any character after the closing parenthesis."
                )

            # Check recursively the parameter name without parenthesis.
            # This is the real parameter name, however it must already exists to not raise an error.
            sub_param_name = re.findall(r"^(.*)\(", param_name)
            if sub_param_name:
                self._check_parameter_name(sub_param_name[0])
                return  # Following checks should not run against the parenthesis

        # Using leading underscored parameters
        match_reserved_leading_underscored_parameter_name = (
            r"^_[a-zA-Z\d_\(\),\s_]{1,31}[a-zA-Z\d\(\),\s]$"
        )
        # If it also ends in underscore, this won't be triggered.
        if re.search(match_reserved_leading_underscored_parameter_name, param_name):
            raise ValueError(
                f"It is discouraged the use of parameters starting with underscore ('_'). "
                "This convention is reserved for parameters used by the GUI and/or Mechanical APDL-provided macros."
            )

        # invalid parameter (using ARGXX or ARXX)
        match_reserved_arg_parameter_name = r"^(AR|ARG)(\d{1,3})$"
        if re.search(
            match_reserved_arg_parameter_name, param_name
        ):  # invalid parameter (using ARGXX or ARXX)
            raise ValueError(
                f"The parameters 'ARGXX' and 'ARXX' where 'XX' are integers, are reserved for functions and macros local parameters."
                "Hence its use is not recommended outside them."
                "You might run in unexpected behaviours, for example, parameters not being show in `mapdl.parameters`."
            )

    @wraps(Commands.mpread)
    def mpread(self, fname="", ext="", lib="", **kwargs):
        if lib:
            raise NotImplementedError(
                "The option 'lib' is not supported by the MAPDL gRPC server."
            )

        fname_ = fname + "." + ext
        fname = load_file(self, fname_)
        self._log.info("Bypassing 'MPREAD' with 'INPUT'.")
        return self.input(fname)

    @wraps(Commands.mpwrite)
    def mpwrite(
        self,
        fname="",
        ext="",
        lib="",
        mat="",
        download_file=False,
        progress_bar=True,
        **kwargs,
    ):
        fname_ = fname + "." + ext
        if not self._local:
            if os.path.dirname(fname_):
                raise IOError(
                    "Only writing files to the MAPDL working directory is allowed. "
                    f"The supplied path {fname_} is not allowed."
                )

        output = super().mpwrite(fname, ext, lib, mat, **kwargs)
        if download_file:
            self.download(os.path.basename(fname_), progress_bar=progress_bar)

        return output

    @wraps(Commands.dim)
    def dim(
        self,
        par="",
        type_="",
        imax="",
        jmax="",
        kmax="",
        var1="",
        var2="",
        var3="",
        csysid="",
        **kwargs,
    ):
        self._check_parameter_name(par)  # parameter name check
        if "(" in par or ")" in par:
            raise ValueError(
                "Parenthesis are not allowed as parameter name in 'mapdl.dim'."
            )

        return super().dim(
            par, type_, imax, jmax, kmax, var1, var2, var3, csysid, **kwargs
        )

    def _get_selected_(self, entity):  # pragma: no cover
        """Get list of selected entities."""
        allowed_values = ["NODE", "ELEM", "KP", "LINE", "AREA", "VOLU"]
        if entity.upper() not in allowed_values:
            raise ValueError(
                f"The value '{entity}' is not allowed."
                f"Only {allowed_values} are allowed"
            )

        entity = entity.upper()

        if entity == "NODE":
            return self.mesh.nnum.copy()
        elif entity == "ELEM":
            return self.mesh.enum.copy()
        elif entity == "KP":
            return self.geometry.knum
        elif entity == "LINE":
            return self.geometry.lnum
        elif entity == "AREA":
            return self.geometry.anum
        elif entity == "VOLU":
            return self.geometry.vnum

    def _pick_points(self, entity, pl, type_, previous_picked_points, **kwargs):
        """Show a plot and get the selected points."""
        _debug = kwargs.pop("_debug", False)  # for testing purposes
        previous_picked_points = set(previous_picked_points)

        q = self.queries
        picked_points = []
        picked_ids = []

        selector = getattr(q, entity.lower())

        # adding selection inversor
        pl._inver_mouse_click_selection = False

        selection_text = {
            "S": "New selection",
            "A": "Adding to selection",
            "R": "Reselecting from the selection",
            "U": "Unselecting",
        }

        def gen_text(picked_points=None):
            """Generate helpful text for the render window."""
            sel_ = "Unselecting" if pl._inver_mouse_click_selection else "Selecting"
            type_text = selection_text[type_]
            text = (
                f"Please use the left mouse button to pick the {entity}s.\n"
                f"Press the key 'u' to change between mouse selecting and unselecting.\n"
                f"Type: {type_} - {type_text}\n"
                f"Mouse selection: {sel_}\n"
            )

            picked_points_str = ""
            if picked_points:
                # reverse picked point order, exclude the brackets, and limit
                # to 40 characters
                picked_points_str = str(picked_points[::-1])[1:-1]
                if len(picked_points_str) > 40:
                    picked_points_str = picked_points_str[:40]
                    idx = picked_points_str.rfind(",") + 2
                    picked_points_str = picked_points_str[:idx] + "..."

            return text + f"Current {entity} selection: {picked_points_str}"

        def callback_(mesh, id_):
            point = mesh.points[id_]
            node_id = selector(
                point[0], point[1], point[2]
            )  # This will only return one node. Fine for now.

            if not pl._inver_mouse_click_selection:
                # Updating MAPDL points mapping
                if node_id not in picked_points:
                    picked_points.append(node_id)
                # Updating pyvista points mapping
                if id_ not in picked_ids:
                    picked_ids.append(id_)
            else:
                # Updating MAPDL points mapping
                if node_id in picked_points:
                    picked_points.remove(node_id)
                # Updating pyvista points mapping
                if id_ in picked_ids:
                    picked_ids.remove(id_)

            # remov etitle and update text
            pl.remove_actor("title")
            pl._picking_text = pl.add_text(
                gen_text(picked_points),
                font_size=10,
                name="_point_picking_message",
            )
            if picked_ids:
                pl.add_mesh(
                    mesh.points[picked_ids],
                    color="red",
                    point_size=10,
                    name="_picked_points",
                    pickable=False,
                    reset_camera=False,
                )
            else:
                pl.remove_actor("_picked_points")

        pl.enable_point_picking(
            callback=callback_,
            use_mesh=True,
            show_message=gen_text(),
            show_point=True,
            left_clicking=True,
            font_size=10,
            tolerance=kwargs.get("tolerance", 0.025),
        )

        def callback_u():
            # inverting bool
            pl._inver_mouse_click_selection = not pl._inver_mouse_click_selection
            pl._picking_text = pl.add_text(
                gen_text(picked_points),
                font_size=10,
                name="_point_picking_message",
            )

        pl.add_key_event("u", callback_u)

        if not _debug:  # pragma: no cover
            pl.show()
        else:
            _debug(pl)

        picked_points = set(
            picked_points
        )  # removing duplicates (although there should be none)

        if type_ == "S":
            pass
        elif type_ == "R":
            picked_points = previous_picked_points.intersection(picked_points)
        elif type_ == "A":
            picked_points = previous_picked_points.union(picked_points)
        elif type_ == "U":
            picked_points = previous_picked_points.difference(picked_points)

        return list(picked_points)

    def _perform_entity_list_selection(
        self, entity, selection_function, type_, item, comp, vmin, kabs
    ):
        """Select entities using CM, and the supplied selection function."""
        self.cm(f"__temp_{entity}s__", f"{entity}")  # Saving previous selection

        # Getting new selection
        for id_, each_ in enumerate(vmin):
            selection_function(
                self, "S" if id_ == 0 else "A", item, comp, each_, "", "", kabs
            )

        self.cm(f"__temp_{entity}s_1__", f"{entity}")

        self.cmsel("S", f"__temp_{entity}s__")
        self.cmsel(type_, f"__temp_{entity}s_1__")

        # Cleaning
        self.cmdele(f"__temp_{entity}s__")
        self.cmdele(f"__temp_{entity}s_1__")

    @wraps(Commands.nsel)
    def nsel(self, *args, **kwargs):
        """Wraps previons NSEL to allow to use a list/tuple/array for vmin.

        It will raise an error in case vmax or vinc are used too.
        """
        sel_func = (
            super().nsel
        )  # using super() inside the wrapped function confuses the references

        @allow_pickable_points()
        @wrap_point_SEL(entity="node")
        def wrapped(self, *args, **kwargs):
            return sel_func(*args, **kwargs)

        return wrapped(self, *args, **kwargs)

    @wraps(Commands.esel)
    def esel(self, *args, **kwargs):
        """Wraps previons ESEL to allow to use a list/tuple/array for vmin.

        It will raise an error in case vmax or vinc are used too.
        """
        sel_func = (
            super().esel
        )  # using super() inside the wrapped function confuses the references

        # @allow_pickable_points()
        @wrap_point_SEL(entity="elem")
        def wrapped(self, *args, **kwargs):
            return sel_func(*args, **kwargs)

        return wrapped(self, *args, **kwargs)

    @wraps(Commands.ksel)
    def ksel(self, *args, **kwargs):
        """Wraps superclassed KSEL to allow to use a list/tuple/array for vmin.

        It will raise an error in case vmax or vinc are used too.
        """
        sel_func = (
            super().ksel
        )  # using super() inside the wrapped function confuses the references

        @allow_pickable_points(entity="kp", plot_function="kplot")
        @wrap_point_SEL(entity="kp")
        def wrapped(self, *args, **kwargs):
            return sel_func(*args, **kwargs)

        return wrapped(self, *args, **kwargs)

    @wraps(Commands.lsel)
    def lsel(self, *args, **kwargs):
        """Wraps superclassed LSEL to allow to use a list/tuple/array for vmin.

        It will raise an error in case vmax or vinc are used too.
        """
        sel_func = (
            super().lsel
        )  # using super() inside the wrapped function confuses the references

        # @allow_pickable_points(entity="line", plot_function="lplot")
        @wrap_point_SEL(entity="line")
        def wrapped(self, *args, **kwargs):
            return sel_func(*args, **kwargs)

        return wrapped(self, *args, **kwargs)

    @wraps(Commands.asel)
    def asel(self, *args, **kwargs):
        """Wraps superclassed ASEL to allow to use a list/tuple/array for vmin.

        It will raise an error in case vmax or vinc are used too.
        """
        sel_func = (
            super().asel
        )  # using super() inside the wrapped function confuses the references

        # @allow_pickable_points(entity="area", plot_function="aplot")
        @wrap_point_SEL(entity="area")
        def wrapped(self, *args, **kwargs):
            return sel_func(*args, **kwargs)

        return wrapped(self, *args, **kwargs)

    @wraps(Commands.vsel)
    def vsel(self, *args, **kwargs):
        """Wraps superclassed VSEL to allow to use a list/tuple/array for vmin.

        It will raise an error in case vmax or vinc are used too.
        """
        sel_func = (
            super().vsel
        )  # using super() inside the wrapped function confuses the references

        # @allow_pickable_points(entity="volume", plot_function="vplot")
        @wrap_point_SEL(entity="volume")
        def wrapped(self, *args, **kwargs):
            return sel_func(*args, **kwargs)

        return wrapped(self, *args, **kwargs)

    def _raise_errors(self, text):
        # to make sure the following error messages are caught even if a breakline is in between.
        flat_text = " ".join([each.strip() for each in text.splitlines()])

        if "is not a recognized" in flat_text:
            text = text.replace("This command will be ignored.", "")
            text += "\n\nIgnore these messages by setting 'ignore_errors'=True"
            raise MapdlInvalidRoutineError(text)

        if "command is ignored" in flat_text:
            text += "\n\nIgnore these messages by setting 'ignore_errors'=True"
            raise MapdlCommandIgnoredError(text)

        # flag errors
        if "*** ERROR ***" in flat_text:
            self._raise_output_errors(text)

    def _raise_output_errors(self, response):
        """Raise errors in the MAPDL response.

        Parameters
        ----------
        response : str
            Response from MAPDL.

        Raises
        ------
        MapdlRuntimeError
            For most of the errors.
        """
        # The logic is to iterate for each line. If the error header is found,
        # we analyse the following 'lines_number' in other to get the full error method.
        # Then with regex, we collect the error message, and raise it.
        for index, each_line in enumerate(response.splitlines()):
            if "*** ERROR ***" in each_line:
                error_is_fine = False

                # Extracting only the first 'lines_number' lines.
                # This is important. Regex has problems parsing long messages.
                lines_number = 20
                if len(response.splitlines()) <= lines_number:
                    partial_output = response
                else:
                    partial_output = "\n".join(
                        response.splitlines()[index : (index + lines_number)]
                    )

                # Find the error message.
                # Either ends with the beginning of another error message or with double empty line.
                error_message = re.search(
                    r"(\*\*\* ERROR \*\*\*.*?).*(?=\*\*\*|.*\n\n)",  # we might consider to use only one \n.
                    partial_output,
                    re.DOTALL,
                )

                if not error_message:
                    # Since we couldn't find an error message, the full partial message (10 lines) is analysed
                    self._log.debug(
                        f"PyMAPDL could not identify the error message, the full partial message ({lines_number} lines) is analysed"
                    )
                    error_message = partial_output
                else:
                    # Catching only the first error.
                    error_message = error_message.group(0)

                # Trimming empty lines
                error_message = "\n".join(
                    [each for each in error_message.splitlines() if each]
                )

                # Checking for permitted error.
                for each_error in _PERMITTED_ERRORS:
                    permited_error_message = re.search(each_error, error_message)

                    if permited_error_message:
                        error_is_fine = True
                        break

                # Raising errors
                if error_is_fine:
                    self._log.warn("PERMITTED ERROR: " + permited_error_message.string)
                    continue
                else:
                    # We don't need to log exception because they already included in the main logger.
                    # logger.error(response)
                    # However, exceptions are recorded in the global logger which do not record
                    # information of the instances name, hence we edit the error message.
                    raise MapdlRuntimeError(
                        f"\n\nError in instance {self.name}\n\n" + error_message
                    )

    @wraps(Commands.lsread)
    def lsread(self, *args, **kwargs):
        """Wraps the ``LSREAD`` which does not work in interactive mode."""
        self._log.debug("Forcing 'LSREAD' to run in non-interactive mode.")
        with self.non_interactive:
            super().lsread(*args, **kwargs)
        return self._response.strip()

    def file(self, fname="", ext="", **kwargs):
        """Specifies the data file where results are to be found.

        APDL Command: FILE

        Parameters
        ----------
        fname : str
            File name and directory path (248 characters maximum, including the
            characters needed for the directory path).  An unspecified
            directory path defaults to the working directory; in this case, you
            can use all 248 characters for the file name.

        ext : str, default: "rst"
            Filename extension (eight-character maximum). If ``fname`` has an
            extension this is ignored.

        Notes
        -----
        Specifies the Ansys data file where the results are to be found for
        postprocessing.

        Examples
        --------
        Load a result file that is outside of the current working directory.

        >>> from ansys.mapdl.core import launch_mapdl
        >>> mapdl = launch_mapdl()
        >>> mapdl.post1()
        >>> mapdl.file('/tmp/file.rst')

        """
        fname = self._get_file_name(fname, ext, "rst")
        fname = self._get_file_path(fname, kwargs.get("progress_bar", False))
        file_, ext_ = self._decompose_fname(fname)
        return self._file(file_, ext_, **kwargs)

    def _file(self, filename, extension, **kwargs):
        """Run the MAPDL ``file`` command with a proper filename."""
        return self.run(f"FILE,{filename},{extension}", **kwargs)

    @wraps(Commands.use)
    def use(self, *args, **kwargs):
        """Wrap the use command."""
        # Because of `name` can be a macro file or a macro block on a macro library
        # file, we are going to test if the file exists locally first, then remote,
        # and if not, silently assume that it is a macro in a macro library.
        # I do not think there is a way to check if the macro exists before use it.
        if "name" in kwargs:
            name = kwargs.pop("name")
        else:
            if len(args) < 1:
                raise ValueError("Missing `name` argument")
            name = args[0]

        base_name = os.path.basename(name)

        # Check if it is a file local
        if os.path.exists(name):
            self.upload(name)

        elif base_name in self.list_files():
            # the file exists in the MAPDL working directory, so do nothing.
            pass

        else:
            if os.path.dirname(name):
                # It seems you provided a path (or something like that)
                raise FileNotFoundError(
                    f"The name supplied to 'mapdl.use' ('{name}') is not a file in the Python "
                    "working directory, nor in the MAPDL working directory. "
                )
            # Preferring logger.warning over warn (from warnings), since it is less intrusive.
            self._log.warning(
                f"The name supplied to 'mapdl.use' ('{name}') is not a file in the Python "
                "working directory, nor in the MAPDL working directory. "
                "PyMAPDL will assume it is a macro block inside a macro library "
                "file previously defined using 'mapdl.ulib'."
            )
            # If MAPDL cannot find named macro file, it will throw a runtime error.

        # Update arg because the path is no longer needed
        args = (base_name, *args[1:])
        return super().use(*args, **kwargs)

    @wraps(Commands.set)
    def set(
        self,
        lstep="",
        sbstep="",
        fact="",
        kimg="",
        time="",
        angle="",
        nset="",
        order="",
        **kwargs,
    ):
        """Wraps SET to return a Command listing"""
        output = super().set(
            lstep, sbstep, fact, kimg, time, angle, nset, order, **kwargs
        )

        if (
            isinstance(lstep, str)
            and lstep.upper() == "LIST"
            and not sbstep
            and not fact
        ):
            return CommandListingOutput(
                output,
                magicwords=["SET", "TIME/FREQ"],
                columns_names=[
                    "SET",
                    "TIME/FREQ",
                    "LOAD STEP",
                    "SUBSTEP",
                    "CUMULATIVE",
                ],
            )
        else:
            return output

    def _check_mapdl_os(self):
        platform = self.get_value("active", 0, "platform").strip()
        if "l" in platform.lower():
            self._platform = "linux"
        elif "w" in platform.lower():  # pragma: no cover
            self._platform = "windows"
        else:  # pragma: no cover
            raise MapdlRuntimeError("Unknown platform: {}".format(platform))

    @property
    def platform(self):
        """Return the platform where MAPDL is running."""
        if self._platform is None:
            self._check_mapdl_os()
        return self._platform

    def _check_on_docker(self):
        """Check if MAPDL is running on docker."""
        # self.get_mapdl_envvar("ON_DOCKER") # for later
        if not self.is_grpc:  # pragma: no cover
            return False

        if self.platform == "linux":
            self.sys(
                "if grep -sq 'docker\|lxc' /proc/1/cgroup; then echo 'true' > __outputcmd__.txt; else echo 'false' > __outputcmd__.txt;fi;"
            )
        elif self.platform == "windows":  # pragma: no cover
            return False  # TODO: check if it is running a windows docker container. So far it is not supported.

        if not self.is_local:
            sys_output = self._download_as_raw("__outputcmd__.txt").decode().strip()

        else:  # pragma: no cover
            file_ = os.path.join(self.directory, "__outputcmd__.txt")
            with open(file_, "r") as f:
                sys_output = f.read().strip()

        self._log.debug(f"The output of sys command is: '{sys_output}'.")
        self.slashdelete("__outputcmd__.txt")  # cleaning
        return sys_output == "true"

    @property
    def on_docker(self):
        """Check if MAPDL is running on docker."""
        if self._on_docker is None:
            self._on_docker = self._check_on_docker()
        return self._on_docker

    @property
    def is_local(self):
        """Check if the instance is running locally or remotely."""
        return self._local

    @property
    def launched(self):
        """Check if the MAPDL instance has been launched by PyMAPDL."""
        return self._launched

    def _decompose_fname(self, fname):
        """Decompose a file name (with or without path) into filename and extension.

        Parameters
        ----------
        fname : str
            File name with or without path.

        Returns
        -------
        str
            File name (without extension or path)

        str
            File extension (without dot)
        """
        fname = pathlib.Path(fname)
        return fname.stem, fname.suffix.replace(".", "")

    class _force_output:
        """Allows user to enter commands that need to run with forced text output."""

        def __init__(self, parent):
            self._parent = weakref.ref(parent)

        def __enter__(self):
            self._parent()._log.debug("Entering force-output mode")

            if self._parent().wrinqr(1) != 1:  # using wrinqr is more reliable than *get
                self._in_nopr = True
                self._parent()._run("/gopr")  # Going to PR mode
            else:
                self._in_nopr = False

            self._previous_mute, self._parent()._mute = self._parent()._mute, False

        def __exit__(self, *args):
            self._parent()._log.debug("Exiting force-output mode")
            if self._in_nopr:
                self._parent()._run("/nopr")
            self._parent()._mute = self._previous_mute

<<<<<<< HEAD
    def _parse_cmlist(self, cmlist=None):
        if not cmlist:
            cmlist = self.cmlist()

        header = "NAME                            TYPE      SUBCOMPONENTS"
        blocks = re.findall(
            r"(?s)NAME\s+TYPE\s+SUBCOMPONENTS\s+(.*?)\s*(?=\n\s*\n|\Z)",
            cmlist,
            flags=re.DOTALL,
        )
        cmlist = "\n".join(blocks)

        def extr(each_line, ind):
            return each_line.split()[ind].strip()

        return {
            extr(each_line, 0): extr(each_line, 1)
            for each_line in cmlist.splitlines()
            if each_line
        }

    def _parse_cmlist_indiv(self, cmname, cmtype, cmlist=None):
        if not cmlist:
            cmlist = self.cmlist(cmname, 1)
        # Capturing blocks
        cmlist = "\n\n".join(
            re.findall(
                r"(?s)NAME\s+TYPE\s+SUBCOMPONENTS\s+(.*?)\s*(?=\n\s*\n|\Z)",
                cmlist,
                flags=re.DOTALL,
            )
        )

        # Capturing items in each block
        rg = cmname.upper() + r"\s+" + cmtype.upper() + r"\s+(.*?)\s*(?=\n\s*\n|\Z)"
        items = "\n".join(re.findall(rg, cmlist, flags=re.DOTALL))

        # Joining them together and giving them format.
        items = items.replace("\n", "  ").split()
        items = [int(each) for each in items]

        return items
=======
    def _parse_rlist(self):
        # mapdl.rmore(*list)
        with self.force_output:
            rlist = self.rlist()

        # removing ueless part
        rlist = rlist.replace(
            """   *****MAPDL VERIFICATION RUN ONLY*****
     DO NOT USE RESULTS FOR PRODUCTION
""",
            "",
        )
        constants_ = re.findall(
            r"REAL CONSTANT SET.*?\n\n", rlist + "\n\n", flags=re.DOTALL
        )

        const_ = {}
        for each in constants_:
            values = [0 for i in range(18)]
            set_ = int(re.match(r"REAL CONSTANT SET\s+(\d+)\s+", each).groups()[0])
            limits = (
                int(re.match(r".*ITEMS\s+(\d+)\s+", each).groups()[0]),
                int(re.match(r".*TO\s+(\d+)\s*", each).groups()[0]),
            )
            values_ = [float(i) for i in each.strip().splitlines()[1].split()]

            if not set_ in const_.keys():
                const_[set_] = values

            for i, jlimit in enumerate(range(limits[0] - 1, limits[1])):
                const_[set_][jlimit] = values_[i]

        return const_
>>>>>>> b801e33b
<|MERGE_RESOLUTION|>--- conflicted
+++ resolved
@@ -4345,7 +4345,42 @@
                 self._parent()._run("/nopr")
             self._parent()._mute = self._previous_mute
 
-<<<<<<< HEAD
+
+    def _parse_rlist(self):
+        # mapdl.rmore(*list)
+        with self.force_output:
+            rlist = self.rlist()
+
+        # removing ueless part
+        rlist = rlist.replace(
+            """   *****MAPDL VERIFICATION RUN ONLY*****
+     DO NOT USE RESULTS FOR PRODUCTION
+""",
+            "",
+        )
+        constants_ = re.findall(
+            r"REAL CONSTANT SET.*?\n\n", rlist + "\n\n", flags=re.DOTALL
+        )
+
+        const_ = {}
+        for each in constants_:
+            values = [0 for i in range(18)]
+            set_ = int(re.match(r"REAL CONSTANT SET\s+(\d+)\s+", each).groups()[0])
+            limits = (
+                int(re.match(r".*ITEMS\s+(\d+)\s+", each).groups()[0]),
+                int(re.match(r".*TO\s+(\d+)\s*", each).groups()[0]),
+            )
+            values_ = [float(i) for i in each.strip().splitlines()[1].split()]
+
+            if not set_ in const_.keys():
+                const_[set_] = values
+
+            for i, jlimit in enumerate(range(limits[0] - 1, limits[1])):
+                const_[set_][jlimit] = values_[i]
+
+        return const_
+
+
     def _parse_cmlist(self, cmlist=None):
         if not cmlist:
             cmlist = self.cmlist()
@@ -4388,38 +4423,3 @@
         items = [int(each) for each in items]
 
         return items
-=======
-    def _parse_rlist(self):
-        # mapdl.rmore(*list)
-        with self.force_output:
-            rlist = self.rlist()
-
-        # removing ueless part
-        rlist = rlist.replace(
-            """   *****MAPDL VERIFICATION RUN ONLY*****
-     DO NOT USE RESULTS FOR PRODUCTION
-""",
-            "",
-        )
-        constants_ = re.findall(
-            r"REAL CONSTANT SET.*?\n\n", rlist + "\n\n", flags=re.DOTALL
-        )
-
-        const_ = {}
-        for each in constants_:
-            values = [0 for i in range(18)]
-            set_ = int(re.match(r"REAL CONSTANT SET\s+(\d+)\s+", each).groups()[0])
-            limits = (
-                int(re.match(r".*ITEMS\s+(\d+)\s+", each).groups()[0]),
-                int(re.match(r".*TO\s+(\d+)\s*", each).groups()[0]),
-            )
-            values_ = [float(i) for i in each.strip().splitlines()[1].split()]
-
-            if not set_ in const_.keys():
-                const_[set_] = values
-
-            for i, jlimit in enumerate(range(limits[0] - 1, limits[1])):
-                const_[set_][jlimit] = values_[i]
-
-        return const_
->>>>>>> b801e33b
