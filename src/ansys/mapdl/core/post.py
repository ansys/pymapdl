--- conflicted
+++ resolved
@@ -631,6 +631,7 @@
 
         from ansys.mapdl.core.plotting.visualizer import MapdlPlotter
 
+
         return_cpos = kwargs.pop("return_cpos", False)
         return_plotter = kwargs.pop("return_plotter", False)
         savefig = kwargs.pop("savefig", None)
@@ -671,14 +672,10 @@
             pl.plot(meshes, [], labels, mapdl=self, **kwargs)
 
         return pl.show(
-<<<<<<< HEAD
             return_cpos=return_cpos,
             return_plotter=return_plotter,
             savefig=savefig,
             cpos=cpos,
-=======
-            return_cpos=return_cpos, return_plotter=return_plotter, savefig=savefig
->>>>>>> ba4e28c5
         )
 
     @requires_package("ansys.tools.visualization_interface")
@@ -775,14 +772,10 @@
             pl = MapdlPlotter()
             pl.plot(meshes, [], labels, mapdl=self, **kwargs)
         return pl.show(
-<<<<<<< HEAD
             return_cpos=return_cpos,
             return_plotter=return_plotter,
             savefig=savefig,
             cpos=cpos,
-=======
-            return_cpos=return_cpos, return_plotter=return_plotter, savefig=savefig
->>>>>>> ba4e28c5
         )
 
     @property
