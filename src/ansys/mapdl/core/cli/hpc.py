# Copyright (C) 2024 ANSYS, Inc. and/or its affiliates.
# SPDX-License-Identifier: MIT
#
#
# Permission is hereby granted, free of charge, to any person obtaining a copy
# of this software and associated documentation files (the "Software"), to deal
# in the Software without restriction, including without limitation the rights
# to use, copy, modify, merge, publish, distribute, sublicense, and/or sell
# copies of the Software, and to permit persons to whom the Software is
# furnished to do so, subject to the following conditions:
#
# The above copyright notice and this permission notice shall be included in all
# copies or substantial portions of the Software.
#
# THE SOFTWARE IS PROVIDED "AS IS", WITHOUT WARRANTY OF ANY KIND, EXPRESS OR
# IMPLIED, INCLUDING BUT NOT LIMITED TO THE WARRANTIES OF MERCHANTABILITY,
# FITNESS FOR A PARTICULAR PURPOSE AND NONINFRINGEMENT. IN NO EVENT SHALL THE
# AUTHORS OR COPYRIGHT HOLDERS BE LIABLE FOR ANY CLAIM, DAMAGES OR OTHER
# LIABILITY, WHETHER IN AN ACTION OF CONTRACT, TORT OR OTHERWISE, ARISING FROM,
# OUT OF OR IN CONNECTION WITH THE SOFTWARE OR THE USE OR OTHER DEALINGS IN THE
# SOFTWARE.

"""Submit PyHPS jobs to a cluster"""

import logging
import os
from typing import Optional, Union

import click

from ansys.mapdl.core.cli import main

logger = logging.getLogger()


@main.command(
    short_help="Submit jobs to an HPC cluster using PyHPS.",
    help="""
    Submit jobs to an HPC cluster using PyHPS.


Example

$ pymapdl submit my_file_01.py --requirements_file=requirements.txt --shell_file=main.sh --name="my job" --user=user --password=password --url="https://123.456.789.101:3000/hps"
""",
)
@click.argument("main_file")
@click.option(
    "--name",
    default=None,
    type=str,
    help="""Name of the PyHPS project to create.""",
)
@click.option(
    "--url",
    default=None,
    type=str,
    help="""URL where the HPS cluster is deployed. For example: "https://myserver:3000/hps" """,
)
@click.option(
    "--user", default=None, type=str, help="Username to login into the HPC cluster."
)
@click.option(
    "--password",
    default=None,
    type=str,
    help="Password for logging into the HPC cluster.",
)
@click.option(
    "--python",
    default=None,
    type=float,
    help="""Python version to use to create the virtual environment and
run the Python file. Python3 is used by default in the cluster.""",
)
@click.option(
    "--inputs",
    default=None,
    type=str,
    help="""
    Input arguments for the simulation. You can specify several arguments by joining them with commas, therefore, strings defined this way cannot contain commas.
    PyMAPDL will try to convert, whenever possible, these inputs to ints or floats, otherwise, they remind as strings. These arguments can be changed in the HPS website. For example: --inputs="force=123,value='mystring'"
    """,
)
@click.option(
    "--outputs",
    default=None,
    type=str,
    help="""Output parameters. You can specify several arguments by joining them with commas. For example: --outputs="displacements,nodes".""",
)
@click.option(
    "--output_files",
    default=None,
    type=str,
    help="""Output files to monitor. They can be specified as comma separated file names (so their names cannot contain commas). For example: --output_files="results.out,data.xls". """,
)
@click.option(
    "--shell_file",
    default=None,
    type=str,
    help="""Optional shell script to execute instead of
the Python file. You can call your Python file from it if you want. By default,
this option is not used.""",
)
@click.option(
    "--requirements_file",
    default=None,
    type=str,
    help="""Optional created virtual environment to install with the
libraries specified in this requirements file. If not, the activated virtual environment is
cloned through a temporary ``pip list`` file. If you are using an editable package,
you should attach your own requirement file using ``pip freeze`` """,
)
@click.option(
    "--extra_files",
    default=None,
    type=str,
    help="""Extra files to upload that can be called from your main Python file
(or from the shell file).""",
)
@click.option(
    "--config_file",
    default=None,
    type=str,
    help="""File to load the job configuration from.""",
)
@click.option(
    "--save_config_file",
    default=False,
    type=bool,
    is_flag=False,
    flag_value=True,
    help="""
Whether to write the configuration to the configuration file (specified using ``config_file`` argument) after the job has been successfully submitted.
The default is ``False``. If ``True``, and the file already exists, the configuration file is overwritten.""",
)
@click.option(
    "--num_cores",
    default=None,
    type=str,
    help="""Number of CPU cores reserved for the job. The default is ``1``""",
)
@click.option(
    "--memory",
    default=None,
    type=str,
    help="""Amount of memory (RAM) in MB reserved for the job. The default is ``100 MB``.""",
)
@click.option(
    "--disk_space",
    default=None,
    type=str,
    help="""Amount of hard drive space in MB reserved for the job. The default is ``100 MB``.""",
)
@click.option(
    "--exclusive",
    default=None,
    type=str,
    is_flag=False,
    flag_value=True,
    help="""Whether the job is to run on a machine that is running no other jobs running. The default is ``False``.""",
)
@click.option(
    "--max_execution_time",
    default=None,
    type=int,
    help="""Maximum execution time for the job. The default is zero (unlimited).""",
)
@click.option(
    "--wait",
    default=None,
    type=str,
    is_flag=False,
    flag_value=True,
    help="""Whether the terminal is to wait for job completion before returning control to the user. """,
)
@click.option(
<<<<<<< HEAD
    "--save_config_file",
    default=False,
    type=bool,
    is_flag=False,
    flag_value=True,
    help="""Whether to write the configuration to the configuration file after successfully
submitting the job. The default is ``False``. If ``True``, the configuration file is overwritten.
You use the ``config_file`` argument to give the path for the configuration file.""",
)
@click.option(
    "--mode",
    default=None,
    type=str,
    help="""
Force the job submission to behave as if the main file was a python,
shell or APDL file, regardless of its extension type. Allowed values are: "python", "shell", and "apdl".
By default, PyMAPDL detects the type of file from its extension.
""",
)
@click.option(
=======
>>>>>>> 492cae52
    "--debug",
    default=False,
    type=bool,
    is_flag=False,
    flag_value=True,
    help="""Whether PyMAPDL is to print debug logging to the console output.""",
)
def submit(
    main_file: str,
    name: str = None,
    url: str = None,
    user: str = None,
    password: str = None,
    python: Optional[float] = None,
    inputs: Optional[str] = None,
    outputs: Optional[str] = None,
    output_files: Optional[Union[str, list]] = None,
    shell_file: str = None,
    requirements_file: str = None,
    extra_files: Optional[Union[str, list]] = None,
    config_file: str = None,
    save_config_file: bool = False,
    num_cores: int = None,
    memory: int = None,
    disk_space: int = None,
    exclusive: bool = None,
    max_execution_time: int = None,
    wait: bool = False,
    debug: bool = False,
    mode: Optional[Union["python", "shell", "apdl"]] = None,
):
    import json

    from ansys.mapdl.core.hpc.pyhps import (
        create_pymapdl_pyhps_job,
        get_value_from_json_or_default,
        wait_for_completion,
    )

    if debug:
        logging.basicConfig(
            format="[%(asctime)s | %(levelname)s] %(message)s", level=logging.DEBUG
        )

    if config_file is None:
        config_file = os.path.join(os.getcwd(), "hps_config.json")
        logger.debug(f"Using default HPS configuration file: {config_file}")

    url = get_value_from_json_or_default(url, config_file, "url", None)
    user = get_value_from_json_or_default(user, config_file, "user", None)
    password = get_value_from_json_or_default(password, config_file, "password", None)
    python = get_value_from_json_or_default(python, config_file, "python", 3)
    name = get_value_from_json_or_default(name, config_file, "name", "My PyMAPDL job")

    num_cores = get_value_from_json_or_default(num_cores, config_file, "num_cores", 1)
    memory = get_value_from_json_or_default(memory, config_file, "memory", 100)
    disk_space = get_value_from_json_or_default(
        disk_space, config_file, "disk_space", 100
    )
    exclusive = get_value_from_json_or_default(
        exclusive, config_file, "exclusive", False
    )
    max_execution_time = get_value_from_json_or_default(
        max_execution_time, config_file, "max_execution_time", 0
    )

    proj, _ = create_pymapdl_pyhps_job(
        main_file=main_file,
        name=name,
        url=url,
        user=user,
        password=password,
        python=python,
        inputs=inputs,
        outputs=outputs,
        output_files=output_files,
        shell_file=shell_file,
        requirements_file=requirements_file,
        extra_files=extra_files,
        config_file=config_file,
        num_cores=num_cores,
        memory=memory,
        disk_space=disk_space,
        exclusive=exclusive,
        max_execution_time=max_execution_time,
        mode=mode,
    )

    if save_config_file:
        config = {
            "url": url,
            "user": user,
            "password": password,
            "python": python,
            "name": name,
            "num_cores": num_cores,
            "memory": memory,
            "disk_space": disk_space,
            "exclusive": exclusive,
            "max_execution_time": max_execution_time,
        }

        logger.debug(
            f"Saving the following configuration to the config file ({config_file}):\n{config}"
        )
        with open(config_file, "w") as fid:
            json.dump(config, fid)

    print(
        f"You can check your project by visiting: {url}/projects#/projects/{proj.id}/jobs"
    )

    if wait:
        print(f"Waiting for project {name} (id: {proj.id}) evaluation to complete...")
        wait_for_completion(proj, evaluated=True, failed=True)


def list_jobs():
    pass


def stop_job():
    pass<|MERGE_RESOLUTION|>--- conflicted
+++ resolved
@@ -175,7 +175,6 @@
     help="""Whether the terminal is to wait for job completion before returning control to the user. """,
 )
 @click.option(
-<<<<<<< HEAD
     "--save_config_file",
     default=False,
     type=bool,
@@ -196,8 +195,6 @@
 """,
 )
 @click.option(
-=======
->>>>>>> 492cae52
     "--debug",
     default=False,
     type=bool,
