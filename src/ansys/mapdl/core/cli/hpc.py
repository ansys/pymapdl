--- conflicted
+++ resolved
@@ -78,42 +78,29 @@
     default=None,
     type=str,
     help="""
-<<<<<<< HEAD
-    Input arguments for the simulation. You can specify several arguments by joining them with commas, therefore, strings defined this way cannot contain commas.
-    PyMAPDL will try to convert, whenever possible, these inputs to ints or floats, otherwise, they remind as strings. These arguments can be changed in the HPS website. For example: --inputs="force=123,value='mystring'"
-=======
 Input arguments for the simulation. You can specify several arguments by
 joining them with commas. Thus, strings defined in this way cannot contain
 commas. Only integers, floats and strings are allowed.
 PyMAPDL converts these inputs to integer or float values when possible.
 Otherwise, they remain as strings. You can change these arguments on the
 HPS website. For example, ``--inputs="force=123,value='mystring'"``.
->>>>>>> f23da00b
     """,
 )
 @click.option(
     "--outputs",
     default=None,
     type=str,
-<<<<<<< HEAD
-    help="""Output parameters. You can specify several arguments by joining them with commas. For example: --outputs="displacements,nodes".""",
-=======
     help="""Output parameters. You can specify several arguments
 by joining them with commas.
 For example, ``--outputs="displacements,nodes"``.""",
->>>>>>> f23da00b
 )
 @click.option(
     "--output_files",
     default=None,
     type=str,
-<<<<<<< HEAD
-    help="""Output files to monitor. They can be specified as comma separated file names (so their names cannot contain commas). For example: --output_files="results.out,data.xls". """,
-=======
     help="""Output files to monitor. Because you use commas to separate
 the file names, the names cannot contain commas. For example,
 ``--output_files="results.out,data.xls"``.""",
->>>>>>> f23da00b
 )
 @click.option(
     "--shell_file",
