# Copyright (C) 2024 ANSYS, Inc. and/or its affiliates.
# SPDX-License-Identifier: MIT
#
#
# Permission is hereby granted, free of charge, to any person obtaining a copy
# of this software and associated documentation files (the "Software"), to deal
# in the Software without restriction, including without limitation the rights
# to use, copy, modify, merge, publish, distribute, sublicense, and/or sell
# copies of the Software, and to permit persons to whom the Software is
# furnished to do so, subject to the following conditions:
#
# The above copyright notice and this permission notice shall be included in all
# copies or substantial portions of the Software.
#
# THE SOFTWARE IS PROVIDED "AS IS", WITHOUT WARRANTY OF ANY KIND, EXPRESS OR
# IMPLIED, INCLUDING BUT NOT LIMITED TO THE WARRANTIES OF MERCHANTABILITY,
# FITNESS FOR A PARTICULAR PURPOSE AND NONINFRINGEMENT. IN NO EVENT SHALL THE
# AUTHORS OR COPYRIGHT HOLDERS BE LIABLE FOR ANY CLAIM, DAMAGES OR OTHER
# LIABILITY, WHETHER IN AN ACTION OF CONTRACT, TORT OR OTHERWISE, ARISING FROM,
# OUT OF OR IN CONNECTION WITH THE SOFTWARE OR THE USE OR OTHER DEALINGS IN THE
# SOFTWARE.

import click

from ansys.mapdl.core.cli import main


@main.command(
    short_help="List MAPDL running instances.",
    help="""This command list MAPDL instances""",
)
@click.option(
    "--instances",
    "-i",
    is_flag=True,
    flag_value=True,
    type=bool,
    default=False,
    help="Print only instances",
)
@click.option(
    "--long",
    "-l",
    is_flag=True,
    flag_value=True,
    type=bool,
    default=False,
    help="Print all info.",
)
@click.option(
    "--cmd",
    "-c",
    is_flag=True,
    flag_value=True,
    type=bool,
    default=False,
    help="Print cmd",
)
@click.option(
    "--location",
    "-cwd",
    is_flag=True,
    flag_value=True,
    type=bool,
    default=False,
    help="Print running location info.",
)
def list_instances(instances, long, cmd, location):
    import psutil
    from tabulate import tabulate

    # Assuming all ansys processes have -grpc flag
    mapdl_instances = []

    def is_valid_process(proc):
<<<<<<< HEAD
        valid_status = proc.status() in [
            psutil.STATUS_RUNNING,
            psutil.STATUS_IDLE,
            psutil.STATUS_SLEEPING,
        ]
=======
        valid_status = proc.status() in [psutil.STATUS_RUNNING, psutil.STATUS_IDLE]
>>>>>>> f06db964
        valid_ansys_process = ("ansys" in proc.name().lower()) or (
            "mapdl" in proc.name().lower()
        )
        # Early exit to avoid checking 'cmdline' of a protected process (raises psutil.AccessDenied)
        if not valid_ansys_process:
            return False

        grpc_is_active = "-grpc" in proc.cmdline()
        return valid_status and valid_ansys_process and grpc_is_active

    for proc in psutil.process_iter():
        # Check if the process is running and not suspended
        try:
            if is_valid_process(proc):
                # Checking the number of children we infer if the process is the main process,
                # or one of the main process thread.
                if len(proc.children(recursive=True)) < 2:
                    proc.ansys_instance = False
                else:
                    proc.ansys_instance = True
                mapdl_instances.append(proc)

        except (psutil.NoSuchProcess, psutil.ZombieProcess) as e:
            continue

    # printing
    table = []

    if long:
        cmd = True
        location = True

    if instances:
        headers = ["Name", "Status", "gRPC port", "PID"]
    else:
        headers = ["Name", "Is Instance", "Status", "gRPC port", "PID"]

    if cmd:
        headers.append("Command line")
    if location:
        headers.append("Working directory")

    def get_port(proc):
        cmdline = proc.cmdline()
        ind_grpc = cmdline.index("-port")
        return cmdline[ind_grpc + 1]

    table = []
    for each_p in mapdl_instances:
        if instances and not each_p.ansys_instance:
            continue

        proc_line = []
        proc_line.append(each_p.name())

        if not instances:
            proc_line.append(each_p.ansys_instance)

        proc_line.extend([each_p.status(), get_port(each_p), each_p.pid])

        if cmd:
            proc_line.append(" ".join(each_p.cmdline()))

        if location:
            proc_line.append(each_p.cwd())

        table.append(proc_line)

    print(tabulate(table, headers))<|MERGE_RESOLUTION|>--- conflicted
+++ resolved
@@ -73,15 +73,11 @@
     mapdl_instances = []
 
     def is_valid_process(proc):
-<<<<<<< HEAD
         valid_status = proc.status() in [
             psutil.STATUS_RUNNING,
             psutil.STATUS_IDLE,
             psutil.STATUS_SLEEPING,
         ]
-=======
-        valid_status = proc.status() in [psutil.STATUS_RUNNING, psutil.STATUS_IDLE]
->>>>>>> f06db964
         valid_ansys_process = ("ansys" in proc.name().lower()) or (
             "mapdl" in proc.name().lower()
         )
