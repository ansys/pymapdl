--- conflicted
+++ resolved
@@ -69,66 +69,13 @@
     return _list_instances(instances, long, cmd, location)
 
 
-<<<<<<< HEAD
-def is_grpc_based(proc):
-    cmdline = proc.cmdline()
-    return "-grpc" in cmdline
-
-
-def get_port(proc):
-    cmdline = proc.cmdline()
-    ind_grpc = cmdline.index("-port")
-    return cmdline[ind_grpc + 1]
-
-
-def is_valid_ansys_process(proc):
-    return ("ansys" in proc.name().lower()) or ("mapdl" in proc.name().lower())
-
-
-def is_alive(proc):
-    import psutil
-
-    return proc.status() in [
-        psutil.STATUS_RUNNING,
-        psutil.STATUS_IDLE,
-        psutil.STATUS_SLEEPING,
-    ]
-
-
-def is_valid_process(proc):
-    return is_alive(proc) and is_valid_ansys_process(proc) and is_grpc_based(proc)
-
-
 def _list_instances(instances, long, cmd, location):
-    import psutil
-=======
-def _list_instances(instances, long, cmd, location):
->>>>>>> 190b76a8
     from tabulate import tabulate
 
     from ansys.mapdl.core.cli.core import get_mapdl_instances
 
     # Assuming all ansys processes have -grpc flag
-<<<<<<< HEAD
-    mapdl_instances = []
-
-    for proc in psutil.process_iter():
-        # Check if the process is running and not suspended
-        try:
-            if is_valid_process(proc):
-                # Checking the number of children we infer if the process is the main process,
-                # or one of the main process thread.
-                if len(proc.children(recursive=True)) < 2:
-                    proc.ansys_instance = False
-                else:
-                    proc.ansys_instance = True
-                mapdl_instances.append(proc)
-
-        except (psutil.NoSuchProcess, psutil.ZombieProcess) as e:
-            continue
-=======
     mapdl_instances = get_mapdl_instances()
->>>>>>> 190b76a8
 
     # printing
     if long:
@@ -171,17 +118,6 @@
 
 
 def get_ansys_process_from_port(port: int):
-<<<<<<< HEAD
-    import psutil
-
-    for proc in psutil.process_iter():
-        # Check if the process is running and not suspended
-        try:
-            if is_valid_process(proc) and get_port(proc) == str(port):
-                return proc
-
-        except (psutil.NoSuchProcess, psutil.ZombieProcess) as e:
-=======
     import socket
 
     import psutil
@@ -213,5 +149,4 @@
                 ):
                     return proc
         except (psutil.NoSuchProcess, psutil.ZombieProcess, psutil.AccessDenied):
->>>>>>> 190b76a8
             continue