# Copyright (C) 2024 ANSYS, Inc. and/or its affiliates.
# SPDX-License-Identifier: MIT
#
#
# Permission is hereby granted, free of charge, to any person obtaining a copy
# of this software and associated documentation files (the "Software"), to deal
# in the Software without restriction, including without limitation the rights
# to use, copy, modify, merge, publish, distribute, sublicense, and/or sell
# copies of the Software, and to permit persons to whom the Software is
# furnished to do so, subject to the following conditions:
#
# The above copyright notice and this permission notice shall be included in all
# copies or substantial portions of the Software.
#
# THE SOFTWARE IS PROVIDED "AS IS", WITHOUT WARRANTY OF ANY KIND, EXPRESS OR
# IMPLIED, INCLUDING BUT NOT LIMITED TO THE WARRANTIES OF MERCHANTABILITY,
# FITNESS FOR A PARTICULAR PURPOSE AND NONINFRINGEMENT. IN NO EVENT SHALL THE
# AUTHORS OR COPYRIGHT HOLDERS BE LIABLE FOR ANY CLAIM, DAMAGES OR OTHER
# LIABILITY, WHETHER IN AN ACTION OF CONTRACT, TORT OR OTHERWISE, ARISING FROM,
# OUT OF OR IN CONNECTION WITH THE SOFTWARE OR THE USE OR OTHER DEALINGS IN THE
# SOFTWARE.

import click

from ansys.mapdl.core.cli import main


@main.command(
    short_help="List MAPDL running instances.",
    help="""This command list MAPDL instances""",
)
@click.option(
    "--instances",
    "-i",
    is_flag=True,
    flag_value=True,
    type=bool,
    default=False,
    help="Print only instances",
)
@click.option(
    "--long",
    "-l",
    is_flag=True,
    flag_value=True,
    type=bool,
    default=False,
    help="Print all info.",
)
@click.option(
    "--cmd",
    "-c",
    is_flag=True,
    flag_value=True,
    type=bool,
    default=False,
    help="Print cmd",
)
@click.option(
    "--location",
    "-cwd",
    is_flag=True,
    flag_value=True,
    type=bool,
    default=False,
    help="Print running location info.",
)
def list_instances(instances, long, cmd, location):
    import psutil
    from tabulate import tabulate

    # Assuming all ansys processes have -grpc flag
    mapdl_instances = []

    def is_valid_process(proc):
<<<<<<< HEAD
        valid_status = proc.status == psutil.STATUS_RUNNING
=======
        # probably we are being redundant in h
        valid_status = proc.status in [psutil.STATUS_RUNNING, psutil.STATUS_IDLE]
>>>>>>> a25a9221
        valid_ansys_process = ("ansys" in proc.name().lower()) or (
            "mapdl" in proc.name().lower()
        )
        grpc_is_active = "-grpc" in proc.cmdline()
        return valid_status and valid_ansys_process and grpc_is_active

    for proc in psutil.process_iter():
        # Check if the process is running and not suspended
        if is_valid_process(proc):
            # Checking the number of children we infer if the process is the main process,
            # or one of the main process thread.
            if len(proc.children(recursive=True)) < 2:
                proc.ansys_instance = False
            else:
                proc.ansys_instance = True
            mapdl_instances.append(proc)

    # printing
    table = []

    if long:
        cmd = True
        location = True

    if instances:
        headers = ["Name", "Status", "gRPC port", "PID"]
    else:
        headers = ["Name", "Is Instance", "Status", "gRPC port", "PID"]

    if cmd:
        headers.append("Command line")
    if location:
        headers.append("Working directory")

    def get_port(proc):
        cmdline = proc.cmdline()
        ind_grpc = cmdline.index("-port")
        return cmdline[ind_grpc + 1]

    table = []
    for each_p in mapdl_instances:
        if instances and not each_p.ansys_instance:
            continue

        proc_line = []
        proc_line.append(each_p.name())

        if not instances:
            proc_line.append(each_p.ansys_instance)

        proc_line.extend([each_p.status(), get_port(each_p), each_p.pid])

        if cmd:
            proc_line.append(" ".join(each_p.cmdline()))

        if location:
            proc_line.append(each_p.cwd())

        table.append(proc_line)

    print(tabulate(table, headers))<|MERGE_RESOLUTION|>--- conflicted
+++ resolved
@@ -73,12 +73,7 @@
     mapdl_instances = []
 
     def is_valid_process(proc):
-<<<<<<< HEAD
-        valid_status = proc.status == psutil.STATUS_RUNNING
-=======
-        # probably we are being redundant in h
         valid_status = proc.status in [psutil.STATUS_RUNNING, psutil.STATUS_IDLE]
->>>>>>> a25a9221
         valid_ansys_process = ("ansys" in proc.name().lower()) or (
             "mapdl" in proc.name().lower()
         )
