--- conflicted
+++ resolved
@@ -28,11 +28,6 @@
 import os
 from pathlib import Path
 import platform
-<<<<<<< HEAD
-import re
-=======
-import random
->>>>>>> 7eb16dda
 import socket
 import string
 import tempfile
