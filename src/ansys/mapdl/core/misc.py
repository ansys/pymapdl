--- conflicted
+++ resolved
@@ -39,12 +39,7 @@
 import numpy as np
 
 from ansys.mapdl import core as pymapdl
-<<<<<<< HEAD
 from ansys.mapdl.core import _HAS_ATP, _HAS_PYANSYS_REPORT, _HAS_PYVISTA, LOG
-from ansys.mapdl.core.errors import MapdlExitedError
-=======
-from ansys.mapdl.core import _HAS_PYVISTA, LOG
->>>>>>> 84085c34
 
 if _HAS_ATP:
     from ansys.tools.path import get_available_ansys_installations
