--- conflicted
+++ resolved
@@ -417,7 +417,6 @@
     return wrapper
 
 
-<<<<<<< HEAD
 def get_bounding_box(nodes_xyz):
     min_ = np.min(nodes_xyz, axis=0)
     max_ = np.max(nodes_xyz, axis=0)
@@ -425,10 +424,8 @@
     return max_ - min_
 
 
-def load_file(mapdl, fname):
-=======
+
 def load_file(mapdl, fname, priority_mapdl_file=None):
->>>>>>> 2fb7a562
     """
     Provide a file to the MAPDL instance.
 
