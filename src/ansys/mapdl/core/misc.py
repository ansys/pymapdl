--- conflicted
+++ resolved
@@ -28,11 +28,7 @@
 import os
 from pathlib import Path
 import platform
-<<<<<<< HEAD
-import random
 import re
-=======
->>>>>>> 2ba2b80d
 import socket
 import string
 import tempfile
