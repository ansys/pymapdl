--- conflicted
+++ resolved
@@ -33,13 +33,8 @@
 
 from ._commands import (
     apdl,
-<<<<<<< HEAD
-    aux2_,
+    aux2,
     aux3,
-=======
-    aux2,
-    aux3_,
->>>>>>> 0f640918
     aux12_,
     aux15_,
     conn,
