--- conflicted
+++ resolved
@@ -337,7 +337,6 @@
     pool.exit()
 
 
-<<<<<<< HEAD
 def test_ip(monkeypatch):
     monkeypatch.delenv("PYMAPDL_START_INSTANCE", raising=False)
     monkeypatch.delenv("PYMAPDL_IP", raising=False)
@@ -358,7 +357,8 @@
     assert not args["start_instance"]  # Because of ip
     assert args["ips"] == ips
     assert args["ports"] == ports
-=======
+
+
 def test_next(pool):
     # Check the instances are free
     for each_instance in pool:
@@ -394,5 +394,4 @@
 
     for each_instance in pool:
         assert not each_instance.locked
-        assert not each_instance._busy
->>>>>>> c49524c8
+        assert not each_instance._busy