# Copyright (C) 2016 - 2025 ANSYS, Inc. and/or its affiliates.
# SPDX-License-Identifier: MIT
#
#
# Permission is hereby granted, free of charge, to any person obtaining a copy
# of this software and associated documentation files (the "Software"), to deal
# in the Software without restriction, including without limitation the rights
# to use, copy, modify, merge, publish, distribute, sublicense, and/or sell
# copies of the Software, and to permit persons to whom the Software is
# furnished to do so, subject to the following conditions:
#
# The above copyright notice and this permission notice shall be included in all
# copies or substantial portions of the Software.
#
# THE SOFTWARE IS PROVIDED "AS IS", WITHOUT WARRANTY OF ANY KIND, EXPRESS OR
# IMPLIED, INCLUDING BUT NOT LIMITED TO THE WARRANTIES OF MERCHANTABILITY,
# FITNESS FOR A PARTICULAR PURPOSE AND NONINFRINGEMENT. IN NO EVENT SHALL THE
# AUTHORS OR COPYRIGHT HOLDERS BE LIABLE FOR ANY CLAIM, DAMAGES OR OTHER
# LIABILITY, WHETHER IN AN ACTION OF CONTRACT, TORT OR OTHERWISE, ARISING FROM,
# OUT OF OR IN CONNECTION WITH THE SOFTWARE OR THE USE OR OTHER DEALINGS IN THE
# SOFTWARE.

import os
from pathlib import Path
import time
from unittest.mock import patch

import numpy as np
import pytest

from conftest import ON_LOCAL, ON_STUDENT, has_dependency

if has_dependency("ansys-tools-path"):
    from ansys.tools.path import find_mapdl

    EXEC_FILE = find_mapdl()[0]

else:
    EXEC_FILE = os.environ.get("PYMAPDL_MAPDL_EXEC")

from ansys.mapdl.core import Mapdl, MapdlPool, examples
from ansys.mapdl.core.errors import VersionError
from ansys.mapdl.core.launcher import LOCALHOST, MAPDL_DEFAULT_PORT
from conftest import QUICK_LAUNCH_SWITCHES, VALID_PORTS, NullContext, requires

# skip entire module unless HAS_GRPC
pytestmark = requires("grpc")

# Check env var
IGNORE_POOL = os.environ.get("IGNORE_POOL", "").upper() == "TRUE"

# skipping if ON_STUDENT and ON_LOCAL because we cannot spawn that many instances.
if ON_STUDENT:
    pytest.skip(allow_module_level=True)


skip_if_ignore_pool = pytest.mark.skipif(
    IGNORE_POOL,
    reason="Ignoring Pool tests.",
)


MAPDL194PATH = "/usr/ansys_inc/v194/ansys/bin/mapdl"
skip_requires_194 = pytest.mark.skipif(
    not os.path.isfile(MAPDL194PATH), reason="Requires MAPDL 194"
)

TWAIT = 100
NPROC = 1


def patch_spawn_mapdl(*args, **kwargs):
    kwargs["index"] = args[0]
    return kwargs


class TestMapdlPool:

    @pytest.fixture(scope="class")
    def pool_creator(self, tmpdir_factory):
        run_path = str(tmpdir_factory.mktemp("ansys_pool"))

        port = os.environ.get("PYMAPDL_PORT", 50056)

        if ON_LOCAL:
            mapdl_pool = MapdlPool(
                2,
                license_server_check=False,
                run_location=run_path,
                port=port,
                start_timeout=30,
                exec_file=EXEC_FILE,
                additional_switches=QUICK_LAUNCH_SWITCHES,
                nproc=NPROC,
                wait=True,  # make sure that the pool is ready before testing
            )
        else:
            port2 = os.environ.get("PYMAPDL_PORT2", 50057)

            mapdl_pool = MapdlPool(
                2,
                license_server_check=False,
                start_instance=False,
                port=[port, port2],
                wait=True,
            )

        self._pool = mapdl_pool
        VALID_PORTS.extend(mapdl_pool._ports)

        yield mapdl_pool

        for each in mapdl_pool._ports:
            VALID_PORTS.remove(each)

        ##########################################################################
        # test exit
        mapdl_pool.exit(block=True)

        timeout = time.time() + TWAIT

        while len(mapdl_pool) != 0:
            time.sleep(0.1)
            if time.time() > timeout:
                raise TimeoutError(f"Failed to kill instance in {TWAIT} seconds")

        assert len(mapdl_pool) == 0

        # check it's been cleaned up
        if mapdl_pool[0] is not None:
            pth = mapdl_pool[0].directory
            if mapdl_pool._spawn_kwargs["remove_temp_dir_on_exit"]:
                assert not list(Path(pth).rglob("*.page*"))

    @pytest.fixture
    def pool(self, pool_creator):
        # Checks whether the pool is fine before testing
        pool_creator.wait_for_ready()
        return pool_creator

    @skip_requires_194
    def test_invalid_exec(self):
        with pytest.raises(VersionError):
            MapdlPool(
                4,
                nproc=NPROC,
                exec_file="/usr/ansys_inc/v194/ansys/bin/mapdl",
                additional_switches=QUICK_LAUNCH_SWITCHES,
            )

    @skip_if_ignore_pool
    @requires("local")
    def test_heal(self, pool):
        pool_sz = len(pool)
        pool_names = pool._names  # copy pool names

        # Killing one instance
        pool[0].exit()

        time.sleep(1)  # wait for shutdown
        timeout = time.time() + TWAIT
        while len(pool) < pool_sz:
            time.sleep(0.1)
            if time.time() > timeout:
                raise TimeoutError(f"Failed to restart instance in {TWAIT} seconds")

        assert pool._names == pool_names
        assert len(pool) == pool_sz
        pool._verify_unique_ports()

    @skip_if_ignore_pool
    @requires("local")
    def test_simple_map(self, pool):
        pool_sz = len(pool)
        _ = pool.map(lambda mapdl: mapdl.prep7())
        assert len(pool) == pool_sz

    @skip_if_ignore_pool
    @requires("local")
    @pytest.mark.xfail(reason="Flaky test. See #2435")
    def test_map_timeout(self, pool):
        pool_sz = len(pool)

        def func(mapdl, tsleep):
            mapdl.clear()
            mapdl.prep7()
            time.sleep(tsleep)
            mapdl.post1()
            return tsleep

        timeout = 2
        times = np.array([0, 1, 3, 4])
        output = pool.map(func, times, timeout=timeout, wait=True)

        assert len(output) == (times < timeout).sum()

        # the timeout option kills the MAPDL instance when we reach the timeout.
        # Let's wait for the pool to heal before continuing
        pool.wait_for_ready(TWAIT)
        assert len(pool) == pool_sz

    @skip_if_ignore_pool
    @requires("local")
    def test_simple(self, pool):
        pool_sz = len(pool)

        def func(mapdl):
            mapdl.clear()
            return True

        outs = pool.map(func, wait=True)
        assert len(outs) == len(pool)
        assert len(pool) == pool_sz

    @skip_if_ignore_pool
    @requires("local")
    def test_batch(self, pool):
        input_files = [examples.vmfiles["vm%d" % i] for i in range(1, len(pool) + 1)]
        outputs = pool.run_batch(input_files)
        assert len(outputs) == len(input_files)

    @skip_if_ignore_pool
    @requires("local")
    def test_map(self, pool):
        completed_indices = []

        def func(mapdl, input_file, index):
            mapdl.clear()
            output = mapdl.input(input_file)
            completed_indices.append(index)
            return mapdl.parameters.routine

        inputs = [(examples.vmfiles["vm%d" % i], i) for i in range(1, len(pool) + 1)]
        outputs = pool.map(func, inputs, wait=True)

        assert len(outputs) == len(inputs)

    @skip_if_ignore_pool
    @requires("local")
    @requires("local")
    def test_abort(self, pool, tmpdir):
        pool_sz = len(pool)  # initial pool size

        old_paths = [mapdl.directory for mapdl in pool]

        tmp_file = str(tmpdir.join("woa.inp"))
        with open(tmp_file, "w") as f:
            f.write("EXIT")

        input_files = [examples.vmfiles["vm%d" % i] for i in range(1, 11)]
        input_files += [tmp_file]

        outputs = pool.run_batch(input_files)
        assert len(outputs) == len(input_files)

        # ensure failed instance restarts
        pool.wait_for_ready(TWAIT)
        assert len(pool) == pool_sz

        # verify the temporary directory has been cleaned up for one of the instances
        for path in old_paths:
            path_deleted = os.path.isdir(path)
            if path_deleted:
                break

        assert path_deleted

    @skip_if_ignore_pool
    @requires("local")
    def test_directory_names_default(self, pool):
        dirs_path_pool = os.listdir(pool._root_dir)
        for i, _ in enumerate(pool._instances):
            assert pool._names(i) in dirs_path_pool
            assert f"Instance_{i}" in dirs_path_pool

    @skip_if_ignore_pool
    @requires("local")
    def test_directory_names_default_with_restart(self, pool):

        pool[1].exit()
        pool.wait_for_ready()

        dirs_path_pool = os.listdir(pool._root_dir)

        # Making sure there are not extra instances
        assert len(dirs_path_pool) == len(pool)

        for i, _ in enumerate(pool._instances):
            assert pool._names(i) in dirs_path_pool
            assert f"Instance_{i}" in dirs_path_pool

    @skip_if_ignore_pool
    @patch("ansys.mapdl.core.pool.MapdlPool._spawn_mapdl", patch_spawn_mapdl)
    def test_directory_names_custom_string(self, tmpdir):
        pool = MapdlPool(
            2,
            exec_file=EXEC_FILE,
            run_location=tmpdir,
            nproc=NPROC,
            names="my_instance",
            port=50056,
            additional_switches=QUICK_LAUNCH_SWITCHES,
            wait=False,
            restart_failed=False,
        )
        dirs_path_pool = os.listdir(pool._root_dir)
        time.sleep(2)
        assert all(["my_instance" in each for each in dirs_path_pool])

    @skip_if_ignore_pool
<<<<<<< HEAD
    @pytest.mark.xfail(reason="Flaky test. See #2435")
=======
    @patch("ansys.mapdl.core.pool.launch_mapdl", lambda *args, **kwargs: kwargs)
    @patch(
        "ansys.mapdl.core.pool.MapdlPool.is_initialized", lambda *args, **kwargs: True
    )
    @patch(
        "ansys.mapdl.core.pool.MapdlPool._verify_unique_ports",
        lambda *args, **kwargs: None,
    )
>>>>>>> e515e96e
    def test_directory_names_function(self, tmpdir):
        def myfun(i):
            if i == 0:
                return "instance_zero"
            elif i == 1:
                return "instance_one"
            else:
                return "Other_instance"

        pool = MapdlPool(
            3,
            exec_file=EXEC_FILE,
            nproc=NPROC,
            names=myfun,
            run_location=tmpdir,
            additional_switches=QUICK_LAUNCH_SWITCHES,
            wait=False,
            restart_failed=False,
        )

        dirs_path_pool = os.listdir(pool._root_dir)
        assert "instance_zero" in dirs_path_pool
        assert "instance_one" in dirs_path_pool
        assert "Other_instance" in dirs_path_pool

    def test_num_instances(self):
        with pytest.raises(ValueError, match="least 1 instance"):
            pool = MapdlPool(
                0,
                exec_file=EXEC_FILE,
                nproc=NPROC,
                additional_switches=QUICK_LAUNCH_SWITCHES,
            )

    @skip_if_ignore_pool
    @patch("ansys.mapdl.core.pool.MapdlPool._spawn_mapdl", patch_spawn_mapdl)
    def test_only_one_instance(self):
        pool_ = MapdlPool(
            1,
            exec_file=EXEC_FILE,
            nproc=NPROC,
            additional_switches=QUICK_LAUNCH_SWITCHES,
            wait=False,
            restart_failed=False,
        )

        pool_sz = len(pool_)
        assert len([each["ip"] for each in pool_._threads]) == 1
        assert len([each["port"] for each in pool_._threads]) == 1

    @patch("ansys.mapdl.core.pool.MapdlPool._spawn_mapdl", patch_spawn_mapdl)
    def test_ip(self, monkeypatch):
        monkeypatch.delenv("PYMAPDL_START_INSTANCE", raising=False)
        monkeypatch.delenv("PYMAPDL_IP", raising=False)

        ips = ["127.0.0.1", "127.0.0.2", "127.0.0.3"]
        ports = [50083, 50100, 50898]
        pool_ = MapdlPool(
            3,
            ip=ips,
            port=ports,
            exec_file=EXEC_FILE,
            nproc=NPROC,
            additional_switches=QUICK_LAUNCH_SWITCHES,
            wait=False,
            restart_failed=False,
        )

        assert [each["start_instance"] for each in pool_._threads] == [
            False,
            False,
            False,
        ]
        assert [each["ip"] for each in pool_._threads] == ips
        assert [each["port"] for each in pool_._threads] == ports

    @skip_if_ignore_pool
    @requires("local")
    def test_next(self, pool):
        # Check the instances are free
        for each_instance in pool:
            assert not each_instance.locked
            assert not each_instance._busy

        with pool.next() as mapdl:
            assert isinstance(mapdl, Mapdl)
            assert mapdl.locked
            assert mapdl._busy
            mapdl.prep7()

        for each_instance in pool:
            assert not each_instance.locked
            assert not each_instance._busy

    @skip_if_ignore_pool
    @requires("local")
    def test_next_with_returns_index(self, pool):
        # Check the instances are free
        for each_instance in pool:
            assert not each_instance.locked
            assert not each_instance._busy

        with pool.next(return_index=True) as (mapdl, index):
            assert isinstance(mapdl, Mapdl)
            assert isinstance(index, int)

            assert mapdl.locked
            assert mapdl._busy
            mapdl.prep7()

            assert mapdl == pool[index]

        for each_instance in pool:
            assert not each_instance.locked
            assert not each_instance._busy

    @patch("ansys.mapdl.core.pool.MapdlPool._spawn_mapdl", patch_spawn_mapdl)
    @patch("socket.gethostbyname", lambda *args, **kwargs: args[0])
    @patch("ansys.mapdl.core.pool.port_in_use", lambda *args, **kwargs: False)
    def test_multiple_ips(self, monkeypatch):
        ips = [
            "123.45.67.1",
            "123.45.67.2",
            "123.45.67.3",
            "123.45.67.4",
            "123.45.67.5",
        ]

        monkeypatch.delenv("PYMAPDL_MAPDL_EXEC", raising=False)

        pool = MapdlPool(
            ip=ips,
            wait=False,
            restart_failed=False,
        )

        assert [each["ip"] for each in pool._threads] == ips
        assert [each["port"] for each in pool._threads] == [
            50052 for i in range(len(ips))
        ]
        assert [each["start_instance"] for each in pool._threads] == [
            False for i in range(len(ips))
        ]
        assert [each["exec_file"] for each in pool._threads] == [
            None for i in range(len(ips))
        ]
        assert len(pool._threads) == len(ips)

    @patch("ansys.mapdl.core.pool.MapdlPool._spawn_mapdl", patch_spawn_mapdl)
    @patch("socket.gethostbyname", lambda *args, **kwargs: args[0])
    @patch("ansys.mapdl.core.pool.port_in_use", lambda *args, **kwargs: False)
    @pytest.mark.parametrize(
        "n_instances,ip,port,exp_n_instances,exp_ip,exp_port,context",
        [
            ## n_instances not set
            pytest.param(
                None,
                None,
                None,
                None,
                None,
                None,
                pytest.raises(
                    ValueError, match="The number of instances could not be inferred "
                ),
            ),
            pytest.param(
                None,
                [],
                None,
                None,
                None,
                None,
                pytest.raises(
                    ValueError, match="The number of instances could not be inferred "
                ),
            ),
            pytest.param(
                None,
                [],
                [],
                None,
                None,
                None,
                pytest.raises(
                    ValueError, match="The number of instances could not be inferred "
                ),
            ),
            pytest.param(None, [], 50052, 1, [LOCALHOST], [50052], NullContext()),
            pytest.param(
                None,
                None,
                [50052, 50053],
                2,
                [LOCALHOST, LOCALHOST],
                [50052, 50053],
                NullContext(),
            ),
            pytest.param(
                None,
                None,
                set(),
                None,
                None,
                None,
                pytest.raises(TypeError, match="Argument 'port' does not support"),
            ),
            pytest.param(
                None,
                "123.0.0.1",
                [50052, 50053, 50055],
                3,
                ["123.0.0.1", "123.0.0.1", "123.0.0.1"],
                [50052, 50053, 50055],
                NullContext(),
            ),
            pytest.param(
                None,
                "123.0.0.1",
                [],
                None,
                None,
                None,
                pytest.raises(
                    ValueError, match="The number of ports should be higher than"
                ),
            ),
            pytest.param(
                None,
                ["123.0.0.1", "123.0.0.2", "123.0.0.3"],
                None,
                3,
                ["123.0.0.1", "123.0.0.2", "123.0.0.3"],
                [50052, 50052, 50052],
                NullContext(),
            ),
            pytest.param(
                None,
                ["123.0.0.1", "123.0.0.2", "123.0.0.3"],
                50053,
                3,
                ["123.0.0.1", "123.0.0.2", "123.0.0.3"],
                [50053, 50053, 50053],
                NullContext(),
            ),
            pytest.param(
                None,
                ["123.0.0.1", "123.0.0.2", "123.0.0.3"],
                [50052, 50053],
                None,
                None,
                None,
                pytest.raises(
                    ValueError, match="should be the same as the number of IPs"
                ),
            ),
            pytest.param(
                None,
                ["123.0.0.1", "123.0.0.2", "123.0.0.3"],
                [50052, 50053, 50053],
                3,
                ["123.0.0.1", "123.0.0.2", "123.0.0.3"],
                [50052, 50053, 50053],
                NullContext(),
            ),
            pytest.param(
                None,
                set(),
                None,
                None,
                None,
                None,
                pytest.raises(TypeError, match="Argument 'ip' does not support"),
            ),
            ## n_instances set
            # ip is none
            pytest.param(
                {},
                None,
                None,
                None,
                None,
                None,
                pytest.raises(
                    TypeError, match="Only integers are allowed for 'n_instances'"
                ),
            ),
            pytest.param(
                0,
                None,
                None,
                None,
                None,
                None,
                pytest.raises(
                    ValueError, match="Must request at least 1 instance to create"
                ),
            ),
            pytest.param(
                2,
                None,
                None,
                2,
                [LOCALHOST, LOCALHOST],
                [MAPDL_DEFAULT_PORT, MAPDL_DEFAULT_PORT + 1],
                NullContext(),
<<<<<<< HEAD
                marks=pytest.mark.xfail(
                    reason="Cannot start in `MAPDL_DEFAULT_PORT`. Probably because there are other instances running already."
                ),
=======
>>>>>>> e515e96e
            ),
            pytest.param(
                3,
                None,
                None,
                3,
                [LOCALHOST, LOCALHOST, LOCALHOST],
                [MAPDL_DEFAULT_PORT, MAPDL_DEFAULT_PORT + 1, MAPDL_DEFAULT_PORT + 2],
                NullContext(),
<<<<<<< HEAD
                marks=pytest.mark.xfail(
                    reason="Cannot start in `MAPDL_DEFAULT_PORT`. Probably because there are other instances running already."
                ),
=======
>>>>>>> e515e96e
            ),
            pytest.param(
                3,
                None,
                50053,
                3,
                [LOCALHOST, LOCALHOST, LOCALHOST],
                [50053, 50053 + 1, 50053 + 2],
                NullContext(),
<<<<<<< HEAD
                marks=pytest.mark.xfail(
                    reason="Cannot start in `MAPDL_DEFAULT_PORT`. Probably because there are other instances running already."
                ),
=======
>>>>>>> e515e96e
            ),
            pytest.param(
                3,
                None,
                [50052, 50053],
                None,
                None,
                None,
                pytest.raises(
                    ValueError,
                    match="If using 'n_instances' and 'port' without multiple 'ip'",
                ),
            ),
            pytest.param(
                3,
                None,
                [50052, 50053, 50054],
                3,
                [LOCALHOST, LOCALHOST, LOCALHOST],
                [50052, 50053, 50054],
                NullContext(),
            ),
            pytest.param(
                3,
                None,
                set(),
                None,
                None,
                None,
                pytest.raises(
                    TypeError,
                    match="Argument 'port' does not support this type of argument",
                ),
            ),
            # ip is string
            pytest.param(
                3,
                "123.0.0.1",
                None,
                None,
                None,
                None,
                pytest.raises(
                    ValueError, match="If using 'n_instances' and only one 'ip'"
                ),
            ),
            pytest.param(
                3,
                "123.0.0.1",
                50053,
                None,
                None,
                None,
                pytest.raises(
                    ValueError, match="If using 'n_instances' and only one 'ip'"
                ),
            ),
            pytest.param(
                3,
                "123.0.0.1",
                [50053, 50052],
                None,
                None,
                None,
                pytest.raises(
                    ValueError, match="If using 'n_instances' and only one 'ip'"
                ),
            ),
            pytest.param(
                3,
                "123.0.0.1",
                [50053, 50052, 50054],
                3,
                ["123.0.0.1", "123.0.0.1", "123.0.0.1"],
                [50053, 50052, 50054],
                NullContext(),
            ),
            # ip is list
            pytest.param(
                3,
                ["123.0.0.1", "123.0.0.2", "123.0.0.3", "123.0.0.4"],
                None,
                None,
                None,
                None,
                pytest.raises(
                    ValueError, match="should be the same as the number of instances"
                ),
            ),
            pytest.param(
                4,
                ["123.0.0.1", "123.0.0.2", "123.0.0.3", "123.0.0.4"],
                None,
                4,
                ["123.0.0.1", "123.0.0.2", "123.0.0.3", "123.0.0.4"],
                [
                    MAPDL_DEFAULT_PORT,
                    MAPDL_DEFAULT_PORT,
                    MAPDL_DEFAULT_PORT,
                    MAPDL_DEFAULT_PORT,
                ],
                NullContext(),
            ),
            pytest.param(
                4,
                ["123.0.0.1", "123.0.0.2", "123.0.0.3", "123.0.0.4"],
                50053,
                4,
                ["123.0.0.1", "123.0.0.2", "123.0.0.3", "123.0.0.4"],
                [50053, 50053, 50053, 50053],
                NullContext(),
            ),
            pytest.param(
                4,
                ["123.0.0.1", "123.0.0.2", "123.0.0.3", "123.0.0.4"],
                [50053, 50054],
                None,
                None,
                None,
                pytest.raises(
                    ValueError,
                    match="you should provide as many ports as number of instances",
                ),
            ),
            pytest.param(
                4,
                ["123.0.0.1", "123.0.0.2", "123.0.0.3", "123.0.0.4"],
                [50055] * 4,
                4,
                ["123.0.0.1", "123.0.0.2", "123.0.0.3", "123.0.0.4"],
                [50055] * 4,
                NullContext(),
            ),
            pytest.param(
                4,
                ["123.0.0.1", "123.0.0.2", "123.0.0.3", "123.0.0.4"],
                set(),
                None,
                None,
                None,
                pytest.raises(
                    TypeError, match="Argument 'port' does not support this type of"
                ),
            ),
            # ip type is not allowed
            pytest.param(
                4,
                set(),
                None,
                None,
                None,
                None,
                pytest.raises(
                    TypeError, match="Argument 'ip' does not support this type of"
                ),
            ),
        ],
    )
    def test_ip_port_n_instance(
        self,
        monkeypatch,
        n_instances,
        ip,
        port,
        exp_n_instances,
        exp_ip,
        exp_port,
        context,
    ):
        monkeypatch.delenv("PYMAPDL_START_INSTANCE", raising=False)
        monkeypatch.delenv("PYMAPDL_IP", raising=False)
        monkeypatch.delenv("PYMAPDL_PORT", raising=False)
        monkeypatch.setenv("PYMAPDL_MAPDL_EXEC", "/ansys_inc/v222/ansys/bin/ansys222")

        with context:
            pool = MapdlPool(
                n_instances=n_instances,
                ip=ip,
                port=port,
                wait=False,
                restart_failed=False,
            )

            ips = [each["ip"] for each in pool._threads]
            ports = [each["port"] for each in pool._threads]
            exec_files = [each["exec_file"] for each in pool._threads]

            assert len(pool._threads) == exp_n_instances
            assert len(ips) == exp_n_instances
            assert len(ports) == exp_n_instances
            assert ips == exp_ip
            assert ports == exp_port
            assert exec_files == [
                "/ansys_inc/v222/ansys/bin/ansys222" for i in range(exp_n_instances)
            ]<|MERGE_RESOLUTION|>--- conflicted
+++ resolved
@@ -308,9 +308,6 @@
         assert all(["my_instance" in each for each in dirs_path_pool])
 
     @skip_if_ignore_pool
-<<<<<<< HEAD
-    @pytest.mark.xfail(reason="Flaky test. See #2435")
-=======
     @patch("ansys.mapdl.core.pool.launch_mapdl", lambda *args, **kwargs: kwargs)
     @patch(
         "ansys.mapdl.core.pool.MapdlPool.is_initialized", lambda *args, **kwargs: True
@@ -319,7 +316,7 @@
         "ansys.mapdl.core.pool.MapdlPool._verify_unique_ports",
         lambda *args, **kwargs: None,
     )
->>>>>>> e515e96e
+
     def test_directory_names_function(self, tmpdir):
         def myfun(i):
             if i == 0:
@@ -626,12 +623,6 @@
                 [LOCALHOST, LOCALHOST],
                 [MAPDL_DEFAULT_PORT, MAPDL_DEFAULT_PORT + 1],
                 NullContext(),
-<<<<<<< HEAD
-                marks=pytest.mark.xfail(
-                    reason="Cannot start in `MAPDL_DEFAULT_PORT`. Probably because there are other instances running already."
-                ),
-=======
->>>>>>> e515e96e
             ),
             pytest.param(
                 3,
@@ -641,12 +632,6 @@
                 [LOCALHOST, LOCALHOST, LOCALHOST],
                 [MAPDL_DEFAULT_PORT, MAPDL_DEFAULT_PORT + 1, MAPDL_DEFAULT_PORT + 2],
                 NullContext(),
-<<<<<<< HEAD
-                marks=pytest.mark.xfail(
-                    reason="Cannot start in `MAPDL_DEFAULT_PORT`. Probably because there are other instances running already."
-                ),
-=======
->>>>>>> e515e96e
             ),
             pytest.param(
                 3,
@@ -656,12 +641,6 @@
                 [LOCALHOST, LOCALHOST, LOCALHOST],
                 [50053, 50053 + 1, 50053 + 2],
                 NullContext(),
-<<<<<<< HEAD
-                marks=pytest.mark.xfail(
-                    reason="Cannot start in `MAPDL_DEFAULT_PORT`. Probably because there are other instances running already."
-                ),
-=======
->>>>>>> e515e96e
             ),
             pytest.param(
                 3,
