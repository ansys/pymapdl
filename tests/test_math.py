"""Test APDL Math functionality"""
import os
import re
from shutil import copy

import numpy as np
import pytest
from scipy import sparse

from ansys.mapdl.core.errors import ANSYSDataTypeError
from ansys.mapdl.core.launcher import get_start_instance
import ansys.mapdl.core.math as apdl_math
from ansys.mapdl.core.misc import random_string

# skip entire module unless HAS_GRPC
pytestmark = pytest.mark.skip_grpc

skip_in_cloud = pytest.mark.skipif(
    not get_start_instance(),
    reason="""
Must be able to launch MAPDL locally. Remote execution does not allow for
directory creation.
""",
)


@pytest.fixture(scope="module")
def mm(mapdl):
    return mapdl.math


def test_ones(mm):
    v = mm.ones(10)
    assert v.size == 10
    assert v[0] == 1


def test_rand(mm):
    w = mm.rand(10)
    assert w.size == 10


def test_asarray(mm):
    v = mm.ones(10)
    assert np.allclose(v.asarray(), np.ones(10))


def test_add(mm):
    v = mm.ones(10)
    w = mm.ones(10)
    z = v + w
    assert np.allclose(z.asarray(), 2)


def test_norm(mm):
    v = mm.ones(10)
    assert np.isclose(v.norm(), np.linalg.norm(v))
    assert np.isclose(mm.norm(v), v.norm())


def test_inplace_add(mm):
    v = mm.ones(10)
    w = mm.ones(10)
    w += v
    assert w[0] == 2


def test_inplace_mult(mm):
    v = mm.ones(10)
    v *= 2
    assert v[0] == 2


def test_set_vec_large(mm):
    # send a vector larger than the gRPC size limit of 4 MB
    sz = 1000000
    a = np.random.random(1000000)  # 7.62 MB (as FLOAT64)
    assert a.nbytes > 4 * 1024**2
    ans_vec = mm.set_vec(a)
    assert a[sz - 1] == ans_vec[sz - 1]
    assert np.allclose(a, ans_vec.asarray())


def test_dot(mm):
    a = np.arange(10000, dtype=np.float)
    b = np.arange(10000, dtype=np.float)
    np_rst = a.dot(b)

    vec_a = mm.set_vec(a)
    vec_b = mm.set_vec(b)
    assert np.allclose(vec_a.dot(vec_b), np_rst)
    assert np.allclose(mm.dot(vec_a, vec_b), np_rst)


def test_invalid_dtype(mm):
    with pytest.raises(ANSYSDataTypeError):
        mm.vec(10, dtype=np.uint8)


def test_vec_from_name(mm):
    vec0 = mm.vec(10)
    vec1 = mm.vec(name=vec0.id)
    assert np.allclose(vec0, vec1)


def test_vec__mul__(mm):
    # version check must be performed at runtime
    if mm._server_version[1] >= 4:
        a = mm.vec(10)
        b = mm.vec(10)
        assert np.allclose(a * b, np.asarray(a) * np.asarray(b))

        with pytest.raises(ValueError):
            mm.vec(10) * mm.vec(11)

        with pytest.raises(TypeError):
            mm.vec(10) * np.ones(10)


def test_numpy_max(mm):
    apdl_vec = mm.vec(10, init="rand")
    assert np.isclose(apdl_vec.asarray().max(), np.max(apdl_vec))


def test_shape(mm):
    shape = (10, 8)
    m1 = mm.rand(*shape)
    assert m1.shape == shape


def test_matrix(mm):
    sz = 5000
    mat = sparse.random(sz, sz, density=0.05, format="csr")
    assert mat.data.nbytes // 1024**2 > 4, "Must test over gRPC message limit"

    name = "TMP_MATRIX"
    ans_mat = mm.matrix(mat, name)
    assert ans_mat.id == name

    mat_back = ans_mat.asarray()
    assert np.allclose(mat.data, mat_back.data)
    assert np.allclose(mat.indices, mat_back.indices)
    assert np.allclose(mat.indptr, mat_back.indptr)


def test_matrix_fail(mm):
    mat = sparse.random(10, 10, density=0.05, format="csr")

    with pytest.raises(ValueError, match='":" is not permitted'):
        mm.matrix(mat, "my:mat")

    with pytest.raises(TypeError):
        mm.matrix(mat.astype(np.int8))


def test_matrix_addition(mm):
    m1 = mm.rand(10, 10)
    m2 = mm.rand(10, 10)
    m3 = m1 + m2
    assert np.allclose(m1.asarray() + m2.asarray(), m3.asarray())


def test_mul(mm):
    m1 = mm.rand(10, 10)
    w = mm.rand(10)
    with pytest.raises(AttributeError):
        m1 * w


# test kept for the eventual inclusion of mult
# def test_matrix_mult(mm):
#     m1 = mm.rand(10, 10)
#     w = mm.rand(10)
#     v = m1.w
#     assert np.allclose(w.asarray() @ m1.asarray(), v.asarray())

#     m1 = mm.rand(10, 10)
#     m2 = mm.rand(10, 10)
#     m3 = m1*m2
#     assert np.allclose(m1.asarray() @ m2.asarray(), m3.asarray())


def test_getitem(mm):
    size_i, size_j = (3, 3)
    mat = mm.rand(size_i, size_j)
    np_mat = mat.asarray()

    for i in range(size_i):
        vec = mat[i]
        for j in range(size_j):
            # recall that MAPDL uses fortran order
            assert vec[j] == np_mat[j, i]


def test_load_stiff_mass(mm, cube_solve, tmpdir):
    k = mm.stiff()
    m = mm.mass()
    assert k.shape == m.shape


def test_load_stiff_mass_different_location(mm, cube_solve, tmpdir):
    full_files = mm._mapdl.download("*.full")
    assert os.path.exists(full_files[0])
    full_path = os.path.join(os.getcwd(), full_files[0])
    copy(full_path, tmpdir)
    fname_ = os.path.join(tmpdir, full_files[0])
    assert os.path.exists(fname_)

    k = mm.stiff(fname=fname_)
    m = mm.mass(fname=fname_)
    assert k.shape == m.shape
    assert all([each > 0 for each in k.shape])
    assert all([each > 0 for each in m.shape])


def test_load_stiff_mass_as_array(mm, cube_solve):
    k = mm.stiff(asarray=True)
    m = mm.mass(asarray=True)

    assert sparse.issparse(k)
    assert sparse.issparse(m)
    assert all([each > 0 for each in k.shape])
    assert all([each > 0 for each in m.shape])


def test_stiff_mass_as_array(mm, cube_solve):
    k = mm.stiff()
    m = mm.mass()

    k = k.asarray()
    m = m.asarray()

    assert sparse.issparse(k)
    assert sparse.issparse(m)
    assert all([each > 0 for each in k.shape])
    assert all([each > 0 for each in m.shape])


@pytest.mark.parametrize(
    "dtype_",
    [
        np.int64,
        np.double,
        pytest.param(np.complex64, marks=pytest.mark.xfail),
        pytest.param("Z", marks=pytest.mark.xfail),
        "D",
        pytest.param("dummy", marks=pytest.mark.xfail),
        pytest.param(np.int8, marks=pytest.mark.xfail),
    ],
)
def test_load_stiff_mass_different_dtype(mm, cube_solve, dtype_):
    # AnsMat object do not support dtype assignment, you need to convert them to array first.
    k = mm.stiff(asarray=True, dtype=dtype_)
    m = mm.mass(asarray=True, dtype=dtype_)

    if isinstance(dtype_, str):
        if dtype_ == "Z":
            dtype_ = np.complex_
        else:
            dtype_ = np.double

    assert sparse.issparse(k)
    assert sparse.issparse(m)
    assert all([each > 0 for each in k.shape])
    assert all([each > 0 for each in m.shape])
    assert k.dtype == dtype_
    assert m.dtype == dtype_

    k = mm.stiff(dtype=dtype_)
    m = mm.mass(dtype=dtype_)

    k = k.asarray(dtype=dtype_)
    m = m.asarray(dtype=dtype_)

    assert sparse.issparse(k)
    assert sparse.issparse(m)
    assert all([each > 0 for each in k.shape])
    assert all([each > 0 for each in m.shape])
    assert k.dtype == dtype_
    assert m.dtype == dtype_


def test_load_matrix_from_file_incorrect_mat_id(mm, cube_solve):
    with pytest.raises(
        ValueError, match=r"The 'mat_id' parameter supplied.*is not allowed."
    ):
        mm.load_matrix_from_file(fname="file.full", mat_id="DUMMY")


def test_mat_from_name(mm):
    mat0 = mm.mat(10, 10)
    mat1 = mm.mat(name=mat0.id)
    assert np.allclose(mat0, mat1)


def test_mat_from_name_sparse(mm):
    scipy_mat = sparse.random(5, 5, density=1, format="csr")
    mat0 = mm.matrix(scipy_mat)
    mat1 = mm.mat(name=mat0.id)
    assert np.allclose(mat0, mat1)


def test_mat_invalid_dtype(mm):
    with pytest.raises(ValueError):
        mm.mat(10, 10, dtype=np.uint8)


def test_mat_invalid_init(mm):
    with pytest.raises(ValueError, match="Invalid init method"):
        mm.mat(10, 10, init="foo")


def test_solve(mm, cube_solve):
    k = mm.stiff()
    m = mm.mass()

    nev = 10
    a = mm.mat(k.nrow, nev)
    ev = mm.eigs(nev, k, m, phi=a)
    assert ev.size == nev


# alternative solve using math.solve
def test_solve_alt(mm, cube_solve):
    k = mm.stiff()
    b = mm.rand(k.nrow)
    eig_val = apdl_math.solve(k, b)
    assert eig_val.size == k.nrow


def test_solve_eigs_km(mapdl, mm, cube_solve):
    mapdl.post1()
    resp = mapdl.set("LIST")
    w_n = np.array(re.findall(r"\s\d*\.\d\s", resp), np.float32)

    k = mm.stiff()
    m = mm.mass()
    vec = mm.eigs(w_n.size, k, m, fmin=1)
    eigval = vec.asarray()
    assert np.allclose(w_n, eigval, atol=0.1)


def test_solve_py(mapdl, mm, cube_solve):
    mapdl.post1()
    resp = mapdl.set("LIST")
    w_n = np.array(re.findall(r"\s\d*\.\d\s", resp), np.float32)

    # load by default from file.full
    k = mm.stiff()
    m = mm.mass()

    # convert to numpy
    k_py = k.asarray()
    m_py = m.asarray()

    mapdl.clear()
    my_stiff = mm.matrix(k_py, triu=True)
    my_mass = mm.matrix(m_py, triu=True)

    nmode = w_n.size
    a = mm.mat(my_stiff.nrow, nmode)  # for eigenvectors
    vec = mm.eigs(nmode, my_stiff, my_mass, phi=a, fmin=1)
    eigval = vec.asarray()
    assert np.allclose(w_n, eigval, atol=0.1)


def test_dense_solver(mm):
    dim = 1000
    m2 = mm.rand(dim, dim)
    m3 = m2.copy()
    solver = mm.factorize(m2)

    v = mm.ones(dim)
    solver.solve(v)
    # TODO: we need to verify this works


def test_solve_py(mapdl, mm, cube_solve):
    rhs0 = mm.get_vec()
    rhs1 = mm.rhs()
    assert np.allclose(rhs0, rhs1)


def test_get_vector(mm):
    vec = mm.ones(10)
    arr = vec.asarray()
    assert np.allclose(arr, 1)


def test_vector_add(mm):
    vec0 = mm.ones(10)
    vec1 = mm.ones(10)
    assert np.allclose(vec0 + vec1, mm.add(vec0, vec1))


def test_vector_subtract(mm):
    vec0 = mm.ones(10)
    vec1 = mm.ones(10)
    assert np.allclose(vec0 - vec1, mm.subtract(vec0, vec1))


def test_vector_neg_index(mm):
    vec = mm.ones(10)
    with pytest.raises(ValueError):
        vec[-1]


def test_vec_itruediv(mm):
    vec = mm.ones(10)
    vec /= 2
    assert np.allclose(vec, 0.5)


def test_vec_const(mm):
    vec = mm.ones(10)
    vec.const(2)
    assert np.allclose(vec, 2)


@pytest.mark.parametrize("pname", ["vector", "my_vec"])
@pytest.mark.parametrize("vec", [np.random.random(10), [1, 2, 3, 4]])
def test_set_vector(mm, vec, pname):
    ans_vec = mm.set_vec(vec, pname)
    assert np.allclose(ans_vec.asarray(), vec)
    assert "APDLMath Vector Size" in repr(ans_vec)
    assert "" in str(vec[0])[:4]  # output from *PRINT


def test_set_vector_catch(mm):

    with pytest.raises(ValueError, match='":" is not permitted'):
        mm.set_vec(np.ones(10), "my:vec")

    with pytest.raises(TypeError):
        mm.set_vec(np.ones(10, dtype=np.int16))

    with pytest.raises(TypeError):
        mm.set_vec(np.array([1, 2, 3], np.uint8))


def test_get_dense(mm):
    ans_mat = mm.ones(10, 10)
    assert np.allclose(ans_mat.asarray(), 1)

    ans_mat = mm.zeros(10, 10)
    assert np.allclose(ans_mat.asarray(), 0)


def test_zeros_vec(mm):
    assert isinstance(mm.zeros(10), apdl_math.AnsVec)


def test_get_sparse(mm):
    k = mm.stiff()
    matrix = k.asarray()
    assert isinstance(matrix, sparse.csr.csr_matrix)
    assert np.any(matrix.data)


def test_copy(mm):
    k = mm.stiff()
    kcopy = k.copy()
    assert np.allclose(k, kcopy)


def test_sparse_repr(mm):
    k = mm.stiff()
    assert "Sparse APDLMath Matrix" in repr(k)


def test_invalid_matrix_size(mm):
    mat = sparse.random(10, 9, density=0.05, format="csr")
    with pytest.raises(ValueError):
        mm.matrix(mat, "NUMPY_MAT")


def test_transpose(mm):
    mat = sparse.random(5, 5, density=1, format="csr")
    apdl_mat = mm.matrix(mat)
    apdl_mat_t = apdl_mat.T
    assert np.allclose(apdl_mat.asarray().todense().T, apdl_mat_t.asarray().todense())


def test_dense(mm):
    # version check must be performed at runtime
    if mm._server_version[1] >= 4:
        # test if a APDLMath object can treated as an array
        array = np.random.random((5, 5))
        apdl_mat = mm.matrix(array)
        assert isinstance(apdl_mat, apdl_math.AnsMat)
        assert np.allclose(array, apdl_mat)

        with pytest.raises(TypeError):
            apdl_mat = mm.matrix(array.astype(np.uint8))

        assert "Dense APDLMath Matrix" in repr(apdl_mat)

        # check transpose
        assert np.allclose(apdl_mat.T, array.T)

        # check dot (vector and matrix)
        ones = mm.ones(apdl_mat.nrow)
        assert np.allclose(apdl_mat.dot(ones), np.dot(array, np.ones(5)))
        assert np.allclose(apdl_mat.dot(apdl_mat), np.dot(array, array))


def test_invalid_sparse_type(mm):
    mat = sparse.random(10, 10, density=0.05, format="csr", dtype=np.uint8)
    with pytest.raises(TypeError):
        mm._send_sparse("pytest01", mat, False, None, 100)


def test_invalid_sparse_name(mm):
    mat = sparse.random(10, 10, density=0.05, format="csr", dtype=np.uint8)
    with pytest.raises(TypeError, match="must be a string"):
        mm.matrix(mat, name=1)


def test_invalid_init():
    with pytest.raises(TypeError):
        apdl_math.MapdlMath(None)


def test_free(mm):
    my_mat = mm.ones(10)
    mm.free()
    with pytest.raises(RuntimeError, match="This vector has been deleted"):
        my_mat.size


def test_repr(mm):
    assert mm._status == repr(mm)


<<<<<<< HEAD
def test_status(mm):
    mm.status()


# @skip_in_cloud
def test__load_file(mm, tmpdir):  # pragma: no cover
    # generating dummy file
    # mm._mapdl._local = True  # Uncomment to test locally.
    if not mm._mapdl._local:
        return True

    fname_ = random_string() + ".file"
    fname = str(tmpdir.mkdir("tmpdir").join(fname_))

    ## Checking non-exists
    with pytest.raises(FileNotFoundError):
        assert fname_ == mm._load_file(fname)

    with open(fname, "w") as fid:
        fid.write("# Dummy")

    ## Checking case where the file is only in python folder
    assert fname_ not in mm._mapdl.list_files()
    assert fname_ == mm._load_file(fname)
    assert fname_ in mm._mapdl.list_files()

    ## Checking case where the file is in both.
    with pytest.warns():
        assert fname_ == mm._load_file(fname)

    ## Checking the case where the file is only in the MAPDL folder
    os.remove(fname)
    assert fname_ == mm._load_file(fname)
    assert not os.path.exists(fname)
    assert fname_ in mm._mapdl.list_files()
    mm._mapdl._local = False
=======
def test_status(mm, capsys):
    assert mm.status() is None
    captured = capsys.readouterr()
    printed_output = captured.out

    assert "APDLMATH PARAMETER STATUS-" in printed_output
    assert all(
        [each in printed_output for each in ["Name", "Type", "Dims", "Workspace"]]
    )

    # Checking also _status property
    assert "APDLMATH PARAMETER STATUS-" in mm._status
    assert all([each in mm._status for each in ["Name", "Type", "Dims", "Workspace"]])
>>>>>>> 3e1e9015
<|MERGE_RESOLUTION|>--- conflicted
+++ resolved
@@ -532,11 +532,6 @@
     assert mm._status == repr(mm)
 
 
-<<<<<<< HEAD
-def test_status(mm):
-    mm.status()
-
-
 # @skip_in_cloud
 def test__load_file(mm, tmpdir):  # pragma: no cover
     # generating dummy file
@@ -569,7 +564,8 @@
     assert not os.path.exists(fname)
     assert fname_ in mm._mapdl.list_files()
     mm._mapdl._local = False
-=======
+
+
 def test_status(mm, capsys):
     assert mm.status() is None
     captured = capsys.readouterr()
@@ -582,5 +578,4 @@
 
     # Checking also _status property
     assert "APDLMATH PARAMETER STATUS-" in mm._status
-    assert all([each in mm._status for each in ["Name", "Type", "Dims", "Workspace"]])
->>>>>>> 3e1e9015
+    assert all([each in mm._status for each in ["Name", "Type", "Dims", "Workspace"]])