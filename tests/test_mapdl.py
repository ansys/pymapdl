"""Test MAPDL interface"""
import os
from pathlib import Path
import time

from ansys.mapdl.reader import examples
import numpy as np
import pytest
from pyvista import PolyData
from pyvista.plotting import system_supports_plotting

from ansys.mapdl import core as pymapdl
from ansys.mapdl.core.errors import MapdlCommandIgnoredError, MapdlRuntimeError
from ansys.mapdl.core.launcher import get_start_instance, launch_mapdl
from ansys.mapdl.core.misc import random_string

skip_in_cloud = pytest.mark.skipif(
    not get_start_instance(),
    reason="""
Must be able to launch MAPDL locally. Remote execution does not allow for
directory creation.
""",
)

skip_windows = pytest.mark.skipif(os.name == "nt", reason="Flaky on windows")

skip_no_xserver = pytest.mark.skipif(
    not system_supports_plotting(), reason="Requires active X Server"
)

CMD_BLOCK = """/prep7
! Mat
MP,EX,1,200000
MP,NUXY,1,0.3
MP,DENS,1,7.85e-09
! Elements
et,1,186
et,2,154
! Geometry
BLC4,0,0,1000,100,10
! Mesh
esize,5
vmesh,all
"""

## Testing CDREAD and CDWRITE
# DB file generated locally with ANSYS.
# Many of the commands could be deleted, but for the sake of good
# testing we are going to leave them.

CDB_FILE = """                                                                        S      1
/COM,ANSYS RELEASE 12.1BETAUP20090531       10:26:32    06/01/2009      S      2
/NOPR                                                                   S      3
/PREP7                                                                  S      4
/TITLE,                                                                 S      5
1H,,1H;,,18Hdisc_pad_model.cdb,                                         G      1
5HANSYS,22H  12.1BETA  UP20090531,,,,,,,1.0,,,,,13H000601.102632,       G      2
1.0000E-04,,,,9,,;                                                      G      3
S     29G      3D      0P      0                                        T      1
:CDWRITE      ! START OF CDWRITE DATA
/COM,ANSYS RELEASE 2021 R2           BUILD 21.2
/PREP7
/NOPR
/TITLE,'CDREAD and CDWRITE tests'
*IF,_CDRDOFF,EQ,1,THEN     !if solid model was read in
_CDRDOFF=             !reset flag, numoffs already performed
*ELSE              !offset database for the following FE model
*ENDIF
*SET,T_PAR,'asdf1234'
*SET,_RETURN ,  0.000000000000
*SET,_STATUS ,  0.000000000000
*SET,_UIQR   ,  1.000000000000
DOF,DELETE
EXTOPT,ATTR,      0,      0,      0
EXTOPT,ESIZE,  0,  0.0000
EXTOPT,ACLEAR,      0
TREF,  0.00000000
IRLF,  0
BFUNIF,TEMP,_TINY
ACEL,  0.00000000    ,  0.00000000    ,  0.00000000
OMEGA,  0.00000000    ,  0.00000000    ,  0.00000000
DOMEGA,  0.00000000    ,  0.00000000    ,  0.00000000
CGLOC,  0.00000000    ,  0.00000000    ,  0.00000000
CGOMEGA,  0.00000000    ,  0.00000000    ,  0.00000000
DCGOMG,  0.00000000    ,  0.00000000    ,  0.00000000

KUSE,     0
TIME,  0.00000000
ALPHAD,  0.00000000
BETAD,  0.00000000
DMPRAT,  0.00000000
DMPSTR,  0.00000000
CRPLIM, 0.100000000    ,   0
CRPLIM,  0.00000000    ,   1
NCNV,     1,  0.00000000    ,     0,  0.00000000    ,  0.00000000
NEQIT,     0

ERESX,DEFA
/GO
FINISH
"""


def clearing_cdread_cdwrite_tests(mapdl):
    mapdl.finish(mute=True)
    # *MUST* be NOSTART.  With START fails after 20 calls...
    # this has been fixed in later pymapdl and MAPDL releases
    mapdl.clear("NOSTART", mute=True)
    mapdl.prep7(mute=True)


def asserting_cdread_cdwrite_tests(mapdl):
    # Using ``in`` because of the padding APDL does on strings.
    return "asdf1234" in mapdl.parameters["T_PAR"]


def warns_in_cdread_error_log(mapdl):
    """Check for specific warns in the error log associated with using /INPUT with CDB files
    instead of CDREAD command."""
    error_files = [
        each for each in os.listdir(mapdl.directory) if each.endswith(".err")
    ]

    # "S 1", "1 H" and "5 H Ansys" are character at the end of lines in the CDB_FILE variable.
    # They are allowed in the CDREAD command, but it gives warnings in the /INPUT command.
    warn_cdread_1 = "S1 is not a recognized"
    warn_cdread_2 = "1H is not a recognized"
    warn_cdread_3 = "5HANSYS is not a recognized"

    warns = []
    for each in error_files:
        with open(os.path.join(mapdl.directory, each), errors="ignore") as fid:
            error_log = "".join(fid.readlines())
        warns.append(
            (warn_cdread_1 in error_log)
            or (warn_cdread_2 in error_log)
            or (warn_cdread_3 in error_log)
        )
        return any(warns)


@pytest.mark.skip_grpc
def test_internal_name_grpc(mapdl):

    assert str(mapdl._ip) in mapdl.name
    assert str(mapdl._port) in mapdl.name
    assert "GRPC" in mapdl.name

    assert mapdl.name
    assert mapdl.name == mapdl._name

    with pytest.raises(AttributeError):
        mapdl.name = "asfd"


def test_jobname(mapdl, cleared):
    jobname = "abcdefg"
    assert mapdl.jobname != jobname
    mapdl.finish()
    mapdl.filname(jobname)
    assert mapdl.jobname == jobname

    other_jobname = "gfedcba"
    mapdl.jobname = other_jobname
    assert mapdl.jobname == other_jobname


@pytest.mark.skip_grpc
def test_server_version(mapdl):
    if mapdl.version == 20.2:
        assert mapdl._server_version == (0, 0, 0)
    elif mapdl.version == 21.1:
        assert mapdl._server_version == (0, 3, 0)
    elif mapdl.version == 21.2:
        assert mapdl._server_version in [(0, 4, 0), (0, 4, 1)]
    else:
        # untested future version
        assert isinstance(mapdl._server_version, tuple)
        assert mapdl._server_version[1] >= 4
        assert mapdl._server_version[0] >= 0


@pytest.mark.skip_grpc
def test_global_mute(mapdl):
    mapdl.mute = True
    assert mapdl.mute is True
    assert mapdl.prep7() is None

    # commands like /INQUIRE must always return something
    jobname = "file"
    mapdl.jobname = jobname
    assert mapdl.inquire("", "JOBNAME") == jobname
    mapdl.mute = False


def test_parsav_parres(mapdl, cleared, tmpdir):
    arr = np.random.random((10, 3))
    mapdl.parameters["MYARR"] = arr
    mapdl.parsav("ALL", "tmp.txt")
    mapdl.clear()
    mapdl.parres("ALL", "tmp.txt")
    assert np.allclose(mapdl.parameters["MYARR"], arr)


@pytest.mark.skip_grpc
def test_no_results(mapdl, cleared, tmpdir):
    pth = str(tmpdir.mkdir("tmpdir"))
    mapdl.jobname = random_string()
    with pytest.raises(FileNotFoundError):
        mapdl.download_result(pth)


def test_empty(mapdl):
    with pytest.raises(ValueError):
        mapdl.run("")


def test_multiline_fail(mapdl):
    with pytest.raises(ValueError, match="Use ``input_strings``"):
        mapdl.run(CMD_BLOCK)


def test_multiline_fail(mapdl, cleared):
    with pytest.warns(DeprecationWarning):
        resp = mapdl.run_multiline(CMD_BLOCK)
        assert "IS SOLID186" in resp, "not capturing the beginning of the block"
        assert (
            "GENERATE NODES AND ELEMENTS" in resp
        ), "not capturing the end of the block"


def test_input_strings_fail(mapdl, cleared):
    resp = mapdl.input_strings(CMD_BLOCK)
    assert "IS SOLID186" in resp, "not capturing the beginning of the block"
    assert "GENERATE NODES AND ELEMENTS" in resp, "not capturing the end of the block"


def test_input_strings(mapdl, cleared):
    assert isinstance(mapdl.input_strings(CMD_BLOCK), str)
    assert isinstance(mapdl.input_strings(CMD_BLOCK.splitlines()), str)


def test_str(mapdl):
    mapdl_str = str(mapdl)
    assert "Product:" in mapdl_str
    assert "MAPDL Version" in mapdl_str
    assert str(mapdl.version) in mapdl_str


def test_version(mapdl):
    assert isinstance(mapdl.version, float)  # Checking MAPDL version
    assert 20.0 < mapdl.version < 24.0  # Some upper bound.


def test_pymapdl_version():
    from ansys.mapdl.core._version import __version__ as pymapdl_version

    assert isinstance(pymapdl_version, str)
    version_ = pymapdl_version.split(".")

    assert len(version_) == 3
    assert version_[0].isnumeric()
    assert version_[1].isnumeric()
    assert version_[2].isnumeric() or "dev" in version_[2]


def test_comment(cleared, mapdl):
    comment = "Testing..."
    resp = mapdl.com(comment)
    assert comment in resp


def test_basic_command(cleared, mapdl):
    resp = mapdl.prep7()
    resp = mapdl.finish()
    assert "ROUTINE COMPLETED" in resp


def test_allow_ignore(mapdl):
    mapdl.clear()
    mapdl.allow_ignore = False
    assert mapdl.allow_ignore is False
    with pytest.raises(pymapdl.errors.MapdlInvalidRoutineError):
        mapdl.k()

    # Does not create keypoints and yet does not raise error
    mapdl.allow_ignore = True
    assert mapdl.allow_ignore is True
    mapdl.k()
    assert mapdl.geometry.n_keypoint == 0
    mapdl.allow_ignore = False


def test_chaining(mapdl, cleared):
    # test chaining with distributed only
    if mapdl._distributed:
        with pytest.raises(RuntimeError):
            with mapdl.chain_commands:
                mapdl.prep7()
    else:
        mapdl.prep7()
        n_kp = 1000
        with mapdl.chain_commands:
            for i in range(1, 1 + n_kp):
                mapdl.k(i, i, i, i)

        assert mapdl.geometry.n_keypoint == 1000


def test_error(mapdl):
    with pytest.raises(MapdlRuntimeError):
        mapdl.prep7()
        mapdl.a(0, 0, 0, 0)


def test_ignore_error(mapdl):
    mapdl.ignore_errors = False
    assert not mapdl.ignore_errors
    mapdl.ignore_errors = True
    assert mapdl.ignore_errors is True

    # verify that an error is not raised
    mapdl.prep7(mute=True)
    out = mapdl._run("A, 0, 0, 0")
    assert "*** ERROR ***" in out

    mapdl.ignore_error = False
    assert mapdl.ignore_error is False


@pytest.mark.skip_grpc
def test_list(mapdl, tmpdir):
    """Added for backwards compatibility"""
    fname = "tmp.txt"
    filename = str(tmpdir.mkdir("tmpdir").join(fname))
    txt = "this is a test"
    with open(filename, "w") as fid:
        fid.write(txt)
    mapdl.upload(filename)

    output = mapdl.list(fname)
    assert output == txt


@pytest.mark.skip_grpc
def test_invalid_input(mapdl):
    with pytest.raises(FileNotFoundError):
        mapdl.input("thisisnotafile")


@skip_no_xserver
@pytest.mark.parametrize("vtk", [True, False, None])
def test_kplot(cleared, mapdl, tmpdir, vtk):
    mapdl.k("", 0, 0, 0)
    mapdl.k("", 1, 0, 0)
    mapdl.k("", 1, 1, 0)
    mapdl.k("", 0, 1, 0)

    filename = str(tmpdir.mkdir("tmpdir").join("tmp.png"))
    cpos = mapdl.kplot(vtk=vtk, savefig=filename)
    assert cpos is None
    if vtk:
        assert os.path.isfile(filename)


@skip_no_xserver
@pytest.mark.parametrize("vtk", [True, False, None])
def test_aplot(cleared, mapdl, vtk):
    k0 = mapdl.k("", 0, 0, 0)
    k1 = mapdl.k("", 1, 0, 0)
    k2 = mapdl.k("", 1, 1, 0)
    k3 = mapdl.k("", 0, 1, 0)
    l0 = mapdl.l(k0, k1)
    l1 = mapdl.l(k1, k2)
    l2 = mapdl.l(k2, k3)
    l3 = mapdl.l(k3, k0)
    mapdl.al(l0, l1, l2, l3)
    mapdl.aplot(show_area_numbering=True)
    mapdl.aplot(color_areas=vtk, show_lines=True, show_line_numbering=True)

    mapdl.aplot(quality=100)
    mapdl.aplot(quality=-1)


@skip_no_xserver
@pytest.mark.parametrize("vtk", [True, False, None])
def test_vplot(cleared, mapdl, vtk):
    mapdl.block(0, 1, 0, 1, 0, 1)
    mapdl.vplot(vtk=vtk, color_areas=True)


def test_keypoints(cleared, mapdl):
    assert mapdl.geometry.n_keypoint == 0
    kps = [[0, 0, 0], [1, 0, 0], [1, 1, 0], [0, 1, 0]]

    i = 1
    knum = []
    for x, y, z in kps:
        mapdl.k(i, x, y, z)
        knum.append(i)
        i += 1

    assert mapdl.geometry.n_keypoint == 4
    assert np.allclose(kps, mapdl.geometry.keypoints)
    assert np.allclose(knum, mapdl.geometry.knum)


def test_lines(cleared, mapdl):
    assert mapdl.geometry.n_line == 0

    k0 = mapdl.k("", 0, 0, 0)
    k1 = mapdl.k("", 1, 0, 0)
    k2 = mapdl.k("", 1, 1, 0)
    k3 = mapdl.k("", 0, 1, 0)
    l0 = mapdl.l(k0, k1)
    l1 = mapdl.l(k1, k2)
    l2 = mapdl.l(k2, k3)
    l3 = mapdl.l(k3, k0)

    lines = mapdl.geometry.lines
    assert isinstance(lines, PolyData)
    assert np.allclose(mapdl.geometry.lnum, [l0, l1, l2, l3])
    assert mapdl.geometry.n_line == 4


@skip_no_xserver
@pytest.mark.parametrize("vtk", [True, False, None])
def test_lplot(cleared, mapdl, tmpdir, vtk):
    k0 = mapdl.k("", 0, 0, 0)
    k1 = mapdl.k("", 1, 0, 0)
    k2 = mapdl.k("", 1, 1, 0)
    k3 = mapdl.k("", 0, 1, 0)
    mapdl.l(k0, k1)
    mapdl.l(k1, k2)
    mapdl.l(k2, k3)
    mapdl.l(k3, k0)

    filename = str(tmpdir.mkdir("tmpdir").join("tmp.png"))
    cpos = mapdl.lplot(vtk=vtk, show_keypoint_numbering=True, savefig=filename)
    assert cpos is None
    if vtk:
        assert os.path.isfile(filename)


@skip_in_cloud
def test_apdl_logging_start(tmpdir):
    filename = str(tmpdir.mkdir("tmpdir").join("tmp.inp"))

    mapdl = pymapdl.launch_mapdl()
    mapdl = launch_mapdl(log_apdl=filename)

    mapdl.prep7()
    mapdl.run("!comment test")
    mapdl.k(1, 0, 0, 0)
    mapdl.k(2, 1, 0, 0)
    mapdl.k(3, 1, 1, 0)
    mapdl.k(4, 0, 1, 0)

    mapdl.exit()

    with open(filename, "r") as fid:
        text = "".join(fid.readlines())

    assert "PREP7" in text
    assert "!comment test" in text
    assert "K,1,0,0,0" in text
    assert "K,2,1,0,0" in text
    assert "K,3,1,1,0" in text
    assert "K,4,0,1,0" in text


@pytest.mark.corba
def test_corba_apdl_logging_start(tmpdir):
    filename = str(tmpdir.mkdir("tmpdir").join("tmp.inp"))

    mapdl = pymapdl.launch_mapdl(mode="CORBA")
    mapdl = launch_mapdl(log_apdl=filename)

    mapdl.prep7()
    mapdl.run("!comment test")
    mapdl.k(1, 0, 0, 0)
    mapdl.k(2, 1, 0, 0)
    mapdl.k(3, 1, 1, 0)
    mapdl.k(4, 0, 1, 0)

    mapdl.exit()

    with open(filename, "r") as fid:
        text = "".join(fid.readlines())

    assert "PREP7" in text
    assert "!comment test" in text
    assert "K,1,0,0,0" in text
    assert "K,2,1,0,0" in text
    assert "K,3,1,1,0" in text
    assert "K,4,0,1,0" in text


def test_apdl_logging(mapdl, tmpdir):
    tmp_dir = tmpdir.mkdir("tmpdir")
    file_name = "tmp_logger.log"
    file_path = str(tmp_dir.join(file_name))

    # Checking there is no apdl_logger
    if mapdl._apdl_log is not None:
        mapdl._close_apdl_log()

    assert mapdl._apdl_log is None
    assert file_name not in os.listdir()

    # Setting logger
    mapdl.open_apdl_log(file_path, "w")
    assert file_name in os.listdir(tmp_dir)

    # don't allow double logger:
    with pytest.raises(RuntimeError):
        mapdl.open_apdl_log(file_name, mode="w")

    # Testing
    mapdl.prep7()
    mapdl.com("This is a comment")

    # Testing non-interactive
    with mapdl.non_interactive:
        mapdl.com("This is a non-interactive command")
        mapdl.slashsolu()
        mapdl.prep7()

    mapdl._apdl_log.flush()
    with open(file_path, "r") as fid:
        log = fid.read()

    assert "APDL" in log
    assert "ansys.mapdl.core" in log
    assert "PyMapdl" in log
    assert "/COM" in log
    assert "This is a comment" in log
    assert "This is a non-interactive command" in log
    assert "/SOLU" in log

    # Closing
    mapdl._close_apdl_log()
    mapdl.com("This comment should not appear in the logger")

    with open(file_path, "r") as fid:
        log = fid.read()

    assert "This comment should not appear in the logger" not in log
    assert file_name in os.listdir(tmp_dir)


def test_nodes(tmpdir, cleared, mapdl):
    mapdl.n(1, 1, 1, 1)
    mapdl.n(11, 10, 1, 1)
    mapdl.fill(1, 11, 9)

    basename = "tmp.nodes"
    target_dir = tmpdir.mkdir("tmpdir")
    filename = str(target_dir.join(basename))
    if mapdl._local:
        mapdl.nwrite(filename)
    else:
        mapdl.nwrite(basename)
        mapdl.download(basename, target_dir=str(target_dir))

    assert np.allclose(mapdl.mesh.nodes, np.loadtxt(filename)[:, 1:])
    assert mapdl.mesh.n_node == 11
    assert np.allclose(mapdl.mesh.nnum, range(1, 12))

    # test clear mapdl
    mapdl.clear()
    assert not mapdl.mesh.nodes.size
    assert not mapdl.mesh.n_node
    assert not mapdl.mesh.nnum.size


def test_enum(mapdl, make_block):
    assert mapdl.mesh.n_elem
    assert np.allclose(mapdl.mesh.enum, range(1, mapdl.mesh.n_elem + 1))


@pytest.mark.parametrize("nnum", [True, False])
@pytest.mark.parametrize("vtk", [True, False, None])
@skip_no_xserver
def test_nplot_vtk(cleared, mapdl, nnum, vtk):
    mapdl.n(1, 0, 0, 0)
    mapdl.n(11, 10, 0, 0)
    mapdl.fill(1, 11, 9)
    mapdl.nplot(vtk=vtk, nnum=nnum, background="w", color="k")


@skip_no_xserver
def test_nplot(cleared, mapdl):
    mapdl.n(1, 0, 0, 0)
    mapdl.n(11, 10, 0, 0)
    mapdl.fill(1, 11, 9)
    mapdl.nplot(vtk=False)


def test_elements(cleared, mapdl):
    mapdl.et(1, 185)

    # two basic cells
    cell1 = [
        [0, 0, 0],
        [1, 0, 0],
        [1, 1, 0],
        [0, 1, 0],
        [0, 0, 1],
        [1, 0, 1],
        [1, 1, 1],
        [0, 1, 1],
    ]

    cell2 = [
        [0, 0, 2],
        [1, 0, 2],
        [1, 1, 2],
        [0, 1, 2],
        [0, 0, 3],
        [1, 0, 3],
        [1, 1, 3],
        [0, 1, 3],
    ]

    with mapdl.non_interactive:
        for cell in [cell1, cell2]:
            for x, y, z in cell:
                mapdl.n(x=x, y=y, z=z)

    mapdl.e(*list(range(1, 9)))
    mapdl.e(*list(range(9, 17)))
    expected = np.array(
        [
            [1, 1, 1, 1, 0, 0, 0, 0, 1, 0, 1, 2, 3, 4, 5, 6, 7, 8],
            [1, 1, 1, 1, 0, 0, 0, 0, 2, 0, 9, 10, 11, 12, 13, 14, 15, 16],
        ]
    )

    assert np.allclose(np.array(mapdl.mesh.elem), expected)


@pytest.mark.parametrize(
    "parm",
    (
        "my_string",
        1,
        10.0,
        [1, 2, 3],
        [[1, 2, 3], [1, 2, 3]],
        np.random.random((2000)),  # fails on gRPC at 100000
        np.random.random((10, 3)),
        np.random.random((10, 3, 3)),
    ),
)
def test_set_get_parameters(mapdl, parm):
    parm_name = pymapdl.misc.random_string(20)
    mapdl.parameters[parm_name] = parm

    if isinstance(parm, str):
        assert mapdl.parameters[parm_name] == parm
    elif isinstance(parm, (int, float)):
        assert np.allclose(mapdl.parameters[parm_name], parm)
    else:
        # For the cases where shape is (X,) # Empty second dimension
        parm = np.array(parm)
        if parm.ndim == 1:
            parm = parm.reshape((parm.shape[0], 1))
        assert np.allclose(mapdl.parameters[parm_name], parm)


def test_set_parameters_arr_to_scalar(mapdl, cleared):
    mapdl.parameters["PARM"] = np.arange(10)
    mapdl.parameters["PARM"] = 2


def test_set_parameters_string_spaces(mapdl):
    with pytest.raises(ValueError):
        mapdl.parameters["PARM"] = "string with spaces"


def test_builtin_parameters(mapdl, cleared):
    mapdl.prep7()
    assert mapdl.parameters.routine == "PREP7"

    mapdl.units("SI")
    assert mapdl.parameters.units == "SI"

    assert isinstance(mapdl.parameters.revision, float)

    # Platform could be either windows or Linux, without regards to
    # the testing OS.
    plat = mapdl.parameters.platform
    assert "L" in plat or "W" in plat

    mapdl.csys(1)
    assert mapdl.parameters.csys == 1

    mapdl.dsys(1)
    assert mapdl.parameters.dsys == 1

    mapdl.esys(0)
    assert mapdl.parameters.esys == 0
    assert mapdl.parameters.material == 1
    assert mapdl.parameters.section == 1
    assert mapdl.parameters.real == 1


@skip_no_xserver
@pytest.mark.parametrize("vtk", [True, False, None])
def test_eplot(mapdl, make_block, vtk):
    init_elem = mapdl.mesh.n_elem
    mapdl.aplot()  # check aplot and verify it doesn't mess up the element plotting
    mapdl.eplot(show_node_numbering=True, background="w", color="b")
    mapdl.eplot(vtk=vtk, show_node_numbering=True, background="w", color="b")
    mapdl.aplot()  # check aplot and verify it doesn't mess up the element plotting
    assert mapdl.mesh.n_elem == init_elem


@skip_no_xserver
def test_eplot_savefig(mapdl, make_block, tmpdir):
    filename = str(tmpdir.mkdir("tmpdir").join("tmp.png"))
    mapdl.eplot(
        background="w",
        show_edges=True,
        smooth_shading=True,
        window_size=[1920, 1080],
        savefig=filename,
    )
    assert os.path.isfile(filename)


def test_partial_mesh_nnum(mapdl, make_block):
    allsel_nnum_old = mapdl.mesh.nnum
    mapdl.nsel("S", "NODE", vmin=100, vmax=200)
    allsel_nnum_now = mapdl.mesh.nnum_all
    assert np.allclose(allsel_nnum_old, allsel_nnum_now)

    mapdl.allsel()
    assert np.allclose(allsel_nnum_old, mapdl.mesh.nnum)


def test_partial_mesh_nnum(mapdl, make_block):
    mapdl.nsel("S", "NODE", vmin=1, vmax=10)
    mapdl.esel("S", "ELEM", vmin=10, vmax=20)
    assert mapdl.mesh._grid.n_cells == 11


def test_cyclic_solve(mapdl, cleared):
    # build the cyclic model
    mapdl.prep7()
    mapdl.shpp("off")
    mapdl.cdread("db", examples.sector_archive_file)
    mapdl.prep7()
    time.sleep(1.0)
    mapdl.cyclic()

    # set material properties
    mapdl.mp("NUXY", 1, 0.31)
    mapdl.mp("DENS", 1, 4.1408e-04)
    mapdl.mp("EX", 1, 16900000)
    mapdl.emodif("ALL", "MAT", 1)

    # setup and solve
    mapdl.modal_analysis("LANB", 1, 1, 100000, elcalc=True)
    mapdl.finish()

    # expect 16 result sets (1 mode, 16 blades, 16 modes in mode family)
    mapdl.post1()
    assert mapdl.post_processing.nsets == 16


# Using ``np.ones(5)*2`` to test specifically the case for two columns #883
@pytest.mark.parametrize("dim_rows", np.random.randint(2, 100, size=4, dtype=int))
@pytest.mark.parametrize(
    "dim_cols",
    np.concatenate(
        (np.ones(2, dtype=int) * 2, np.random.randint(2, 100, size=2, dtype=int))
    ),
)
def test_load_table(mapdl, dim_rows, dim_cols):
    my_conv = np.random.rand(dim_rows, dim_cols)
    my_conv[:, 0] = np.arange(dim_rows)  # "time" values

    mapdl.load_table("my_conv", my_conv, "TIME")
    assert np.allclose(mapdl.parameters["my_conv"], my_conv[:, 1:], 1e-7)


def test_load_table_error_ascending_row(mapdl):
    my_conv = np.ones((3, 3))
    my_conv[1, 0] = 4
    with pytest.raises(ValueError, match="requires that the first column is in"):
        mapdl.load_table("my_conv", my_conv)


@pytest.mark.parametrize("dimx", [1, 3, 10])
@pytest.mark.parametrize("dimy", [1, 3, 10])
def test_load_array(mapdl, dimx, dimy):
    my_conv = np.random.rand(dimx, dimy)
    mapdl.load_array("my_conv", my_conv)

    # flatten as MAPDL returns flat arrays when one dimension is 1.
    assert np.allclose(mapdl.parameters["my_conv"], my_conv, rtol=1e-7)


@pytest.mark.parametrize(
    "array",
    [
        pytest.param([1, 3, 10], marks=pytest.mark.xfail),
        pytest.param(
            np.zeros(
                3,
            ),
            marks=pytest.mark.xfail,
        ),
        np.zeros((3, 1)),
        np.zeros((3, 3)),
    ],
)
def test_load_array_types(mapdl, array):
    mapdl.load_array("myarr", array)
    assert np.allclose(mapdl.parameters["myarr"], array, rtol=1e-7)


@pytest.mark.parametrize("array", [[1, 3, 10], np.random.randint(1, 20, size=(5,))])
def test_load_array_failure_types(mapdl, array):
    array[0] = array[0] + 1  # This is to avoid having all elements equal #1061
    mapdl.load_array("myarr", array)
    array = np.array(array)
    assert not np.allclose(mapdl.parameters["myarr"], array, rtol=1e-7)
    assert mapdl.parameters["myarr"].shape != array.shape
    assert mapdl.parameters["myarr"].shape[0] == array.shape[0]
    assert (mapdl.parameters["myarr"].ravel() == array.ravel()).all()
    assert mapdl.parameters["myarr"].ndim == array.ndim + 1


@pytest.mark.skip_grpc
def test_lssolve(mapdl, cleared):
    mapdl.mute = True

    mapdl.run("/units,user,0.001,0.001,1,1,0,1,1,1")
    mapdl.prep7()
    mapdl.et(1, 182)
    mapdl.mp("ex", 1, 210e3)
    mapdl.mp("nuxy", 1, 0.33)
    mapdl.mp("dens", 1, 7.81e-06)
    mapdl.k(1, 0, 0)
    mapdl.k(2, 5, 0)
    mapdl.k(3, 5, 1)
    mapdl.k(4, 0, 1)
    mapdl.l(1, 2)
    mapdl.l(2, 3)
    mapdl.l(3, 4)
    mapdl.l(4, 1)
    mapdl.al(1, 2, 3, 4)
    mapdl.lsel("s", "", "", 1, 4)
    mapdl.lesize("all", 0.5)
    mapdl.amesh(1)
    mapdl.allsel()
    mapdl.finish()
    mapdl.run("/solu")
    mapdl.antype("static'")
    mapdl.kbc(0)
    mapdl.lsel("s", "", "", 4)
    mapdl.nsll("s", 1)
    mapdl.d("all", "all", 0)
    mapdl.ksel("s", "", "", 3)
    mapdl.nslk("s")
    mapdl.f("all", "fy", 5)
    mapdl.allsel()
    mapdl.lswrite(1)
    mapdl.fdele("all", "all")
    mapdl.ksel("s", "", "", 3)
    mapdl.nslk("s")
    mapdl.f("all", "fy", -5)
    mapdl.allsel()

    lsnum = 2
    mapdl.lswrite(lsnum)
    mapdl.mute = False
    out = mapdl.lssolve(1, lsnum)
    assert f"Load step file number {lsnum}.  Begin solution ..." in out


def test_coriolis(mapdl, cleared):
    """Simply test that we're formatting the input parm for coriolis"""
    # must be v190 or newer
    resp = mapdl.coriolis(True, True, True, True)
    assert "CORIOLIS IN STATIONARY REFERENCE FRAME" in resp
    assert "GYROSCOPIC DAMPING MATRIX WILL BE CALCULATED" in resp
    assert "ROTATING DAMPING MATRIX ACTIVATED" in resp
    assert "PRINT ROTOR MASS SUMMARY ACTIVATED" in resp


def test_title(mapdl, cleared):
    title = "title1"  # the title cannot be longer than 7 chars. Check *get,parm,active,0,title for more info.
    mapdl.title(title)
    assert title == mapdl.get("par", "active", "0", "title")


def test_cdread(mapdl, cleared):
    random_letters = random_string(4)

    mapdl.run(f"PARMTEST='{random_letters}'")
    mapdl.cdwrite("all", "model2", "cdb")

    mapdl.clear()
    mapdl.cdread("db", "model2", "cdb")
    assert random_letters in mapdl.parameters["PARMTEST"]

    # Testing arguments
    mapdl.clear()
    mapdl.cdread(option="db", fname="model2", extension="cdb")
    assert random_letters in mapdl.parameters["PARMTEST"]

    # Testing arguments
    mapdl.clear()
    mapdl.cdread("db", fname="model2", extension="cdb")
    assert random_letters in mapdl.parameters["PARMTEST"]

    # Testing arguments
    mapdl.clear()
    mapdl.cdread("db", "model2", extension="cdb")
    assert random_letters in mapdl.parameters["PARMTEST"]

    with pytest.raises(ValueError):
        mapdl.cdread("all", "model2", "cdb")

    with pytest.raises(ValueError):
        mapdl.cdread("test", "model2", "cdb")


@skip_in_cloud
def test_cdread_different_location(mapdl, cleared, tmpdir):
    random_letters = mapdl.directory.split("/")[0][-3:0]
    dirname = "tt" + random_letters

    curdir = mapdl.directory
    subdir = tmpdir.mkdir(dirname)

    mapdl.run(f"parmtest='{random_letters}'")
    mapdl.cdwrite("all", subdir.join("model2"), "cdb")

    mapdl.clear()
    mapdl.cwd(subdir)
    mapdl.cdread("db", "model2", "cdb")
    mapdl.cwd(curdir)  # Going back

    assert random_letters == mapdl.parameters["parmtest"]


def test_cdread_in_python_directory(mapdl, cleared, tmpdir):
    # Writing db file in python directory.
    # Pyansys should upload it when it detects it is not in the APDL directory.
    fullpath = str(tmpdir.join("model.cdb"))
    with open(fullpath, "w") as fid:
        fid.write(CDB_FILE)

    # check if pymapdl is smart enough to determine if it can access
    # the archive from the current working directory.
    old_cwd = os.getcwd()
    try:
        # We are not checking yet if the file is read correctly, just if the file
        # can be read.
        os.chdir(tmpdir)
        mapdl.cdread(
            "COMB", "model", "cdb"
        )  # 'COMB' is needed since we use the CDB with the strange line endings.
        assert asserting_cdread_cdwrite_tests(mapdl) and not warns_in_cdread_error_log(
            mapdl
        )

        clearing_cdread_cdwrite_tests(mapdl)
        mapdl.cdread("COMB", "model.cdb")
        assert asserting_cdread_cdwrite_tests(mapdl) and not warns_in_cdread_error_log(
            mapdl
        )

        clearing_cdread_cdwrite_tests(mapdl)
        mapdl.cdread("COMB", "model")
        assert asserting_cdread_cdwrite_tests(mapdl) and not warns_in_cdread_error_log(
            mapdl
        )

    finally:
        # always change back to the previous directory
        os.chdir(old_cwd)

    clearing_cdread_cdwrite_tests(mapdl)
    fullpath = str(tmpdir.join("model.cdb"))
    mapdl.cdread("COMB", fullpath)
    assert asserting_cdread_cdwrite_tests(mapdl) and not warns_in_cdread_error_log(
        mapdl
    )

    clearing_cdread_cdwrite_tests(mapdl)
    fullpath = str(tmpdir.join("model"))
    mapdl.cdread("COMB", fullpath, "cdb")
    assert asserting_cdread_cdwrite_tests(mapdl) and not warns_in_cdread_error_log(
        mapdl
    )

    clearing_cdread_cdwrite_tests(mapdl)
    fullpath = str(tmpdir.join("model"))
    mapdl.cdread("COMB", fullpath)
    assert asserting_cdread_cdwrite_tests(mapdl) and not warns_in_cdread_error_log(
        mapdl
    )


def test_cdread_in_apdl_directory(mapdl, cleared):
    # Writing a db file in apdl directory, using APDL.
    # Using APDL to write the archive as there are be cases where the
    # python code cannot reach the APDL execution directory because it
    # is remote.
    mapdl.run("*SET,T_PAR,'asdf1234'")
    mapdl.run("CDWRITE,'DB','model','cdb'")

    clearing_cdread_cdwrite_tests(mapdl)
    mapdl.cdread("db", "model", "cdb")
    assert asserting_cdread_cdwrite_tests(mapdl)

    clearing_cdread_cdwrite_tests(mapdl)
    mapdl.cdread("db", "model.cdb")
    assert asserting_cdread_cdwrite_tests(mapdl)

    clearing_cdread_cdwrite_tests(mapdl)
    mapdl.cdread("db", "model")
    assert asserting_cdread_cdwrite_tests(mapdl)

    clearing_cdread_cdwrite_tests(mapdl)
    fullpath = os.path.join(mapdl.directory, "model.cdb")
    mapdl.cdread("db", fullpath)
    assert asserting_cdread_cdwrite_tests(mapdl)

    clearing_cdread_cdwrite_tests(mapdl)
    fullpath = os.path.join(mapdl.directory, "model")
    mapdl.cdread("db", fullpath, "cdb")
    assert asserting_cdread_cdwrite_tests(mapdl)

    clearing_cdread_cdwrite_tests(mapdl)
    fullpath = os.path.join(mapdl.directory, "model")
    mapdl.cdread("db", fullpath)
    assert asserting_cdread_cdwrite_tests(mapdl)

    clearing_cdread_cdwrite_tests(mapdl)
    mapdl.cdread(option="db", fname="model", ext="cdb")
    assert asserting_cdread_cdwrite_tests(mapdl)

    clearing_cdread_cdwrite_tests(mapdl)
    mapdl.cdread("db", fname="model", ext="cdb")
    assert asserting_cdread_cdwrite_tests(mapdl)

    clearing_cdread_cdwrite_tests(mapdl)
    mapdl.cdread("db", "model", ext="cdb")
    assert asserting_cdread_cdwrite_tests(mapdl)


@pytest.mark.parametrize(
    "each_cmd", ["*END", "*vwrite", "/eof", "cmatrix", "*REpeAT", "lSread"]
)
def test_inval_commands(mapdl, cleared, each_cmd):
    """Test the output of invalid commands"""
    with pytest.raises(RuntimeError):
        mapdl.run(each_cmd)


def test_inval_commands_silent(mapdl, tmpdir, cleared):
    assert mapdl.run("parm = 'asdf'")  # assert it is not empty
    mapdl.nopr()
    assert mapdl.run("parm = 'asdf'")  # assert it is not empty

    assert not mapdl._run("/nopr")  # setting /nopr and assert it is empty
    assert not mapdl.run("parm = 'asdf'")  # assert it is not empty

    mapdl._run("/gopr")  # getting settings back


@skip_in_cloud
def test_path_without_spaces(mapdl, path_tests):
    old_path = mapdl.directory
    try:
        resp = mapdl.cwd(path_tests.path_without_spaces)
        assert resp is None
    finally:
        mapdl.directory = old_path


@skip_in_cloud
def test_path_with_spaces(mapdl, path_tests):
    old_path = mapdl.directory
    try:
        resp = mapdl.cwd(path_tests.path_with_spaces)
        assert resp is None
    finally:
        mapdl.directory = old_path


@skip_in_cloud
def test_path_with_single_quote(mapdl, path_tests):
    with pytest.raises(RuntimeError):
        resp = mapdl.cwd(path_tests.path_with_single_quote)


@skip_in_cloud
def test_cwd(mapdl, tmpdir):
    old_path = mapdl.directory
    try:
        mapdl.directory = str(tmpdir)
        assert mapdl.directory == str(tmpdir).replace("\\", "/")

        wrong_path = "wrong_path"
        with pytest.raises(MapdlCommandIgnoredError, match="working directory"):
            mapdl.directory = wrong_path

    finally:
        mapdl.cwd(old_path)


@skip_in_cloud
def test_inquire(mapdl):
    # Testing basic functions (First block: Functions)
    assert "apdl" in mapdl.inquire("", "apdl").lower()

    # **Returning the Value of an Environment Variable to a Parameter**
    env = list(os.environ.keys())[0]
    if os.name == "nt":
        env_value = os.getenv(env).split(";")[0]
    elif os.name == "posix":
        env_value = os.getenv(env).split(":")[0]
    else:
        raise Exception("Not supported OS.")

    env_ = mapdl.inquire("", "ENV", env, 0)
    assert env_ == env_value

    # **Returning the Value of a Title to a Parameter**
    title = "This is the title"
    mapdl.title(title)
    assert title == mapdl.inquire("", "title")

    # **Returning Information About a File to a Parameter**
    jobname = mapdl.inquire("", "jobname")
    assert float(mapdl.inquire("", "exist", jobname + ".lock")) in [0, 1]
    assert float(mapdl.inquire("", "exist", jobname, "lock")) in [0, 1]


def test_ksel(mapdl, cleared):
    mapdl.k(1, 0, 0, 0)
    mapdl.prep7()
    assert "SELECTED" in mapdl.ksel("S", "KP", vmin=1)
    assert "SELECTED" in mapdl.ksel("S", "KP", "", 1)


def test_get_file_path(mapdl, tmpdir):
    fname = "dummy.txt"
    fobject = tmpdir.join(fname)
    fobject.write("Dummy file for testing")

    assert fname in mapdl._get_file_path(fobject)


@pytest.mark.parametrize(
    "option2,option3,option4",
    [("expdata.dat", "", ""), ("expdata", ".dat", ""), ("expdata", "dat", "DIR")],
)
def test_tbft(mapdl, tmpdir, option2, option3, option4):

    fname = "expdata.dat"
    dirpath = tmpdir.mkdir("tmpdir")
    fpath = dirpath.join(fname)

    with open(fpath, "w") as fid:
        fid.write(
            """0.819139E-01 0.82788577E+00
        0.166709E+00 0.15437247E+01
        0.253960E+00 0.21686152E+01
        0.343267E+00 0.27201819E+01
        0.434257E+00 0.32129833E+0"""
        )

    if option4 == "DIR":
        option4 = dirpath
    else:
        option2 = os.path.join(dirpath, option2)

    mapdl.prep7(mute=True)
    mat_id = mapdl.get_value("MAT", 0, "NUM", "MAX") + 1
    mapdl.tbft("FADD", mat_id, "HYPER", "MOONEY", "3", mute=True)
    mapdl.tbft("EADD", mat_id, "UNIA", option2, option3, option4, "", "", "", mute=True)

    assert fname in mapdl.list_files()


def test_tbft_not_found(mapdl):
    with pytest.raises(FileNotFoundError):
        mapdl.prep7(mute=True)
        mat_id = mapdl.get_value("MAT", 0, "NUM", "MAX") + 1
        mapdl.tbft("FADD", mat_id, "HYPER", "MOONEY", "3", mute=True)
        mapdl.tbft("EADD", mat_id, "UNIA", "non_existing.file", "", "", mute=True)


def test_rescontrol(mapdl):
    # Making sure we have the maximum number of arguments.
    mapdl.rescontrol("DEFINE", "", "", "", "", "XNNN")  # This is default


def test_get_with_gopr(mapdl):
    """Get should work independently of the /gopr state."""

    mapdl._run("/gopr")
    assert mapdl.wrinqr(1) == 1
    par = mapdl.get("__par__", "ACTIVE", "", "TIME", "WALL")
    assert mapdl.scalar_param("__par__") is not None
    assert par is not None
    assert np.allclose(mapdl.scalar_param("__par__"), par)

    mapdl._run("/nopr")
    assert mapdl.wrinqr(1) == 0
    par = mapdl.get("__par__", "ACTIVE", "", "TIME", "WALL")
    assert mapdl.scalar_param("__par__") is not None
    assert par is not None
    assert np.allclose(mapdl.scalar_param("__par__"), par)

    mapdl._run("/gopr")  # Going back
    assert mapdl.wrinqr(1) == 1


def test_print_com(mapdl, capfd):
    mapdl.print_com = True
    string_ = "Testing print"
    mapdl.com(string_)
    out, err = capfd.readouterr()
    assert string_ in out

    mapdl.print_com = False
    string_ = "Testing disabling print"
    mapdl.com(string_)
    out, err = capfd.readouterr()
    assert string_ not in out

    mapdl.print_com = True
    mapdl.mute = True
    mapdl.com(string_)
    out, err = capfd.readouterr()
    assert string_ not in out

    mapdl.print_com = True
    mapdl.mute = False
    mapdl.com(string_, mute=True)
    out, err = capfd.readouterr()
    assert string_ not in out

    mapdl.print_com = True
    mapdl.mute = True
    mapdl.com(string_, mute=True)
    out, err = capfd.readouterr()
    assert string_ not in out

    mapdl.print_com = True
    mapdl.mute = False
    mapdl.com(string_, mute=False)
    out, err = capfd.readouterr()
    assert string_ in out

    # Not allowed type for mapdl.print_com
    for each in ["asdf", (1, 2), 2, []]:
        with pytest.raises(ValueError):
            mapdl.print_com = each


def test_extra_argument_in_get(mapdl, make_block):
    assert isinstance(
        mapdl.get("_MAXNODENUM_", "node", 0, "NUM", "MAX", "", "", "INTERNAL"), float
    )


@pytest.mark.parametrize("value", [1e-6, 1e-5, 1e-3, None])
def test_seltol(mapdl, value):
    if value:
        assert "SELECT TOLERANCE=" in mapdl.seltol(value)
    else:
        assert "SELECT TOLERANCE SET TO DEFAULT" == mapdl.seltol(value)


def test_mpfunctions(mapdl, cube_solve, capsys):
    mapdl.prep7()

    # check writing to file
    fname = "test"
    ext = "mp1"

    assert f"WRITE OUT MATERIAL PROPERTY LIBRARY TO FILE=" in mapdl.mpwrite(fname, ext)
    assert f"{fname}.{ext}" in mapdl.list_files()

    # asserting downloading
    ext = "mp2"
    assert f"WRITE OUT MATERIAL PROPERTY LIBRARY TO FILE=" in mapdl.mpwrite(
        fname, ext, download_file=True
    )
    assert f"{fname}.{ext}" in mapdl.list_files()
    assert os.path.exists(f"{fname}.{ext}")

    ## Checking reading
    # Uploading a local file
    with open(f"{fname}.{ext}", "r") as fid:
        text = fid.read()

    os.remove(f"{fname}.{ext}")  # remove temp file

    ext = ext + "2"
    fname_ = f"{fname}.{ext}"
    new_nuxy = "MPDATA,NUXY,       1,   1, 0.4000000E+00,"
    nuxy = float(new_nuxy.split(",")[4])
    ex = 0.2100000e12

    with open(fname_, "w") as fid:
        fid.write(text.replace("MPDATA,NUXY,       1,   1, 0.3000000E+00,", new_nuxy))

    # file might be left behind from a previous test
    if fname_ in mapdl.list_files():
        mapdl.slashdelete(fname_)
        assert fname_ not in mapdl.list_files()

    mapdl.clear()
    mapdl.prep7()
    captured = capsys.readouterr()  # To flush it
    output = mapdl.mpread(fname, ext)
    captured = capsys.readouterr()
    assert f"Uploading {fname}.{ext}:" in captured.err
    assert "PROPERTY TEMPERATURE TABLE    NUM. TEMPS=  1" in output
    assert "TEMPERATURE TABLE ERASED." in output
    assert "0.4000000" in output
    assert fname_ in mapdl.list_files()
    # check if materials are read into the db
    assert mapdl.get_value("NUXY", "1", "TEMP", 0) == nuxy
    assert np.allclose(mapdl.get_value("EX", 1, "TEMP", 0), ex)

    # Reding file in remote
    fname_ = f"{fname}.{ext}"
    os.remove(fname_)
    assert not os.path.exists(fname_)
    assert f"{fname}.{ext}" in mapdl.list_files()

    mapdl.clear()
    mapdl.prep7()
    output = mapdl.mpread(fname, ext)
    assert "PROPERTY TEMPERATURE TABLE    NUM. TEMPS=  1" in output
    assert "TEMPERATURE TABLE ERASED." in output
    assert "0.4000000" in output
    assert np.allclose(mapdl.get_value("NUXY", "1", "TEMP", 0), nuxy)
    assert np.allclose(mapdl.get_value("EX", 1, "TEMP", 0), ex)

    # Test non-existing file
    with pytest.raises(FileNotFoundError):
        mapdl.mpread(fname="dummy", ext="dummy")

    # Test not implemented error
    with pytest.raises(NotImplementedError):
        mapdl.mpread(fname="dummy", ext="dummy", lib="something")

    # Test suppliying a dir path when in remote
    with pytest.raises(IOError):
        mapdl.mpwrite("/test_dir/test", "mp")


def test_mapdl_str(mapdl):
    out = str(mapdl)
    assert "ansys" in out.lower()
    assert "Product" in out
    assert "MAPDL Version" in out


def test_plot_empty_mesh(mapdl, cleared):
    with pytest.warns(UserWarning):
        mapdl.nplot(vtk=True)

    with pytest.warns(UserWarning):
        mapdl.eplot(vtk=True)


def test_equal_in_comments_and_title(mapdl):
    mapdl.com("=====")
    mapdl.title("This is = ")
    mapdl.title("This is '=' ")


def test_result_file(mapdl, solved_box):
    assert mapdl.result_file
    assert isinstance(mapdl.result_file, str)


<<<<<<< HEAD
def test_empty_result_file(mapdl, cleared):
    assert mapdl.result_file is "file.rst"


=======
>>>>>>> 51ceebc4
@skip_in_cloud
def test_file_command_local(mapdl, cube_solve, tmpdir):
    rst_file = mapdl._result_file

    # check for raise of non-exising file
    with pytest.raises(FileNotFoundError):
        mapdl.file("potato")

    # change directory
    try:
        old_path = mapdl.directory
        mapdl.directory = str(tmpdir)
        assert Path(mapdl.directory) == tmpdir

        mapdl.post1()
        mapdl.file(rst_file)
    finally:
        # always revert to preserve state
        mapdl.directory = old_path


def test_file_command_remote(mapdl, cube_solve, tmpdir):
    with pytest.raises(FileNotFoundError):
        mapdl.file("potato")

    mapdl.post1()
    # this file already exists remotely
    mapdl.file("file.rst")

    with pytest.raises(FileNotFoundError):
        mapdl.file()

    tmpdir = str(tmpdir)
    mapdl.download("file.rst", tmpdir)
    local_file = os.path.join(tmpdir, "file.rst")
    new_local_file = os.path.join(tmpdir, "myrst.rst")
    os.rename(local_file, new_local_file)

    output = mapdl.file(new_local_file)
    assert "DATA FILE CHANGED TO FILE" in output


@skip_windows
def test_lgwrite(mapdl, cleared, tmpdir):
    filename = str(tmpdir.join("file.txt"))

    # include some muted and unmuted commands to ensure all /OUT and
    # /OUT,anstmp are removed
    mapdl.prep7(mute=True)
    mapdl.k(1, 0, 0, 0, mute=True)
    mapdl.k(2, 2, 0, 0)

    # test the extension
    mapdl.lgwrite(filename[:-4], "txt", kedit="remove", mute=True)

    with open(filename) as fid:
        lines = [line.strip() for line in fid.readlines()]

    assert "K,1,0,0,0" in lines
    for line in lines:
        assert "OUT" not in line

    # must test with no filename
    mapdl.lgwrite()
    assert mapdl.jobname + ".lgw" in mapdl.list_files()


@pytest.mark.parametrize("value", [2, np.array([1, 2, 3]), "asdf"])
def test_parameter_deletion(mapdl, value):
    mapdl.parameters["mypar"] = value
    assert "mypar".upper() in mapdl.starstatus()
    del mapdl.parameters["mypar"]

    assert "mypar" not in mapdl.starstatus()
    assert "mypar" not in mapdl.parameters


def test_get_variable_nsol_esol_wrappers(mapdl, coupled_example):
    mapdl.post26()
    nsol_1 = mapdl.nsol(2, 1, "U", "X")
    assert nsol_1[0] > 0
    assert nsol_1[1] > 0

    variable = mapdl.get_variable(2)
    assert np.allclose(variable, nsol_1)

    variable = mapdl.get_nsol(1, "U", "X")
    assert np.allclose(variable, nsol_1)

    esol_1 = mapdl.esol(3, 1, 1, "S", "Y")
    assert esol_1[0] > 0
    assert esol_1[1] > 0
    variable = mapdl.get_variable(3)
    assert np.allclose(variable, esol_1)

    variable = mapdl.get_esol(1, 1, "S", "Y")
    assert np.allclose(variable, esol_1)


def test_retain_routine(mapdl):
    mapdl.prep7()
    routine = "POST26"
    with mapdl.run_as_routine(routine):
        assert mapdl.parameters.routine == routine
    assert mapdl.parameters.routine == "PREP7"


def test_non_interactive(mapdl, cleared):
    with mapdl.non_interactive:
        mapdl.prep7()
        mapdl.k(1, 1, 1, 1)
        mapdl.k(2, 2, 2, 2)

    assert mapdl.geometry.keypoints.shape == (2, 3)


def test_ignored_command(mapdl, cleared):
    mapdl.prep7(mute=True)
    mapdl.n(mute=True)
    with pytest.raises(MapdlCommandIgnoredError, match="command is ignored"):
        mapdl.f(1, 1, 1, 1)


def test_lsread(mapdl, cleared):
    mapdl.n(1, mute=True)
    mapdl.n(2, 1, 0, 0, mute=True)
    mapdl.et(1, 188, mute=True)
    mapdl.e(1, 2, mute=True)
    mapdl.slashsolu(mute=True)
    mapdl.f("all", "FX", 1, mute=True)
    mapdl.lswrite(mute=True)
    mapdl.fdele("all", "all", mute=True)
    assert "No nodal" in mapdl.flist()
    mapdl.lsread(mute=True)
    assert "No nodal" not in mapdl.flist()


def test_get_available_ansys_installations():
    from ansys.mapdl.core.launcher import (
        _get_available_base_ansys,
        get_available_ansys_installations,
    )

    _get_doc = _get_available_base_ansys.__doc__
    get_doc = get_available_ansys_installations.__doc__

    assert _get_doc == get_doc.replace(
        "get_available_ansys_installations", "_get_available_base_ansys"
    )
    assert _get_available_base_ansys() == get_available_ansys_installations()


def test_get_fallback(mapdl, cleared):
    with pytest.raises(ValueError, match="There are no NODES defined"):
        mapdl.get_value("node", 0, "num", "maxd")

    with pytest.raises(ValueError, match="There are no ELEMENTS defined"):
        mapdl.get_value("elem", 0, "num", "maxd")<|MERGE_RESOLUTION|>--- conflicted
+++ resolved
@@ -1390,13 +1390,6 @@
     assert isinstance(mapdl.result_file, str)
 
 
-<<<<<<< HEAD
-def test_empty_result_file(mapdl, cleared):
-    assert mapdl.result_file is "file.rst"
-
-
-=======
->>>>>>> 51ceebc4
 @skip_in_cloud
 def test_file_command_local(mapdl, cube_solve, tmpdir):
     rst_file = mapdl._result_file
