--- conflicted
+++ resolved
@@ -1090,33 +1090,8 @@
     assert np.allclose(mapdl.scalar_param('__par__'), par)
 
     mapdl._run("/gopr") # Going back
-<<<<<<< HEAD
     assert mapdl.wrinqr(1) == 1
-=======
-    assert mapdl.wrinqr(1) == 1
-
-
-def test_print_com(mapdl, capfd):
-    mapdl.print_com = True
-    string_ = "Testing print"
-    mapdl.com(string_)
-
-    out, err = capfd.readouterr()
-    assert string_ in out
-
-    mapdl.print_com = False
-    string_ = "Testing disabling print"
-    mapdl.com(string_)
-
-    out, err = capfd.readouterr()
-    assert string_ not in out
-
-    # Not allowed type for mapdl.print_com
-    for each in ['asdf', (1, 2), 2, []]:
-        with pytest.raises(ValueError):
-            mapdl.print_com = each
 
 
 def test_extra_argument_in_get(mapdl, make_block):
-    assert isinstance(mapdl.get("_MAXNODENUM", "node", 0, "NUM", "MAX", "", "", "INTERNAL"), float)
->>>>>>> 1fa828b9
+    assert isinstance(mapdl.get("_MAXNODENUM", "node", 0, "NUM", "MAX", "", "", "INTERNAL"), float)