--- conflicted
+++ resolved
@@ -997,21 +997,6 @@
 
 @pytest.mark.parametrize("option2,option3,option4", [('expdata.dat', '', ''), ('expdata', '.dat', ''), ('expdata', 'dat', 'DIR')])
 def test_tbft(mapdl, option2, option3, option4):
-<<<<<<< HEAD
-    try:
-        fname = 'expdata0.dat'
-        with open(fname, 'w') as fid:
-            fid.write("""0.819139E-01 0.82788577E+00
-            0.166709E+00 0.15437247E+01
-            0.253960E+00 0.21686152E+01
-            0.343267E+00 0.27201819E+01
-            0.434257E+00 0.32129833E+0""")
-
-        mapdl.prep7(mute=True)
-        mat_id = mapdl.get('', 'MAT', 0, 'NUM', 'MAX', mute=True) + 1
-        mapdl.tbft('FADD', mat_id, 'HYPER', 'MOONEY', '3', mute=True)
-        mapdl.tbft('EADD', mat_id, 'UNIA', option2, option3, option4, mute=True)
-=======
     fname = 'expdata.dat'
     fpath = os.path.join(os.getcwd(), fname)
 
@@ -1029,17 +1014,9 @@
     mat_id = mapdl.get_value('MAT', 0, 'NUM', 'MAX') + 1
     mapdl.tbft('FADD', mat_id, 'HYPER', 'MOONEY', '3', mute=True)
     mapdl.tbft('EADD', mat_id, 'UNIA', option2, option3, option4, mute=True)
->>>>>>> 73ee5ac4
-
-        assert fname in mapdl.list_files
-
-<<<<<<< HEAD
-    finally:
-        try:
-            os.remove(fname)
-        except OSError:
-            pass
-=======
+
+    assert fname in mapdl.list_files
+
     try:
         os.remove(fname)
     except OSError:
@@ -1051,5 +1028,4 @@
         mapdl.prep7(mute=True)
         mat_id = mapdl.get_value('MAT', 0, 'NUM', 'MAX') + 1
         mapdl.tbft('FADD', mat_id, 'HYPER', 'MOONEY', '3', mute=True)
-        mapdl.tbft('EADD', mat_id, 'UNIA', 'non_existing.file', '', '', mute=True)
->>>>>>> 73ee5ac4
+        mapdl.tbft('EADD', mat_id, 'UNIA', 'non_existing.file', '', '', mute=True)