--- conflicted
+++ resolved
@@ -2152,7 +2152,6 @@
     assert "nod_selection_4" not in mapdl.components
 
 
-<<<<<<< HEAD
 def test_inquire_invalid(mapdl):
     with pytest.raises(ValueError, match="Arguments of this method have changed"):
         mapdl.inquire("directory")
@@ -2185,10 +2184,10 @@
 
     assert "hello" == content.strip()
     os.remove("test_vwrite.txt")
-=======
+
+
 def test_get_array_non_interactive(mapdl, solved_box):
     mapdl.allsel()
     with pytest.raises(MapdlRuntimeError):
         with mapdl.non_interactive:
-            mapdl.get_array("asdf", "2")
->>>>>>> 286f90e0
+            mapdl.get_array("asdf", "2")