--- conflicted
+++ resolved
@@ -12,13 +12,9 @@
 from ansys.mapdl import core as pymapdl
 from ansys.mapdl.core.commands import CommandListingOutput
 from ansys.mapdl.core.errors import (
-<<<<<<< HEAD
+    IncorrectWorkingDirectory,
     MapdlCommandIgnoredError,
     MapdlConnectionError,
-=======
-    IncorrectWorkingDirectory,
-    MapdlCommandIgnoredError,
->>>>>>> ff1c818d
     MapdlRuntimeError,
 )
 from ansys.mapdl.core.launcher import get_start_instance, launch_mapdl
