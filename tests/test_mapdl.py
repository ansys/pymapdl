--- conflicted
+++ resolved
@@ -2465,7 +2465,6 @@
     assert mapdl._stored_commands == []
 
 
-<<<<<<< HEAD
 @pytest.mark.parametrize("ip", ["123.45.67.89", "myhostname"])
 @stack(*PATCH_MAPDL_START)
 def test_ip_hostname_in_start_parm(ip):
@@ -2498,8 +2497,6 @@
         mock_exit.assert_called_once()
 
 
-=======
->>>>>>> 4071a71d
 def test_directory_setter(mapdl):
     # Testing edge cases
     prev_path = mapdl._path
