"""Test MAPDL interface"""
from datetime import datetime
import os
from pathlib import Path
import re
import shutil
import time

from ansys.mapdl.reader import examples
from ansys.mapdl.reader.rst import Result
import grpc
import numpy as np
import psutil
import pytest
from pyvista import PolyData

from ansys.mapdl import core as pymapdl
from ansys.mapdl.core.commands import CommandListingOutput
from ansys.mapdl.core.errors import (
    IncorrectWorkingDirectory,
    MapdlCommandIgnoredError,
    MapdlConnectionError,
    MapdlRuntimeError,
)
<<<<<<< HEAD
from ansys.mapdl.core.launcher import get_start_instance, launch_mapdl
from ansys.mapdl.core.mapdl_grpc import SESSION_ID_NAME
=======
from ansys.mapdl.core.launcher import launch_mapdl
>>>>>>> 0fd79c23
from ansys.mapdl.core.misc import random_string
from conftest import (
    skip_if_not_local,
    skip_if_on_cicd,
    skip_no_xserver,
    skip_on_windows,
)

CMD_BLOCK = """/prep7
! Mat
MP,EX,1,200000
MP,NUXY,1,0.3
MP,DENS,1,7.85e-09
! Elements
et,1,186
et,2,154
! Geometry
BLC4,0,0,1000,100,10
! Mesh
esize,5
vmesh,all
"""

## Testing CDREAD and CDWRITE
# DB file generated locally with ANSYS.
# Many of the commands could be deleted, but for the sake of good
# testing we are going to leave them.

CDB_FILE = """                                                                        S      1
/COM,ANSYS RELEASE 12.1BETAUP20090531       10:26:32    06/01/2009      S      2
/NOPR                                                                   S      3
/PREP7                                                                  S      4
/TITLE,                                                                 S      5
1H,,1H;,,18Hdisc_pad_model.cdb,                                         G      1
5HANSYS,22H  12.1BETA  UP20090531,,,,,,,1.0,,,,,13H000601.102632,       G      2
1.0000E-04,,,,9,,;                                                      G      3
S     29G      3D      0P      0                                        T      1
:CDWRITE      ! START OF CDWRITE DATA
/COM,ANSYS RELEASE 2021 R2           BUILD 21.2
/PREP7
/NOPR
/TITLE,'CDREAD and CDWRITE tests'
*IF,_CDRDOFF,EQ,1,THEN     !if solid model was read in
_CDRDOFF=             !reset flag, numoffs already performed
*ELSE              !offset database for the following FE model
*ENDIF
*SET,T_PAR,'asdf1234'
*SET,_RETURN ,  0.000000000000
*SET,_STATUS ,  0.000000000000
*SET,_UIQR   ,  1.000000000000
DOF,DELETE
EXTOPT,ATTR,      0,      0,      0
EXTOPT,ESIZE,  0,  0.0000
EXTOPT,ACLEAR,      0
TREF,  0.00000000
IRLF,  0
BFUNIF,TEMP,_TINY
ACEL,  0.00000000    ,  0.00000000    ,  0.00000000
OMEGA,  0.00000000    ,  0.00000000    ,  0.00000000
DOMEGA,  0.00000000    ,  0.00000000    ,  0.00000000
CGLOC,  0.00000000    ,  0.00000000    ,  0.00000000
CGOMEGA,  0.00000000    ,  0.00000000    ,  0.00000000
DCGOMG,  0.00000000    ,  0.00000000    ,  0.00000000

KUSE,     0
TIME,  0.00000000
ALPHAD,  0.00000000
BETAD,  0.00000000
DMPRAT,  0.00000000
DMPSTR,  0.00000000
CRPLIM, 0.100000000    ,   0
CRPLIM,  0.00000000    ,   1
NCNV,     1,  0.00000000    ,     0,  0.00000000    ,  0.00000000
NEQIT,     0

ERESX,DEFA
/GO
FINISH
"""


def clearing_cdread_cdwrite_tests(mapdl):
    mapdl.finish(mute=True)
    # *MUST* be NOSTART.  With START fails after 20 calls...
    # this has been fixed in later pymapdl and MAPDL releases
    mapdl.clear("NOSTART", mute=True)
    mapdl.prep7(mute=True)


def asserting_cdread_cdwrite_tests(mapdl):
    # Using ``in`` because of the padding APDL does on strings.
    return "asdf1234" in mapdl.parameters["T_PAR"]


def warns_in_cdread_error_log(mapdl, tmpdir):
    """Check for specific warns in the error log associated with using /INPUT with CDB files
    instead of CDREAD command."""
    if mapdl._local:
        pth = mapdl.directory

    else:
        list_files = mapdl.list_files()
        error_files = [each for each in list_files if each.endswith(".err")]
        pth = str(tmpdir.mkdir(random_string()))

        for each_file in error_files:
            mapdl.download(each_file, pth)

    list_files = os.listdir(pth)
    error_files = [each for each in list_files if each.endswith(".err")]

    # "S 1", "1 H" and "5 H Ansys" are character at the end of lines in the CDB_FILE variable.
    # They are allowed in the CDREAD command, but it gives warnings in the /INPUT command.
    warn_cdread_1 = "S1 is not a recognized"
    warn_cdread_2 = "1H is not a recognized"
    warn_cdread_3 = "5HANSYS is not a recognized"

    warns = []
    for each in error_files:
        with open(os.path.join(pth, each), errors="ignore") as fid:
            error_log = "".join(fid.readlines())
        warns.append(
            (warn_cdread_1 in error_log)
            or (warn_cdread_2 in error_log)
            or (warn_cdread_3 in error_log)
        )
        return any(warns)


@pytest.mark.skip_grpc
def test_internal_name_grpc(mapdl):
    assert str(mapdl._ip) in mapdl.name
    assert str(mapdl._port) in mapdl.name
    assert "GRPC" in mapdl.name

    assert mapdl.name
    assert mapdl.name == mapdl._name

    with pytest.raises(AttributeError):
        mapdl.name = "asfd"


def test_jobname(mapdl, cleared):
    jobname = "abcdefg"
    assert mapdl.jobname != jobname
    mapdl.finish()
    mapdl.filname(jobname)
    assert mapdl.jobname == jobname

    other_jobname = "gfedcba"
    mapdl.jobname = other_jobname
    assert mapdl.jobname == other_jobname


@pytest.mark.skip_grpc
def test_server_version(mapdl):
    if mapdl.version == 20.2:
        assert mapdl._server_version == (0, 0, 0)
    elif mapdl.version == 21.1:
        assert mapdl._server_version == (0, 3, 0)
    elif mapdl.version == 21.2:
        assert mapdl._server_version in [(0, 4, 0), (0, 4, 1)]
    else:
        # untested future version
        assert isinstance(mapdl._server_version, tuple)
        assert mapdl._server_version[1] >= 4
        assert mapdl._server_version[0] >= 0


@pytest.mark.skip_grpc
def test_global_mute(mapdl):
    mapdl.mute = True
    assert mapdl.mute is True
    assert mapdl.prep7() is None

    # commands like /INQUIRE must always return something
    jobname = "file"
    mapdl.jobname = jobname
    assert mapdl.inquire("", "JOBNAME") == jobname
    mapdl.mute = False


def test_parsav_parres(mapdl, cleared, tmpdir):
    arr = np.random.random((10, 3))
    mapdl.parameters["MYARR"] = arr
    mapdl.parsav("ALL", "tmp.txt")
    mapdl.clear()
    mapdl.parres("ALL", "tmp.txt")
    assert np.allclose(mapdl.parameters["MYARR"], arr)


@pytest.mark.skip_grpc
def test_no_results(mapdl, cleared, tmpdir):
    pth = str(tmpdir.mkdir("tmpdir"))
    mapdl.jobname = random_string()
    with pytest.raises(FileNotFoundError):
        mapdl.download_result(pth)


def test_empty(mapdl):
    with pytest.raises(ValueError):
        mapdl.run("")


def test_multiline_fail(mapdl):
    with pytest.raises(ValueError, match="Use ``input_strings``"):
        mapdl.run(CMD_BLOCK)


def test_multiline_fail(mapdl, cleared):
    with pytest.warns(DeprecationWarning):
        resp = mapdl.run_multiline(CMD_BLOCK)
        assert "IS SOLID186" in resp, "not capturing the beginning of the block"
        assert (
            "GENERATE NODES AND ELEMENTS" in resp
        ), "not capturing the end of the block"


def test_input_strings_fail(mapdl, cleared):
    resp = mapdl.input_strings(CMD_BLOCK)
    assert "IS SOLID186" in resp, "not capturing the beginning of the block"
    assert "GENERATE NODES AND ELEMENTS" in resp, "not capturing the end of the block"


def test_input_strings(mapdl, cleared):
    assert isinstance(mapdl.input_strings(CMD_BLOCK), str)
    assert isinstance(mapdl.input_strings(CMD_BLOCK.splitlines()), str)


def test_str(mapdl):
    mapdl_str = str(mapdl)
    assert "Product:" in mapdl_str
    assert "MAPDL Version" in mapdl_str
    assert str(mapdl.version) in mapdl_str


def test_version(mapdl):
    assert isinstance(mapdl.version, float)  # Checking MAPDL version
    expected_version = float(
        datetime.now().year - 2000 + 1 + 1
    )  # the second +1 is to give some tolerance.
    assert 20.0 < mapdl.version < expected_version  # Some upper bound.


def test_pymapdl_version():
    from ansys.mapdl.core._version import __version__ as pymapdl_version

    assert isinstance(pymapdl_version, str)
    version_ = pymapdl_version.split(".")

    assert len(version_) == 3
    assert version_[0].isnumeric()
    assert version_[1].isnumeric()
    assert version_[2].isnumeric() or "dev" in version_[2]


def test_comment(cleared, mapdl):
    comment = "Testing..."
    resp = mapdl.com(comment)
    assert comment in resp


def test_basic_command(cleared, mapdl):
    resp = mapdl.prep7()
    resp = mapdl.finish()
    assert "ROUTINE COMPLETED" in resp


def test_allow_ignore(mapdl):
    mapdl.clear()
    mapdl.allow_ignore = False
    assert mapdl.allow_ignore is False
    with pytest.raises(pymapdl.errors.MapdlInvalidRoutineError):
        mapdl.k()

    # Does not create keypoints and yet does not raise error
    mapdl.allow_ignore = True
    assert mapdl.allow_ignore is True
    mapdl.k()
    assert mapdl.geometry.n_keypoint == 0
    mapdl.allow_ignore = False


def test_chaining(mapdl, cleared):
    # test chaining with distributed only
    if mapdl._distributed:
        with pytest.raises(MapdlRuntimeError):
            with mapdl.chain_commands:
                mapdl.prep7()
    else:
        mapdl.prep7()
        n_kp = 1000
        with mapdl.chain_commands:
            for i in range(1, 1 + n_kp):
                mapdl.k(i, i, i, i)

        assert mapdl.geometry.n_keypoint == 1000


def test_error(mapdl):
    with pytest.raises(MapdlRuntimeError):
        mapdl.prep7()
        mapdl.a(0, 0, 0, 0)


def test_ignore_error(mapdl):
    mapdl.ignore_errors = False
    assert not mapdl.ignore_errors
    mapdl.ignore_errors = True
    assert mapdl.ignore_errors is True

    # verify that an error is not raised
    mapdl.prep7(mute=True)
    out = mapdl._run("A, 0, 0, 0")
    assert "*** ERROR ***" in out

    mapdl.ignore_error = False
    assert mapdl.ignore_error is False


@pytest.mark.skip_grpc
def test_list(mapdl, tmpdir):
    """Added for backwards compatibility"""
    fname = "tmp.txt"
    filename = str(tmpdir.mkdir("tmpdir").join(fname))
    txt = "this is a test"
    with open(filename, "w") as fid:
        fid.write(txt)
    mapdl.upload(filename)

    output = mapdl.list(fname)
    assert output == txt


@pytest.mark.skip_grpc
def test_invalid_input(mapdl):
    with pytest.raises(FileNotFoundError):
        mapdl.input("thisisnotafile")


@skip_no_xserver
@pytest.mark.parametrize("vtk", [True, False, None])
def test_kplot(cleared, mapdl, tmpdir, vtk):
    mapdl.k("", 0, 0, 0)
    mapdl.k("", 1, 0, 0)
    mapdl.k("", 1, 1, 0)
    mapdl.k("", 0, 1, 0)

    filename = str(tmpdir.mkdir("tmpdir").join("tmp.png"))
    cpos = mapdl.kplot(vtk=vtk, savefig=filename)
    assert cpos is None
    if vtk:
        assert os.path.isfile(filename)


@skip_no_xserver
@pytest.mark.parametrize("vtk", [True, False, None])
def test_aplot(cleared, mapdl, vtk):
    k0 = mapdl.k("", 0, 0, 0)
    k1 = mapdl.k("", 1, 0, 0)
    k2 = mapdl.k("", 1, 1, 0)
    k3 = mapdl.k("", 0, 1, 0)
    l0 = mapdl.l(k0, k1)
    l1 = mapdl.l(k1, k2)
    l2 = mapdl.l(k2, k3)
    l3 = mapdl.l(k3, k0)
    mapdl.al(l0, l1, l2, l3)
    mapdl.aplot(show_area_numbering=True)
    mapdl.aplot(color_areas=vtk, show_lines=True, show_line_numbering=True)

    mapdl.aplot(quality=100)
    mapdl.aplot(quality=-1)


@skip_no_xserver
@pytest.mark.parametrize("vtk", [True, False, None])
def test_vplot(cleared, mapdl, vtk):
    mapdl.block(0, 1, 0, 1, 0, 1)
    mapdl.vplot(vtk=vtk, color_areas=True)


def test_keypoints(cleared, mapdl):
    assert mapdl.geometry.n_keypoint == 0
    kps = [[0, 0, 0], [1, 0, 0], [1, 1, 0], [0, 1, 0]]

    i = 1
    knum = []
    for x, y, z in kps:
        mapdl.k(i, x, y, z)
        knum.append(i)
        i += 1

    assert mapdl.geometry.n_keypoint == 4
    assert np.allclose(kps, mapdl.geometry.keypoints)
    assert np.allclose(knum, mapdl.geometry.knum)


def test_lines(cleared, mapdl):
    assert mapdl.geometry.n_line == 0

    k0 = mapdl.k("", 0, 0, 0)
    k1 = mapdl.k("", 1, 0, 0)
    k2 = mapdl.k("", 1, 1, 0)
    k3 = mapdl.k("", 0, 1, 0)
    l0 = mapdl.l(k0, k1)
    l1 = mapdl.l(k1, k2)
    l2 = mapdl.l(k2, k3)
    l3 = mapdl.l(k3, k0)

    lines = mapdl.geometry.lines
    assert isinstance(lines, PolyData)
    assert np.allclose(mapdl.geometry.lnum, [l0, l1, l2, l3])
    assert mapdl.geometry.n_line == 4


@skip_no_xserver
@pytest.mark.parametrize("vtk", [True, False, None])
def test_lplot(cleared, mapdl, tmpdir, vtk):
    k0 = mapdl.k("", 0, 0, 0)
    k1 = mapdl.k("", 1, 0, 0)
    k2 = mapdl.k("", 1, 1, 0)
    k3 = mapdl.k("", 0, 1, 0)
    mapdl.l(k0, k1)
    mapdl.l(k1, k2)
    mapdl.l(k2, k3)
    mapdl.l(k3, k0)

    filename = str(tmpdir.mkdir("tmpdir").join("tmp.png"))
    cpos = mapdl.lplot(vtk=vtk, show_keypoint_numbering=True, savefig=filename)
    assert cpos is None
    if vtk:
        assert os.path.isfile(filename)


@skip_if_not_local
def test_apdl_logging_start(tmpdir):
    filename = str(tmpdir.mkdir("tmpdir").join("tmp.inp"))

    mapdl = launch_mapdl(start_timeout=30, log_apdl=filename)

    mapdl.prep7()
    mapdl.run("!comment test")
    mapdl.k(1, 0, 0, 0)
    mapdl.k(2, 1, 0, 0)
    mapdl.k(3, 1, 1, 0)
    mapdl.k(4, 0, 1, 0)

    mapdl.exit()

    with open(filename, "r") as fid:
        text = "".join(fid.readlines())

    assert "PREP7" in text
    assert "!comment test" in text
    assert "K,1,0,0,0" in text
    assert "K,2,1,0,0" in text
    assert "K,3,1,1,0" in text
    assert "K,4,0,1,0" in text


@pytest.mark.corba
def test_corba_apdl_logging_start(tmpdir):
    filename = str(tmpdir.mkdir("tmpdir").join("tmp.inp"))

    mapdl = pymapdl.launch_mapdl(mode="CORBA")
    mapdl = launch_mapdl(log_apdl=filename)

    mapdl.prep7()
    mapdl.run("!comment test")
    mapdl.k(1, 0, 0, 0)
    mapdl.k(2, 1, 0, 0)
    mapdl.k(3, 1, 1, 0)
    mapdl.k(4, 0, 1, 0)

    mapdl.exit()

    with open(filename, "r") as fid:
        text = "".join(fid.readlines())

    assert "PREP7" in text
    assert "!comment test" in text
    assert "K,1,0,0,0" in text
    assert "K,2,1,0,0" in text
    assert "K,3,1,1,0" in text
    assert "K,4,0,1,0" in text


def test_apdl_logging(mapdl, tmpdir):
    tmp_dir = tmpdir.mkdir("tmpdir")
    file_name = "tmp_logger.log"
    file_path = str(tmp_dir.join(file_name))

    # Checking there is no apdl_logger
    if mapdl._apdl_log is not None:
        mapdl._close_apdl_log()

    assert mapdl._apdl_log is None
    assert file_name not in os.listdir()

    # Setting logger
    mapdl.open_apdl_log(file_path, "w")
    assert file_name in os.listdir(tmp_dir)

    # don't allow double logger:
    with pytest.raises(MapdlRuntimeError):
        mapdl.open_apdl_log(file_name, mode="w")

    # Testing
    mapdl.prep7()
    mapdl.com("This is a comment")

    # Testing non-interactive
    with mapdl.non_interactive:
        mapdl.com("This is a non-interactive command")
        mapdl.slashsolu()
        mapdl.prep7()

    file_input = str(tmp_dir.join("input.inp"))
    str_not_in_apdl_logger = "/com, this input should not appear"
    with open(file_input, "w") as fid:
        fid.write(str_not_in_apdl_logger)

    mapdl._apdl_log.flush()
    with open(file_path, "r") as fid:
        log = fid.read()

    assert "APDL" in log
    assert "ansys.mapdl.core" in log
    assert "PyMapdl" in log
    assert "/COM" in log
    assert "This is a comment" in log
    assert "This is a non-interactive command" in log
    assert "/SOLU" in log

    # The input of the ``non_interactive`` should not write to the apdl_logger.
    assert "/INP," not in log
    assert "'input.inp'" not in log
    assert "/OUT,_input_tmp_" not in log
    assert str_not_in_apdl_logger not in log

    # Testing /input, i
    mapdl.input(file_input)
    mapdl._apdl_log.flush()
    with open(file_path, "r") as fid:
        log = fid.read()

    # Testing /input PR #1455
    assert "/INP," in log
    assert "input.inp'" in log
    assert "/OUT,_input_tmp_" in log
    assert str_not_in_apdl_logger not in log

    # Closing
    mapdl._close_apdl_log()
    mapdl.com("This comment should not appear in the logger")

    with open(file_path, "r") as fid:
        log = fid.read()

    assert "This comment should not appear in the logger" not in log
    assert file_name in os.listdir(tmp_dir)


def test_nodes(tmpdir, cleared, mapdl):
    mapdl.n(1, 1, 1, 1)
    mapdl.n(11, 10, 1, 1)
    mapdl.fill(1, 11, 9)

    basename = "tmp.nodes"
    target_dir = tmpdir.mkdir("tmpdir")
    filename = str(target_dir.join(basename))
    if mapdl._local:
        mapdl.nwrite(filename)
    else:
        mapdl.nwrite(basename)
        mapdl.download(basename, target_dir=str(target_dir))

    assert np.allclose(mapdl.mesh.nodes, np.loadtxt(filename)[:, 1:])
    assert mapdl.mesh.n_node == 11
    assert np.allclose(mapdl.mesh.nnum, range(1, 12))

    # test clear mapdl
    mapdl.clear()
    assert not mapdl.mesh.nodes.size
    assert not mapdl.mesh.n_node
    assert not mapdl.mesh.nnum.size


def test_enum(mapdl, make_block):
    assert mapdl.mesh.n_elem
    assert np.allclose(mapdl.mesh.enum, range(1, mapdl.mesh.n_elem + 1))


@pytest.mark.parametrize("nnum", [True, False])
@pytest.mark.parametrize("vtk", [True, False, None])
@skip_no_xserver
def test_nplot_vtk(cleared, mapdl, nnum, vtk):
    mapdl.n(1, 0, 0, 0)
    mapdl.n(11, 10, 0, 0)
    mapdl.fill(1, 11, 9)
    mapdl.nplot(vtk=vtk, nnum=nnum, background="w", color="k")


@skip_no_xserver
def test_nplot(cleared, mapdl):
    mapdl.n(1, 0, 0, 0)
    mapdl.n(11, 10, 0, 0)
    mapdl.fill(1, 11, 9)
    mapdl.nplot(vtk=False)


def test_elements(cleared, mapdl):
    mapdl.et(1, 185)

    # two basic cells
    cell1 = [
        [0, 0, 0],
        [1, 0, 0],
        [1, 1, 0],
        [0, 1, 0],
        [0, 0, 1],
        [1, 0, 1],
        [1, 1, 1],
        [0, 1, 1],
    ]

    cell2 = [
        [0, 0, 2],
        [1, 0, 2],
        [1, 1, 2],
        [0, 1, 2],
        [0, 0, 3],
        [1, 0, 3],
        [1, 1, 3],
        [0, 1, 3],
    ]

    with mapdl.non_interactive:
        for cell in [cell1, cell2]:
            for x, y, z in cell:
                mapdl.n(x=x, y=y, z=z)

    mapdl.e(*list(range(1, 9)))
    mapdl.e(*list(range(9, 17)))
    expected = np.array(
        [
            [1, 1, 1, 1, 0, 0, 0, 0, 1, 0, 1, 2, 3, 4, 5, 6, 7, 8],
            [1, 1, 1, 1, 0, 0, 0, 0, 2, 0, 9, 10, 11, 12, 13, 14, 15, 16],
        ]
    )

    assert np.allclose(np.array(mapdl.mesh.elem), expected)


@pytest.mark.parametrize(
    "parm",
    (
        "my_string",
        1,
        10.0,
        [1, 2, 3],
        [[1, 2, 3], [1, 2, 3]],
        np.random.random((2000)),  # fails on gRPC at 100000
        np.random.random((10, 3)),
        np.random.random((10, 3, 3)),
    ),
)
def test_set_get_parameters(mapdl, parm):
    parm_name = pymapdl.misc.random_string(20)
    mapdl.parameters[parm_name] = parm

    if isinstance(parm, str):
        assert mapdl.parameters[parm_name] == parm
    elif isinstance(parm, (int, float)):
        assert np.allclose(mapdl.parameters[parm_name], parm)
    else:
        # For the cases where shape is (X,) # Empty second dimension
        parm = np.array(parm)
        if parm.ndim == 1:
            parm = parm.reshape((parm.shape[0], 1))
        assert np.allclose(mapdl.parameters[parm_name], parm)


def test_set_parameters_arr_to_scalar(mapdl, cleared):
    mapdl.parameters["PARM"] = np.arange(10)
    mapdl.parameters["PARM"] = 2


def test_set_parameters_string_spaces(mapdl):
    with pytest.raises(ValueError):
        mapdl.parameters["PARM"] = "string with spaces"


def test_set_parameters_too_long(mapdl):
    with pytest.raises(
        ValueError, match="Length of ``name`` must be 32 characters or less"
    ):
        mapdl.parameters["a" * 32] = 2

    with pytest.raises(
        ValueError, match="Length of ``value`` must be 32 characters or less"
    ):
        mapdl.parameters["asdf"] = "a" * 32


def test_builtin_parameters(mapdl, cleared):
    mapdl.prep7()
    assert mapdl.parameters.routine == "PREP7"

    mapdl.units("SI")
    assert mapdl.parameters.units == "SI"

    assert isinstance(mapdl.parameters.revision, float)

    # Platform could be either windows or Linux, without regards to
    # the testing OS.
    plat = mapdl.parameters.platform
    assert "L" in plat or "W" in plat

    mapdl.csys(1)
    assert mapdl.parameters.csys == 1

    mapdl.dsys(1)
    assert mapdl.parameters.dsys == 1

    mapdl.esys(0)
    assert mapdl.parameters.esys == 0
    assert mapdl.parameters.material == 1
    assert mapdl.parameters.section == 1
    assert mapdl.parameters.real == 1


@skip_no_xserver
@pytest.mark.parametrize("vtk", [True, False, None])
def test_eplot(mapdl, make_block, vtk):
    init_elem = mapdl.mesh.n_elem
    mapdl.aplot()  # check aplot and verify it doesn't mess up the element plotting
    mapdl.eplot(show_node_numbering=True, background="w", color="b")
    mapdl.eplot(vtk=vtk, show_node_numbering=True, background="w", color="b")
    mapdl.aplot()  # check aplot and verify it doesn't mess up the element plotting
    assert mapdl.mesh.n_elem == init_elem


@skip_no_xserver
def test_eplot_savefig(mapdl, make_block, tmpdir):
    filename = str(tmpdir.mkdir("tmpdir").join("tmp.png"))
    mapdl.eplot(
        background="w",
        show_edges=True,
        smooth_shading=True,
        window_size=[1920, 1080],
        savefig=filename,
    )
    assert os.path.isfile(filename)


def test_partial_mesh_nnum(mapdl, make_block):
    allsel_nnum_old = mapdl.mesh.nnum
    mapdl.nsel("S", "NODE", vmin=100, vmax=200)
    allsel_nnum_now = mapdl.mesh.nnum_all
    assert np.allclose(allsel_nnum_old, allsel_nnum_now)

    mapdl.allsel()
    assert np.allclose(allsel_nnum_old, mapdl.mesh.nnum)


def test_partial_mesh_nnum2(mapdl, make_block):
    mapdl.nsel("S", "NODE", vmin=1, vmax=10)
    mapdl.esel("S", "ELEM", vmin=10, vmax=20)
    assert mapdl.mesh._grid.n_cells == 11


def test_cyclic_solve(mapdl, cleared):
    # build the cyclic model
    mapdl.prep7()
    mapdl.shpp("off")
    mapdl.cdread("db", examples.sector_archive_file)
    mapdl.prep7()
    time.sleep(1.0)
    mapdl.cyclic()

    # set material properties
    mapdl.mp("NUXY", 1, 0.31)
    mapdl.mp("DENS", 1, 4.1408e-04)
    mapdl.mp("EX", 1, 16900000)
    mapdl.emodif("ALL", "MAT", 1)

    # setup and solve
    mapdl.modal_analysis("LANB", 1, 1, 100000, elcalc=True)
    mapdl.finish()

    # expect 16 result sets (1 mode, 16 blades, 16 modes in mode family)
    mapdl.post1()
    assert mapdl.post_processing.nsets == 16


# Using ``np.ones(5)*2`` to test specifically the case for two columns #883
@pytest.mark.parametrize("dim_rows", np.random.randint(2, 100, size=4, dtype=int))
@pytest.mark.parametrize(
    "dim_cols",
    np.concatenate(
        (
            np.ones(2, dtype=int) * 2,
            np.random.randint(2, 100, size=2, dtype=int),
        )
    ),
)
def test_load_table(mapdl, dim_rows, dim_cols):
    my_conv = np.random.rand(dim_rows, dim_cols)
    my_conv[:, 0] = np.arange(dim_rows)  # "time" values

    mapdl.load_table("my_conv", my_conv, "TIME")
    assert np.allclose(mapdl.parameters["my_conv"], my_conv[:, 1:], 1e-7)


def test_load_table_error_ascending_row(mapdl):
    my_conv = np.ones((3, 3))
    my_conv[1, 0] = 4
    with pytest.raises(ValueError, match="requires that the first column is in"):
        mapdl.load_table("my_conv", my_conv)


@pytest.mark.parametrize("dimx", [1, 3, 10])
@pytest.mark.parametrize("dimy", [1, 3, 10])
def test_load_array(mapdl, dimx, dimy):
    my_conv = np.random.rand(dimx, dimy)
    mapdl.load_array("my_conv", my_conv)

    # flatten as MAPDL returns flat arrays when one dimension is 1.
    assert np.allclose(mapdl.parameters["my_conv"], my_conv, rtol=1e-7)


@pytest.mark.parametrize(
    "array",
    [
        pytest.param([1, 3, 10], marks=pytest.mark.xfail),
        np.zeros(
            3,
        ),
        np.zeros((3, 1)),
        np.zeros((3, 3)),
    ],
)
def test_load_array_types(mapdl, array):
    mapdl.load_array("myarr", array)
    assert np.allclose(mapdl.parameters["myarr"], array, rtol=1e-7)


@pytest.mark.parametrize("array", [[1, 3, 10], np.random.randint(1, 20, size=(5,))])
def test_load_array_failure_types(mapdl, array):
    array[0] = array[0] + 1  # This is to avoid having all elements equal #1061
    mapdl.load_array("myarr", array)
    array = np.array(array)
    assert not np.allclose(mapdl.parameters["myarr"], array, rtol=1e-7)
    assert mapdl.parameters["myarr"].shape != array.shape
    assert mapdl.parameters["myarr"].shape[0] == array.shape[0]
    assert (mapdl.parameters["myarr"].ravel() == array.ravel()).all()
    assert mapdl.parameters["myarr"].ndim == array.ndim + 1


@pytest.mark.skip_grpc
def test_lssolve(mapdl, cleared):
    mapdl.mute = True

    mapdl.run("/units,user,0.001,0.001,1,1,0,1,1,1")
    mapdl.prep7()
    mapdl.et(1, 182)
    mapdl.mp("ex", 1, 210e3)
    mapdl.mp("nuxy", 1, 0.33)
    mapdl.mp("dens", 1, 7.81e-06)
    mapdl.k(1, 0, 0)
    mapdl.k(2, 5, 0)
    mapdl.k(3, 5, 1)
    mapdl.k(4, 0, 1)
    mapdl.l(1, 2)
    mapdl.l(2, 3)
    mapdl.l(3, 4)
    mapdl.l(4, 1)
    mapdl.al(1, 2, 3, 4)
    mapdl.lsel("s", "", "", 1, 4)
    mapdl.lesize("all", 0.5)
    mapdl.amesh(1)
    mapdl.allsel()
    mapdl.finish()
    mapdl.run("/solu")
    mapdl.antype("static'")
    mapdl.kbc(0)
    mapdl.lsel("s", "", "", 4)
    mapdl.nsll("s", 1)
    mapdl.d("all", "all", 0)
    mapdl.ksel("s", "", "", 3)
    mapdl.nslk("s")
    mapdl.f("all", "fy", 5)
    mapdl.allsel()
    mapdl.lswrite(1)
    mapdl.fdele("all", "all")
    mapdl.ksel("s", "", "", 3)
    mapdl.nslk("s")
    mapdl.f("all", "fy", -5)
    mapdl.allsel()

    lsnum = 2
    mapdl.lswrite(lsnum)
    mapdl.mute = False
    out = mapdl.lssolve(1, lsnum)
    assert f"Load step file number {lsnum}.  Begin solution ..." in out


def test_coriolis(mapdl, cleared):
    """Simply test that we're formatting the input parm for coriolis"""
    # must be v190 or newer
    resp = mapdl.coriolis(True, True, True, True)
    assert "CORIOLIS IN STATIONARY REFERENCE FRAME" in resp
    assert "GYROSCOPIC DAMPING MATRIX WILL BE CALCULATED" in resp
    assert "ROTATING DAMPING MATRIX ACTIVATED" in resp
    assert "PRINT ROTOR MASS SUMMARY ACTIVATED" in resp


def test_title(mapdl, cleared):
    title = "title1"  # the title cannot be longer than 7 chars. Check *get,parm,active,0,title for more info.
    mapdl.title(title)
    assert title == mapdl.get("par", "active", "0", "title")


def test_cdread(mapdl, cleared):
    random_letters = random_string(4)

    mapdl.run(f"PARMTEST='{random_letters}'")
    mapdl.cdwrite("all", "model2", "cdb")

    mapdl.clear()
    mapdl.cdread("db", "model2", "cdb")
    assert random_letters in mapdl.parameters["PARMTEST"]

    # Testing arguments
    mapdl.clear()
    mapdl.cdread(option="db", fname="model2", extension="cdb")
    assert random_letters in mapdl.parameters["PARMTEST"]

    # Testing arguments
    mapdl.clear()
    mapdl.cdread("db", fname="model2", extension="cdb")
    assert random_letters in mapdl.parameters["PARMTEST"]

    # Testing arguments
    mapdl.clear()
    mapdl.cdread("db", "model2", extension="cdb")
    assert random_letters in mapdl.parameters["PARMTEST"]

    with pytest.raises(ValueError):
        mapdl.cdread("all", "model2", "cdb")

    with pytest.raises(ValueError):
        mapdl.cdread("test", "model2", "cdb")


@skip_if_on_cicd
def test_cdread_different_location(mapdl, cleared, tmpdir):
    random_letters = mapdl.directory.split("/")[0][-3:0]
    dirname = "tt" + random_letters

    curdir = mapdl.directory
    subdir = tmpdir.mkdir(dirname)

    mapdl.run(f"parmtest='{random_letters}'")
    mapdl.cdwrite("all", subdir.join("model2"), "cdb")

    mapdl.clear()
    mapdl.cwd(subdir)
    mapdl.cdread("db", "model2", "cdb")
    mapdl.cwd(curdir)  # Going back

    assert random_letters == mapdl.parameters["parmtest"]


def test_cdread_in_python_directory(mapdl, cleared, tmpdir):
    # Writing db file in python directory.
    # Pyansys should upload it when it detects it is not in the APDL directory.
    fullpath = str(tmpdir.join("model.cdb"))
    with open(fullpath, "w") as fid:
        fid.write(CDB_FILE)

    # check if pymapdl is smart enough to determine if it can access
    # the archive from the current working directory.
    old_cwd = os.getcwd()
    try:
        # We are not checking yet if the file is read correctly, just if the file
        # can be read.
        os.chdir(tmpdir)
        mapdl.cdread(
            "COMB", "model", "cdb"
        )  # 'COMB' is needed since we use the CDB with the strange line endings.
        assert asserting_cdread_cdwrite_tests(mapdl) and not warns_in_cdread_error_log(
            mapdl, tmpdir
        )

        clearing_cdread_cdwrite_tests(mapdl)
        mapdl.cdread("COMB", "model.cdb")
        assert asserting_cdread_cdwrite_tests(mapdl) and not warns_in_cdread_error_log(
            mapdl, tmpdir
        )

        clearing_cdread_cdwrite_tests(mapdl)
        mapdl.cdread("COMB", "model")
        assert asserting_cdread_cdwrite_tests(mapdl) and not warns_in_cdread_error_log(
            mapdl, tmpdir
        )

    finally:
        # always change back to the previous directory
        os.chdir(old_cwd)

    clearing_cdread_cdwrite_tests(mapdl)
    fullpath = str(tmpdir.join("model.cdb"))
    mapdl.cdread("COMB", fullpath)
    assert asserting_cdread_cdwrite_tests(mapdl) and not warns_in_cdread_error_log(
        mapdl, tmpdir
    )

    clearing_cdread_cdwrite_tests(mapdl)
    fullpath = str(tmpdir.join("model"))
    mapdl.cdread("COMB", fullpath, "cdb")
    assert asserting_cdread_cdwrite_tests(mapdl) and not warns_in_cdread_error_log(
        mapdl, tmpdir
    )

    clearing_cdread_cdwrite_tests(mapdl)
    fullpath = str(tmpdir.join("model"))
    mapdl.cdread("COMB", fullpath)
    assert asserting_cdread_cdwrite_tests(mapdl) and not warns_in_cdread_error_log(
        mapdl, tmpdir
    )


def test_cdread_in_apdl_directory(mapdl, cleared):
    # Writing a db file in apdl directory, using APDL.
    # Using APDL to write the archive as there are be cases where the
    # python code cannot reach the APDL execution directory because it
    # is remote.
    mapdl.run("*SET,T_PAR,'asdf1234'")
    mapdl.run("CDWRITE,'DB','model','cdb'")

    clearing_cdread_cdwrite_tests(mapdl)
    mapdl.cdread("db", "model", "cdb")
    assert asserting_cdread_cdwrite_tests(mapdl)

    clearing_cdread_cdwrite_tests(mapdl)
    mapdl.cdread("db", "model.cdb")
    assert asserting_cdread_cdwrite_tests(mapdl)

    clearing_cdread_cdwrite_tests(mapdl)
    mapdl.cdread("db", "model")
    assert asserting_cdread_cdwrite_tests(mapdl)

    clearing_cdread_cdwrite_tests(mapdl)
    fullpath = os.path.join(mapdl.directory, "model.cdb")
    mapdl.cdread("db", fullpath)
    assert asserting_cdread_cdwrite_tests(mapdl)

    clearing_cdread_cdwrite_tests(mapdl)
    fullpath = os.path.join(mapdl.directory, "model")
    mapdl.cdread("db", fullpath, "cdb")
    assert asserting_cdread_cdwrite_tests(mapdl)

    clearing_cdread_cdwrite_tests(mapdl)
    fullpath = os.path.join(mapdl.directory, "model")
    mapdl.cdread("db", fullpath)
    assert asserting_cdread_cdwrite_tests(mapdl)

    clearing_cdread_cdwrite_tests(mapdl)
    mapdl.cdread(option="db", fname="model", ext="cdb")
    assert asserting_cdread_cdwrite_tests(mapdl)

    clearing_cdread_cdwrite_tests(mapdl)
    mapdl.cdread("db", fname="model", ext="cdb")
    assert asserting_cdread_cdwrite_tests(mapdl)

    clearing_cdread_cdwrite_tests(mapdl)
    mapdl.cdread("db", "model", ext="cdb")
    assert asserting_cdread_cdwrite_tests(mapdl)


@pytest.mark.parametrize(
    "each_cmd", ["*END", "*vwrite", "/eof", "cmatrix", "*REpeAT", "lSread"]
)
def test_inval_commands(mapdl, cleared, each_cmd):
    """Test the output of invalid commands"""
    with pytest.raises(MapdlRuntimeError):
        mapdl.run(each_cmd)


def test_inval_commands_silent(mapdl, tmpdir, cleared):
    assert mapdl.run("parm = 'asdf'")  # assert it is not empty
    mapdl.nopr()
    assert mapdl.run("parm = 'asdf'")  # assert it is not empty

    assert not mapdl._run("/nopr")  # setting /nopr and assert it is empty
    assert not mapdl.run("parm = 'asdf'")  # assert it is not empty

    mapdl._run("/gopr")  # getting settings back


@skip_if_on_cicd
def test_path_without_spaces(mapdl, path_tests):
    old_path = mapdl.directory
    try:
        resp = mapdl.cwd(path_tests.path_without_spaces)
        assert resp is None
    finally:
        mapdl.directory = old_path


@skip_if_on_cicd
def test_path_with_spaces(mapdl, path_tests):
    old_path = mapdl.directory
    try:
        resp = mapdl.cwd(path_tests.path_with_spaces)
        assert resp is None
    finally:
        mapdl.directory = old_path


@skip_if_on_cicd
def test_path_with_single_quote(mapdl, path_tests):
    with pytest.raises(MapdlRuntimeError):
        mapdl.cwd(path_tests.path_with_single_quote)


def test_cwd(mapdl, tmpdir):
    old_path = mapdl.directory
    if mapdl._local:
        tempdir_ = tmpdir
    else:
        if mapdl.platform == "linux":
            mapdl.sys("mkdir -p /tmp")
            tempdir_ = "/tmp"
        elif mapdl.platform == "windows":
            tempdir_ = "C:\\Windows\\Temp"
        else:
            raise ValueError("Unknown platform")
    try:
        mapdl.directory = str(tempdir_)
        assert str(mapdl.directory) == str(tempdir_).replace("\\", "/")

        wrong_path = "wrong_path"
        with pytest.raises(IncorrectWorkingDirectory, match="working directory"):
            mapdl.directory = wrong_path

    finally:
        mapdl.cwd(old_path)


@skip_if_on_cicd
def test_inquire(mapdl):
    # Testing basic functions (First block: Functions)
    assert "apdl" in mapdl.inquire("", "apdl").lower()

    # **Returning the Value of an Environment Variable to a Parameter**
    env = list(os.environ.keys())[0]
    if os.name == "nt":
        env_value = os.getenv(env).split(";")[0]
    elif os.name == "posix":
        env_value = os.getenv(env).split(":")[0]
    else:
        raise Exception("Not supported OS.")

    env_ = mapdl.inquire("", "ENV", env, 0)
    assert env_ == env_value

    # **Returning the Value of a Title to a Parameter**
    title = "This is the title"
    mapdl.title(title)
    assert title == mapdl.inquire("", "title")

    # **Returning Information About a File to a Parameter**
    jobname = mapdl.inquire("", "jobname")
    assert float(mapdl.inquire("", "exist", jobname + ".lock")) in [0, 1]
    assert float(mapdl.inquire("", "exist", jobname, "lock")) in [0, 1]


def test_ksel(mapdl, cleared):
    mapdl.k(1, 0, 0, 0)
    mapdl.prep7()
    assert "SELECTED" in mapdl.ksel("S", "KP", vmin=1, return_mapdl_output=True)
    assert "SELECTED" in mapdl.ksel("S", "KP", "", 1, return_mapdl_output=True)
    assert 1 in mapdl.ksel("S", "KP", vmin=1)


def test_get_file_path(mapdl, tmpdir):
    fname = "dummy.txt"
    fobject = tmpdir.join(fname)
    fobject.write("Dummy file for testing")

    assert fobject not in mapdl.list_files()
    assert fobject not in os.listdir()

    mapdl._local = True
    fname_ = mapdl._get_file_path(fobject)
    assert fname in fname_
    assert fobject not in mapdl.list_files()
    assert os.path.exists(fname_)

    mapdl._local = False
    fname_ = mapdl._get_file_path(fobject)
    # If we are not in local, now it should have been uploaded
    assert fname in mapdl.list_files()


@pytest.mark.parametrize(
    "option2,option3,option4",
    [
        ("expdata.dat", "", ""),
        ("expdata", ".dat", ""),
        ("expdata", "dat", "DIR"),
    ],
)
def test_tbft(mapdl, tmpdir, option2, option3, option4):
    fname = "expdata.dat"
    dirpath = tmpdir.mkdir("tmpdir")
    fpath = dirpath.join(fname)

    with open(fpath, "w") as fid:
        fid.write(
            """0.819139E-01 0.82788577E+00
        0.166709E+00 0.15437247E+01
        0.253960E+00 0.21686152E+01
        0.343267E+00 0.27201819E+01
        0.434257E+00 0.32129833E+0"""
        )

    if option4 == "DIR":
        option4 = dirpath
    else:
        option2 = os.path.join(dirpath, option2)

    mapdl.prep7(mute=True)
    mat_id = mapdl.get_value("MAT", 0, "NUM", "MAX") + 1
    mapdl.tbft("FADD", mat_id, "HYPER", "MOONEY", "3", mute=True)
    mapdl.tbft("EADD", mat_id, "UNIA", option2, option3, option4, "", "", "", mute=True)

    assert fname in mapdl.list_files()


def test_tbft_not_found(mapdl):
    with pytest.raises(FileNotFoundError):
        mapdl.prep7(mute=True)
        mat_id = mapdl.get_value("MAT", 0, "NUM", "MAX") + 1
        mapdl.tbft("FADD", mat_id, "HYPER", "MOONEY", "3", mute=True)
        mapdl.tbft("EADD", mat_id, "UNIA", "non_existing.file", "", "", mute=True)


def test_rescontrol(mapdl):
    # Making sure we have the maximum number of arguments.
    mapdl.rescontrol("DEFINE", "", "", "", "", "XNNN")  # This is default


def test_get_with_gopr(mapdl):
    """Get should work independently of the /gopr state."""

    mapdl._run("/gopr")
    assert mapdl.wrinqr(1) == 1
    par = mapdl.get("__par__", "ACTIVE", "", "TIME", "WALL")
    assert mapdl.scalar_param("__par__") is not None
    assert par is not None
    assert np.allclose(mapdl.scalar_param("__par__"), par)

    mapdl._run("/nopr")
    assert mapdl.wrinqr(1) == 0
    par = mapdl.get("__par__", "ACTIVE", "", "TIME", "WALL")
    assert mapdl.scalar_param("__par__") is not None
    assert par is not None
    assert np.allclose(mapdl.scalar_param("__par__"), par)

    mapdl._run("/gopr")  # Going back
    assert mapdl.wrinqr(1) == 1


def test_print_com(mapdl, capfd):
    mapdl.print_com = True
    string_ = "Testing print"
    mapdl.com(string_)
    out, err = capfd.readouterr()
    assert string_ in out

    mapdl.print_com = False
    string_ = "Testing disabling print"
    mapdl.com(string_)
    out, err = capfd.readouterr()
    assert string_ not in out

    mapdl.print_com = True
    mapdl.mute = True
    mapdl.com(string_)
    out, err = capfd.readouterr()
    assert string_ not in out

    mapdl.print_com = True
    mapdl.mute = False
    mapdl.com(string_, mute=True)
    out, err = capfd.readouterr()
    assert string_ not in out

    mapdl.print_com = True
    mapdl.mute = True
    mapdl.com(string_, mute=True)
    out, err = capfd.readouterr()
    assert string_ not in out

    mapdl.print_com = True
    mapdl.mute = False
    mapdl.com(string_, mute=False)
    out, err = capfd.readouterr()
    assert string_ in out

    # Not allowed type for mapdl.print_com
    for each in ["asdf", (1, 2), 2, []]:
        with pytest.raises(ValueError):
            mapdl.print_com = each


def test_extra_argument_in_get(mapdl, make_block):
    assert isinstance(
        mapdl.get("_MAXNODENUM_", "node", 0, "NUM", "MAX", "", "", "INTERNAL"),
        float,
    )


@pytest.mark.parametrize("value", [1e-6, 1e-5, 1e-3, None])
def test_seltol(mapdl, value):
    if value:
        assert "SELECT TOLERANCE=" in mapdl.seltol(value)
    else:
        assert "SELECT TOLERANCE SET TO DEFAULT" == mapdl.seltol(value)


def test_mpfunctions(mapdl, cube_solve, capsys):
    mapdl.prep7()

    # check writing to file
    fname = "test"
    ext = "mp1"

    assert f"WRITE OUT MATERIAL PROPERTY LIBRARY TO FILE=" in mapdl.mpwrite(fname, ext)
    assert f"{fname}.{ext}" in mapdl.list_files()

    # asserting downloading
    ext = "mp2"
    assert f"WRITE OUT MATERIAL PROPERTY LIBRARY TO FILE=" in mapdl.mpwrite(
        fname, ext, download_file=True
    )
    assert f"{fname}.{ext}" in mapdl.list_files()
    assert os.path.exists(f"{fname}.{ext}")

    ## Checking reading
    # Uploading a local file
    with open(f"{fname}.{ext}", "r") as fid:
        text = fid.read()

    os.remove(f"{fname}.{ext}")  # remove temp file

    ext = ext + "2"
    fname_ = f"{fname}.{ext}"
    new_nuxy = "MPDATA,NUXY,       1,   1, 0.4000000E+00,"
    nuxy = float(new_nuxy.split(",")[4])
    ex = 0.2100000e12

    with open(fname_, "w") as fid:
        fid.write(text.replace("MPDATA,NUXY,       1,   1, 0.3000000E+00,", new_nuxy))

    # file might be left behind from a previous test
    if fname_ in mapdl.list_files():
        mapdl.slashdelete(fname_)
        assert fname_ not in mapdl.list_files()

    mapdl.clear()
    mapdl.prep7()
    captured = capsys.readouterr()  # To flush it
    output = mapdl.mpread(fname, ext)
    captured = capsys.readouterr()
    assert f"Uploading {fname}.{ext}:" in captured.err
    assert "PROPERTY TEMPERATURE TABLE    NUM. TEMPS=  1" in output
    assert "TEMPERATURE TABLE ERASED." in output
    assert "0.4000000" in output
    # check if materials are read into the db
    assert mapdl.get_value("NUXY", "1", "TEMP", 0) == nuxy
    assert np.allclose(mapdl.get_value("EX", 1, "TEMP", 0), ex)

    # Reading file in remote
    fname_ = f"{fname}.{ext}"
    mapdl.upload(fname_)
    os.remove(fname_)
    assert not os.path.exists(fname_)
    assert f"{fname}.{ext}" in mapdl.list_files()

    mapdl.clear()
    mapdl.prep7()
    output = mapdl.mpread(fname, ext)
    assert "PROPERTY TEMPERATURE TABLE    NUM. TEMPS=  1" in output
    assert "TEMPERATURE TABLE ERASED." in output
    assert "0.4000000" in output
    assert np.allclose(mapdl.get_value("NUXY", "1", "TEMP", 0), nuxy)
    assert np.allclose(mapdl.get_value("EX", 1, "TEMP", 0), ex)

    # Test non-existing file
    with pytest.raises(FileNotFoundError):
        mapdl.mpread(fname="dummy", ext="dummy")

    # Test not implemented error
    with pytest.raises(NotImplementedError):
        mapdl.mpread(fname="dummy", ext="dummy", lib="something")

    # Test suppliying a dir path when in remote
    with pytest.raises(IOError):
        mapdl.mpwrite("/test_dir/test", "mp")


def test_mapdl_str(mapdl):
    out = str(mapdl)
    assert "ansys" in out.lower()
    assert "Product" in out
    assert "MAPDL Version" in out


def test_plot_empty_mesh(mapdl, cleared):
    with pytest.warns(UserWarning):
        mapdl.nplot(vtk=True)

    with pytest.warns(UserWarning):
        mapdl.eplot(vtk=True)


def test_equal_in_comments_and_title(mapdl):
    mapdl.com("=====")
    mapdl.title("This is = ")
    mapdl.title("This is '=' ")


def test_result_file(mapdl, solved_box):
    assert mapdl.result_file
    assert isinstance(mapdl.result_file, str)


@skip_if_on_cicd
def test_file_command_local(mapdl, cube_solve, tmpdir):
    rst_file = mapdl.result_file

    # check for raise of non-exising file
    with pytest.raises(FileNotFoundError):
        mapdl.file("potato")

    # change directory
    try:
        old_path = mapdl.directory
        tmp_dir = tmpdir.mkdir("asdf")
        mapdl.directory = str(tmp_dir)
        assert Path(mapdl.directory) == tmp_dir

        mapdl.slashsolu()
        mapdl.solve()

        mapdl.post1()
        mapdl.file(rst_file)

    finally:
        # always revert to preserve state
        mapdl.directory = old_path


def test_file_command_remote(mapdl, cube_solve, tmpdir):
    with pytest.raises(FileNotFoundError):
        mapdl.file("potato")

    mapdl.post1()
    # this file already exists remotely
    mapdl.file("file", ".rst")

    with pytest.raises(FileNotFoundError):
        mapdl.file()

    tmpdir = str(tmpdir)
    mapdl.download("file.rst", tmpdir)
    local_file = os.path.join(tmpdir, "file.rst")
    new_local_file = os.path.join(tmpdir, "myrst.rst")
    os.rename(local_file, new_local_file)

    output = mapdl.file(new_local_file)
    assert "DATA FILE CHANGED TO FILE" in output


@skip_on_windows
def test_lgwrite(mapdl, cleared, tmpdir):
    filename = str(tmpdir.join("file.txt"))

    # include some muted and unmuted commands to ensure all /OUT and
    # /OUT,anstmp are removed
    mapdl.prep7(mute=True)
    mapdl.k(1, 0, 0, 0, mute=True)
    mapdl.k(2, 2, 0, 0)

    # test the extension
    mapdl.lgwrite(filename[:-4], "txt", kedit="remove", mute=True)

    with open(filename) as fid:
        lines = [line.strip() for line in fid.readlines()]

    assert "K,1,0,0,0" in lines
    for line in lines:
        assert "OUT" not in line

    # must test with no filename
    mapdl.lgwrite()
    assert mapdl.jobname + ".lgw" in mapdl.list_files()


@pytest.mark.parametrize("value", [2, np.array([1, 2, 3]), "asdf"])
def test_parameter_deletion(mapdl, value):
    mapdl.parameters["mypar"] = value
    assert "mypar".upper() in mapdl.starstatus()
    del mapdl.parameters["mypar"]

    assert "mypar" not in mapdl.starstatus()
    assert "mypar" not in mapdl.parameters


def test_get_variable_nsol_esol_wrappers(mapdl, coupled_example):
    mapdl.post26()
    nsol_1 = mapdl.nsol(2, 1, "U", "X")
    assert nsol_1[0] > 0
    assert nsol_1[1] > 0

    variable = mapdl.get_variable(2)
    assert np.allclose(variable, nsol_1)

    variable = mapdl.get_nsol(1, "U", "X")
    assert np.allclose(variable, nsol_1)

    esol_1 = mapdl.esol(3, 1, 1, "S", "Y")
    assert esol_1[0] > 0
    assert esol_1[1] > 0
    variable = mapdl.get_variable(3)
    assert np.allclose(variable, esol_1)

    variable = mapdl.get_esol(1, 1, "S", "Y")
    assert np.allclose(variable, esol_1)


def test_retain_routine(mapdl):
    mapdl.prep7()
    routine = "POST26"
    with mapdl.run_as_routine(routine):
        assert mapdl.parameters.routine == routine
    assert mapdl.parameters.routine == "PREP7"


def test_non_interactive(mapdl, cleared):
    with mapdl.non_interactive:
        mapdl.prep7()
        mapdl.k(1, 1, 1, 1)
        mapdl.k(2, 2, 2, 2)

    assert mapdl.geometry.keypoints.shape == (2, 3)


def test_ignored_command(mapdl, cleared):
    mapdl.ignore_errors = False
    mapdl.prep7(mute=True)
    mapdl.n(mute=True)
    with pytest.raises(MapdlCommandIgnoredError, match="command is ignored"):
        mapdl.f(1, 1, 1, 1)


def test_lsread(mapdl, cleared):
    mapdl.n(1, mute=True)
    mapdl.n(2, 1, 0, 0, mute=True)
    mapdl.et(1, 188, mute=True)
    mapdl.e(1, 2, mute=True)
    mapdl.slashsolu(mute=True)
    mapdl.f("all", "FX", 1, mute=True)
    mapdl.lswrite(mute=True)
    mapdl.fdele("all", "all", mute=True)
    assert "No nodal" in mapdl.flist()
    mapdl.lsread(mute=True)
    assert "No nodal" not in mapdl.flist()


def test_get_fallback(mapdl, cleared):
    with pytest.raises(ValueError, match="There are no NODES defined"):
        mapdl.get_value("node", 0, "num", "maxd")

    with pytest.raises(ValueError, match="There are no ELEMENTS defined"):
        mapdl.get_value("elem", 0, "num", "maxd")


def test_use_uploading(mapdl, cleared, tmpdir):
    mymacrofile_name = "mymacrofile.mac"
    msg = "My macros is being executed"
    # Checking does not exits in remote
    assert mymacrofile_name not in mapdl.list_files()

    # Creating macro
    mymacrofile = tmpdir.join(mymacrofile_name)
    with open(mymacrofile, "w") as fid:
        fid.write(f"/prep7\n/com, {msg}\n/eof")

    with pytest.raises(ValueError, match="Missing `name` argument"):
        mapdl.use()

    # Uploading from local
    out = mapdl.use(name=mymacrofile)
    assert f"USE MACRO FILE  {mymacrofile_name}" in out
    assert msg in out
    assert mymacrofile_name in mapdl.list_files()

    os.remove(mymacrofile)
    assert mymacrofile not in os.listdir()
    out = mapdl.use(mymacrofile)
    assert f"USE MACRO FILE  {mymacrofile_name}" in out
    assert msg in out
    assert mymacrofile_name in mapdl.list_files()
    mapdl.slashdelete(mymacrofile_name)

    # Raises an error.
    with pytest.raises(MapdlRuntimeError):
        mapdl.use("myinexistentmacro.mac")

    # Raise an error
    with pytest.raises(FileNotFoundError):
        mapdl.use("asdf/myinexistentmacro.mac")


def test_set_list(mapdl, cube_solve):
    mapdl.post1()
    obj = mapdl.set("list")

    assert isinstance(obj, CommandListingOutput)

    assert obj.to_array() is not None
    assert obj.to_array().size != 0

    obj = mapdl.set("list", 1)

    assert not isinstance(obj, CommandListingOutput)


def test_mode(mapdl):
    assert mapdl.mode == "grpc"
    assert mapdl.is_grpc
    assert not mapdl.is_corba
    assert not mapdl.is_console

    mapdl._mode = "corba"  # overwriting underlying parameter
    assert not mapdl.is_grpc
    assert mapdl.is_corba
    assert not mapdl.is_console

    mapdl._mode = "console"  # overwriting underlying parameter
    assert not mapdl.is_grpc
    assert not mapdl.is_corba
    assert mapdl.is_console

    mapdl._mode = "grpc"  # Going back to default


def test_remove_lock_file(mapdl, tmpdir):
    tmpdir_ = tmpdir.mkdir("ansys")
    lock_file = tmpdir_.join("file.lock")
    with open(lock_file, "w") as fid:
        fid.write("test")

    mapdl._remove_lock_file(tmpdir_)
    assert not os.path.exists(lock_file)


def test_is_local(mapdl):
    assert mapdl.is_local == mapdl._local


def test_on_docker(mapdl):
    assert mapdl.on_docker == mapdl._on_docker


def test_deprecation_allow_ignore_warning(mapdl):
    with pytest.warns(DeprecationWarning, match="'allow_ignore' is being deprecated"):
        mapdl.allow_ignore = True


def test_deprecation_allow_ignore_errors_mapping(mapdl):
    mapdl.allow_ignore = True
    assert mapdl.allow_ignore == mapdl.ignore_errors

    mapdl.allow_ignore = False
    assert mapdl.allow_ignore == mapdl.ignore_errors

    mapdl.ignore_errors = True
    assert mapdl.allow_ignore == mapdl.ignore_errors

    mapdl.ignore_errors = False
    assert mapdl.allow_ignore == mapdl.ignore_errors


def test_check_stds(mapdl):
    mapdl._stdout = "everything is going ok"
    mapdl._check_stds()

    mapdl._stdout = "one error"
    with pytest.raises(MapdlConnectionError, match="one error"):
        mapdl._check_stds()

    mapdl._stderr = ""
    mapdl._stdout = None  # resetting
    mapdl._check_stds()

    mapdl._stderr = "my error"
    with pytest.raises(MapdlConnectionError, match="my error"):
        mapdl._check_stds()

    # priority goes to stderr
    mapdl._stdout = "one error"
    mapdl._stderr = "my error"
    with pytest.raises(MapdlConnectionError, match="my error"):
        mapdl._check_stds()


def test_connection_by_channel_failure():
    # Check error reporting during connection
    bad_channel = grpc.insecure_channel("willnotwork")
    with pytest.raises(MapdlConnectionError, match="willnotwork"):
        pymapdl.Mapdl(channel=bad_channel, timeout=1)

    class PassThru(grpc.UnaryUnaryClientInterceptor):
        """GRPC interceptor doing nothing"""

        def intercept_unary_unary(continuation, client_call_details, request):
            return continuation(client_call_details, request)

    bad_channel_with_interceptor = grpc.intercept_channel(
        grpc.insecure_channel("willnotwork"), PassThru()
    )
    with pytest.raises(MapdlConnectionError, match="willnotwork"):
        pymapdl.Mapdl(channel=bad_channel_with_interceptor, timeout=1)


def test_post_mortem_checks_no_process(mapdl):
    # Early exit
    old_process = mapdl._mapdl_process
    old_mode = mapdl._mode

    mapdl._mapdl_process = None
    assert mapdl._post_mortem_checks() is None
    assert mapdl._read_stds() is None

    mapdl._mapdl_process = True
    mapdl._mode = "console"
    assert mapdl._post_mortem_checks() is None

    # No process
    mapdl._mapdl_process = None
    mapdl._mode = "grpc"
    assert mapdl._read_stds() is None

    mapdl._mapdl_process = old_process
    mapdl._mode = old_mode


def test_avoid_non_interactive(mapdl):
    with mapdl.non_interactive:
        mapdl.com("comment A")
        mapdl.com("comment B", avoid_non_interactive=True)
        mapdl.com("comment C")

        stored_commands = mapdl._stored_commands
        assert any(["comment A" in cmd for cmd in stored_commands])
        assert all(["comment B" not in cmd for cmd in stored_commands])
        assert any(["comment C" in cmd for cmd in stored_commands])


def test_get_file_name(mapdl):
    file_ = "asdf/qwert/zxcv.asd"
    assert mapdl._get_file_name(file_) == file_
    assert mapdl._get_file_name(file_, "asdf") == file_ + ".asdf"
    assert mapdl._get_file_name(file_, default_extension="qwer") == file_
    assert (
        mapdl._get_file_name(file_.replace(".asd", ""), default_extension="qwer")
        == file_.replace(".asd", "") + ".qwer"
    )


@skip_if_not_local
def test_cache_pids(mapdl):
    assert mapdl._pids
    mapdl._cache_pids()  # Recache pids

    for each in mapdl._pids:
        assert "ansys" in "".join(psutil.Process(each).cmdline())


@skip_if_not_local
def test_process_is_alive(mapdl):
    assert mapdl.process_is_alive


def test_force_output(mapdl):
    mapdl.mute = True
    with mapdl.force_output:
        assert mapdl.prep7()
    assert not mapdl.prep7()

    mapdl._run("nopr")
    with mapdl.force_output:
        assert mapdl.prep7()
    assert not mapdl.prep7()

    mapdl.mute = False
    mapdl._run("gopr")
    with mapdl.force_output:
        assert mapdl.prep7()
    assert mapdl.prep7()

    with mapdl.force_output:
        assert mapdl.prep7()
    assert mapdl.prep7()


def test_session_id(mapdl):
    assert mapdl._session_id is not None

    # already checking version
    mapdl._checking_session_id_ = True
    assert mapdl._check_session_id() is None

    # Not having pymapdl session id
    mapdl._checking_session_id_ = False
    copy_ = mapdl._session_id_
    mapdl._session_id_ = None
    assert mapdl._check_session_id() is None

    # Checking real case
    mapdl._session_id_ = copy_
    pymapdl._RUNNING_ON_PYTEST = False
    assert isinstance(mapdl._check_session_id(), bool)
    pymapdl._RUNNING_ON_PYTEST = True

    id_ = "123412341234"
    mapdl._session_id_ = id_
    mapdl._run(f"{SESSION_ID_NAME}='{id_}'")
    assert mapdl._check_session_id()

    mapdl._session_id_ = "qwerqwerqwer"
    assert not mapdl._check_session_id()

    mapdl._session_id_ = id_


def test_igesin_whitespace(mapdl, cleared, tmpdir):
    bracket_file = pymapdl.examples.download_bracket()
    assert os.path.isfile(bracket_file)

    # moving to another location
    tmpdir_ = tmpdir.mkdir("directory with white spaces")
    fname = os.path.basename(bracket_file)
    dest = os.path.join(tmpdir_, fname)
    shutil.copy(bracket_file, dest)

    # Reading file
    mapdl.aux15()
    out = mapdl.igesin(dest)
    n_ent = re.findall(r"TOTAL NUMBER OF ENTITIES \s*=\s*(\d*)", out)
    assert int(n_ent[0]) > 0


def test_cuadratic_beam(mapdl, cuadratic_beam_problem):
    mapdl.post1()
    mapdl.set(1)
    assert (
        mapdl.post_processing.plot_nodal_displacement(
            "NORM", line_width=10, render_lines_as_tubes=True, smooth_shading=True
        )
        is None
    )


@skip_if_not_local
def test_save_on_exit(mapdl, cleared):
    mapdl2 = launch_mapdl(license_server_check=False)
    mapdl2.parameters["my_par"] = "asdf"
    db_name = mapdl2.jobname + ".db"
    db_dir = mapdl2.directory
    db_path = os.path.join(db_dir, db_name)

    mapdl2.save(db_name)
    assert os.path.exists(db_path)

    mapdl2.parameters["my_par"] = "qwerty"
    mapdl2.exit()

    mapdl2 = launch_mapdl(license_server_check=False)
    mapdl2.resume(db_path)
    assert mapdl2.parameters["my_par"] == "qwerty"

    mapdl2.parameters["my_par"] = "zxcv"
    db_name = mapdl2.jobname + ".db"  # reupdating db path
    db_dir = mapdl2.directory
    db_path = os.path.join(db_dir, db_name)
    mapdl2.exit(save=True)

    mapdl2 = launch_mapdl(license_server_check=False)
    mapdl2.resume(db_path)
    assert mapdl2.parameters["my_par"] == "zxcv"
    mapdl2.exit()


def test_input_strings_inside_non_interactive(mapdl, cleared):
    cmd = """/com General Kenobi. You are a bold one.  Kill him!\n/prep7"""
    with mapdl.non_interactive:
        mapdl.com("Hello there")
        mapdl.input_strings(cmd)
        mapdl.com("Back away! I will deal with this Jedi slime myself.")

    assert "Hello there" in mapdl._response
    assert "PREP7" in mapdl._response
    assert "General Kenobi. You are a bold one.  Kill him!" in mapdl._response
    assert "Back away! I will deal with this Jedi slime myself." in mapdl._response


def test_input_inside_non_interactive(mapdl, cleared):
    cmd = """/com General Kenobi. You are a bold one.  Kill him!\n/prep7"""
    with open("myinput.inp", "w") as fid:
        fid.write(cmd)

    with mapdl.non_interactive:
        mapdl.com("Hello there")
        mapdl.input("myinput.inp")
        mapdl.com("Back away! I will deal with this Jedi slime myself.")

    assert "Hello there" in mapdl._response
    assert "PREP7" in mapdl._response
    assert "General Kenobi. You are a bold one.  Kill him!" in mapdl._response
    assert "Back away! I will deal with this Jedi slime myself." in mapdl._response

    os.remove("myinput.inp")


def test_rlblock_rlblock_num(mapdl):
    def num_():
        return np.round(np.random.random(), 4)

    comparison = {
        1: [num_() for _ in range(18)],
        2: [num_() for _ in range(18)],
        4: [num_() for _ in range(18)],
    }

    mapdl.prep7()
    for i in comparison.keys():
        mapdl.r(i, *comparison[i][0:6])
        mapdl.rmore(*comparison[i][6:12])
        mapdl.rmore(*comparison[i][12:18])

    rlblock = mapdl.mesh.rlblock

    for i in [1, 2, 4]:
        for j in range(18):
            assert comparison[i][j] == rlblock[i][j]

    assert [1, 2, 4] == mapdl.mesh.rlblock_num


def test_download_results_non_local(mapdl, cube_solve):
    assert mapdl.result is not None
    assert isinstance(mapdl.result, Result)


def test__flush_stored(mapdl):
    with mapdl.non_interactive:
        mapdl.com("mycomment")
        mapdl.com("another comment")

        assert any(["mycomment" in each for each in mapdl._stored_commands])
        assert len(mapdl._stored_commands) >= 2

    assert not mapdl._stored_commands


def test_download_file_with_vkt_false(mapdl, cube_solve, tmpdir):
    # Testing basic behaviour
    mapdl.eplot(vtk=False, savefig="myfile.png")
    assert os.path.exists("myfile.png")
    ti_m = os.path.getmtime("myfile.png")

    # Testing overwriting
    mapdl.eplot(vtk=False, savefig="myfile.png")
    assert not os.path.exists("myfile_1.png")
    assert os.path.getmtime("myfile.png") != ti_m  # file has been modified.

    os.remove("myfile.png")

    # Testing no extension
    mapdl.eplot(vtk=False, savefig="myfile")
    assert os.path.exists("myfile")
    os.remove("myfile")

    # Testing update name when file exists.
    mapdl.eplot(vtk=False, savefig=True)
    assert os.path.exists("plot.png")

    mapdl.eplot(vtk=False, savefig=True)
    assert os.path.exists("plot_1.png")

    os.remove("plot.png")
    os.remove("plot_1.png")

    # Testing full path for downloading
    plot_ = os.path.join(tmpdir, "myplot.png")
    mapdl.eplot(vtk=False, savefig=plot_)
    assert os.path.exists(plot_)

    plot_ = os.path.join(tmpdir, "myplot")
    mapdl.eplot(vtk=False, savefig=plot_)
    assert os.path.exists(plot_)


def test_plots_no_vtk(mapdl):
    mapdl.kplot(vtk=False)
    mapdl.lplot(vtk=False)
    mapdl.aplot(vtk=False)
    mapdl.vplot(vtk=False)
    mapdl.nplot(vtk=False)
    mapdl.eplot(vtk=False)<|MERGE_RESOLUTION|>--- conflicted
+++ resolved
@@ -22,12 +22,8 @@
     MapdlConnectionError,
     MapdlRuntimeError,
 )
-<<<<<<< HEAD
-from ansys.mapdl.core.launcher import get_start_instance, launch_mapdl
+from ansys.mapdl.core.launcher import launch_mapdl
 from ansys.mapdl.core.mapdl_grpc import SESSION_ID_NAME
-=======
-from ansys.mapdl.core.launcher import launch_mapdl
->>>>>>> 0fd79c23
 from ansys.mapdl.core.misc import random_string
 from conftest import (
     skip_if_not_local,
