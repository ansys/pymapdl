"""Test MAPDL interface"""
import os
from pathlib import Path
import time

from ansys.mapdl.reader import examples
import numpy as np
import pytest
from pyvista import PolyData
from pyvista.plotting import system_supports_plotting

from ansys.mapdl import core as pymapdl
from ansys.mapdl.core.errors import MapdlRuntimeError
from ansys.mapdl.core.launcher import get_start_instance, launch_mapdl
from ansys.mapdl.core.misc import random_string

skip_in_cloud = pytest.mark.skipif(
    not get_start_instance(),
    reason="""
Must be able to launch MAPDL locally. Remote execution does not allow for
directory creation.
""",
)

skip_windows = pytest.mark.skipif(os.name == "nt", reason="Flaky on windows")

skip_no_xserver = pytest.mark.skipif(
    not system_supports_plotting(), reason="Requires active X Server"
)

CMD_BLOCK = """/prep7
! Mat
MP,EX,1,200000
MP,NUXY,1,0.3
MP,DENS,1,7.85e-09
! Elements
et,1,186
et,2,154
! Geometry
BLC4,0,0,1000,100,10
! Mesh
esize,5
vmesh,all
"""

## Testing CDREAD and CDWRITE
# DB file generated locally with ANSYS.
# Many of the commands could be deleted, but for the sake of good
# testing we are going to leave them.

CDB_FILE = """                                                                        S      1
/COM,ANSYS RELEASE 12.1BETAUP20090531       10:26:32    06/01/2009      S      2
/NOPR                                                                   S      3
/PREP7                                                                  S      4
/TITLE,                                                                 S      5
1H,,1H;,,18Hdisc_pad_model.cdb,                                         G      1
5HANSYS,22H  12.1BETA  UP20090531,,,,,,,1.0,,,,,13H000601.102632,       G      2
1.0000E-04,,,,9,,;                                                      G      3
S     29G      3D      0P      0                                        T      1
:CDWRITE      ! START OF CDWRITE DATA
/COM,ANSYS RELEASE 2021 R2           BUILD 21.2
/PREP7
/NOPR
/TITLE,'CDREAD and CDWRITE tests'
*IF,_CDRDOFF,EQ,1,THEN     !if solid model was read in
_CDRDOFF=             !reset flag, numoffs already performed
*ELSE              !offset database for the following FE model
*ENDIF
*SET,T_PAR,'asdf1234'
*SET,_RETURN ,  0.000000000000
*SET,_STATUS ,  0.000000000000
*SET,_UIQR   ,  1.000000000000
DOF,DELETE
EXTOPT,ATTR,      0,      0,      0
EXTOPT,ESIZE,  0,  0.0000
EXTOPT,ACLEAR,      0
TREF,  0.00000000
IRLF,  0
BFUNIF,TEMP,_TINY
ACEL,  0.00000000    ,  0.00000000    ,  0.00000000
OMEGA,  0.00000000    ,  0.00000000    ,  0.00000000
DOMEGA,  0.00000000    ,  0.00000000    ,  0.00000000
CGLOC,  0.00000000    ,  0.00000000    ,  0.00000000
CGOMEGA,  0.00000000    ,  0.00000000    ,  0.00000000
DCGOMG,  0.00000000    ,  0.00000000    ,  0.00000000

KUSE,     0
TIME,  0.00000000
ALPHAD,  0.00000000
BETAD,  0.00000000
DMPRAT,  0.00000000
DMPSTR,  0.00000000
CRPLIM, 0.100000000    ,   0
CRPLIM,  0.00000000    ,   1
NCNV,     1,  0.00000000    ,     0,  0.00000000    ,  0.00000000
NEQIT,     0

ERESX,DEFA
/GO
FINISH
"""


def clearing_cdread_cdwrite_tests(mapdl):
    mapdl.finish(mute=True)
    # *MUST* be NOSTART.  With START fails after 20 calls...
    # this has been fixed in later pymapdl and MAPDL releases
    mapdl.clear("NOSTART", mute=True)
    mapdl.prep7(mute=True)


def asserting_cdread_cdwrite_tests(mapdl):
    # Using ``in`` because of the padding APDL does on strings.
    return "asdf1234" in mapdl.parameters["T_PAR"]


def warns_in_cdread_error_log(mapdl):
    """Check for specific warns in the error log associated with using /INPUT with CDB files
    instead of CDREAD command."""
    error_files = [
        each for each in os.listdir(mapdl.directory) if each.endswith(".err")
    ]

    # "S 1", "1 H" and "5 H Ansys" are character at the end of lines in the CDB_FILE variable.
    # They are allowed in the CDREAD command, but it gives warnings in the /INPUT command.
    warn_cdread_1 = "S1 is not a recognized"
    warn_cdread_2 = "1H is not a recognized"
    warn_cdread_3 = "5HANSYS is not a recognized"

    warns = []
    for each in error_files:
        with open(os.path.join(mapdl.directory, each), errors="ignore") as fid:
            error_log = "".join(fid.readlines())
        warns.append(
            (warn_cdread_1 in error_log)
            or (warn_cdread_2 in error_log)
            or (warn_cdread_3 in error_log)
        )
        return any(warns)


@pytest.mark.skip_grpc
def test_internal_name_grpc(mapdl):

    assert str(mapdl._ip) in mapdl.name
    assert str(mapdl._port) in mapdl.name
    assert "GRPC" in mapdl.name

    assert mapdl.name
    assert mapdl.name == mapdl._name

    with pytest.raises(AttributeError):
        mapdl.name = "asfd"


def test_jobname(mapdl, cleared):
    jobname = "abcdefg"
    assert mapdl.jobname != jobname
    mapdl.finish()
    mapdl.filname(jobname)
    assert mapdl.jobname == jobname

    other_jobname = "gfedcba"
    mapdl.jobname = other_jobname
    assert mapdl.jobname == other_jobname


@pytest.mark.skip_grpc
def test_server_version(mapdl):
    if mapdl.version == 20.2:
        assert mapdl._server_version == (0, 0, 0)
    elif mapdl.version == 21.1:
        assert mapdl._server_version == (0, 3, 0)
    elif mapdl.version == 21.2:
        assert mapdl._server_version in [(0, 4, 0), (0, 4, 1)]
    else:
        # untested future version
        assert isinstance(mapdl._server_version, tuple)
        assert mapdl._server_version[1] >= 4
        assert mapdl._server_version[0] >= 0


@pytest.mark.skip_grpc
def test_global_mute(mapdl):
    mapdl.mute = True
    assert mapdl.mute is True
    assert mapdl.prep7() is None

    # commands like /INQUIRE must always return something
    jobname = "file"
    mapdl.jobname = jobname
    assert mapdl.inquire("", "JOBNAME") == jobname
    mapdl.mute = False


def test_parsav_parres(mapdl, cleared, tmpdir):
    arr = np.random.random((10, 3))
    mapdl.parameters["MYARR"] = arr
    mapdl.parsav("ALL", "tmp.txt")
    mapdl.clear()
    mapdl.parres("ALL", "tmp.txt")
    assert np.allclose(mapdl.parameters["MYARR"], arr)


@pytest.mark.skip_grpc
def test_no_results(mapdl, cleared, tmpdir):
    pth = str(tmpdir.mkdir("tmpdir"))
    mapdl.jobname = random_string()
    with pytest.raises(FileNotFoundError):
        mapdl.download_result(pth)


def test_empty(mapdl):
    with pytest.raises(ValueError):
        mapdl.run("")


def test_multiline_fail(mapdl):
    with pytest.raises(ValueError, match="Use ``input_strings``"):
        mapdl.run(CMD_BLOCK)


def test_multiline_fail(mapdl, cleared):
    with pytest.warns(DeprecationWarning):
        resp = mapdl.run_multiline(CMD_BLOCK)
        assert "IS SOLID186" in resp, "not capturing the beginning of the block"
        assert (
            "GENERATE NODES AND ELEMENTS" in resp
        ), "not capturing the end of the block"


def test_input_strings_fail(mapdl, cleared):
    resp = mapdl.input_strings(CMD_BLOCK)
    assert "IS SOLID186" in resp, "not capturing the beginning of the block"
    assert "GENERATE NODES AND ELEMENTS" in resp, "not capturing the end of the block"


def test_input_strings(mapdl, cleared):
    assert isinstance(mapdl.input_strings(CMD_BLOCK), str)
    assert isinstance(mapdl.input_strings(CMD_BLOCK.splitlines()), str)


def test_str(mapdl):
    mapdl_str = str(mapdl)
    assert "Product:" in mapdl_str
    assert "MAPDL Version" in mapdl_str
    assert str(mapdl.version) in mapdl_str


def test_version(mapdl):
    assert isinstance(mapdl.version, float)  # Checking MAPDL version
    assert 20.0 < mapdl.version < 24.0  # Some upper bound.


def test_pymapdl_version():
    from ansys.mapdl.core._version import __version__ as pymapdl_version

    assert isinstance(pymapdl_version, str)
    version_ = pymapdl_version.split(".")

    assert len(version_) == 3
    assert version_[0].isnumeric()
    assert version_[1].isnumeric()
    assert version_[2].isnumeric() or "dev" in version_[2]


def test_comment(cleared, mapdl):
    comment = "Testing..."
    resp = mapdl.com(comment)
    assert comment in resp


def test_basic_command(cleared, mapdl):
    resp = mapdl.prep7()
    resp = mapdl.finish()
    assert "ROUTINE COMPLETED" in resp


def test_allow_ignore(mapdl):
    mapdl.clear()
    mapdl.allow_ignore = False
    assert mapdl.allow_ignore is False
    with pytest.raises(pymapdl.errors.MapdlInvalidRoutineError):
        mapdl.k()

    # Does not create keypoints and yet does not raise error
    mapdl.allow_ignore = True
    assert mapdl.allow_ignore is True
    mapdl.k()
    assert mapdl.geometry.n_keypoint == 0
    mapdl.allow_ignore = False


def test_chaining(mapdl, cleared):
    # test chaining with distributed only
    if mapdl._distributed:
        with pytest.raises(RuntimeError):
            with mapdl.chain_commands:
                mapdl.prep7()
    else:
        mapdl.prep7()
        n_kp = 1000
        with mapdl.chain_commands:
            for i in range(1, 1 + n_kp):
                mapdl.k(i, i, i, i)

        assert mapdl.geometry.n_keypoint == 1000


def test_error(mapdl):
    with pytest.raises(MapdlRuntimeError):
        mapdl.prep7()
        mapdl.a(0, 0, 0, 0)


def test_ignore_error(mapdl):
    mapdl.ignore_errors = False
    assert not mapdl.ignore_errors
    mapdl.ignore_errors = True
    assert mapdl.ignore_errors is True

    # verify that an error is not raised
    mapdl.prep7(mute=True)
    out = mapdl._run("A, 0, 0, 0")
    assert "*** ERROR ***" in out

    mapdl.ignore_error = False
    assert mapdl.ignore_error is False


@pytest.mark.skip_grpc
def test_list(mapdl, tmpdir):
    """Added for backwards compatibility"""
    fname = "tmp.txt"
    filename = str(tmpdir.mkdir("tmpdir").join(fname))
    txt = "this is a test"
    with open(filename, "w") as fid:
        fid.write(txt)
    mapdl.upload(filename)

    output = mapdl.list(fname)
    assert output == txt


@pytest.mark.skip_grpc
def test_invalid_input(mapdl):
    with pytest.raises(FileNotFoundError):
        mapdl.input("thisisnotafile")


@skip_no_xserver
@pytest.mark.parametrize("vtk", [True, False, None])
def test_kplot(cleared, mapdl, tmpdir, vtk):
    mapdl.k("", 0, 0, 0)
    mapdl.k("", 1, 0, 0)
    mapdl.k("", 1, 1, 0)
    mapdl.k("", 0, 1, 0)

    filename = str(tmpdir.mkdir("tmpdir").join("tmp.png"))
    cpos = mapdl.kplot(vtk=vtk, savefig=filename)
    assert cpos is None
    if vtk:
        assert os.path.isfile(filename)


@skip_no_xserver
@pytest.mark.parametrize("vtk", [True, False, None])
def test_aplot(cleared, mapdl, vtk):
    k0 = mapdl.k("", 0, 0, 0)
    k1 = mapdl.k("", 1, 0, 0)
    k2 = mapdl.k("", 1, 1, 0)
    k3 = mapdl.k("", 0, 1, 0)
    l0 = mapdl.l(k0, k1)
    l1 = mapdl.l(k1, k2)
    l2 = mapdl.l(k2, k3)
    l3 = mapdl.l(k3, k0)
    mapdl.al(l0, l1, l2, l3)
    mapdl.aplot(show_area_numbering=True)
    mapdl.aplot(color_areas=vtk, show_lines=True, show_line_numbering=True)

    mapdl.aplot(quality=100)
    mapdl.aplot(quality=-1)


@skip_no_xserver
@pytest.mark.parametrize("vtk", [True, False, None])
def test_vplot(cleared, mapdl, vtk):
    mapdl.block(0, 1, 0, 1, 0, 1)
    mapdl.vplot(vtk=vtk, color_areas=True)


def test_keypoints(cleared, mapdl):
    assert mapdl.geometry.n_keypoint == 0
    kps = [[0, 0, 0], [1, 0, 0], [1, 1, 0], [0, 1, 0]]

    i = 1
    knum = []
    for x, y, z in kps:
        mapdl.k(i, x, y, z)
        knum.append(i)
        i += 1

    assert mapdl.geometry.n_keypoint == 4
    assert np.allclose(kps, mapdl.geometry.keypoints)
    assert np.allclose(knum, mapdl.geometry.knum)


def test_lines(cleared, mapdl):
    assert mapdl.geometry.n_line == 0

    k0 = mapdl.k("", 0, 0, 0)
    k1 = mapdl.k("", 1, 0, 0)
    k2 = mapdl.k("", 1, 1, 0)
    k3 = mapdl.k("", 0, 1, 0)
    l0 = mapdl.l(k0, k1)
    l1 = mapdl.l(k1, k2)
    l2 = mapdl.l(k2, k3)
    l3 = mapdl.l(k3, k0)

    lines = mapdl.geometry.lines
    assert isinstance(lines, PolyData)
    assert np.allclose(mapdl.geometry.lnum, [l0, l1, l2, l3])
    assert mapdl.geometry.n_line == 4


@skip_no_xserver
@pytest.mark.parametrize("vtk", [True, False, None])
def test_lplot(cleared, mapdl, tmpdir, vtk):
    k0 = mapdl.k("", 0, 0, 0)
    k1 = mapdl.k("", 1, 0, 0)
    k2 = mapdl.k("", 1, 1, 0)
    k3 = mapdl.k("", 0, 1, 0)
    mapdl.l(k0, k1)
    mapdl.l(k1, k2)
    mapdl.l(k2, k3)
    mapdl.l(k3, k0)

    filename = str(tmpdir.mkdir("tmpdir").join("tmp.png"))
    cpos = mapdl.lplot(vtk=vtk, show_keypoint_numbering=True, savefig=filename)
    assert cpos is None
    if vtk:
        assert os.path.isfile(filename)


@skip_in_cloud
def test_apdl_logging_start(tmpdir):
    filename = str(tmpdir.mkdir("tmpdir").join("tmp.inp"))

    mapdl = pymapdl.launch_mapdl()
    mapdl = launch_mapdl(log_apdl=filename)

    mapdl.prep7()
    mapdl.run("!comment test")
    mapdl.k(1, 0, 0, 0)
    mapdl.k(2, 1, 0, 0)
    mapdl.k(3, 1, 1, 0)
    mapdl.k(4, 0, 1, 0)

    mapdl.exit()

    with open(filename, "r") as fid:
        text = "".join(fid.readlines())

    assert "PREP7" in text
    assert "!comment test" in text
    assert "K,1,0,0,0" in text
    assert "K,2,1,0,0" in text
    assert "K,3,1,1,0" in text
    assert "K,4,0,1,0" in text


@pytest.mark.corba
def test_corba_apdl_logging_start(tmpdir):
    filename = str(tmpdir.mkdir("tmpdir").join("tmp.inp"))

    mapdl = pymapdl.launch_mapdl(mode="CORBA")
    mapdl = launch_mapdl(log_apdl=filename)

    mapdl.prep7()
    mapdl.run("!comment test")
    mapdl.k(1, 0, 0, 0)
    mapdl.k(2, 1, 0, 0)
    mapdl.k(3, 1, 1, 0)
    mapdl.k(4, 0, 1, 0)

    mapdl.exit()

    with open(filename, "r") as fid:
        text = "".join(fid.readlines())

    assert "PREP7" in text
    assert "!comment test" in text
    assert "K,1,0,0,0" in text
    assert "K,2,1,0,0" in text
    assert "K,3,1,1,0" in text
    assert "K,4,0,1,0" in text


def test_apdl_logging(mapdl, tmpdir):
    tmp_dir = tmpdir.mkdir("tmpdir")
    file_name = "tmp_logger.log"
    file_path = str(tmp_dir.join(file_name))

    # Checking there is no apdl_logger
    if mapdl._apdl_log is not None:
        mapdl._close_apdl_log()

    assert mapdl._apdl_log is None
    assert file_name not in os.listdir()

    # Setting logger
    mapdl.open_apdl_log(file_path, "w")
    assert file_name in os.listdir(tmp_dir)

    # don't allow double logger:
    with pytest.raises(RuntimeError):
        mapdl.open_apdl_log(file_name, mode="w")

    # Testing
    mapdl.prep7()
    mapdl.com("This is a comment")

    # Testing non-interactive
    with mapdl.non_interactive:
        mapdl.com("This is a non-interactive command")
        mapdl.slashsolu()
        mapdl.prep7()

    mapdl._apdl_log.flush()
    with open(file_path, "r") as fid:
        log = fid.read()

    assert "APDL" in log
    assert "ansys.mapdl.core" in log
    assert "PyMapdl" in log
    assert "/COM" in log
    assert "This is a comment" in log
    assert "This is a non-interactive command" in log
    assert "/SOLU" in log

    # Closing
    mapdl._close_apdl_log()
    mapdl.com("This comment should not appear in the logger")

    with open(file_path, "r") as fid:
        log = fid.read()

    assert "This comment should not appear in the logger" not in log
    assert file_name in os.listdir(tmp_dir)


def test_nodes(tmpdir, cleared, mapdl):
    mapdl.n(1, 1, 1, 1)
    mapdl.n(11, 10, 1, 1)
    mapdl.fill(1, 11, 9)

    basename = "tmp.nodes"
    target_dir = tmpdir.mkdir("tmpdir")
    filename = str(target_dir.join(basename))
    if mapdl._local:
        mapdl.nwrite(filename)
    else:
        mapdl.nwrite(basename)
        mapdl.download(basename, target_dir=str(target_dir))

    assert np.allclose(mapdl.mesh.nodes, np.loadtxt(filename)[:, 1:])
    assert mapdl.mesh.n_node == 11
    assert np.allclose(mapdl.mesh.nnum, range(1, 12))

    # test clear mapdl
    mapdl.clear()
    assert not mapdl.mesh.nodes.size
    assert not mapdl.mesh.n_node
    assert not mapdl.mesh.nnum.size


def test_enum(mapdl, make_block):
    assert mapdl.mesh.n_elem
    assert np.allclose(mapdl.mesh.enum, range(1, mapdl.mesh.n_elem + 1))


@pytest.mark.parametrize("nnum", [True, False])
@pytest.mark.parametrize("vtk", [True, False, None])
@skip_no_xserver
def test_nplot_vtk(cleared, mapdl, nnum, vtk):
    mapdl.n(1, 0, 0, 0)
    mapdl.n(11, 10, 0, 0)
    mapdl.fill(1, 11, 9)
    mapdl.nplot(vtk=vtk, nnum=nnum, background="w", color="k")


@skip_no_xserver
def test_nplot(cleared, mapdl):
    mapdl.n(1, 0, 0, 0)
    mapdl.n(11, 10, 0, 0)
    mapdl.fill(1, 11, 9)
    mapdl.nplot(vtk=False)


def test_elements(cleared, mapdl):
    mapdl.et(1, 185)

    # two basic cells
    cell1 = [
        [0, 0, 0],
        [1, 0, 0],
        [1, 1, 0],
        [0, 1, 0],
        [0, 0, 1],
        [1, 0, 1],
        [1, 1, 1],
        [0, 1, 1],
    ]

    cell2 = [
        [0, 0, 2],
        [1, 0, 2],
        [1, 1, 2],
        [0, 1, 2],
        [0, 0, 3],
        [1, 0, 3],
        [1, 1, 3],
        [0, 1, 3],
    ]

    with mapdl.non_interactive:
        for cell in [cell1, cell2]:
            for x, y, z in cell:
                mapdl.n(x=x, y=y, z=z)

    mapdl.e(*list(range(1, 9)))
    mapdl.e(*list(range(9, 17)))
    expected = np.array(
        [
            [1, 1, 1, 1, 0, 0, 0, 0, 1, 0, 1, 2, 3, 4, 5, 6, 7, 8],
            [1, 1, 1, 1, 0, 0, 0, 0, 2, 0, 9, 10, 11, 12, 13, 14, 15, 16],
        ]
    )

    assert np.allclose(np.array(mapdl.mesh.elem), expected)


@pytest.mark.parametrize(
    "parm",
    (
        "my_string",
        1,
        10.0,
        [1, 2, 3],
        [[1, 2, 3], [1, 2, 3]],
        np.random.random((2000)),  # fails on gRPC at 100000
        np.random.random((10, 3)),
        np.random.random((10, 3, 3)),
    ),
)
def test_set_get_parameters(mapdl, parm):
    parm_name = pymapdl.misc.random_string(20)
    mapdl.parameters[parm_name] = parm

    if isinstance(parm, str):
        assert mapdl.parameters[parm_name] == parm
    elif isinstance(parm, (int, float)):
        assert np.allclose(mapdl.parameters[parm_name], parm)
    else:
        # For the cases where shape is (X,) # Empty second dimension
        parm = np.array(parm)
        if parm.ndim == 1:
            parm = parm.reshape((parm.shape[0], 1))
        assert np.allclose(mapdl.parameters[parm_name], parm)


def test_set_parameters_arr_to_scalar(mapdl, cleared):
    mapdl.parameters["PARM"] = np.arange(10)
    mapdl.parameters["PARM"] = 2


def test_set_parameters_string_spaces(mapdl):
    with pytest.raises(ValueError):
        mapdl.parameters["PARM"] = "string with spaces"


def test_builtin_parameters(mapdl, cleared):
    mapdl.prep7()
    assert mapdl.parameters.routine == "PREP7"

    mapdl.units("SI")
    assert mapdl.parameters.units == "SI"

    assert isinstance(mapdl.parameters.revision, float)

    # Platform could be either windows or Linux, without regards to
    # the testing OS.
    plat = mapdl.parameters.platform
    assert "L" in plat or "W" in plat

    mapdl.csys(1)
    assert mapdl.parameters.csys == 1

    mapdl.dsys(1)
    assert mapdl.parameters.dsys == 1

    mapdl.esys(0)
    assert mapdl.parameters.esys == 0
    assert mapdl.parameters.material == 1
    assert mapdl.parameters.section == 1
    assert mapdl.parameters.real == 1


@skip_no_xserver
@pytest.mark.parametrize("vtk", [True, False, None])
def test_eplot(mapdl, make_block, vtk):
    init_elem = mapdl.mesh.n_elem
    mapdl.aplot()  # check aplot and verify it doesn't mess up the element plotting
    mapdl.eplot(show_node_numbering=True, background="w", color="b")
    mapdl.eplot(vtk=vtk, show_node_numbering=True, background="w", color="b")
    mapdl.aplot()  # check aplot and verify it doesn't mess up the element plotting
    assert mapdl.mesh.n_elem == init_elem


@skip_no_xserver
def test_eplot_savefig(mapdl, make_block, tmpdir):
    filename = str(tmpdir.mkdir("tmpdir").join("tmp.png"))
    mapdl.eplot(
        background="w",
        show_edges=True,
        smooth_shading=True,
        window_size=[1920, 1080],
        savefig=filename,
    )
    assert os.path.isfile(filename)


def test_partial_mesh_nnum(mapdl, make_block):
    allsel_nnum_old = mapdl.mesh.nnum
    mapdl.nsel("S", "NODE", vmin=100, vmax=200)
    allsel_nnum_now = mapdl.mesh.nnum_all
    assert np.allclose(allsel_nnum_old, allsel_nnum_now)

    mapdl.allsel()
    assert np.allclose(allsel_nnum_old, mapdl.mesh.nnum)


def test_partial_mesh_nnum(mapdl, make_block):
    mapdl.nsel("S", "NODE", vmin=1, vmax=10)
    mapdl.esel("S", "ELEM", vmin=10, vmax=20)
    assert mapdl.mesh._grid.n_cells == 11


def test_cyclic_solve(mapdl, cleared):
    # build the cyclic model
    mapdl.prep7()
    mapdl.shpp("off")
    mapdl.cdread("db", examples.sector_archive_file)
    mapdl.prep7()
    time.sleep(1.0)
    mapdl.cyclic()

    # set material properties
    mapdl.mp("NUXY", 1, 0.31)
    mapdl.mp("DENS", 1, 4.1408e-04)
    mapdl.mp("EX", 1, 16900000)
    mapdl.emodif("ALL", "MAT", 1)

    # setup and solve
    mapdl.modal_analysis("LANB", 1, 1, 100000, elcalc=True)
    mapdl.finish()

    # expect 16 result sets (1 mode, 16 blades, 16 modes in mode family)
    mapdl.post1()
    assert mapdl.post_processing.nsets == 16


# Using ``np.ones(5)*2`` to test specifically the case for two columns #883
@pytest.mark.parametrize("dim_rows", np.random.randint(2, 100, size=4, dtype=int))
@pytest.mark.parametrize(
    "dim_cols",
    np.concatenate(
        (np.ones(2, dtype=int) * 2, np.random.randint(2, 100, size=2, dtype=int))
    ),
)
def test_load_table(mapdl, dim_rows, dim_cols):
    my_conv = np.random.rand(dim_rows, dim_cols)
    my_conv[:, 0] = np.arange(dim_rows)
    my_conv[0, :] = np.arange(dim_cols)

    mapdl.load_table("my_conv", my_conv)
    if (
        dim_cols == 2
    ):  # because mapdl output arrays with shape (x,1) not (X,) See issue: #883
        assert np.allclose(
            mapdl.parameters["my_conv"], my_conv[1:, 1].reshape((dim_rows - 1, 1)), 1e-7
        )
    else:
        assert np.allclose(mapdl.parameters["my_conv"], my_conv[1:, 1:], 1e-7)


def test_load_table_error_ascending_row(mapdl):
    my_conv = np.ones((3, 3))
    my_conv[0, 1] = 4
    with pytest.raises(
        ValueError, match="requires that the axis 0 is in ascending order."
    ):
        mapdl.load_table("my_conv", my_conv)


def test_load_table_error_ascending_row(mapdl):
    my_conv = np.ones((3, 3))
    my_conv[1, 0] = 4
    with pytest.raises(
        ValueError, match="requires that the axis 1 is in ascending order."
    ):
        mapdl.load_table("my_conv", my_conv)


@pytest.mark.parametrize("dimx", [1, 3, 10])
@pytest.mark.parametrize("dimy", [1, 3, 10])
def test_load_array(mapdl, dimx, dimy):
    my_conv = np.random.rand(dimx, dimy)
    mapdl.load_array("my_conv", my_conv)

    # flatten as MAPDL returns flat arrays when one dimension is 1.
    assert np.allclose(mapdl.parameters["my_conv"], my_conv, rtol=1e-7)


@pytest.mark.parametrize(
    "array",
    [
        pytest.param([1, 3, 10], marks=pytest.mark.xfail),
        pytest.param(
            np.zeros(
                3,
            ),
            marks=pytest.mark.xfail,
        ),
        np.zeros((3, 1)),
        np.zeros((3, 3)),
    ],
)
def test_load_array_types(mapdl, array):
    mapdl.load_array("myarr", array)
    assert np.allclose(mapdl.parameters["myarr"], array, rtol=1e-7)


@pytest.mark.parametrize("array", [[1, 3, 10], np.random.randint(1, 20, size=(5,))])
def test_load_array_failure_types(mapdl, array):
    array[0] = array[0] + 1  # This is to avoid having all elements equal #1061
    mapdl.load_array("myarr", array)
    array = np.array(array)
    assert not np.allclose(mapdl.parameters["myarr"], array, rtol=1e-7)
    assert mapdl.parameters["myarr"].shape != array.shape
    assert mapdl.parameters["myarr"].shape[0] == array.shape[0]
    assert (mapdl.parameters["myarr"].ravel() == array.ravel()).all()
    assert mapdl.parameters["myarr"].ndim == array.ndim + 1


@pytest.mark.skip_grpc
def test_lssolve(mapdl, cleared):
    mapdl.mute = True

    mapdl.run("/units,user,0.001,0.001,1,1,0,1,1,1")
    mapdl.prep7()
    mapdl.et(1, 182)
    mapdl.mp("ex", 1, 210e3)
    mapdl.mp("nuxy", 1, 0.33)
    mapdl.mp("dens", 1, 7.81e-06)
    mapdl.k(1, 0, 0)
    mapdl.k(2, 5, 0)
    mapdl.k(3, 5, 1)
    mapdl.k(4, 0, 1)
    mapdl.l(1, 2)
    mapdl.l(2, 3)
    mapdl.l(3, 4)
    mapdl.l(4, 1)
    mapdl.al(1, 2, 3, 4)
    mapdl.lsel("s", "", "", 1, 4)
    mapdl.lesize("all", 0.5)
    mapdl.amesh(1)
    mapdl.allsel()
    mapdl.finish()
    mapdl.run("/solu")
    mapdl.antype("static'")
    mapdl.kbc(0)
    mapdl.lsel("s", "", "", 4)
    mapdl.nsll("s", 1)
    mapdl.d("all", "all", 0)
    mapdl.ksel("s", "", "", 3)
    mapdl.nslk("s")
    mapdl.f("all", "fy", 5)
    mapdl.allsel()
    mapdl.lswrite(1)
    mapdl.fdele("all", "all")
    mapdl.ksel("s", "", "", 3)
    mapdl.nslk("s")
    mapdl.f("all", "fy", -5)
    mapdl.allsel()

    lsnum = 2
    mapdl.lswrite(lsnum)
    mapdl.mute = False
    out = mapdl.lssolve(1, lsnum)
    assert f"Load step file number {lsnum}.  Begin solution ..." in out


def test_coriolis(mapdl, cleared):
    """Simply test that we're formatting the input parm for coriolis"""
    # must be v190 or newer
    resp = mapdl.coriolis(True, True, True, True)
    assert "CORIOLIS IN STATIONARY REFERENCE FRAME" in resp
    assert "GYROSCOPIC DAMPING MATRIX WILL BE CALCULATED" in resp
    assert "ROTATING DAMPING MATRIX ACTIVATED" in resp
    assert "PRINT ROTOR MASS SUMMARY ACTIVATED" in resp


def test_title(mapdl, cleared):
    title = "title1"  # the title cannot be longer than 7 chars. Check *get,parm,active,0,title for more info.
    mapdl.title(title)
    assert title == mapdl.get("par", "active", "0", "title")


def test_cdread(mapdl, cleared):
    random_letters = random_string(4)

    mapdl.run(f"PARMTEST='{random_letters}'")
    mapdl.cdwrite("all", "model2", "cdb")

    mapdl.clear()
    mapdl.cdread("db", "model2", "cdb")
    assert random_letters in mapdl.parameters["PARMTEST"]

    # Testing arguments
    mapdl.clear()
    mapdl.cdread(option="db", fname="model2", extension="cdb")
    assert random_letters in mapdl.parameters["PARMTEST"]

    # Testing arguments
    mapdl.clear()
    mapdl.cdread("db", fname="model2", extension="cdb")
    assert random_letters in mapdl.parameters["PARMTEST"]

    # Testing arguments
    mapdl.clear()
    mapdl.cdread("db", "model2", extension="cdb")
    assert random_letters in mapdl.parameters["PARMTEST"]

    with pytest.raises(ValueError):
        mapdl.cdread("all", "model2", "cdb")

    with pytest.raises(ValueError):
        mapdl.cdread("test", "model2", "cdb")


@skip_in_cloud
def test_cdread_different_location(mapdl, cleared, tmpdir):
    random_letters = mapdl.directory.split("/")[0][-3:0]
    dirname = "tt" + random_letters

    curdir = mapdl.directory
    subdir = tmpdir.mkdir(dirname)

    mapdl.run(f"parmtest='{random_letters}'")
    mapdl.cdwrite("all", subdir.join("model2"), "cdb")

    mapdl.clear()
    mapdl.cwd(subdir)
    mapdl.cdread("db", "model2", "cdb")
    mapdl.cwd(curdir)  # Going back

    assert random_letters == mapdl.parameters["parmtest"]


def test_cdread_in_python_directory(mapdl, cleared, tmpdir):
    # Writing db file in python directory.
    # Pyansys should upload it when it detects it is not in the APDL directory.
    fullpath = str(tmpdir.join("model.cdb"))
    with open(fullpath, "w") as fid:
        fid.write(CDB_FILE)

    # check if pymapdl is smart enough to determine if it can access
    # the archive from the current working directory.
    old_cwd = os.getcwd()
    try:
        # We are not checking yet if the file is read correctly, just if the file
        # can be read.
        os.chdir(tmpdir)
        mapdl.cdread(
            "COMB", "model", "cdb"
        )  # 'COMB' is needed since we use the CDB with the strange line endings.
        assert asserting_cdread_cdwrite_tests(mapdl) and not warns_in_cdread_error_log(
            mapdl
        )

        clearing_cdread_cdwrite_tests(mapdl)
        mapdl.cdread("COMB", "model.cdb")
        assert asserting_cdread_cdwrite_tests(mapdl) and not warns_in_cdread_error_log(
            mapdl
        )

        clearing_cdread_cdwrite_tests(mapdl)
        mapdl.cdread("COMB", "model")
        assert asserting_cdread_cdwrite_tests(mapdl) and not warns_in_cdread_error_log(
            mapdl
        )

    finally:
        # always change back to the previous directory
        os.chdir(old_cwd)

    clearing_cdread_cdwrite_tests(mapdl)
    fullpath = str(tmpdir.join("model.cdb"))
    mapdl.cdread("COMB", fullpath)
    assert asserting_cdread_cdwrite_tests(mapdl) and not warns_in_cdread_error_log(
        mapdl
    )

    clearing_cdread_cdwrite_tests(mapdl)
    fullpath = str(tmpdir.join("model"))
    mapdl.cdread("COMB", fullpath, "cdb")
    assert asserting_cdread_cdwrite_tests(mapdl) and not warns_in_cdread_error_log(
        mapdl
    )

    clearing_cdread_cdwrite_tests(mapdl)
    fullpath = str(tmpdir.join("model"))
    mapdl.cdread("COMB", fullpath)
    assert asserting_cdread_cdwrite_tests(mapdl) and not warns_in_cdread_error_log(
        mapdl
    )


def test_cdread_in_apdl_directory(mapdl, cleared):
    # Writing a db file in apdl directory, using APDL.
    # Using APDL to write the archive as there are be cases where the
    # python code cannot reach the APDL execution directory because it
    # is remote.
    mapdl.run("*SET,T_PAR,'asdf1234'")
    mapdl.run("CDWRITE,'DB','model','cdb'")

    clearing_cdread_cdwrite_tests(mapdl)
    mapdl.cdread("db", "model", "cdb")
    assert asserting_cdread_cdwrite_tests(mapdl)

    clearing_cdread_cdwrite_tests(mapdl)
    mapdl.cdread("db", "model.cdb")
    assert asserting_cdread_cdwrite_tests(mapdl)

    clearing_cdread_cdwrite_tests(mapdl)
    mapdl.cdread("db", "model")
    assert asserting_cdread_cdwrite_tests(mapdl)

    clearing_cdread_cdwrite_tests(mapdl)
    fullpath = os.path.join(mapdl.directory, "model.cdb")
    mapdl.cdread("db", fullpath)
    assert asserting_cdread_cdwrite_tests(mapdl)

    clearing_cdread_cdwrite_tests(mapdl)
    fullpath = os.path.join(mapdl.directory, "model")
    mapdl.cdread("db", fullpath, "cdb")
    assert asserting_cdread_cdwrite_tests(mapdl)

    clearing_cdread_cdwrite_tests(mapdl)
    fullpath = os.path.join(mapdl.directory, "model")
    mapdl.cdread("db", fullpath)
    assert asserting_cdread_cdwrite_tests(mapdl)

    clearing_cdread_cdwrite_tests(mapdl)
    mapdl.cdread(option="db", fname="model", ext="cdb")
    assert asserting_cdread_cdwrite_tests(mapdl)

    clearing_cdread_cdwrite_tests(mapdl)
    mapdl.cdread("db", fname="model", ext="cdb")
    assert asserting_cdread_cdwrite_tests(mapdl)

    clearing_cdread_cdwrite_tests(mapdl)
    mapdl.cdread("db", "model", ext="cdb")
    assert asserting_cdread_cdwrite_tests(mapdl)


def test_inval_commands(mapdl, cleared):
    """Test the output of invalid commands"""
    cmds = ["*END", "*vwrite", "/eof", "cmatrix", "*REpeAT"]
    for each_cmd in cmds:
        with pytest.raises(RuntimeError):
            mapdl.run(each_cmd)


def test_inval_commands_silent(mapdl, tmpdir, cleared):
    assert mapdl.run("parm = 'asdf'")  # assert it is not empty
    mapdl.nopr()
    assert mapdl.run("parm = 'asdf'")  # assert it is not empty

    assert not mapdl._run("/nopr")  # setting /nopr and assert it is empty
    assert not mapdl.run("parm = 'asdf'")  # assert it is not empty

    mapdl._run("/gopr")  # getting settings back


@skip_in_cloud
def test_path_without_spaces(mapdl, path_tests):
    old_path = mapdl.directory
    try:
        resp = mapdl.cwd(path_tests.path_without_spaces)
        assert resp is None
    finally:
        mapdl.directory = old_path


@skip_in_cloud
def test_path_with_spaces(mapdl, path_tests):
    old_path = mapdl.directory
    try:
        resp = mapdl.cwd(path_tests.path_with_spaces)
        assert resp is None
    finally:
        mapdl.directory = old_path


@skip_in_cloud
def test_path_with_single_quote(mapdl, path_tests):
    with pytest.raises(RuntimeError):
        resp = mapdl.cwd(path_tests.path_with_single_quote)


@skip_in_cloud
def test_cwd(mapdl, tmpdir):
    old_path = mapdl.directory
    try:
        mapdl.directory = str(tmpdir)
        assert mapdl.directory == str(tmpdir).replace("\\", "/")

        wrong_path = "wrong_path"
        with pytest.raises(FileNotFoundError, match="working directory"):
            mapdl.directory = wrong_path

    finally:
        mapdl.cwd(old_path)


@skip_in_cloud
def test_inquire(mapdl):
    # Testing basic functions (First block: Functions)
    assert "apdl" in mapdl.inquire("", "apdl").lower()

    # **Returning the Value of an Environment Variable to a Parameter**
    env = list(os.environ.keys())[0]
    if os.name == "nt":
        env_value = os.getenv(env).split(";")[0]
    elif os.name == "posix":
        env_value = os.getenv(env).split(":")[0]
    else:
        raise Exception("Not supported OS.")

    env_ = mapdl.inquire("", "ENV", env, 0)
    assert env_ == env_value

    # **Returning the Value of a Title to a Parameter**
    title = "This is the title"
    mapdl.title(title)
    assert title == mapdl.inquire("", "title")

    # **Returning Information About a File to a Parameter**
    jobname = mapdl.inquire("", "jobname")
    assert float(mapdl.inquire("", "exist", jobname + ".lock")) in [0, 1]
    assert float(mapdl.inquire("", "exist", jobname, "lock")) in [0, 1]


def test_ksel(mapdl, cleared):
    mapdl.k(1, 0, 0, 0)
    mapdl.prep7()
    assert "SELECTED" in mapdl.ksel("S", "KP", vmin=1)
    assert "SELECTED" in mapdl.ksel("S", "KP", "", 1)


def test_get_file_path(mapdl, tmpdir):
    fname = "dummy.txt"
    fobject = tmpdir.join(fname)
    fobject.write("Dummy file for testing")

    assert fname in mapdl._get_file_path(fobject)


@pytest.mark.parametrize(
    "option2,option3,option4",
    [("expdata.dat", "", ""), ("expdata", ".dat", ""), ("expdata", "dat", "DIR")],
)
def test_tbft(mapdl, tmpdir, option2, option3, option4):

    fname = "expdata.dat"
    dirpath = tmpdir.mkdir("tmpdir")
    fpath = dirpath.join(fname)

    with open(fpath, "w") as fid:
        fid.write(
            """0.819139E-01 0.82788577E+00
        0.166709E+00 0.15437247E+01
        0.253960E+00 0.21686152E+01
        0.343267E+00 0.27201819E+01
        0.434257E+00 0.32129833E+0"""
        )

    if option4 == "DIR":
        option4 = dirpath
    else:
        option2 = os.path.join(dirpath, option2)

    mapdl.prep7(mute=True)
    mat_id = mapdl.get_value("MAT", 0, "NUM", "MAX") + 1
    mapdl.tbft("FADD", mat_id, "HYPER", "MOONEY", "3", mute=True)
    mapdl.tbft("EADD", mat_id, "UNIA", option2, option3, option4, "", "", "", mute=True)

    assert fname in mapdl.list_files()


def test_tbft_not_found(mapdl):
    with pytest.raises(FileNotFoundError):
        mapdl.prep7(mute=True)
        mat_id = mapdl.get_value("MAT", 0, "NUM", "MAX") + 1
        mapdl.tbft("FADD", mat_id, "HYPER", "MOONEY", "3", mute=True)
        mapdl.tbft("EADD", mat_id, "UNIA", "non_existing.file", "", "", mute=True)


def test_rescontrol(mapdl):
    # Making sure we have the maximum number of arguments.
    mapdl.rescontrol("DEFINE", "", "", "", "", "XNNN")  # This is default


def test_get_with_gopr(mapdl):
    """Get should work independently of the /gopr state."""

    mapdl._run("/gopr")
    assert mapdl.wrinqr(1) == 1
    par = mapdl.get("__par__", "ACTIVE", "", "TIME", "WALL")
    assert mapdl.scalar_param("__par__") is not None
    assert par is not None
    assert np.allclose(mapdl.scalar_param("__par__"), par)

    mapdl._run("/nopr")
    assert mapdl.wrinqr(1) == 0
    par = mapdl.get("__par__", "ACTIVE", "", "TIME", "WALL")
    assert mapdl.scalar_param("__par__") is not None
    assert par is not None
    assert np.allclose(mapdl.scalar_param("__par__"), par)

    mapdl._run("/gopr")  # Going back
    assert mapdl.wrinqr(1) == 1


def test_print_com(mapdl, capfd):
    mapdl.print_com = True
    string_ = "Testing print"
    mapdl.com(string_)
    out, err = capfd.readouterr()
    assert string_ in out

    mapdl.print_com = False
    string_ = "Testing disabling print"
    mapdl.com(string_)
    out, err = capfd.readouterr()
    assert string_ not in out

    mapdl.print_com = True
    mapdl.mute = True
    mapdl.com(string_)
    out, err = capfd.readouterr()
    assert string_ not in out

    mapdl.print_com = True
    mapdl.mute = False
    mapdl.com(string_, mute=True)
    out, err = capfd.readouterr()
    assert string_ not in out

    mapdl.print_com = True
    mapdl.mute = True
    mapdl.com(string_, mute=True)
    out, err = capfd.readouterr()
    assert string_ not in out

    mapdl.print_com = True
    mapdl.mute = False
    mapdl.com(string_, mute=False)
    out, err = capfd.readouterr()
    assert string_ in out

    # Not allowed type for mapdl.print_com
    for each in ["asdf", (1, 2), 2, []]:
        with pytest.raises(ValueError):
            mapdl.print_com = each


def test_extra_argument_in_get(mapdl, make_block):
    assert isinstance(
        mapdl.get("_MAXNODENUM_", "node", 0, "NUM", "MAX", "", "", "INTERNAL"), float
    )


@pytest.mark.parametrize("value", [1e-6, 1e-5, 1e-3, None])
def test_seltol(mapdl, value):
    if value:
        assert "SELECT TOLERANCE=" in mapdl.seltol(value)
    else:
        assert "SELECT TOLERANCE SET TO DEFAULT" == mapdl.seltol(value)


def test_mpfunctions(mapdl, cube_solve, capsys):
    mapdl.prep7()

    # check writing to file
    fname = "test"
    ext = "mp1"

    assert f"WRITE OUT MATERIAL PROPERTY LIBRARY TO FILE=" in mapdl.mpwrite(fname, ext)
    assert f"{fname}.{ext}" in mapdl.list_files()

    # asserting downloading
    ext = "mp2"
    assert f"WRITE OUT MATERIAL PROPERTY LIBRARY TO FILE=" in mapdl.mpwrite(
        fname, ext, download_file=True
    )
    assert f"{fname}.{ext}" in mapdl.list_files()
    assert os.path.exists(f"{fname}.{ext}")

    ## Checking reading
    # Uploading a local file
    with open(f"{fname}.{ext}", "r") as fid:
        text = fid.read()

    os.remove(f"{fname}.{ext}")  # remove temp file

    ext = ext + "2"
    fname_ = f"{fname}.{ext}"
    new_nuxy = "MPDATA,NUXY,       1,   1, 0.4000000E+00,"
    nuxy = float(new_nuxy.split(",")[4])
    ex = 0.2100000e12

    with open(fname_, "w") as fid:
        fid.write(text.replace("MPDATA,NUXY,       1,   1, 0.3000000E+00,", new_nuxy))

    # file might be left behind from a previous test
    if fname_ in mapdl.list_files():
        mapdl.slashdelete(fname_)
        assert fname_ not in mapdl.list_files()

    mapdl.clear()
    mapdl.prep7()
    captured = capsys.readouterr()  # To flush it
    output = mapdl.mpread(fname, ext)
    captured = capsys.readouterr()
    assert f"Uploading {fname}.{ext}:" in captured.err
    assert "PROPERTY TEMPERATURE TABLE    NUM. TEMPS=  1" in output
    assert "TEMPERATURE TABLE ERASED." in output
    assert "0.4000000" in output
    assert fname_ in mapdl.list_files()
    # check if materials are read into the db
    assert mapdl.get_value("NUXY", "1", "TEMP", 0) == nuxy
    assert np.allclose(mapdl.get_value("EX", 1, "TEMP", 0), ex)

    # Reding file in remote
    fname_ = f"{fname}.{ext}"
    os.remove(fname_)
    assert not os.path.exists(fname_)
    assert f"{fname}.{ext}" in mapdl.list_files()

    mapdl.clear()
    mapdl.prep7()
    output = mapdl.mpread(fname, ext)
    assert "PROPERTY TEMPERATURE TABLE    NUM. TEMPS=  1" in output
    assert "TEMPERATURE TABLE ERASED." in output
    assert "0.4000000" in output
    assert np.allclose(mapdl.get_value("NUXY", "1", "TEMP", 0), nuxy)
    assert np.allclose(mapdl.get_value("EX", 1, "TEMP", 0), ex)

    # Test non-existing file
    with pytest.raises(FileNotFoundError):
        mapdl.mpread(fname="dummy", ext="dummy")

    # Test not implemented error
    with pytest.raises(NotImplementedError):
        mapdl.mpread(fname="dummy", ext="dummy", lib="something")

    # Test suppliying a dir path when in remote
    with pytest.raises(IOError):
        mapdl.mpwrite("/test_dir/test", "mp")


def test_mapdl_str(mapdl):
    out = str(mapdl)
    assert "ansys" in out.lower()
    assert "Product" in out
    assert "MAPDL Version" in out


def test_plot_empty_mesh(mapdl, cleared):
    with pytest.warns(UserWarning):
        mapdl.nplot(vtk=True)

    with pytest.warns(UserWarning):
        mapdl.eplot(vtk=True)


def test_equal_in_comments_and_title(mapdl):
    mapdl.com("=====")
    mapdl.title("This is = ")
    mapdl.title("This is '=' ")


<<<<<<< HEAD
def test_result_file(mapdl, cube_solve):
    assert mapdl.result_file
    assert isinstance(mapdl.result_file, str)


def test_empty_result_file(mapdl, cleared):
    assert mapdl.result_file is None
=======
@skip_in_cloud
def test_file_command_local(mapdl, cube_solve, tmpdir):
    rst_file = mapdl._result_file

    # check for raise of non-exising file
    with pytest.raises(FileNotFoundError):
        mapdl.file("potato")

    # change directory
    try:
        old_path = mapdl.directory
        mapdl.directory = str(tmpdir)
        assert Path(mapdl.directory) == tmpdir

        mapdl.post1()
        mapdl.file(rst_file)
    finally:
        # always revert to preserve state
        mapdl.directory = old_path


def test_file_command_remote(mapdl, cube_solve, tmpdir):
    with pytest.raises(FileNotFoundError):
        mapdl.file("potato")

    mapdl.post1()
    # this file already exists remotely
    mapdl.file("file.rst")

    with pytest.raises(FileNotFoundError):
        mapdl.file()

    tmpdir = str(tmpdir)
    mapdl.download("file.rst", tmpdir)
    local_file = os.path.join(tmpdir, "file.rst")
    new_local_file = os.path.join(tmpdir, "myrst.rst")
    os.rename(local_file, new_local_file)

    output = mapdl.file(new_local_file)
    assert "DATA FILE CHANGED TO FILE" in output


@skip_windows
def test_lgwrite(mapdl, cleared, tmpdir):
    filename = str(tmpdir.join("file.txt"))

    # include some muted and unmuted commands to ensure all /OUT and
    # /OUT,anstmp are removed
    mapdl.prep7(mute=True)
    mapdl.k(1, 0, 0, 0, mute=True)
    mapdl.k(2, 2, 0, 0)

    # test the extension
    mapdl.lgwrite(filename[:-4], "txt", kedit="remove", mute=True)

    with open(filename) as fid:
        lines = [line.strip() for line in fid.readlines()]

    assert "K,1,0,0,0" in lines
    for line in lines:
        assert "OUT" not in line

    # must test with no filename
    mapdl.lgwrite()
    assert mapdl.jobname + ".lgw" in mapdl.list_files()


@pytest.mark.parametrize("value", [2, np.array([1, 2, 3]), "asdf"])
def test_parameter_deletion(mapdl, value):
    mapdl.parameters["mypar"] = value
    assert "mypar".upper() in mapdl.starstatus()
    del mapdl.parameters["mypar"]

    assert "mypar" not in mapdl.starstatus()
    assert "mypar" not in mapdl.parameters


def test_get_variable_nsol_esol_wrappers(mapdl, coupled_example):
    mapdl.post26()
    nsol_1 = mapdl.nsol(2, 1, "U", "X")
    assert nsol_1[0] > 0
    assert nsol_1[1] > 0

    variable = mapdl.get_variable(2)
    assert np.allclose(variable, nsol_1)

    variable = mapdl.get_nsol(1, "U", "X")
    assert np.allclose(variable, nsol_1)

    esol_1 = mapdl.esol(3, 1, 1, "S", "Y")
    assert esol_1[0] > 0
    assert esol_1[1] > 0
    variable = mapdl.get_variable(3)
    assert np.allclose(variable, esol_1)

    variable = mapdl.get_esol(1, 1, "S", "Y")
    assert np.allclose(variable, esol_1)


def test_retain_routine(mapdl):
    mapdl.prep7()
    routine = "POST26"
    with mapdl.run_as_routine(routine):
        assert mapdl.parameters.routine == routine
    assert mapdl.parameters.routine == "PREP7"


def test_non_interactive(mapdl, cleared):
    with mapdl.non_interactive:
        mapdl.prep7()
        mapdl.k(1, 1, 1, 1)
        mapdl.k(2, 2, 2, 2)

    assert mapdl.geometry.keypoints.shape == (2, 3)
>>>>>>> bb276791
<|MERGE_RESOLUTION|>--- conflicted
+++ resolved
@@ -1403,7 +1403,6 @@
     mapdl.title("This is '=' ")
 
 
-<<<<<<< HEAD
 def test_result_file(mapdl, cube_solve):
     assert mapdl.result_file
     assert isinstance(mapdl.result_file, str)
@@ -1411,7 +1410,8 @@
 
 def test_empty_result_file(mapdl, cleared):
     assert mapdl.result_file is None
-=======
+
+
 @skip_in_cloud
 def test_file_command_local(mapdl, cube_solve, tmpdir):
     rst_file = mapdl._result_file
@@ -1525,5 +1525,4 @@
         mapdl.k(1, 1, 1, 1)
         mapdl.k(2, 2, 2, 2)
 
-    assert mapdl.geometry.keypoints.shape == (2, 3)
->>>>>>> bb276791
+    assert mapdl.geometry.keypoints.shape == (2, 3)