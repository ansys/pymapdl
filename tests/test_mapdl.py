"""Test MAPDL interface"""
import os
from pathlib import Path
import time

from ansys.mapdl.reader import examples
import numpy as np
import pytest
from pyvista import PolyData
from pyvista.plotting import system_supports_plotting

from ansys.mapdl import core as pymapdl
from ansys.mapdl.core.commands import CommandListingOutput
from ansys.mapdl.core.errors import MapdlCommandIgnoredError, MapdlRuntimeError
from ansys.mapdl.core.launcher import get_start_instance, launch_mapdl
from ansys.mapdl.core.misc import random_string

skip_in_cloud = pytest.mark.skipif(
    not get_start_instance(),
    reason="""
Must be able to launch MAPDL locally. Remote execution does not allow for
directory creation.
""",
)

skip_windows = pytest.mark.skipif(os.name == "nt", reason="Flaky on windows")

skip_no_xserver = pytest.mark.skipif(
    not system_supports_plotting(), reason="Requires active X Server"
)

CMD_BLOCK = """/prep7
! Mat
MP,EX,1,200000
MP,NUXY,1,0.3
MP,DENS,1,7.85e-09
! Elements
et,1,186
et,2,154
! Geometry
BLC4,0,0,1000,100,10
! Mesh
esize,5
vmesh,all
"""

## Testing CDREAD and CDWRITE
# DB file generated locally with ANSYS.
# Many of the commands could be deleted, but for the sake of good
# testing we are going to leave them.

CDB_FILE = """                                                                        S      1
/COM,ANSYS RELEASE 12.1BETAUP20090531       10:26:32    06/01/2009      S      2
/NOPR                                                                   S      3
/PREP7                                                                  S      4
/TITLE,                                                                 S      5
1H,,1H;,,18Hdisc_pad_model.cdb,                                         G      1
5HANSYS,22H  12.1BETA  UP20090531,,,,,,,1.0,,,,,13H000601.102632,       G      2
1.0000E-04,,,,9,,;                                                      G      3
S     29G      3D      0P      0                                        T      1
:CDWRITE      ! START OF CDWRITE DATA
/COM,ANSYS RELEASE 2021 R2           BUILD 21.2
/PREP7
/NOPR
/TITLE,'CDREAD and CDWRITE tests'
*IF,_CDRDOFF,EQ,1,THEN     !if solid model was read in
_CDRDOFF=             !reset flag, numoffs already performed
*ELSE              !offset database for the following FE model
*ENDIF
*SET,T_PAR,'asdf1234'
*SET,_RETURN ,  0.000000000000
*SET,_STATUS ,  0.000000000000
*SET,_UIQR   ,  1.000000000000
DOF,DELETE
EXTOPT,ATTR,      0,      0,      0
EXTOPT,ESIZE,  0,  0.0000
EXTOPT,ACLEAR,      0
TREF,  0.00000000
IRLF,  0
BFUNIF,TEMP,_TINY
ACEL,  0.00000000    ,  0.00000000    ,  0.00000000
OMEGA,  0.00000000    ,  0.00000000    ,  0.00000000
DOMEGA,  0.00000000    ,  0.00000000    ,  0.00000000
CGLOC,  0.00000000    ,  0.00000000    ,  0.00000000
CGOMEGA,  0.00000000    ,  0.00000000    ,  0.00000000
DCGOMG,  0.00000000    ,  0.00000000    ,  0.00000000

KUSE,     0
TIME,  0.00000000
ALPHAD,  0.00000000
BETAD,  0.00000000
DMPRAT,  0.00000000
DMPSTR,  0.00000000
CRPLIM, 0.100000000    ,   0
CRPLIM,  0.00000000    ,   1
NCNV,     1,  0.00000000    ,     0,  0.00000000    ,  0.00000000
NEQIT,     0

ERESX,DEFA
/GO
FINISH
"""


def clearing_cdread_cdwrite_tests(mapdl):
    mapdl.finish(mute=True)
    # *MUST* be NOSTART.  With START fails after 20 calls...
    # this has been fixed in later pymapdl and MAPDL releases
    mapdl.clear("NOSTART", mute=True)
    mapdl.prep7(mute=True)


def asserting_cdread_cdwrite_tests(mapdl):
    # Using ``in`` because of the padding APDL does on strings.
    return "asdf1234" in mapdl.parameters["T_PAR"]


def warns_in_cdread_error_log(mapdl):
    """Check for specific warns in the error log associated with using /INPUT with CDB files
    instead of CDREAD command."""
    error_files = [
        each for each in os.listdir(mapdl.directory) if each.endswith(".err")
    ]

    # "S 1", "1 H" and "5 H Ansys" are character at the end of lines in the CDB_FILE variable.
    # They are allowed in the CDREAD command, but it gives warnings in the /INPUT command.
    warn_cdread_1 = "S1 is not a recognized"
    warn_cdread_2 = "1H is not a recognized"
    warn_cdread_3 = "5HANSYS is not a recognized"

    warns = []
    for each in error_files:
        with open(os.path.join(mapdl.directory, each), errors="ignore") as fid:
            error_log = "".join(fid.readlines())
        warns.append(
            (warn_cdread_1 in error_log)
            or (warn_cdread_2 in error_log)
            or (warn_cdread_3 in error_log)
        )
        return any(warns)


@pytest.mark.skip_grpc
def test_internal_name_grpc(mapdl):

    assert str(mapdl._ip) in mapdl.name
    assert str(mapdl._port) in mapdl.name
    assert "GRPC" in mapdl.name

    assert mapdl.name
    assert mapdl.name == mapdl._name

    with pytest.raises(AttributeError):
        mapdl.name = "asfd"


def test_jobname(mapdl, cleared):
    jobname = "abcdefg"
    assert mapdl.jobname != jobname
    mapdl.finish()
    mapdl.filname(jobname)
    assert mapdl.jobname == jobname

    other_jobname = "gfedcba"
    mapdl.jobname = other_jobname
    assert mapdl.jobname == other_jobname


@pytest.mark.skip_grpc
def test_server_version(mapdl):
    if mapdl.version == 20.2:
        assert mapdl._server_version == (0, 0, 0)
    elif mapdl.version == 21.1:
        assert mapdl._server_version == (0, 3, 0)
    elif mapdl.version == 21.2:
        assert mapdl._server_version in [(0, 4, 0), (0, 4, 1)]
    else:
        # untested future version
        assert isinstance(mapdl._server_version, tuple)
        assert mapdl._server_version[1] >= 4
        assert mapdl._server_version[0] >= 0


@pytest.mark.skip_grpc
def test_global_mute(mapdl):
    mapdl.mute = True
    assert mapdl.mute is True
    assert mapdl.prep7() is None

    # commands like /INQUIRE must always return something
    jobname = "file"
    mapdl.jobname = jobname
    assert mapdl.inquire("", "JOBNAME") == jobname
    mapdl.mute = False


def test_parsav_parres(mapdl, cleared, tmpdir):
    arr = np.random.random((10, 3))
    mapdl.parameters["MYARR"] = arr
    mapdl.parsav("ALL", "tmp.txt")
    mapdl.clear()
    mapdl.parres("ALL", "tmp.txt")
    assert np.allclose(mapdl.parameters["MYARR"], arr)


@pytest.mark.skip_grpc
def test_no_results(mapdl, cleared, tmpdir):
    pth = str(tmpdir.mkdir("tmpdir"))
    mapdl.jobname = random_string()
    with pytest.raises(FileNotFoundError):
        mapdl.download_result(pth)


def test_empty(mapdl):
    with pytest.raises(ValueError):
        mapdl.run("")


def test_multiline_fail(mapdl):
    with pytest.raises(ValueError, match="Use ``input_strings``"):
        mapdl.run(CMD_BLOCK)


def test_multiline_fail(mapdl, cleared):
    with pytest.warns(DeprecationWarning):
        resp = mapdl.run_multiline(CMD_BLOCK)
        assert "IS SOLID186" in resp, "not capturing the beginning of the block"
        assert (
            "GENERATE NODES AND ELEMENTS" in resp
        ), "not capturing the end of the block"


def test_input_strings_fail(mapdl, cleared):
    resp = mapdl.input_strings(CMD_BLOCK)
    assert "IS SOLID186" in resp, "not capturing the beginning of the block"
    assert "GENERATE NODES AND ELEMENTS" in resp, "not capturing the end of the block"


def test_input_strings(mapdl, cleared):
    assert isinstance(mapdl.input_strings(CMD_BLOCK), str)
    assert isinstance(mapdl.input_strings(CMD_BLOCK.splitlines()), str)


def test_str(mapdl):
    mapdl_str = str(mapdl)
    assert "Product:" in mapdl_str
    assert "MAPDL Version" in mapdl_str
    assert str(mapdl.version) in mapdl_str


def test_version(mapdl):
    assert isinstance(mapdl.version, float)  # Checking MAPDL version
    assert 20.0 < mapdl.version < 24.0  # Some upper bound.


def test_pymapdl_version():
    from ansys.mapdl.core._version import __version__ as pymapdl_version

    assert isinstance(pymapdl_version, str)
    version_ = pymapdl_version.split(".")

    assert len(version_) == 3
    assert version_[0].isnumeric()
    assert version_[1].isnumeric()
    assert version_[2].isnumeric() or "dev" in version_[2]


def test_comment(cleared, mapdl):
    comment = "Testing..."
    resp = mapdl.com(comment)
    assert comment in resp


def test_basic_command(cleared, mapdl):
    resp = mapdl.prep7()
    resp = mapdl.finish()
    assert "ROUTINE COMPLETED" in resp


def test_allow_ignore(mapdl):
    mapdl.clear()
    mapdl.allow_ignore = False
    assert mapdl.allow_ignore is False
    with pytest.raises(pymapdl.errors.MapdlInvalidRoutineError):
        mapdl.k()

    # Does not create keypoints and yet does not raise error
    mapdl.allow_ignore = True
    assert mapdl.allow_ignore is True
    mapdl.k()
    assert mapdl.geometry.n_keypoint == 0
    mapdl.allow_ignore = False


def test_chaining(mapdl, cleared):
    # test chaining with distributed only
    if mapdl._distributed:
        with pytest.raises(RuntimeError):
            with mapdl.chain_commands:
                mapdl.prep7()
    else:
        mapdl.prep7()
        n_kp = 1000
        with mapdl.chain_commands:
            for i in range(1, 1 + n_kp):
                mapdl.k(i, i, i, i)

        assert mapdl.geometry.n_keypoint == 1000


def test_error(mapdl):
    with pytest.raises(MapdlRuntimeError):
        mapdl.prep7()
        mapdl.a(0, 0, 0, 0)


def test_ignore_error(mapdl):
    mapdl.ignore_errors = False
    assert not mapdl.ignore_errors
    mapdl.ignore_errors = True
    assert mapdl.ignore_errors is True

    # verify that an error is not raised
    mapdl.prep7(mute=True)
    out = mapdl._run("A, 0, 0, 0")
    assert "*** ERROR ***" in out

    mapdl.ignore_error = False
    assert mapdl.ignore_error is False


@pytest.mark.skip_grpc
def test_list(mapdl, tmpdir):
    """Added for backwards compatibility"""
    fname = "tmp.txt"
    filename = str(tmpdir.mkdir("tmpdir").join(fname))
    txt = "this is a test"
    with open(filename, "w") as fid:
        fid.write(txt)
    mapdl.upload(filename)

    output = mapdl.list(fname)
    assert output == txt


@pytest.mark.skip_grpc
def test_invalid_input(mapdl):
    with pytest.raises(FileNotFoundError):
        mapdl.input("thisisnotafile")


@skip_no_xserver
@pytest.mark.parametrize("vtk", [True, False, None])
def test_kplot(cleared, mapdl, tmpdir, vtk):
    mapdl.k("", 0, 0, 0)
    mapdl.k("", 1, 0, 0)
    mapdl.k("", 1, 1, 0)
    mapdl.k("", 0, 1, 0)

    filename = str(tmpdir.mkdir("tmpdir").join("tmp.png"))
    cpos = mapdl.kplot(vtk=vtk, savefig=filename)
    assert cpos is None
    if vtk:
        assert os.path.isfile(filename)


@skip_no_xserver
@pytest.mark.parametrize("vtk", [True, False, None])
def test_aplot(cleared, mapdl, vtk):
    k0 = mapdl.k("", 0, 0, 0)
    k1 = mapdl.k("", 1, 0, 0)
    k2 = mapdl.k("", 1, 1, 0)
    k3 = mapdl.k("", 0, 1, 0)
    l0 = mapdl.l(k0, k1)
    l1 = mapdl.l(k1, k2)
    l2 = mapdl.l(k2, k3)
    l3 = mapdl.l(k3, k0)
    mapdl.al(l0, l1, l2, l3)
    mapdl.aplot(show_area_numbering=True)
    mapdl.aplot(color_areas=vtk, show_lines=True, show_line_numbering=True)

    mapdl.aplot(quality=100)
    mapdl.aplot(quality=-1)


@skip_no_xserver
@pytest.mark.parametrize("vtk", [True, False, None])
def test_vplot(cleared, mapdl, vtk):
    mapdl.block(0, 1, 0, 1, 0, 1)
    mapdl.vplot(vtk=vtk, color_areas=True)


def test_keypoints(cleared, mapdl):
    assert mapdl.geometry.n_keypoint == 0
    kps = [[0, 0, 0], [1, 0, 0], [1, 1, 0], [0, 1, 0]]

    i = 1
    knum = []
    for x, y, z in kps:
        mapdl.k(i, x, y, z)
        knum.append(i)
        i += 1

    assert mapdl.geometry.n_keypoint == 4
    assert np.allclose(kps, mapdl.geometry.keypoints)
    assert np.allclose(knum, mapdl.geometry.knum)


def test_lines(cleared, mapdl):
    assert mapdl.geometry.n_line == 0

    k0 = mapdl.k("", 0, 0, 0)
    k1 = mapdl.k("", 1, 0, 0)
    k2 = mapdl.k("", 1, 1, 0)
    k3 = mapdl.k("", 0, 1, 0)
    l0 = mapdl.l(k0, k1)
    l1 = mapdl.l(k1, k2)
    l2 = mapdl.l(k2, k3)
    l3 = mapdl.l(k3, k0)

    lines = mapdl.geometry.lines
    assert isinstance(lines, PolyData)
    assert np.allclose(mapdl.geometry.lnum, [l0, l1, l2, l3])
    assert mapdl.geometry.n_line == 4


@skip_no_xserver
@pytest.mark.parametrize("vtk", [True, False, None])
def test_lplot(cleared, mapdl, tmpdir, vtk):
    k0 = mapdl.k("", 0, 0, 0)
    k1 = mapdl.k("", 1, 0, 0)
    k2 = mapdl.k("", 1, 1, 0)
    k3 = mapdl.k("", 0, 1, 0)
    mapdl.l(k0, k1)
    mapdl.l(k1, k2)
    mapdl.l(k2, k3)
    mapdl.l(k3, k0)

    filename = str(tmpdir.mkdir("tmpdir").join("tmp.png"))
    cpos = mapdl.lplot(vtk=vtk, show_keypoint_numbering=True, savefig=filename)
    assert cpos is None
    if vtk:
        assert os.path.isfile(filename)


@skip_in_cloud
def test_apdl_logging_start(tmpdir):
    filename = str(tmpdir.mkdir("tmpdir").join("tmp.inp"))

    mapdl = pymapdl.launch_mapdl()
    mapdl = launch_mapdl(log_apdl=filename)

    mapdl.prep7()
    mapdl.run("!comment test")
    mapdl.k(1, 0, 0, 0)
    mapdl.k(2, 1, 0, 0)
    mapdl.k(3, 1, 1, 0)
    mapdl.k(4, 0, 1, 0)

    mapdl.exit()

    with open(filename, "r") as fid:
        text = "".join(fid.readlines())

    assert "PREP7" in text
    assert "!comment test" in text
    assert "K,1,0,0,0" in text
    assert "K,2,1,0,0" in text
    assert "K,3,1,1,0" in text
    assert "K,4,0,1,0" in text


@pytest.mark.corba
def test_corba_apdl_logging_start(tmpdir):
    filename = str(tmpdir.mkdir("tmpdir").join("tmp.inp"))

    mapdl = pymapdl.launch_mapdl(mode="CORBA")
    mapdl = launch_mapdl(log_apdl=filename)

    mapdl.prep7()
    mapdl.run("!comment test")
    mapdl.k(1, 0, 0, 0)
    mapdl.k(2, 1, 0, 0)
    mapdl.k(3, 1, 1, 0)
    mapdl.k(4, 0, 1, 0)

    mapdl.exit()

    with open(filename, "r") as fid:
        text = "".join(fid.readlines())

    assert "PREP7" in text
    assert "!comment test" in text
    assert "K,1,0,0,0" in text
    assert "K,2,1,0,0" in text
    assert "K,3,1,1,0" in text
    assert "K,4,0,1,0" in text


def test_apdl_logging(mapdl, tmpdir):
    tmp_dir = tmpdir.mkdir("tmpdir")
    file_name = "tmp_logger.log"
    file_path = str(tmp_dir.join(file_name))

    # Checking there is no apdl_logger
    if mapdl._apdl_log is not None:
        mapdl._close_apdl_log()

    assert mapdl._apdl_log is None
    assert file_name not in os.listdir()

    # Setting logger
    mapdl.open_apdl_log(file_path, "w")
    assert file_name in os.listdir(tmp_dir)

    # don't allow double logger:
    with pytest.raises(RuntimeError):
        mapdl.open_apdl_log(file_name, mode="w")

    # Testing
    mapdl.prep7()
    mapdl.com("This is a comment")

    # Testing non-interactive
    with mapdl.non_interactive:
        mapdl.com("This is a non-interactive command")
        mapdl.slashsolu()
        mapdl.prep7()

    file_input = str(tmp_dir.join("input.inp"))
    str_not_in_apdl_logger = "/com, this input should not appear"
    with open(file_input, "w") as fid:
        fid.write(str_not_in_apdl_logger)

    mapdl._apdl_log.flush()
    with open(file_path, "r") as fid:
        log = fid.read()

    assert "APDL" in log
    assert "ansys.mapdl.core" in log
    assert "PyMapdl" in log
    assert "/COM" in log
    assert "This is a comment" in log
    assert "This is a non-interactive command" in log
    assert "/SOLU" in log

    # The input of the ``non_interactive`` should not write to the apdl_logger.
    assert "/INP," not in log
    assert "'input.inp'" not in log
    assert "/OUT,_input_tmp_" not in log
    assert str_not_in_apdl_logger not in log

    # Testing /input, i
    mapdl.input(file_input)
    mapdl._apdl_log.flush()
    with open(file_path, "r") as fid:
        log = fid.read()

    # Testing /input PR #1455
    assert "/INP," in log
    assert "'input.inp'" in log
    assert "/OUT,_input_tmp_" in log
    assert str_not_in_apdl_logger not in log

    # Closing
    mapdl._close_apdl_log()
    mapdl.com("This comment should not appear in the logger")

    with open(file_path, "r") as fid:
        log = fid.read()

    assert "This comment should not appear in the logger" not in log
    assert file_name in os.listdir(tmp_dir)


def test_nodes(tmpdir, cleared, mapdl):
    mapdl.n(1, 1, 1, 1)
    mapdl.n(11, 10, 1, 1)
    mapdl.fill(1, 11, 9)

    basename = "tmp.nodes"
    target_dir = tmpdir.mkdir("tmpdir")
    filename = str(target_dir.join(basename))
    if mapdl._local:
        mapdl.nwrite(filename)
    else:
        mapdl.nwrite(basename)
        mapdl.download(basename, target_dir=str(target_dir))

    assert np.allclose(mapdl.mesh.nodes, np.loadtxt(filename)[:, 1:])
    assert mapdl.mesh.n_node == 11
    assert np.allclose(mapdl.mesh.nnum, range(1, 12))

    # test clear mapdl
    mapdl.clear()
    assert not mapdl.mesh.nodes.size
    assert not mapdl.mesh.n_node
    assert not mapdl.mesh.nnum.size


def test_enum(mapdl, make_block):
    assert mapdl.mesh.n_elem
    assert np.allclose(mapdl.mesh.enum, range(1, mapdl.mesh.n_elem + 1))


@pytest.mark.parametrize("nnum", [True, False])
@pytest.mark.parametrize("vtk", [True, False, None])
@skip_no_xserver
def test_nplot_vtk(cleared, mapdl, nnum, vtk):
    mapdl.n(1, 0, 0, 0)
    mapdl.n(11, 10, 0, 0)
    mapdl.fill(1, 11, 9)
    mapdl.nplot(vtk=vtk, nnum=nnum, background="w", color="k")


@skip_no_xserver
def test_nplot(cleared, mapdl):
    mapdl.n(1, 0, 0, 0)
    mapdl.n(11, 10, 0, 0)
    mapdl.fill(1, 11, 9)
    mapdl.nplot(vtk=False)


def test_elements(cleared, mapdl):
    mapdl.et(1, 185)

    # two basic cells
    cell1 = [
        [0, 0, 0],
        [1, 0, 0],
        [1, 1, 0],
        [0, 1, 0],
        [0, 0, 1],
        [1, 0, 1],
        [1, 1, 1],
        [0, 1, 1],
    ]

    cell2 = [
        [0, 0, 2],
        [1, 0, 2],
        [1, 1, 2],
        [0, 1, 2],
        [0, 0, 3],
        [1, 0, 3],
        [1, 1, 3],
        [0, 1, 3],
    ]

    with mapdl.non_interactive:
        for cell in [cell1, cell2]:
            for x, y, z in cell:
                mapdl.n(x=x, y=y, z=z)

    mapdl.e(*list(range(1, 9)))
    mapdl.e(*list(range(9, 17)))
    expected = np.array(
        [
            [1, 1, 1, 1, 0, 0, 0, 0, 1, 0, 1, 2, 3, 4, 5, 6, 7, 8],
            [1, 1, 1, 1, 0, 0, 0, 0, 2, 0, 9, 10, 11, 12, 13, 14, 15, 16],
        ]
    )

    assert np.allclose(np.array(mapdl.mesh.elem), expected)


@pytest.mark.parametrize(
    "parm",
    (
        "my_string",
        1,
        10.0,
        [1, 2, 3],
        [[1, 2, 3], [1, 2, 3]],
        np.random.random((2000)),  # fails on gRPC at 100000
        np.random.random((10, 3)),
        np.random.random((10, 3, 3)),
    ),
)
def test_set_get_parameters(mapdl, parm):
    parm_name = pymapdl.misc.random_string(20)
    mapdl.parameters[parm_name] = parm

    if isinstance(parm, str):
        assert mapdl.parameters[parm_name] == parm
    elif isinstance(parm, (int, float)):
        assert np.allclose(mapdl.parameters[parm_name], parm)
    else:
        # For the cases where shape is (X,) # Empty second dimension
        parm = np.array(parm)
        if parm.ndim == 1:
            parm = parm.reshape((parm.shape[0], 1))
        assert np.allclose(mapdl.parameters[parm_name], parm)


def test_set_parameters_arr_to_scalar(mapdl, cleared):
    mapdl.parameters["PARM"] = np.arange(10)
    mapdl.parameters["PARM"] = 2


def test_set_parameters_string_spaces(mapdl):
    with pytest.raises(ValueError):
        mapdl.parameters["PARM"] = "string with spaces"


def test_builtin_parameters(mapdl, cleared):
    mapdl.prep7()
    assert mapdl.parameters.routine == "PREP7"

    mapdl.units("SI")
    assert mapdl.parameters.units == "SI"

    assert isinstance(mapdl.parameters.revision, float)

    # Platform could be either windows or Linux, without regards to
    # the testing OS.
    plat = mapdl.parameters.platform
    assert "L" in plat or "W" in plat

    mapdl.csys(1)
    assert mapdl.parameters.csys == 1

    mapdl.dsys(1)
    assert mapdl.parameters.dsys == 1

    mapdl.esys(0)
    assert mapdl.parameters.esys == 0
    assert mapdl.parameters.material == 1
    assert mapdl.parameters.section == 1
    assert mapdl.parameters.real == 1


@skip_no_xserver
@pytest.mark.parametrize("vtk", [True, False, None])
def test_eplot(mapdl, make_block, vtk):
    init_elem = mapdl.mesh.n_elem
    mapdl.aplot()  # check aplot and verify it doesn't mess up the element plotting
    mapdl.eplot(show_node_numbering=True, background="w", color="b")
    mapdl.eplot(vtk=vtk, show_node_numbering=True, background="w", color="b")
    mapdl.aplot()  # check aplot and verify it doesn't mess up the element plotting
    assert mapdl.mesh.n_elem == init_elem


@skip_no_xserver
def test_eplot_savefig(mapdl, make_block, tmpdir):
    filename = str(tmpdir.mkdir("tmpdir").join("tmp.png"))
    mapdl.eplot(
        background="w",
        show_edges=True,
        smooth_shading=True,
        window_size=[1920, 1080],
        savefig=filename,
    )
    assert os.path.isfile(filename)


def test_partial_mesh_nnum(mapdl, make_block):
    allsel_nnum_old = mapdl.mesh.nnum
    mapdl.nsel("S", "NODE", vmin=100, vmax=200)
    allsel_nnum_now = mapdl.mesh.nnum_all
    assert np.allclose(allsel_nnum_old, allsel_nnum_now)

    mapdl.allsel()
    assert np.allclose(allsel_nnum_old, mapdl.mesh.nnum)


def test_partial_mesh_nnum(mapdl, make_block):
    mapdl.nsel("S", "NODE", vmin=1, vmax=10)
    mapdl.esel("S", "ELEM", vmin=10, vmax=20)
    assert mapdl.mesh._grid.n_cells == 11


def test_cyclic_solve(mapdl, cleared):
    # build the cyclic model
    mapdl.prep7()
    mapdl.shpp("off")
    mapdl.cdread("db", examples.sector_archive_file)
    mapdl.prep7()
    time.sleep(1.0)
    mapdl.cyclic()

    # set material properties
    mapdl.mp("NUXY", 1, 0.31)
    mapdl.mp("DENS", 1, 4.1408e-04)
    mapdl.mp("EX", 1, 16900000)
    mapdl.emodif("ALL", "MAT", 1)

    # setup and solve
    mapdl.modal_analysis("LANB", 1, 1, 100000, elcalc=True)
    mapdl.finish()

    # expect 16 result sets (1 mode, 16 blades, 16 modes in mode family)
    mapdl.post1()
    assert mapdl.post_processing.nsets == 16


# Using ``np.ones(5)*2`` to test specifically the case for two columns #883
@pytest.mark.parametrize("dim_rows", np.random.randint(2, 100, size=4, dtype=int))
@pytest.mark.parametrize(
    "dim_cols",
    np.concatenate(
        (np.ones(2, dtype=int) * 2, np.random.randint(2, 100, size=2, dtype=int))
    ),
)
def test_load_table(mapdl, dim_rows, dim_cols):
    my_conv = np.random.rand(dim_rows, dim_cols)
    my_conv[:, 0] = np.arange(dim_rows)  # "time" values

    mapdl.load_table("my_conv", my_conv, "TIME")
    assert np.allclose(mapdl.parameters["my_conv"], my_conv[:, 1:], 1e-7)


def test_load_table_error_ascending_row(mapdl):
    my_conv = np.ones((3, 3))
    my_conv[1, 0] = 4
    with pytest.raises(ValueError, match="requires that the first column is in"):
        mapdl.load_table("my_conv", my_conv)


@pytest.mark.parametrize("dimx", [1, 3, 10])
@pytest.mark.parametrize("dimy", [1, 3, 10])
def test_load_array(mapdl, dimx, dimy):
    my_conv = np.random.rand(dimx, dimy)
    mapdl.load_array("my_conv", my_conv)

    # flatten as MAPDL returns flat arrays when one dimension is 1.
    assert np.allclose(mapdl.parameters["my_conv"], my_conv, rtol=1e-7)


@pytest.mark.parametrize(
    "array",
    [
        pytest.param([1, 3, 10], marks=pytest.mark.xfail),
        pytest.param(
            np.zeros(
                3,
            ),
            marks=pytest.mark.xfail,
        ),
        np.zeros((3, 1)),
        np.zeros((3, 3)),
    ],
)
def test_load_array_types(mapdl, array):
    mapdl.load_array("myarr", array)
    assert np.allclose(mapdl.parameters["myarr"], array, rtol=1e-7)


@pytest.mark.parametrize("array", [[1, 3, 10], np.random.randint(1, 20, size=(5,))])
def test_load_array_failure_types(mapdl, array):
    array[0] = array[0] + 1  # This is to avoid having all elements equal #1061
    mapdl.load_array("myarr", array)
    array = np.array(array)
    assert not np.allclose(mapdl.parameters["myarr"], array, rtol=1e-7)
    assert mapdl.parameters["myarr"].shape != array.shape
    assert mapdl.parameters["myarr"].shape[0] == array.shape[0]
    assert (mapdl.parameters["myarr"].ravel() == array.ravel()).all()
    assert mapdl.parameters["myarr"].ndim == array.ndim + 1


@pytest.mark.skip_grpc
def test_lssolve(mapdl, cleared):
    mapdl.mute = True

    mapdl.run("/units,user,0.001,0.001,1,1,0,1,1,1")
    mapdl.prep7()
    mapdl.et(1, 182)
    mapdl.mp("ex", 1, 210e3)
    mapdl.mp("nuxy", 1, 0.33)
    mapdl.mp("dens", 1, 7.81e-06)
    mapdl.k(1, 0, 0)
    mapdl.k(2, 5, 0)
    mapdl.k(3, 5, 1)
    mapdl.k(4, 0, 1)
    mapdl.l(1, 2)
    mapdl.l(2, 3)
    mapdl.l(3, 4)
    mapdl.l(4, 1)
    mapdl.al(1, 2, 3, 4)
    mapdl.lsel("s", "", "", 1, 4)
    mapdl.lesize("all", 0.5)
    mapdl.amesh(1)
    mapdl.allsel()
    mapdl.finish()
    mapdl.run("/solu")
    mapdl.antype("static'")
    mapdl.kbc(0)
    mapdl.lsel("s", "", "", 4)
    mapdl.nsll("s", 1)
    mapdl.d("all", "all", 0)
    mapdl.ksel("s", "", "", 3)
    mapdl.nslk("s")
    mapdl.f("all", "fy", 5)
    mapdl.allsel()
    mapdl.lswrite(1)
    mapdl.fdele("all", "all")
    mapdl.ksel("s", "", "", 3)
    mapdl.nslk("s")
    mapdl.f("all", "fy", -5)
    mapdl.allsel()

    lsnum = 2
    mapdl.lswrite(lsnum)
    mapdl.mute = False
    out = mapdl.lssolve(1, lsnum)
    assert f"Load step file number {lsnum}.  Begin solution ..." in out


def test_coriolis(mapdl, cleared):
    """Simply test that we're formatting the input parm for coriolis"""
    # must be v190 or newer
    resp = mapdl.coriolis(True, True, True, True)
    assert "CORIOLIS IN STATIONARY REFERENCE FRAME" in resp
    assert "GYROSCOPIC DAMPING MATRIX WILL BE CALCULATED" in resp
    assert "ROTATING DAMPING MATRIX ACTIVATED" in resp
    assert "PRINT ROTOR MASS SUMMARY ACTIVATED" in resp


def test_title(mapdl, cleared):
    title = "title1"  # the title cannot be longer than 7 chars. Check *get,parm,active,0,title for more info.
    mapdl.title(title)
    assert title == mapdl.get("par", "active", "0", "title")


def test_cdread(mapdl, cleared):
    random_letters = random_string(4)

    mapdl.run(f"PARMTEST='{random_letters}'")
    mapdl.cdwrite("all", "model2", "cdb")

    mapdl.clear()
    mapdl.cdread("db", "model2", "cdb")
    assert random_letters in mapdl.parameters["PARMTEST"]

    # Testing arguments
    mapdl.clear()
    mapdl.cdread(option="db", fname="model2", extension="cdb")
    assert random_letters in mapdl.parameters["PARMTEST"]

    # Testing arguments
    mapdl.clear()
    mapdl.cdread("db", fname="model2", extension="cdb")
    assert random_letters in mapdl.parameters["PARMTEST"]

    # Testing arguments
    mapdl.clear()
    mapdl.cdread("db", "model2", extension="cdb")
    assert random_letters in mapdl.parameters["PARMTEST"]

    with pytest.raises(ValueError):
        mapdl.cdread("all", "model2", "cdb")

    with pytest.raises(ValueError):
        mapdl.cdread("test", "model2", "cdb")


@skip_in_cloud
def test_cdread_different_location(mapdl, cleared, tmpdir):
    random_letters = mapdl.directory.split("/")[0][-3:0]
    dirname = "tt" + random_letters

    curdir = mapdl.directory
    subdir = tmpdir.mkdir(dirname)

    mapdl.run(f"parmtest='{random_letters}'")
    mapdl.cdwrite("all", subdir.join("model2"), "cdb")

    mapdl.clear()
    mapdl.cwd(subdir)
    mapdl.cdread("db", "model2", "cdb")
    mapdl.cwd(curdir)  # Going back

    assert random_letters == mapdl.parameters["parmtest"]


def test_cdread_in_python_directory(mapdl, cleared, tmpdir):
    # Writing db file in python directory.
    # Pyansys should upload it when it detects it is not in the APDL directory.
    fullpath = str(tmpdir.join("model.cdb"))
    with open(fullpath, "w") as fid:
        fid.write(CDB_FILE)

    # check if pymapdl is smart enough to determine if it can access
    # the archive from the current working directory.
    old_cwd = os.getcwd()
    try:
        # We are not checking yet if the file is read correctly, just if the file
        # can be read.
        os.chdir(tmpdir)
        mapdl.cdread(
            "COMB", "model", "cdb"
        )  # 'COMB' is needed since we use the CDB with the strange line endings.
        assert asserting_cdread_cdwrite_tests(mapdl) and not warns_in_cdread_error_log(
            mapdl
        )

        clearing_cdread_cdwrite_tests(mapdl)
        mapdl.cdread("COMB", "model.cdb")
        assert asserting_cdread_cdwrite_tests(mapdl) and not warns_in_cdread_error_log(
            mapdl
        )

        clearing_cdread_cdwrite_tests(mapdl)
        mapdl.cdread("COMB", "model")
        assert asserting_cdread_cdwrite_tests(mapdl) and not warns_in_cdread_error_log(
            mapdl
        )

    finally:
        # always change back to the previous directory
        os.chdir(old_cwd)

    clearing_cdread_cdwrite_tests(mapdl)
    fullpath = str(tmpdir.join("model.cdb"))
    mapdl.cdread("COMB", fullpath)
    assert asserting_cdread_cdwrite_tests(mapdl) and not warns_in_cdread_error_log(
        mapdl
    )

    clearing_cdread_cdwrite_tests(mapdl)
    fullpath = str(tmpdir.join("model"))
    mapdl.cdread("COMB", fullpath, "cdb")
    assert asserting_cdread_cdwrite_tests(mapdl) and not warns_in_cdread_error_log(
        mapdl
    )

    clearing_cdread_cdwrite_tests(mapdl)
    fullpath = str(tmpdir.join("model"))
    mapdl.cdread("COMB", fullpath)
    assert asserting_cdread_cdwrite_tests(mapdl) and not warns_in_cdread_error_log(
        mapdl
    )


def test_cdread_in_apdl_directory(mapdl, cleared):
    # Writing a db file in apdl directory, using APDL.
    # Using APDL to write the archive as there are be cases where the
    # python code cannot reach the APDL execution directory because it
    # is remote.
    mapdl.run("*SET,T_PAR,'asdf1234'")
    mapdl.run("CDWRITE,'DB','model','cdb'")

    clearing_cdread_cdwrite_tests(mapdl)
    mapdl.cdread("db", "model", "cdb")
    assert asserting_cdread_cdwrite_tests(mapdl)

    clearing_cdread_cdwrite_tests(mapdl)
    mapdl.cdread("db", "model.cdb")
    assert asserting_cdread_cdwrite_tests(mapdl)

    clearing_cdread_cdwrite_tests(mapdl)
    mapdl.cdread("db", "model")
    assert asserting_cdread_cdwrite_tests(mapdl)

    clearing_cdread_cdwrite_tests(mapdl)
    fullpath = os.path.join(mapdl.directory, "model.cdb")
    mapdl.cdread("db", fullpath)
    assert asserting_cdread_cdwrite_tests(mapdl)

    clearing_cdread_cdwrite_tests(mapdl)
    fullpath = os.path.join(mapdl.directory, "model")
    mapdl.cdread("db", fullpath, "cdb")
    assert asserting_cdread_cdwrite_tests(mapdl)

    clearing_cdread_cdwrite_tests(mapdl)
    fullpath = os.path.join(mapdl.directory, "model")
    mapdl.cdread("db", fullpath)
    assert asserting_cdread_cdwrite_tests(mapdl)

    clearing_cdread_cdwrite_tests(mapdl)
    mapdl.cdread(option="db", fname="model", ext="cdb")
    assert asserting_cdread_cdwrite_tests(mapdl)

    clearing_cdread_cdwrite_tests(mapdl)
    mapdl.cdread("db", fname="model", ext="cdb")
    assert asserting_cdread_cdwrite_tests(mapdl)

    clearing_cdread_cdwrite_tests(mapdl)
    mapdl.cdread("db", "model", ext="cdb")
    assert asserting_cdread_cdwrite_tests(mapdl)


@pytest.mark.parametrize(
    "each_cmd", ["*END", "*vwrite", "/eof", "cmatrix", "*REpeAT", "lSread"]
)
def test_inval_commands(mapdl, cleared, each_cmd):
    """Test the output of invalid commands"""
    with pytest.raises(RuntimeError):
        mapdl.run(each_cmd)


def test_inval_commands_silent(mapdl, tmpdir, cleared):
    assert mapdl.run("parm = 'asdf'")  # assert it is not empty
    mapdl.nopr()
    assert mapdl.run("parm = 'asdf'")  # assert it is not empty

    assert not mapdl._run("/nopr")  # setting /nopr and assert it is empty
    assert not mapdl.run("parm = 'asdf'")  # assert it is not empty

    mapdl._run("/gopr")  # getting settings back


@skip_in_cloud
def test_path_without_spaces(mapdl, path_tests):
    old_path = mapdl.directory
    try:
        resp = mapdl.cwd(path_tests.path_without_spaces)
        assert resp is None
    finally:
        mapdl.directory = old_path


@skip_in_cloud
def test_path_with_spaces(mapdl, path_tests):
    old_path = mapdl.directory
    try:
        resp = mapdl.cwd(path_tests.path_with_spaces)
        assert resp is None
    finally:
        mapdl.directory = old_path


@skip_in_cloud
def test_path_with_single_quote(mapdl, path_tests):
    with pytest.raises(RuntimeError):
        resp = mapdl.cwd(path_tests.path_with_single_quote)


@skip_in_cloud
def test_cwd(mapdl, tmpdir):
    old_path = mapdl.directory
    try:
        mapdl.directory = str(tmpdir)
        assert mapdl.directory == str(tmpdir).replace("\\", "/")

        wrong_path = "wrong_path"
        with pytest.raises(MapdlCommandIgnoredError, match="working directory"):
            mapdl.directory = wrong_path

    finally:
        mapdl.cwd(old_path)


@skip_in_cloud
def test_inquire(mapdl):
    # Testing basic functions (First block: Functions)
    assert "apdl" in mapdl.inquire("", "apdl").lower()

    # **Returning the Value of an Environment Variable to a Parameter**
    env = list(os.environ.keys())[0]
    if os.name == "nt":
        env_value = os.getenv(env).split(";")[0]
    elif os.name == "posix":
        env_value = os.getenv(env).split(":")[0]
    else:
        raise Exception("Not supported OS.")

    env_ = mapdl.inquire("", "ENV", env, 0)
    assert env_ == env_value

    # **Returning the Value of a Title to a Parameter**
    title = "This is the title"
    mapdl.title(title)
    assert title == mapdl.inquire("", "title")

    # **Returning Information About a File to a Parameter**
    jobname = mapdl.inquire("", "jobname")
    assert float(mapdl.inquire("", "exist", jobname + ".lock")) in [0, 1]
    assert float(mapdl.inquire("", "exist", jobname, "lock")) in [0, 1]


def test_ksel(mapdl, cleared):
    mapdl.k(1, 0, 0, 0)
    mapdl.prep7()
    assert "SELECTED" in mapdl.ksel("S", "KP", vmin=1)
    assert "SELECTED" in mapdl.ksel("S", "KP", "", 1)


def test_get_file_path(mapdl, tmpdir):
    fname = "dummy.txt"
    fobject = tmpdir.join(fname)
    fobject.write("Dummy file for testing")

    assert fname in mapdl._get_file_path(fobject)


@pytest.mark.parametrize(
    "option2,option3,option4",
    [("expdata.dat", "", ""), ("expdata", ".dat", ""), ("expdata", "dat", "DIR")],
)
def test_tbft(mapdl, tmpdir, option2, option3, option4):

    fname = "expdata.dat"
    dirpath = tmpdir.mkdir("tmpdir")
    fpath = dirpath.join(fname)

    with open(fpath, "w") as fid:
        fid.write(
            """0.819139E-01 0.82788577E+00
        0.166709E+00 0.15437247E+01
        0.253960E+00 0.21686152E+01
        0.343267E+00 0.27201819E+01
        0.434257E+00 0.32129833E+0"""
        )

    if option4 == "DIR":
        option4 = dirpath
    else:
        option2 = os.path.join(dirpath, option2)

    mapdl.prep7(mute=True)
    mat_id = mapdl.get_value("MAT", 0, "NUM", "MAX") + 1
    mapdl.tbft("FADD", mat_id, "HYPER", "MOONEY", "3", mute=True)
    mapdl.tbft("EADD", mat_id, "UNIA", option2, option3, option4, "", "", "", mute=True)

    assert fname in mapdl.list_files()


def test_tbft_not_found(mapdl):
    with pytest.raises(FileNotFoundError):
        mapdl.prep7(mute=True)
        mat_id = mapdl.get_value("MAT", 0, "NUM", "MAX") + 1
        mapdl.tbft("FADD", mat_id, "HYPER", "MOONEY", "3", mute=True)
        mapdl.tbft("EADD", mat_id, "UNIA", "non_existing.file", "", "", mute=True)


def test_rescontrol(mapdl):
    # Making sure we have the maximum number of arguments.
    mapdl.rescontrol("DEFINE", "", "", "", "", "XNNN")  # This is default


def test_get_with_gopr(mapdl):
    """Get should work independently of the /gopr state."""

    mapdl._run("/gopr")
    assert mapdl.wrinqr(1) == 1
    par = mapdl.get("__par__", "ACTIVE", "", "TIME", "WALL")
    assert mapdl.scalar_param("__par__") is not None
    assert par is not None
    assert np.allclose(mapdl.scalar_param("__par__"), par)

    mapdl._run("/nopr")
    assert mapdl.wrinqr(1) == 0
    par = mapdl.get("__par__", "ACTIVE", "", "TIME", "WALL")
    assert mapdl.scalar_param("__par__") is not None
    assert par is not None
    assert np.allclose(mapdl.scalar_param("__par__"), par)

    mapdl._run("/gopr")  # Going back
    assert mapdl.wrinqr(1) == 1


def test_print_com(mapdl, capfd):
    mapdl.print_com = True
    string_ = "Testing print"
    mapdl.com(string_)
    out, err = capfd.readouterr()
    assert string_ in out

    mapdl.print_com = False
    string_ = "Testing disabling print"
    mapdl.com(string_)
    out, err = capfd.readouterr()
    assert string_ not in out

    mapdl.print_com = True
    mapdl.mute = True
    mapdl.com(string_)
    out, err = capfd.readouterr()
    assert string_ not in out

    mapdl.print_com = True
    mapdl.mute = False
    mapdl.com(string_, mute=True)
    out, err = capfd.readouterr()
    assert string_ not in out

    mapdl.print_com = True
    mapdl.mute = True
    mapdl.com(string_, mute=True)
    out, err = capfd.readouterr()
    assert string_ not in out

    mapdl.print_com = True
    mapdl.mute = False
    mapdl.com(string_, mute=False)
    out, err = capfd.readouterr()
    assert string_ in out

    # Not allowed type for mapdl.print_com
    for each in ["asdf", (1, 2), 2, []]:
        with pytest.raises(ValueError):
            mapdl.print_com = each


def test_extra_argument_in_get(mapdl, make_block):
    assert isinstance(
        mapdl.get("_MAXNODENUM_", "node", 0, "NUM", "MAX", "", "", "INTERNAL"), float
    )


@pytest.mark.parametrize("value", [1e-6, 1e-5, 1e-3, None])
def test_seltol(mapdl, value):
    if value:
        assert "SELECT TOLERANCE=" in mapdl.seltol(value)
    else:
        assert "SELECT TOLERANCE SET TO DEFAULT" == mapdl.seltol(value)


def test_mpfunctions(mapdl, cube_solve, capsys):
    mapdl.prep7()

    # check writing to file
    fname = "test"
    ext = "mp1"

    assert f"WRITE OUT MATERIAL PROPERTY LIBRARY TO FILE=" in mapdl.mpwrite(fname, ext)
    assert f"{fname}.{ext}" in mapdl.list_files()

    # asserting downloading
    ext = "mp2"
    assert f"WRITE OUT MATERIAL PROPERTY LIBRARY TO FILE=" in mapdl.mpwrite(
        fname, ext, download_file=True
    )
    assert f"{fname}.{ext}" in mapdl.list_files()
    assert os.path.exists(f"{fname}.{ext}")

    ## Checking reading
    # Uploading a local file
    with open(f"{fname}.{ext}", "r") as fid:
        text = fid.read()

    os.remove(f"{fname}.{ext}")  # remove temp file

    ext = ext + "2"
    fname_ = f"{fname}.{ext}"
    new_nuxy = "MPDATA,NUXY,       1,   1, 0.4000000E+00,"
    nuxy = float(new_nuxy.split(",")[4])
    ex = 0.2100000e12

    with open(fname_, "w") as fid:
        fid.write(text.replace("MPDATA,NUXY,       1,   1, 0.3000000E+00,", new_nuxy))

    # file might be left behind from a previous test
    if fname_ in mapdl.list_files():
        mapdl.slashdelete(fname_)
        assert fname_ not in mapdl.list_files()

    mapdl.clear()
    mapdl.prep7()
    captured = capsys.readouterr()  # To flush it
    output = mapdl.mpread(fname, ext)
    captured = capsys.readouterr()
    assert f"Uploading {fname}.{ext}:" in captured.err
    assert "PROPERTY TEMPERATURE TABLE    NUM. TEMPS=  1" in output
    assert "TEMPERATURE TABLE ERASED." in output
    assert "0.4000000" in output
    assert fname_ in mapdl.list_files()
    # check if materials are read into the db
    assert mapdl.get_value("NUXY", "1", "TEMP", 0) == nuxy
    assert np.allclose(mapdl.get_value("EX", 1, "TEMP", 0), ex)

    # Reding file in remote
    fname_ = f"{fname}.{ext}"
    os.remove(fname_)
    assert not os.path.exists(fname_)
    assert f"{fname}.{ext}" in mapdl.list_files()

    mapdl.clear()
    mapdl.prep7()
    output = mapdl.mpread(fname, ext)
    assert "PROPERTY TEMPERATURE TABLE    NUM. TEMPS=  1" in output
    assert "TEMPERATURE TABLE ERASED." in output
    assert "0.4000000" in output
    assert np.allclose(mapdl.get_value("NUXY", "1", "TEMP", 0), nuxy)
    assert np.allclose(mapdl.get_value("EX", 1, "TEMP", 0), ex)

    # Test non-existing file
    with pytest.raises(FileNotFoundError):
        mapdl.mpread(fname="dummy", ext="dummy")

    # Test not implemented error
    with pytest.raises(NotImplementedError):
        mapdl.mpread(fname="dummy", ext="dummy", lib="something")

    # Test suppliying a dir path when in remote
    with pytest.raises(IOError):
        mapdl.mpwrite("/test_dir/test", "mp")


def test_mapdl_str(mapdl):
    out = str(mapdl)
    assert "ansys" in out.lower()
    assert "Product" in out
    assert "MAPDL Version" in out


def test_plot_empty_mesh(mapdl, cleared):
    with pytest.warns(UserWarning):
        mapdl.nplot(vtk=True)

    with pytest.warns(UserWarning):
        mapdl.eplot(vtk=True)


def test_equal_in_comments_and_title(mapdl):
    mapdl.com("=====")
    mapdl.title("This is = ")
    mapdl.title("This is '=' ")


def test_result_file(mapdl, solved_box):
    assert mapdl.result_file
    assert isinstance(mapdl.result_file, str)


@skip_in_cloud
def test_file_command_local(mapdl, cube_solve, tmpdir):
    rst_file = mapdl._result_file

    # check for raise of non-exising file
    with pytest.raises(FileNotFoundError):
        mapdl.file("potato")

    # change directory
    try:
        old_path = mapdl.directory
        mapdl.directory = str(tmpdir)
        assert Path(mapdl.directory) == tmpdir

        mapdl.post1()
        mapdl.file(rst_file)
    finally:
        # always revert to preserve state
        mapdl.directory = old_path


def test_file_command_remote(mapdl, cube_solve, tmpdir):
    with pytest.raises(FileNotFoundError):
        mapdl.file("potato")

    mapdl.post1()
    # this file already exists remotely
    mapdl.file("file.rst")

    with pytest.raises(FileNotFoundError):
        mapdl.file()

    tmpdir = str(tmpdir)
    mapdl.download("file.rst", tmpdir)
    local_file = os.path.join(tmpdir, "file.rst")
    new_local_file = os.path.join(tmpdir, "myrst.rst")
    os.rename(local_file, new_local_file)

    output = mapdl.file(new_local_file)
    assert "DATA FILE CHANGED TO FILE" in output


@skip_windows
def test_lgwrite(mapdl, cleared, tmpdir):
    filename = str(tmpdir.join("file.txt"))

    # include some muted and unmuted commands to ensure all /OUT and
    # /OUT,anstmp are removed
    mapdl.prep7(mute=True)
    mapdl.k(1, 0, 0, 0, mute=True)
    mapdl.k(2, 2, 0, 0)

    # test the extension
    mapdl.lgwrite(filename[:-4], "txt", kedit="remove", mute=True)

    with open(filename) as fid:
        lines = [line.strip() for line in fid.readlines()]

    assert "K,1,0,0,0" in lines
    for line in lines:
        assert "OUT" not in line

    # must test with no filename
    mapdl.lgwrite()
    assert mapdl.jobname + ".lgw" in mapdl.list_files()


@pytest.mark.parametrize("value", [2, np.array([1, 2, 3]), "asdf"])
def test_parameter_deletion(mapdl, value):
    mapdl.parameters["mypar"] = value
    assert "mypar".upper() in mapdl.starstatus()
    del mapdl.parameters["mypar"]

    assert "mypar" not in mapdl.starstatus()
    assert "mypar" not in mapdl.parameters


def test_get_variable_nsol_esol_wrappers(mapdl, coupled_example):
    mapdl.post26()
    nsol_1 = mapdl.nsol(2, 1, "U", "X")
    assert nsol_1[0] > 0
    assert nsol_1[1] > 0

    variable = mapdl.get_variable(2)
    assert np.allclose(variable, nsol_1)

    variable = mapdl.get_nsol(1, "U", "X")
    assert np.allclose(variable, nsol_1)

    esol_1 = mapdl.esol(3, 1, 1, "S", "Y")
    assert esol_1[0] > 0
    assert esol_1[1] > 0
    variable = mapdl.get_variable(3)
    assert np.allclose(variable, esol_1)

    variable = mapdl.get_esol(1, 1, "S", "Y")
    assert np.allclose(variable, esol_1)


def test_retain_routine(mapdl):
    mapdl.prep7()
    routine = "POST26"
    with mapdl.run_as_routine(routine):
        assert mapdl.parameters.routine == routine
    assert mapdl.parameters.routine == "PREP7"


def test_non_interactive(mapdl, cleared):
    with mapdl.non_interactive:
        mapdl.prep7()
        mapdl.k(1, 1, 1, 1)
        mapdl.k(2, 2, 2, 2)

    assert mapdl.geometry.keypoints.shape == (2, 3)


def test_ignored_command(mapdl, cleared):
    mapdl.prep7(mute=True)
    mapdl.n(mute=True)
    with pytest.raises(MapdlCommandIgnoredError, match="command is ignored"):
        mapdl.f(1, 1, 1, 1)


def test_lsread(mapdl, cleared):
    mapdl.n(1, mute=True)
    mapdl.n(2, 1, 0, 0, mute=True)
    mapdl.et(1, 188, mute=True)
    mapdl.e(1, 2, mute=True)
    mapdl.slashsolu(mute=True)
    mapdl.f("all", "FX", 1, mute=True)
    mapdl.lswrite(mute=True)
    mapdl.fdele("all", "all", mute=True)
    assert "No nodal" in mapdl.flist()
    mapdl.lsread(mute=True)
    assert "No nodal" not in mapdl.flist()


def test_get_available_ansys_installations():
    from ansys.mapdl.core.launcher import (
        _get_available_base_ansys,
        get_available_ansys_installations,
    )

    _get_doc = _get_available_base_ansys.__doc__
    get_doc = get_available_ansys_installations.__doc__

    assert _get_doc == get_doc.replace(
        "get_available_ansys_installations", "_get_available_base_ansys"
    )
    assert _get_available_base_ansys() == get_available_ansys_installations()


def test_get_fallback(mapdl, cleared):
    with pytest.raises(ValueError, match="There are no NODES defined"):
        mapdl.get_value("node", 0, "num", "maxd")

    with pytest.raises(ValueError, match="There are no ELEMENTS defined"):
        mapdl.get_value("elem", 0, "num", "maxd")


def test_use_uploading(mapdl, cleared, tmpdir):
    mymacrofile_name = "mymacrofile.mac"
    mymacrofile = tmpdir.join(mymacrofile_name)
    with open(mymacrofile, "w") as fid:
        fid.write("/prep7\n/eof")

    assert mymacrofile_name not in mapdl.list_files()
    out = mapdl.use(mymacrofile)
    assert f"USE MACRO FILE  {mymacrofile_name}" in out
    assert mymacrofile_name in mapdl.list_files()

    os.remove(mymacrofile)
    out = mapdl.use(mymacrofile)

    # Raises an error.
    with pytest.raises(RuntimeError):
        mapdl.use("myinexistentmacro.mac")

    # Raise an error
    with pytest.raises(FileNotFoundError):
        mapdl.use("asdf/myinexistentmacro.mac")


<<<<<<< HEAD
def test_set_list(mapdl, cube_solve):
    mapdl.post1()
    obj = mapdl.set("list")

    assert isinstance(obj, CommandListingOutput)

    assert obj.to_array() is not None
    assert obj.to_array().size != 0

    obj = mapdl.set("list", 1)

    assert not isinstance(obj, CommandListingOutput)
=======
def test_mode(mapdl):
    assert mapdl.mode == "grpc"
    assert mapdl.is_grpc
    assert not mapdl.is_corba
    assert not mapdl.is_console

    mapdl._mode = "corba"  # overwriting underlying parameter
    assert not mapdl.is_grpc
    assert mapdl.is_corba
    assert not mapdl.is_console

    mapdl._mode = "console"  # overwriting underlying parameter
    assert not mapdl.is_grpc
    assert not mapdl.is_corba
    assert mapdl.is_console

    mapdl._mode = "grpc"  # Going back to default
>>>>>>> 7a94491e
<|MERGE_RESOLUTION|>--- conflicted
+++ resolved
@@ -1597,7 +1597,6 @@
         mapdl.use("asdf/myinexistentmacro.mac")
 
 
-<<<<<<< HEAD
 def test_set_list(mapdl, cube_solve):
     mapdl.post1()
     obj = mapdl.set("list")
@@ -1610,7 +1609,8 @@
     obj = mapdl.set("list", 1)
 
     assert not isinstance(obj, CommandListingOutput)
-=======
+
+
 def test_mode(mapdl):
     assert mapdl.mode == "grpc"
     assert mapdl.is_grpc
@@ -1627,5 +1627,4 @@
     assert not mapdl.is_corba
     assert mapdl.is_console
 
-    mapdl._mode = "grpc"  # Going back to default
->>>>>>> 7a94491e
+    mapdl._mode = "grpc"  # Going back to default