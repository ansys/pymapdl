--- conflicted
+++ resolved
@@ -538,11 +538,7 @@
     assert np.allclose(mapdl.parameters['my_conv'], my_conv[:, -1])
 
 
-<<<<<<< HEAD
-=======
-@pytest.mark.xfail(ON_CI, reason="Bug in docker 2021R1 release candidate image")
 @pytest.mark.skip_grpc
->>>>>>> e006205f
 def test_lssolve(mapdl, cleared):
     mapdl.mute = True
 
