# Copyright (C) 2024 ANSYS, Inc. and/or its affiliates.
# SPDX-License-Identifier: MIT
#
#
# Permission is hereby granted, free of charge, to any person obtaining a copy
# of this software and associated documentation files (the "Software"), to deal
# in the Software without restriction, including without limitation the rights
# to use, copy, modify, merge, publish, distribute, sublicense, and/or sell
# copies of the Software, and to permit persons to whom the Software is
# furnished to do so, subject to the following conditions:
#
# The above copyright notice and this permission notice shall be included in all
# copies or substantial portions of the Software.
#
# THE SOFTWARE IS PROVIDED "AS IS", WITHOUT WARRANTY OF ANY KIND, EXPRESS OR
# IMPLIED, INCLUDING BUT NOT LIMITED TO THE WARRANTIES OF MERCHANTABILITY,
# FITNESS FOR A PARTICULAR PURPOSE AND NONINFRINGEMENT. IN NO EVENT SHALL THE
# AUTHORS OR COPYRIGHT HOLDERS BE LIABLE FOR ANY CLAIM, DAMAGES OR OTHER
# LIABILITY, WHETHER IN AN ACTION OF CONTRACT, TORT OR OTHERWISE, ARISING FROM,
# OUT OF OR IN CONNECTION WITH THE SOFTWARE OR THE USE OR OTHER DEALINGS IN THE
# SOFTWARE.

"""Test MAPDL interface"""
from datetime import datetime
import os
from pathlib import Path
import re
import shutil
import tempfile
import time

import grpc
import numpy as np
import psutil
import pytest

from conftest import has_dependency

if has_dependency("pyvista"):
    from pyvista import MultiBlock

if has_dependency("ansys-mapdl-reader"):
    from ansys.mapdl.reader.rst import Result

from ansys.mapdl import core as pymapdl
from ansys.mapdl.core.commands import CommandListingOutput
from ansys.mapdl.core.errors import (
    CommandDeprecated,
    IncorrectWorkingDirectory,
    MapdlCommandIgnoredError,
    MapdlConnectionError,
    MapdlRuntimeError,
)
from ansys.mapdl.core.launcher import launch_mapdl
from ansys.mapdl.core.mapdl_grpc import SESSION_ID_NAME
from ansys.mapdl.core.misc import random_string
from conftest import IS_SMP, ON_CI, ON_LOCAL, QUICK_LAUNCH_SWITCHES, requires

# Path to files needed for examples
PATH = os.path.dirname(os.path.abspath(__file__))
test_files = os.path.join(PATH, "test_files")

DEPRECATED_COMMANDS = [
    "edasmp",
    "edbound",
    "edbx",
    "edcgen",
    "edclist",
    "edcmore",
    "edcnstr",
    "edcontact",
    "edcrb",
    "edcurve",
    "eddbl",
    "eddc",
    "edipart",
    "edlcs",
    "edmp",
    "ednb",
    "edndtsd",
    "ednrot",
    "edpart",
    "edpc",
    "edsp",
    "edweld",
    "edadapt",
    "edale",
    "edbvis",
    "edcadapt",
    "edcpu",
    "edcsc",
    "edcts",
    "eddamp",
    "eddrelax",
    "eddump",
    "edenergy",
    "edfplot",
    "edgcale",
    "edhgls",
    "edhist",
    "edhtime",
    "edint",
    "edis",
    "edload",
    "edopt",
    "edout",
    "edpl",
    "edpvel",
    "edrc",
    "edrd",
    "edri",
    "edrst",
    "edrun",
    "edshell",
    "edsolv",
    "edstart",
    "edterm",
    "edtp",
    "edvel",
    "edwrite",
    "rexport",
]

CMD_BLOCK = """/prep7
! Mat
MP,EX,1,200000
MP,NUXY,1,0.3
MP,DENS,1,7.85e-09
! Elements
et,1,186
et,2,154
! Geometry
BLC4,0,0,1000,100,10
! Mesh
esize,5
vmesh,all
"""

## Testing CDREAD and CDWRITE
# DB file generated locally with ANSYS.
# Many of the commands could be deleted, but for the sake of good
# testing we are going to leave them.

CDB_FILE = """                                                                        S      1
/COM,ANSYS RELEASE 12.1BETAUP20090531       10:26:32    06/01/2009      S      2
/NOPR                                                                   S      3
/PREP7                                                                  S      4
/TITLE,                                                                 S      5
1H,,1H;,,18Hdisc_pad_model.cdb,                                         G      1
5HANSYS,22H  12.1BETA  UP20090531,,,,,,,1.0,,,,,13H000601.102632,       G      2
1.0000E-04,,,,9,,;                                                      G      3
S     29G      3D      0P      0                                        T      1
:CDWRITE      ! START OF CDWRITE DATA
/COM,ANSYS RELEASE 2021 R2           BUILD 21.2
/PREP7
/NOPR
/TITLE,'CDREAD and CDWRITE tests'
*IF,_CDRDOFF,EQ,1,THEN     !if solid model was read in
_CDRDOFF=             !reset flag, numoffs already performed
*ELSE              !offset database for the following FE model
*ENDIF
*SET,T_PAR,'asdf1234'
*SET,_RETURN ,  0.000000000000
*SET,_STATUS ,  0.000000000000
*SET,_UIQR   ,  1.000000000000
DOF,DELETE
EXTOPT,ATTR,      0,      0,      0
EXTOPT,ESIZE,  0,  0.0000
EXTOPT,ACLEAR,      0
TREF,  0.00000000
IRLF,  0
BFUNIF,TEMP,_TINY
ACEL,  0.00000000    ,  0.00000000    ,  0.00000000
OMEGA,  0.00000000    ,  0.00000000    ,  0.00000000
DOMEGA,  0.00000000    ,  0.00000000    ,  0.00000000
CGLOC,  0.00000000    ,  0.00000000    ,  0.00000000
CGOMEGA,  0.00000000    ,  0.00000000    ,  0.00000000
DCGOMG,  0.00000000    ,  0.00000000    ,  0.00000000

KUSE,     0
TIME,  0.00000000
ALPHAD,  0.00000000
BETAD,  0.00000000
DMPRAT,  0.00000000
DMPSTR,  0.00000000
CRPLIM, 0.100000000    ,   0
CRPLIM,  0.00000000    ,   1
NCNV,     1,  0.00000000    ,     0,  0.00000000    ,  0.00000000
NEQIT,     0

ERESX,DEFA
/GO
FINISH
"""


def clearing_cdread_cdwrite_tests(mapdl):
    mapdl.finish(mute=True)
    # *MUST* be NOSTART.  With START fails after 20 calls...
    # this has been fixed in later pymapdl and MAPDL releases
    mapdl.clear("NOSTART", mute=True)
    mapdl.prep7(mute=True)


def asserting_cdread_cdwrite_tests(mapdl):
    # Using ``in`` because of the padding APDL does on strings.
    return "asdf1234" in mapdl.parameters["T_PAR"]


def warns_in_cdread_error_log(mapdl, tmpdir):
    """Check for specific warns in the error log associated with using /INPUT with CDB files
    instead of CDREAD command."""
    if mapdl.is_local:
        pth = mapdl.directory

    else:
        list_files = mapdl.list_files()
        error_files = [each for each in list_files if each.endswith(".err")]
        pth = str(tmpdir.mkdir(random_string()))

        for each_file in error_files:
            mapdl.download(each_file, pth)

    list_files = os.listdir(pth)
    error_files = [each for each in list_files if each.endswith(".err")]

    # "S 1", "1 H" and "5 H Ansys" are character at the end of lines in the CDB_FILE variable.
    # They are allowed in the CDREAD command, but it gives warnings in the /INPUT command.
    warn_cdread_1 = "S1 is not a recognized"
    warn_cdread_2 = "1H is not a recognized"
    warn_cdread_3 = "5HANSYS is not a recognized"

    warns = []
    for each in error_files:
        with open(os.path.join(pth, each), errors="ignore") as fid:
            error_log = "".join(fid.readlines())
        warns.append(
            (warn_cdread_1 in error_log)
            or (warn_cdread_2 in error_log)
            or (warn_cdread_3 in error_log)
        )
        return any(warns)


@pytest.mark.parametrize("command", DEPRECATED_COMMANDS)
def test_deprecated_commands(mapdl, command):
    with pytest.raises(CommandDeprecated):
        method = getattr(mapdl, command)
        method()


@requires("grpc")
def test_internal_name_grpc(mapdl):
    assert str(mapdl._ip) in mapdl.name
    assert str(mapdl._port) in mapdl.name
    assert "GRPC" in mapdl.name

    assert mapdl.name
    assert mapdl.name == mapdl._name

    with pytest.raises(AttributeError):
        mapdl.name = "asfd"


def test_jobname(mapdl, cleared):
    jobname = "abcdefg"
    assert mapdl.jobname != jobname
    mapdl.finish()
    mapdl.filname(jobname)
    assert mapdl.jobname == jobname

    other_jobname = "gfedcba"
    mapdl.jobname = other_jobname
    assert mapdl.jobname == other_jobname


@requires("grpc")
def test_server_version(mapdl):
    if mapdl.version == 20.2:
        assert mapdl._server_version == (0, 0, 0)
    elif mapdl.version == 21.1:
        assert mapdl._server_version == (0, 3, 0)
    elif mapdl.version == 21.2:
        assert mapdl._server_version in [(0, 4, 0), (0, 4, 1)]
    else:
        # untested future version
        assert isinstance(mapdl._server_version, tuple)
        assert mapdl._server_version[1] >= 4
        assert mapdl._server_version[0] >= 0


@requires("grpc")
def test_global_mute(mapdl):
    mapdl.mute = True
    assert mapdl.mute is True
    assert mapdl.prep7() is None

    # commands like /INQUIRE must always return something
    jobname = "file"
    mapdl.jobname = jobname
    assert mapdl.inquire("", "JOBNAME") == jobname
    mapdl.mute = False


def test_parsav_parres(mapdl, cleared, tmpdir):
    arr = np.random.random((10, 3))

    mapdl.parameters["MYARR"] = arr
    mapdl.parsav("ALL", "db.txt")
    mapdl.download("db.txt")

    # Restoring
    mapdl.clear()
    mapdl.parres("ALL", "db.txt")
    assert np.allclose(mapdl.parameters["MYARR"], arr)

    # test no filename
    mapdl.clear()
    mapdl.parameters["MYARR"] = arr
    mapdl.parsav("ALL")

    mapdl.clear()
    mapdl.parres("ALL")
    assert np.allclose(mapdl.parameters["MYARR"], arr)

    # Test upload local
    mapdl.clear()
    if "db.txt" in mapdl.list_files():
        mapdl.slashdelete("db.txt")

    mapdl.parres("NEW", "db", "txt")
    assert np.allclose(mapdl.parameters["MYARR"], arr)

    # Test directory error
    mapdl.clear()
    with pytest.raises(FileNotFoundError):
        mapdl.parres("NEW", os.getcwd())

    # Test non-existing file
    mapdl.clear()
    with pytest.raises(FileNotFoundError):
        mapdl.parres("change", "mydummy", "file")

    os.remove("db.txt")


@requires("grpc")
def test_no_results(mapdl, cleared, tmpdir):
    pth = str(tmpdir.mkdir("tmpdir"))
    mapdl.jobname = random_string()
    with pytest.raises(FileNotFoundError):
        mapdl.download_result(pth)


def test_empty(mapdl):
    with pytest.raises(ValueError):
        mapdl.run("")


def test_multiline_fail(mapdl):
    with pytest.raises(ValueError, match="Use ``input_strings``"):
        mapdl.run(CMD_BLOCK)


def test_multiline_fail(mapdl, cleared):
    with pytest.warns(DeprecationWarning):
        resp = mapdl.run_multiline(CMD_BLOCK)
        assert "IS SOLID186" in resp, "not capturing the beginning of the block"
        assert (
            "GENERATE NODES AND ELEMENTS" in resp
        ), "not capturing the end of the block"


def test_input_strings_fail(mapdl, cleared):
    resp = mapdl.input_strings(CMD_BLOCK)
    assert "IS SOLID186" in resp, "not capturing the beginning of the block"
    assert "GENERATE NODES AND ELEMENTS" in resp, "not capturing the end of the block"


def test_input_strings(mapdl, cleared):
    assert isinstance(mapdl.input_strings(CMD_BLOCK), str)
    assert isinstance(mapdl.input_strings(CMD_BLOCK.splitlines()), str)


def test_str(mapdl):
    mapdl_str = str(mapdl)
    assert "Product:" in mapdl_str
    assert "MAPDL Version" in mapdl_str
    assert str(mapdl.version) in mapdl_str


def test_version(mapdl):
    assert isinstance(mapdl.version, float)  # Checking MAPDL version
    expected_version = float(
        datetime.now().year - 2000 + 1 + 1
    )  # the second +1 is to give some tolerance.
    assert 20.0 < mapdl.version < expected_version  # Some upper bound.


def test_pymapdl_version():
    from ansys.mapdl.core._version import __version__ as pymapdl_version

    assert isinstance(pymapdl_version, str)
    version_ = pymapdl_version.split(".")

    assert len(version_) == 3
    assert version_[0].isnumeric()
    assert version_[1].isnumeric()
    assert version_[2].isnumeric() or "dev" in version_[2]


def test_comment(cleared, mapdl):
    comment = "Testing..."
    resp = mapdl.com(comment)
    assert comment in resp


def test_basic_command(cleared, mapdl):
    resp = mapdl.prep7()
    resp = mapdl.finish()
    assert "ROUTINE COMPLETED" in resp


def test_allow_ignore(mapdl):
    mapdl.clear()
    mapdl.allow_ignore = False
    assert mapdl.allow_ignore is False
    with pytest.raises(pymapdl.errors.MapdlInvalidRoutineError):
        mapdl.k()

    # Does not create keypoints and yet does not raise error
    mapdl.allow_ignore = True
    assert mapdl.allow_ignore

    mapdl.finish()
    mapdl.k()  # Raise an error because we are not in PREP7.
    assert mapdl.get_value("KP", 0, "count") == 0.0  # Effectively no KP created.

    mapdl.allow_ignore = False


def test_chaining(mapdl, cleared):
    # test chaining with distributed only
    if mapdl._distributed:
        with pytest.raises(MapdlRuntimeError):
            with mapdl.chain_commands:
                mapdl.prep7()
    else:
        mapdl.prep7()
        n_kp = 1000
        with mapdl.chain_commands:
            for i in range(1, 1 + n_kp):
                mapdl.k(i, i, i, i)

        assert mapdl.geometry.n_keypoint == 1000


def test_error(mapdl):
    with pytest.raises(MapdlRuntimeError):
        mapdl.prep7()
        mapdl.a(0, 0, 0, 0)


def test_ignore_error(mapdl):
    mapdl.ignore_errors = False
    assert not mapdl.ignore_errors
    mapdl.ignore_errors = True
    assert mapdl.ignore_errors is True

    # verify that an error is not raised
    mapdl.prep7(mute=True)
    out = mapdl._run("A, 0, 0, 0")
    assert "*** ERROR ***" in out

    mapdl.ignore_error = False
    assert mapdl.ignore_error is False


@requires("grpc")
def test_list(mapdl, tmpdir):
    """Added for backwards compatibility"""
    fname = "tmp.txt"
    filename = str(tmpdir.mkdir("tmpdir").join(fname))
    txt = "this is a test"
    with open(filename, "w") as fid:
        fid.write(txt)
    mapdl.upload(filename)

    output = mapdl.list(fname)
    assert output == txt


@requires("grpc")
def test_invalid_input(mapdl):
    with pytest.raises(FileNotFoundError):
        mapdl.input("thisisnotafile")


def test_keypoints(cleared, mapdl):
    assert mapdl.geometry.n_keypoint == 0
    kps = [[0, 0, 0], [1, 0, 0], [1, 1, 0], [0, 1, 0]]

    i = 1
    knum = []
    for i, (x, y, z) in enumerate(kps):
        mapdl.k(i + 1, x, y, z)
        knum.append(i + 1)

    assert mapdl.geometry.n_keypoint == 4
    assert np.allclose(knum, mapdl.geometry.knum)

    if has_dependency("pyvista"):
        assert isinstance(mapdl.geometry.keypoints, MultiBlock)
        assert np.allclose(kps, mapdl.geometry.get_keypoints(return_as_array=True))


@requires("pyvista")
def test_lines(cleared, mapdl):
    assert mapdl.geometry.n_line == 0

    k0 = mapdl.k("", 0, 0, 0)
    k1 = mapdl.k("", 1, 0, 0)
    k2 = mapdl.k("", 1, 1, 0)
    k3 = mapdl.k("", 0, 1, 0)
    l0 = mapdl.l(k0, k1)
    l1 = mapdl.l(k1, k2)
    l2 = mapdl.l(k2, k3)
    l3 = mapdl.l(k3, k0)

    lines = mapdl.geometry.lines
    assert np.allclose(mapdl.geometry.lnum, [l0, l1, l2, l3])
    assert mapdl.geometry.n_line == 4

    if has_dependency("pyvista"):
        assert isinstance(lines, MultiBlock)


@requires("local")
def test_apdl_logging_start(tmpdir, mapdl):
    filename = str(tmpdir.mkdir("tmpdir").join("tmp.inp"))

    launch_options = launch_mapdl(
        port=mapdl.port - 1,  # It normally goes up, so 50051 should be free
        start_timeout=30,
        log_apdl=filename,
        additional_switches=QUICK_LAUNCH_SWITCHES,
        _debug_no_launch=True,
    )

    assert filename in launch_options["log_apdl"]
    # activating logger
    mapdl.open_apdl_log(filename, mode="w")

    mapdl.prep7()
    mapdl.run("!comment test")
    mapdl.k(1, 0, 0, 0)
    mapdl.k(2, 1, 0, 0)
    mapdl.k(3, 1, 1, 0)
    mapdl.k(4, 0, 1, 0)

    with open(filename, "r") as fid:
        text = "".join(fid.readlines())

    assert "PREP7" in text
    assert "!comment test" in text
    assert "K,1,0,0,0" in text
    assert "K,2,1,0,0" in text
    assert "K,3,1,1,0" in text
    assert "K,4,0,1,0" in text

    mapdl._close_apdl_log()


@requires("console")
def test_console_apdl_logging_start(tmpdir):
    filename = str(tmpdir.mkdir("tmpdir").join("tmp.inp"))

    mapdl = launch_mapdl(log_apdl=filename, mode="console")

    mapdl.prep7()
    mapdl.run("!comment test")
    mapdl.k(1, 0, 0, 0)
    mapdl.k(2, 1, 0, 0)
    mapdl.k(3, 1, 1, 0)
    mapdl.k(4, 0, 1, 0)

    mapdl.exit()

    with open(filename, "r") as fid:
        text = "".join(fid.readlines())

    assert "PREP7" in text
    assert "!comment test" in text
    assert "K,1,0,0,0" in text
    assert "K,2,1,0,0" in text
    assert "K,3,1,1,0" in text
    assert "K,4,0,1,0" in text


def test_apdl_logging(mapdl, tmpdir):
    tmp_dir = tmpdir.mkdir("tmpdir")
    file_name = "tmp_logger.log"
    file_path = str(tmp_dir.join(file_name))

    # Checking there is no apdl_logger
    if mapdl._apdl_log is not None:
        mapdl._close_apdl_log()

    assert mapdl._apdl_log is None
    assert file_name not in os.listdir()

    # Setting logger
    mapdl.open_apdl_log(file_path, "w")
    assert file_name in os.listdir(tmp_dir)

    # don't allow double logger:
    with pytest.raises(MapdlRuntimeError):
        mapdl.open_apdl_log(file_name, mode="w")

    # Testing
    mapdl.prep7()
    mapdl.com("This is a comment")

    # Testing non-interactive
    with mapdl.non_interactive:
        mapdl.com("This is a non-interactive command")
        mapdl.slashsolu()
        mapdl.prep7()

    file_input = str(tmp_dir.join("input.inp"))
    str_not_in_apdl_logger = "/com, this input should not appear"
    with open(file_input, "w") as fid:
        fid.write(str_not_in_apdl_logger)

    mapdl._apdl_log.flush()
    with open(file_path, "r") as fid:
        log = fid.read()

    assert "APDL" in log
    assert "ansys.mapdl.core" in log
    assert "PyMAPDL" in log
    assert "/COM" in log
    assert "This is a comment" in log
    assert "This is a non-interactive command" in log
    assert "/SOLU" in log

    # The input of the ``non_interactive`` should not write to the apdl_logger.
    assert "/INP," not in log
    assert "'input.inp'" not in log
    assert "/OUT,_input_tmp_" not in log
    assert str_not_in_apdl_logger not in log

    # Testing /input, i
    mapdl.input(file_input)
    mapdl._apdl_log.flush()
    with open(file_path, "r") as fid:
        log = fid.read()

    # Testing /input PR #1455
    assert "/INP," in log
    assert "input.inp'" in log
    assert "/OUT,_input_tmp_" in log
    assert str_not_in_apdl_logger not in log

    # Closing
    mapdl._close_apdl_log()
    mapdl.com("This comment should not appear in the logger")

    with open(file_path, "r") as fid:
        log = fid.read()

    assert "This comment should not appear in the logger" not in log
    assert file_name in os.listdir(tmp_dir)


def test_nodes(tmpdir, cleared, mapdl):
    mapdl.n(1, 1, 1, 1)
    mapdl.n(11, 10, 1, 1)
    mapdl.fill(1, 11, 9)

    basename = "tmp.nodes"
    target_dir = tmpdir.mkdir("tmpdir")
    filename = str(target_dir.join(basename))
    if mapdl.is_local:
        mapdl.nwrite(filename)
    else:
        mapdl.nwrite(basename)
        mapdl.download(basename, target_dir=str(target_dir))

    assert np.allclose(mapdl.mesh.nodes, np.loadtxt(filename)[:, 1:])
    assert mapdl.mesh.n_node == 11
    assert np.allclose(mapdl.mesh.nnum, range(1, 12))

    # test clear mapdl
    mapdl.clear()
    assert not mapdl.mesh.nodes.size
    assert not mapdl.mesh.n_node
    assert not mapdl.mesh.nnum.size


def test_enum(mapdl, make_block):
    assert mapdl.mesh.n_elem
    assert np.allclose(mapdl.mesh.enum, range(1, mapdl.mesh.n_elem + 1))


def test_elements(cleared, mapdl):
    mapdl.et(1, 185)

    # two basic cells
    cell1 = [
        [0, 0, 0],
        [1, 0, 0],
        [1, 1, 0],
        [0, 1, 0],
        [0, 0, 1],
        [1, 0, 1],
        [1, 1, 1],
        [0, 1, 1],
    ]

    cell2 = [
        [0, 0, 2],
        [1, 0, 2],
        [1, 1, 2],
        [0, 1, 2],
        [0, 0, 3],
        [1, 0, 3],
        [1, 1, 3],
        [0, 1, 3],
    ]

    with mapdl.non_interactive:
        for cell in [cell1, cell2]:
            for x, y, z in cell:
                mapdl.n(x=x, y=y, z=z)

    mapdl.e(*list(range(1, 9)))
    mapdl.e(*list(range(9, 17)))
    expected = np.array(
        [
            [1, 1, 1, 1, 0, 0, 0, 0, 1, 0, 1, 2, 3, 4, 5, 6, 7, 8],
            [1, 1, 1, 1, 0, 0, 0, 0, 2, 0, 9, 10, 11, 12, 13, 14, 15, 16],
        ]
    )

    assert np.allclose(np.array(mapdl.mesh.elem), expected)


@pytest.mark.parametrize(
    "parm",
    (
        "my_string",
        1,
        10.0,
        [1, 2, 3],
        [[1, 2, 3], [1, 2, 3]],
        np.random.random((2000)),  # fails on gRPC at 100000
        np.random.random((10, 3)),
        np.random.random((10, 3, 3)),
    ),
)
def test_set_get_parameters(mapdl, parm):
    parm_name = pymapdl.misc.random_string(20)
    mapdl.parameters[parm_name] = parm

    if isinstance(parm, str):
        assert mapdl.parameters[parm_name] == parm
    elif isinstance(parm, (int, float)):
        assert np.allclose(mapdl.parameters[parm_name], parm)
    else:
        # For the cases where shape is (X,) # Empty second dimension
        parm = np.array(parm)
        if parm.ndim == 1:
            parm = parm.reshape((parm.shape[0], 1))
        assert np.allclose(mapdl.parameters[parm_name], parm)


def test_set_parameters_arr_to_scalar(mapdl, cleared):
    mapdl.parameters["PARM"] = np.arange(10)
    mapdl.parameters["PARM"] = 2


def test_set_parameters_string_spaces(mapdl):
    with pytest.raises(ValueError):
        mapdl.parameters["PARM"] = "string with spaces"


def test_set_parameters_too_long(mapdl):
    with pytest.raises(
        ValueError, match="Length of ``name`` must be 32 characters or less"
    ):
        mapdl.parameters["a" * 32] = 2

    with pytest.raises(
        ValueError, match="Length of ``value`` must be 32 characters or less"
    ):
        mapdl.parameters["asdf"] = "a" * 32


def test_builtin_parameters(mapdl, cleared):
    mapdl.prep7()
    assert mapdl.parameters.routine == "PREP7"

    mapdl.units("SI")
    assert mapdl.parameters.units == "SI"

    assert isinstance(mapdl.parameters.revision, float)

    # Platform could be either windows or Linux, without regards to
    # the testing OS.
    plat = mapdl.parameters.platform
    assert "L" in plat or "W" in plat

    mapdl.csys(1)
    assert mapdl.parameters.csys == 1

    mapdl.dsys(1)
    assert mapdl.parameters.dsys == 1

    mapdl.esys(0)
    assert mapdl.parameters.esys == 0
    assert mapdl.parameters.material == 1
    assert mapdl.parameters.section == 1
    assert mapdl.parameters.real == 1


def test_partial_mesh_nnum(mapdl, make_block):
    allsel_nnum_old = mapdl.mesh.nnum
    mapdl.nsel("S", "NODE", vmin=100, vmax=200)
    allsel_nnum_now = mapdl.mesh.nnum_all
    assert np.allclose(allsel_nnum_old, allsel_nnum_now)

    mapdl.allsel()
    assert np.allclose(allsel_nnum_old, mapdl.mesh.nnum)


@requires("pyvista")
def test_partial_mesh_nnum2(mapdl, make_block):
    mapdl.nsel("S", "NODE", vmin=1, vmax=10)
    mapdl.esel("S", "ELEM", vmin=10, vmax=20)
    assert mapdl.mesh._grid.n_cells == 11


def test_cyclic_solve(mapdl, cleared):
    # build the cyclic model
    mapdl.prep7()
    mapdl.shpp("off")
    mapdl.cdread("db", os.path.join(test_files, "sector.cdb"))
    mapdl.prep7()
    time.sleep(1.0)
    mapdl.cyclic()

    # set material properties
    mapdl.mp("NUXY", 1, 0.31)
    mapdl.mp("DENS", 1, 4.1408e-04)
    mapdl.mp("EX", 1, 16900000)
    mapdl.emodif("ALL", "MAT", 1)

    # setup and solve
    mapdl.modal_analysis("LANB", 1, 1, 100000, elcalc=True)
    mapdl.finish()

    # expect 16 result sets (1 mode, 16 blades, 16 modes in mode family)
    mapdl.post1()
    assert mapdl.post_processing.nsets == 16


# Using ``np.ones(5)*2`` to test specifically the case for two columns #883
@pytest.mark.parametrize("dim_rows", np.random.randint(2, 100, size=4, dtype=int))
@pytest.mark.parametrize(
    "dim_cols",
    np.concatenate(
        (
            np.ones(2, dtype=int) * 2,
            np.random.randint(2, 100, size=2, dtype=int),
        )
    ),
)
def test_load_table(mapdl, dim_rows, dim_cols):
    my_conv = np.random.rand(dim_rows, dim_cols)
    my_conv[:, 0] = np.arange(dim_rows)  # "time" values

    mapdl.load_table("my_conv", my_conv, "TIME")
    assert np.allclose(mapdl.parameters["my_conv"], my_conv[:, 1:], 1e-7)


def test_load_table_error_ascending_row(mapdl):
    my_conv = np.ones((3, 3))
    my_conv[1, 0] = 4
    with pytest.raises(ValueError, match="requires that the first column is in"):
        mapdl.load_table("my_conv", my_conv)


@pytest.mark.parametrize("dimx", [1, 3, 10])
@pytest.mark.parametrize("dimy", [1, 3, 10])
def test_load_array(mapdl, dimx, dimy):
    my_conv = np.random.rand(dimx, dimy)
    mapdl.load_array("my_conv", my_conv)

    # flatten as MAPDL returns flat arrays when one dimension is 1.
    assert np.allclose(mapdl.parameters["my_conv"], my_conv, rtol=1e-7)


@pytest.mark.parametrize(
    "array",
    [
        np.zeros(
            3,
        ),
        np.zeros((3, 1)),
        np.zeros((3, 3)),
    ],
)
def test_load_array_types(mapdl, array):
    mapdl.load_array("myarr", array)
    assert np.allclose(mapdl.parameters["myarr"], array, rtol=1e-7)


@pytest.mark.parametrize("array", [[1, 3, 10], np.random.randint(1, 20, size=(5,))])
def test_load_array_failure_types(mapdl, array):
    array[0] = array[0] + 1  # This is to avoid having all elements equal #1061
    mapdl.load_array("myarr", array)
    array = np.array(array)
    assert not np.allclose(mapdl.parameters["myarr"], array, rtol=1e-7)
    assert mapdl.parameters["myarr"].shape != array.shape
    assert mapdl.parameters["myarr"].shape[0] == array.shape[0]
    assert (mapdl.parameters["myarr"].ravel() == array.ravel()).all()
    assert mapdl.parameters["myarr"].ndim == array.ndim + 1


@requires("grpc")
def test_lssolve(mapdl, cleared):
    mapdl.mute = True

    mapdl.run("/units,user,0.001,0.001,1,1,0,1,1,1")
    mapdl.prep7()
    mapdl.et(1, 182)
    mapdl.mp("ex", 1, 210e3)
    mapdl.mp("nuxy", 1, 0.33)
    mapdl.mp("dens", 1, 7.81e-06)
    mapdl.k(1, 0, 0)
    mapdl.k(2, 5, 0)
    mapdl.k(3, 5, 1)
    mapdl.k(4, 0, 1)
    mapdl.l(1, 2)
    mapdl.l(2, 3)
    mapdl.l(3, 4)
    mapdl.l(4, 1)
    mapdl.al(1, 2, 3, 4)
    mapdl.lsel("s", "", "", 1, 4)
    mapdl.lesize("all", 0.5)
    mapdl.amesh(1)
    mapdl.allsel()
    mapdl.finish()
    mapdl.run("/solu")
    mapdl.antype("static'")
    mapdl.kbc(0)
    mapdl.lsel("s", "", "", 4)
    mapdl.nsll("s", 1)
    mapdl.d("all", "all", 0)
    mapdl.ksel("s", "", "", 3)
    mapdl.nslk("s")
    mapdl.f("all", "fy", 5)
    mapdl.allsel()
    mapdl.lswrite(1)
    mapdl.fdele("all", "all")
    mapdl.ksel("s", "", "", 3)
    mapdl.nslk("s")
    mapdl.f("all", "fy", -5)
    mapdl.allsel()

    lsnum = 2
    mapdl.lswrite(lsnum)
    mapdl.mute = False
    out = mapdl.lssolve(1, lsnum)
    assert f"Load step file number {lsnum}.  Begin solution ..." in out


def test_coriolis(mapdl, cleared):
    """Simply test that we're formatting the input parm for coriolis"""
    # must be v190 or newer
    resp = mapdl.coriolis(True, True, True, True)
    assert "CORIOLIS IN STATIONARY REFERENCE FRAME" in resp
    assert "GYROSCOPIC DAMPING MATRIX WILL BE CALCULATED" in resp
    assert "ROTATING DAMPING MATRIX ACTIVATED" in resp
    assert "PRINT ROTOR MASS SUMMARY ACTIVATED" in resp


def test_title(mapdl, cleared):
    title = "title1"  # the title cannot be longer than 7 chars. Check *get,parm,active,0,title for more info.
    mapdl.title(title)
    assert title == mapdl.get("par", "active", "0", "title")


def test_cdread(mapdl, cleared):
    random_letters = random_string(4)

    mapdl.run(f"PARMTEST='{random_letters}'")
    mapdl.cdwrite("all", "model2", "cdb")

    mapdl.clear()
    mapdl.cdread("db", "model2", "cdb")
    assert random_letters in mapdl.parameters["PARMTEST"]

    # Testing arguments
    mapdl.clear()
    mapdl.cdread(option="db", fname="model2", extension="cdb")
    assert random_letters in mapdl.parameters["PARMTEST"]

    # Testing arguments
    mapdl.clear()
    mapdl.cdread("db", fname="model2", extension="cdb")
    assert random_letters in mapdl.parameters["PARMTEST"]

    # Testing arguments
    mapdl.clear()
    mapdl.cdread("db", "model2", extension="cdb")
    assert random_letters in mapdl.parameters["PARMTEST"]

    with pytest.raises(ValueError):
        mapdl.cdread("all", "model2", "cdb")

    with pytest.raises(ValueError):
        mapdl.cdread("test", "model2", "cdb")


@requires("local")
def test_cdread_different_location(mapdl, cleared, tmpdir):
    random_letters = mapdl.directory.split("/")[0][-3:0]
    dirname = "tt" + random_letters

    curdir = mapdl.directory
    subdir = tmpdir.mkdir(dirname)

    mapdl.run(f"parmtest='{random_letters}'")
    mapdl.cdwrite("all", subdir.join("model2"), "cdb")

    mapdl.clear()
    mapdl.cwd(subdir)
    mapdl.cdread("db", "model2", "cdb")
    mapdl.cwd(curdir)  # Going back

    assert random_letters == mapdl.parameters["parmtest"]


def test_cdread_in_python_directory(mapdl, cleared, tmpdir):
    # Writing db file in python directory.
    # Pyansys should upload it when it detects it is not in the APDL directory.
    fullpath = str(tmpdir.join("model.cdb"))
    with open(fullpath, "w") as fid:
        fid.write(CDB_FILE)

    # check if pymapdl is smart enough to determine if it can access
    # the archive from the current working directory.
    old_cwd = os.getcwd()
    try:
        # We are not checking yet if the file is read correctly, just if the file
        # can be read.
        os.chdir(tmpdir)
        mapdl.cdread(
            "COMB", "model", "cdb"
        )  # 'COMB' is needed since we use the CDB with the strange line endings.
        assert asserting_cdread_cdwrite_tests(mapdl) and not warns_in_cdread_error_log(
            mapdl, tmpdir
        )

        clearing_cdread_cdwrite_tests(mapdl)
        mapdl.cdread("COMB", "model.cdb")
        assert asserting_cdread_cdwrite_tests(mapdl) and not warns_in_cdread_error_log(
            mapdl, tmpdir
        )

        clearing_cdread_cdwrite_tests(mapdl)
        mapdl.cdread("COMB", "model")
        assert asserting_cdread_cdwrite_tests(mapdl) and not warns_in_cdread_error_log(
            mapdl, tmpdir
        )

    finally:
        # always change back to the previous directory
        os.chdir(old_cwd)

    clearing_cdread_cdwrite_tests(mapdl)
    fullpath = str(tmpdir.join("model.cdb"))
    mapdl.cdread("COMB", fullpath)
    assert asserting_cdread_cdwrite_tests(mapdl) and not warns_in_cdread_error_log(
        mapdl, tmpdir
    )

    clearing_cdread_cdwrite_tests(mapdl)
    fullpath = str(tmpdir.join("model"))
    mapdl.cdread("COMB", fullpath, "cdb")
    assert asserting_cdread_cdwrite_tests(mapdl) and not warns_in_cdread_error_log(
        mapdl, tmpdir
    )

    clearing_cdread_cdwrite_tests(mapdl)
    fullpath = str(tmpdir.join("model"))
    mapdl.cdread("COMB", fullpath)
    assert asserting_cdread_cdwrite_tests(mapdl) and not warns_in_cdread_error_log(
        mapdl, tmpdir
    )


def test_cdread_in_apdl_directory(mapdl, cleared):
    # Writing a db file in apdl directory, using APDL.
    # Using APDL to write the archive as there are be cases where the
    # python code cannot reach the APDL execution directory because it
    # is remote.
    mapdl.run("*SET,T_PAR,'asdf1234'")
    mapdl.run("CDWRITE,'DB','model','cdb'")

    clearing_cdread_cdwrite_tests(mapdl)
    mapdl.cdread("db", "model", "cdb")
    assert asserting_cdread_cdwrite_tests(mapdl)

    clearing_cdread_cdwrite_tests(mapdl)
    mapdl.cdread("db", "model.cdb")
    assert asserting_cdread_cdwrite_tests(mapdl)

    clearing_cdread_cdwrite_tests(mapdl)
    mapdl.cdread("db", "model")
    assert asserting_cdread_cdwrite_tests(mapdl)

    clearing_cdread_cdwrite_tests(mapdl)
    fullpath = os.path.join(mapdl.directory, "model.cdb")
    mapdl.cdread("db", fullpath)
    assert asserting_cdread_cdwrite_tests(mapdl)

    clearing_cdread_cdwrite_tests(mapdl)
    fullpath = os.path.join(mapdl.directory, "model")
    mapdl.cdread("db", fullpath, "cdb")
    assert asserting_cdread_cdwrite_tests(mapdl)

    clearing_cdread_cdwrite_tests(mapdl)
    fullpath = os.path.join(mapdl.directory, "model")
    mapdl.cdread("db", fullpath)
    assert asserting_cdread_cdwrite_tests(mapdl)

    clearing_cdread_cdwrite_tests(mapdl)
    mapdl.cdread(option="db", fname="model", ext="cdb")
    assert asserting_cdread_cdwrite_tests(mapdl)

    clearing_cdread_cdwrite_tests(mapdl)
    mapdl.cdread("db", fname="model", ext="cdb")
    assert asserting_cdread_cdwrite_tests(mapdl)

    clearing_cdread_cdwrite_tests(mapdl)
    mapdl.cdread("db", "model", ext="cdb")
    assert asserting_cdread_cdwrite_tests(mapdl)


@pytest.mark.parametrize(
    "each_cmd", ["*END", "*vwrite", "/eof", "cmatrix", "*REpeAT", "lSread"]
)
def test_inval_commands(mapdl, cleared, each_cmd):
    """Test the output of invalid commands"""
    with pytest.raises(MapdlRuntimeError):
        mapdl.run(each_cmd)


def test_inval_commands_silent(mapdl, tmpdir, cleared):
    assert mapdl.run("parm = 'asdf'")  # assert it is not empty
    mapdl.nopr()
    assert mapdl.run("parm = 'asdf'")  # assert it is not empty

    assert not mapdl._run("/nopr")  # setting /nopr and assert it is empty
    assert not mapdl.run("parm = 'asdf'")  # assert it is not empty

    mapdl._run("/gopr")  # getting settings back


@requires("local")
def test_path_without_spaces(mapdl, path_tests):
    old_path = mapdl.directory
    try:
        resp = mapdl.cwd(path_tests.path_without_spaces)
        assert resp is None
    finally:
        mapdl.directory = old_path


@requires("local")
def test_path_with_spaces(mapdl, path_tests):
    old_path = mapdl.directory
    try:
        resp = mapdl.cwd(path_tests.path_with_spaces)
        assert resp is None
    finally:
        mapdl.directory = old_path


@requires("local")
def test_path_with_single_quote(mapdl, path_tests):
    with pytest.raises(MapdlRuntimeError):
        mapdl.cwd(path_tests.path_with_single_quote)


def test_cwd(mapdl, tmpdir):
    old_path = mapdl.directory
    if mapdl.is_local:
        tempdir_ = tmpdir
    else:
        if mapdl.platform == "linux":
            mapdl.sys("mkdir -p /tmp")
            tempdir_ = "/tmp"
        elif mapdl.platform == "windows":
            tempdir_ = "C:\\Windows\\Temp"
        else:
            raise ValueError("Unknown platform")
    try:
        mapdl.directory = str(tempdir_)
        assert str(mapdl.directory) == str(tempdir_).replace("\\", "/")

        wrong_path = "wrong_path"
        with pytest.raises(IncorrectWorkingDirectory, match="working directory"):
            mapdl.directory = wrong_path

    finally:
        mapdl.cwd(old_path)


@requires("nocicd")
@requires("local")
def test_inquire(mapdl):
    # Testing basic functions (First block: Functions)
    assert "apdl" in mapdl.inquire("", "apdl").lower()

    # **Returning the Value of an Environment Variable to a Parameter**
    env = list(os.environ.keys())[0]
    if os.name == "nt":
        env_value = os.getenv(env).split(";")[0]
    elif os.name == "posix":
        env_value = os.getenv(env).split(":")[0]
    else:
        raise Exception("Not supported OS.")

    env_ = mapdl.inquire("", "ENV", env, 0)
    assert env_ == env_value

    # **Returning the Value of a Title to a Parameter**
    title = "This is the title"
    mapdl.title(title)
    assert title == mapdl.inquire("", "title")

    # **Returning Information About a File to a Parameter**
    jobname = mapdl.inquire("", "jobname")
    assert float(mapdl.inquire("", "exist", jobname + ".lock")) in [0, 1]
    assert float(mapdl.inquire("", "exist", jobname, "lock")) in [0, 1]


def test_ksel(mapdl, cleared):
    mapdl.k(1, 0, 0, 0)
    mapdl.prep7()
    assert "SELECTED" in mapdl.ksel("S", "KP", vmin=1, return_mapdl_output=True)
    assert "SELECTED" in mapdl.ksel("S", "KP", "", 1, return_mapdl_output=True)

    assert 1 in mapdl.ksel("S", "KP", vmin=1)


def test_get_file_path(mapdl, tmpdir):
    fname = "dummy.txt"
    fobject = tmpdir.join(fname)
    fobject.write("Dummy file for testing")

    assert fobject not in mapdl.list_files()
    assert fobject not in os.listdir()

    prev = mapdl._local
    mapdl._local = True
    fname_ = mapdl._get_file_path(fobject)
    assert fname in fname_
    assert fobject not in mapdl.list_files()
    assert os.path.exists(fname_)

    mapdl._local = False
    fname_ = mapdl._get_file_path(fobject)
    # If we are not in local, now it should have been uploaded
    assert fname in mapdl.list_files()

    mapdl._local = prev


@pytest.mark.parametrize(
    "option2,option3,option4",
    [
        ("expdata.dat", "", ""),
        ("expdata", ".dat", ""),
        ("expdata", "dat", "DIR"),
    ],
)
def test_tbft(mapdl, cleared, tmpdir, option2, option3, option4):
    fname = "expdata.dat"
    dirpath = tmpdir.mkdir("tmpdir")
    fpath = dirpath.join(fname)

    with open(fpath, "w") as fid:
        fid.write(
            """0.819139E-01 0.82788577E+00
        0.166709E+00 0.15437247E+01
        0.253960E+00 0.21686152E+01
        0.343267E+00 0.27201819E+01
        0.434257E+00 0.32129833E+0"""
        )

    if option4 == "DIR":
        option4 = dirpath
    else:
        option2 = os.path.join(dirpath, option2)

    mapdl.prep7()
    mat_id = mapdl.get_value("MAT", 0, "NUM", "MAX") + 1
    output = mapdl.tbft("FADD", mat_id, "HYPER", "MOONEY", "3")
    assert "Successfully Constructed Material Model" in output
    output = mapdl.tbft("EADD", mat_id, "UNIA", option2, option3, option4, "", "", "")
    assert "Successfully Constructed Material Model" in output

    # with pytest.warns(UserWarning):
    #     # checking warning if overwriting
    #     mapdl.tbft("FADD", mat_id, "HYPER", "MOONEY", "3")


def test_tbft_not_found(mapdl):
    with pytest.raises(FileNotFoundError):
        mapdl.prep7(mute=True)
        mat_id = mapdl.get_value("MAT", 0, "NUM", "MAX") + 1
        mapdl.tbft("FADD", mat_id, "HYPER", "MOONEY", "3", mute=True)
        mapdl.tbft("EADD", mat_id, "UNIA", "non_existing.file", "", "", mute=True)


def test_rescontrol(mapdl):
    # Making sure we have the maximum number of arguments.
    mapdl.rescontrol("DEFINE", "", "", "", "", "XNNN")  # This is default


def test_get_with_gopr(mapdl):
    """Get should work independently of the /gopr state."""

    mapdl._run("/gopr")
    assert mapdl.wrinqr(1) == 1
    par = mapdl.get("__par__", "ACTIVE", "", "TIME", "WALL")
    assert mapdl.scalar_param("__par__") is not None
    assert par is not None
    assert np.allclose(mapdl.scalar_param("__par__"), par)

    mapdl._run("/nopr")
    assert mapdl.wrinqr(1) == 0
    par = mapdl.get("__par__", "ACTIVE", "", "TIME", "WALL")
    assert mapdl.scalar_param("__par__") is not None
    assert par is not None
    assert np.allclose(mapdl.scalar_param("__par__"), par)

    mapdl._run("/gopr")  # Going back
    assert mapdl.wrinqr(1) == 1


def test_print_com(mapdl, capfd):
    mapdl.print_com = True
    string_ = "Testing print"
    mapdl.com(string_)
    out, err = capfd.readouterr()
    assert string_ in out

    mapdl.print_com = False
    string_ = "Testing disabling print"
    mapdl.com(string_)
    out, err = capfd.readouterr()
    assert string_ not in out

    mapdl.print_com = True
    mapdl.mute = True
    mapdl.com(string_)
    out, err = capfd.readouterr()
    assert string_ not in out

    mapdl.print_com = True
    mapdl.mute = False
    mapdl.com(string_, mute=True)
    out, err = capfd.readouterr()
    assert string_ not in out

    mapdl.print_com = True
    mapdl.mute = True
    mapdl.com(string_, mute=True)
    out, err = capfd.readouterr()
    assert string_ not in out

    mapdl.print_com = True
    mapdl.mute = False
    mapdl.com(string_, mute=False)
    out, err = capfd.readouterr()
    assert string_ in out

    # Not allowed type for mapdl.print_com
    for each in ["asdf", (1, 2), 2, []]:
        with pytest.raises(ValueError):
            mapdl.print_com = each


def test_extra_argument_in_get(mapdl, make_block):
    assert isinstance(
        mapdl.get("_MAXNODENUM_", "node", 0, "NUM", "MAX", "", "", "INTERNAL"),
        float,
    )


@pytest.mark.parametrize("value", [1e-6, 1e-5, 1e-3, None])
def test_seltol(mapdl, value):
    if value:
        assert "SELECT TOLERANCE=" in mapdl.seltol(value)
    else:
        assert "SELECT TOLERANCE SET TO DEFAULT" == mapdl.seltol(value)


def test_mpfunctions(mapdl, cube_solve, capsys):
    mapdl.prep7()

    # check writing to file
    fname = "test"
    ext = "mp1"

    assert f"WRITE OUT MATERIAL PROPERTY LIBRARY TO FILE=" in mapdl.mpwrite(fname, ext)
    assert f"{fname}.{ext}" in mapdl.list_files()

    # asserting downloading
    ext = "mp2"
    assert f"WRITE OUT MATERIAL PROPERTY LIBRARY TO FILE=" in mapdl.mpwrite(
        fname, ext, download_file=True
    )
    assert f"{fname}.{ext}" in mapdl.list_files()
    assert os.path.exists(f"{fname}.{ext}")

    ## Checking reading
    # Uploading a local file
    with open(f"{fname}.{ext}", "r") as fid:
        text = fid.read()

    os.remove(f"{fname}.{ext}")  # remove temp file

    ext = ext + "2"
    fname_ = f"{fname}.{ext}"
    new_nuxy = "MPDATA,NUXY,       1,   1, 0.4000000E+00,"
    nuxy = float(new_nuxy.split(",")[4])
    ex = 0.2100000e12

    with open(fname_, "w") as fid:
        fid.write(text.replace("MPDATA,NUXY,       1,   1, 0.3000000E+00,", new_nuxy))

    # file might be left behind from a previous test
    if fname_ in mapdl.list_files():
        mapdl.slashdelete(fname_)
        assert fname_ not in mapdl.list_files()

    mapdl.clear()
    mapdl.prep7()
    captured = capsys.readouterr()  # To flush it
    output = mapdl.mpread(fname, ext)
    captured = capsys.readouterr()
    if has_dependency("tqdm"):
        # Printing uploading requires tqdm
        assert f"Uploading {fname}.{ext}:" in captured.err

    assert "PROPERTY TEMPERATURE TABLE    NUM. TEMPS=  1" in output
    assert "TEMPERATURE TABLE ERASED." in output
    assert "0.4000000" in output
    # check if materials are read into the db
    assert mapdl.get_value("NUXY", "1", "TEMP", 0) == nuxy
    assert np.allclose(mapdl.get_value("EX", 1, "TEMP", 0), ex)

    # Reading file in remote
    fname_ = f"{fname}.{ext}"
    mapdl.upload(fname_)
    os.remove(fname_)
    assert not os.path.exists(fname_)
    assert f"{fname}.{ext}" in mapdl.list_files()

    mapdl.clear()
    mapdl.prep7()
    output = mapdl.mpread(fname, ext)
    assert "PROPERTY TEMPERATURE TABLE    NUM. TEMPS=  1" in output
    assert "TEMPERATURE TABLE ERASED." in output
    assert "0.4000000" in output
    assert np.allclose(mapdl.get_value("NUXY", "1", "TEMP", 0), nuxy)
    assert np.allclose(mapdl.get_value("EX", 1, "TEMP", 0), ex)

    # Test non-existing file
    with pytest.raises(FileNotFoundError):
        mapdl.mpread(fname="dummy", ext="dummy")

    # Test not implemented error
    with pytest.raises(NotImplementedError):
        mapdl.mpread(fname="dummy", ext="dummy", lib="something")

    # Test suppliying a dir path when in remote
    if not ON_LOCAL:
        with pytest.raises(IOError):
            mapdl.mpwrite("/test_dir/test", "mp")


def test_mapdl_str(mapdl):
    out = str(mapdl)
    assert "ansys" in out.lower()
    assert "Product" in out
    assert "MAPDL Version" in out


def test_equal_in_comments_and_title(mapdl):
    mapdl.com("=====")
    mapdl.title("This is = ")
    mapdl.title("This is '=' ")


def test_result_file(mapdl, solved_box):
    assert mapdl.result_file
    assert isinstance(mapdl.result_file, str)


@requires("local")
def test_file_command_local(mapdl, cube_solve, tmpdir):
    rst_file = mapdl.result_file

    # check for raise of non-exising file
    with pytest.raises(FileNotFoundError):
        mapdl.file("potato")

    assert os.path.basename(rst_file) in mapdl.list_files()
    rst_fpath = os.path.join(mapdl.directory, rst_file)

    # change directory
    old_path = mapdl.directory
    tmp_dir = tmpdir.mkdir("asdf")
    mapdl.directory = str(tmp_dir)
    assert Path(mapdl.directory) == tmp_dir

    mapdl.clear()
    mapdl.post1()
    assert "DATA FILE CHANGED TO FILE" in mapdl.file(rst_fpath)

    mapdl.clear()
    mapdl.post1()
    assert "DATA FILE CHANGED TO FILE" in mapdl.file(
        rst_fpath.replace(".rst", ""), "rst"
    )

    # always revert to preserve state
    mapdl.directory = old_path


def test_file_command_remote(mapdl, cube_solve, tmpdir):
    with pytest.raises(FileNotFoundError):
        mapdl.file("potato")

    mapdl.post1()
    # this file should exist remotely
    rst_file_name = "file.rst"
    assert rst_file_name in mapdl.list_files()

    mapdl.file(rst_file_name)  # checking we can read it.

    with pytest.raises(FileNotFoundError):
        mapdl.file()

    # We are going to download the rst, rename it and
    # tell PyMAPDL to read (it will upload it then)
    tmpdir = str(tmpdir)
    mapdl.download(rst_file_name, tmpdir)
    local_file = os.path.join(tmpdir, rst_file_name)
    new_local_file = os.path.join(tmpdir, "myrst.rst")
    os.rename(local_file, new_local_file)
    assert os.path.exists(new_local_file)
    output = mapdl.file(new_local_file)
    assert "DATA FILE CHANGED TO FILE" in output

    new_local_file2 = os.path.join(tmpdir, "myrst2.rst")
    os.rename(new_local_file, new_local_file2)
    assert os.path.exists(new_local_file2)
    output = mapdl.file(new_local_file2.replace(".rst", ""), "rst")
    assert "DATA FILE CHANGED TO FILE" in output


@pytest.mark.parametrize("value", [2, np.array([1, 2, 3]), "asdf"])
def test_parameter_deletion(mapdl, value):
    mapdl.parameters["mypar"] = value
    assert "mypar".upper() in mapdl.starstatus()
    del mapdl.parameters["mypar"]

    assert "mypar" not in mapdl.starstatus()
    assert "mypar" not in mapdl.parameters


def test_get_variable_nsol_esol_wrappers(mapdl, coupled_example):
    mapdl.post26()
    nsol_1 = mapdl.nsol(2, 1, "U", "X")
    assert nsol_1[0] > 0
    assert nsol_1[1] > 0

    variable = mapdl.get_variable(2)
    assert np.allclose(variable, nsol_1)

    variable = mapdl.get_nsol(1, "U", "X")
    assert np.allclose(variable, nsol_1)

    esol_1 = mapdl.esol(3, 1, 1, "S", "Y")
    assert esol_1[0] > 0
    assert esol_1[1] > 0
    variable = mapdl.get_variable(3)
    assert np.allclose(variable, esol_1)

    variable = mapdl.get_esol(1, 1, "S", "Y")
    assert np.allclose(variable, esol_1)


def test_retain_routine(mapdl):
    mapdl.prep7()
    routine = "POST26"
    with mapdl.run_as_routine(routine):
        assert mapdl.parameters.routine == routine
    assert mapdl.parameters.routine == "PREP7"


def test_non_interactive(mapdl, cleared):
    with mapdl.non_interactive:
        mapdl.prep7()
        mapdl.k(1, 1, 1, 1)
        mapdl.k(2, 2, 2, 2)

    assert mapdl.get_value("KP", 0, "count") == 2


def test_ignored_command(mapdl, cleared):
    mapdl.ignore_errors = False
    mapdl.prep7(mute=True)
    mapdl.n(mute=True)
    with pytest.raises(MapdlCommandIgnoredError, match="command is ignored"):
        mapdl.f(1, 1, 1, 1)


def test_lsread(mapdl, cleared):
    mapdl.n(1, mute=True)
    mapdl.n(2, 1, 0, 0, mute=True)
    mapdl.et(1, 188, mute=True)
    mapdl.e(1, 2, mute=True)
    mapdl.slashsolu(mute=True)
    mapdl.f("all", "FX", 1, mute=True)
    mapdl.lswrite(mute=True)
    mapdl.fdele("all", "all", mute=True)
    assert "No nodal" in mapdl.flist()
    mapdl.lsread(mute=True)
    assert "No nodal" not in mapdl.flist()


def test_get_fallback(mapdl, cleared):
    # This queries runs through the fallback
    mapdl.get_value("node", 0, "num", "maxd")
    mapdl.get_value("elem", 0, "num", "maxd")


def test_use_uploading(mapdl, cleared, tmpdir):
    mymacrofile_name = "mymacrofile.mac"
    msg = "My macros is being executed"
    # Checking does not exits in remote
    assert mymacrofile_name not in mapdl.list_files()

    # Creating macro
    mymacrofile = tmpdir.join(mymacrofile_name)
    with open(mymacrofile, "w") as fid:
        fid.write(f"/prep7\n/com, {msg}\n/eof")

    with pytest.raises(ValueError, match="Missing `name` argument"):
        mapdl.use()

    # Uploading from local
    out = mapdl.use(name=mymacrofile)
    assert f"USE MACRO FILE  {mymacrofile_name}" in out
    assert msg in out
    assert mymacrofile_name in mapdl.list_files()

    os.remove(mymacrofile)
    assert mymacrofile not in os.listdir()
    out = mapdl.use(mymacrofile)
    assert f"USE MACRO FILE  {mymacrofile_name}" in out
    assert msg in out
    assert mymacrofile_name in mapdl.list_files()
    mapdl.slashdelete(mymacrofile_name)

    # Raises an error.
    with pytest.raises(MapdlRuntimeError):
        mapdl.use("myinexistentmacro.mac")

    # Raise an error
    with pytest.raises(FileNotFoundError):
        mapdl.use("asdf/myinexistentmacro.mac")


def test_set_list(mapdl, cube_solve):
    mapdl.post1()
    obj = mapdl.set("list")

    assert isinstance(obj, CommandListingOutput)

    assert obj.to_array() is not None
    assert obj.to_array().size != 0

    obj = mapdl.set("list", 1)

    assert not isinstance(obj, CommandListingOutput)


def test_mode(mapdl):
    assert mapdl.connection == "grpc"
    assert mapdl.is_grpc
    assert not mapdl.is_corba
    assert not mapdl.is_console

    mapdl._mode = "corba"  # overwriting underlying parameter
    assert not mapdl.is_grpc
    assert mapdl.is_corba
    assert not mapdl.is_console

    mapdl._mode = "console"  # overwriting underlying parameter
    assert not mapdl.is_grpc
    assert not mapdl.is_corba
    assert mapdl.is_console

    mapdl._mode = "grpc"  # Going back to default


def test_remove_lock_file(mapdl, tmpdir):
    tmpdir_ = tmpdir.mkdir("ansys")
    lock_file = tmpdir_.join("file.lock")
    with open(lock_file, "w") as fid:
        fid.write("test")

    mapdl._remove_lock_file(tmpdir_)
    assert not os.path.exists(lock_file)


def test_is_local(mapdl):
    assert mapdl.is_local == mapdl._local


def test_on_docker(mapdl):
    assert mapdl.on_docker == mapdl._on_docker


def test_deprecation_allow_ignore_warning(mapdl):
    with pytest.warns(DeprecationWarning, match="'allow_ignore' is being deprecated"):
        mapdl.allow_ignore = True


def test_deprecation_allow_ignore_errors_mapping(mapdl):
    mapdl.allow_ignore = True
    assert mapdl.allow_ignore == mapdl.ignore_errors

    mapdl.allow_ignore = False
    assert mapdl.allow_ignore == mapdl.ignore_errors

    mapdl.ignore_errors = True
    assert mapdl.allow_ignore == mapdl.ignore_errors

    mapdl.ignore_errors = False
    assert mapdl.allow_ignore == mapdl.ignore_errors


def test_check_stds(mapdl):
    mapdl._stdout = "everything is going ok"
    mapdl._stderr = ""

    mapdl._check_stds()

    mapdl._stdout = "one error"
    with pytest.raises(MapdlConnectionError, match="one error"):
        mapdl._check_stds()

    mapdl._stdout = None  # resetting
    mapdl._check_stds()

    mapdl._stderr = "my error"
    with pytest.raises(MapdlConnectionError, match="my error"):
        mapdl._check_stds()

    # priority goes to stderr
    mapdl._stdout = "one error"
    mapdl._stderr = "my error"
    with pytest.raises(MapdlConnectionError, match="my error"):
        mapdl._check_stds()


def test_connection_by_channel_failure():
    # Check error reporting during connection
    bad_channel = grpc.insecure_channel("willnotwork")
    with pytest.raises(MapdlConnectionError, match="willnotwork"):
        pymapdl.Mapdl(channel=bad_channel, timeout=1)

    class PassThru(grpc.UnaryUnaryClientInterceptor):
        """GRPC interceptor doing nothing"""

        def intercept_unary_unary(continuation, client_call_details, request):
            return continuation(client_call_details, request)

    bad_channel_with_interceptor = grpc.intercept_channel(
        grpc.insecure_channel("willnotwork"), PassThru()
    )
    with pytest.raises(MapdlConnectionError, match="willnotwork"):
        pymapdl.Mapdl(channel=bad_channel_with_interceptor, timeout=1)


def test_post_mortem_checks_no_process(mapdl):
    # Early exit
    old_process = mapdl._mapdl_process
    old_mode = mapdl._mode

    mapdl._mapdl_process = None
    assert mapdl._post_mortem_checks() is None
    assert mapdl._read_stds() is None

    mapdl._mapdl_process = True
    mapdl._mode = "console"
    assert mapdl._post_mortem_checks() is None

    # No process
    mapdl._mapdl_process = None
    mapdl._mode = "grpc"
    assert mapdl._read_stds() is None

    mapdl._mapdl_process = old_process
    mapdl._mode = old_mode


def test_avoid_non_interactive(mapdl):
    with mapdl.non_interactive:
        mapdl.com("comment A")
        mapdl.com("comment B", avoid_non_interactive=True)
        mapdl.com("comment C")

        stored_commands = mapdl._stored_commands
        assert any(["comment A" in cmd for cmd in stored_commands])
        assert all(["comment B" not in cmd for cmd in stored_commands])
        assert any(["comment C" in cmd for cmd in stored_commands])


def test_get_file_name(mapdl):
    file_ = "asdf/qwert/zxcv.asd"
    assert mapdl._get_file_name(file_) == file_
    assert mapdl._get_file_name(file_, "asdf") == file_ + ".asdf"
    assert mapdl._get_file_name(file_, default_extension="qwer") == file_
    assert (
        mapdl._get_file_name(file_.replace(".asd", ""), default_extension="qwer")
        == file_.replace(".asd", "") + ".qwer"
    )


@requires("local")
def test_cache_pids(mapdl):
    if mapdl.version == 23.2:
        pytest.skip(f"Flaky test in MAPDL 23.2")  # I'm not sure why.

    assert mapdl._pids
    mapdl._cache_pids()  # Recache pids

    for each in mapdl._pids:
        assert "ansys" in "".join(psutil.Process(each).cmdline()).lower()


@requires("local")
def test_process_is_alive(mapdl):
    assert mapdl.process_is_alive


def test_force_output(mapdl):
    mapdl.mute = True
    with mapdl.force_output:
        assert mapdl.prep7()
    assert not mapdl.prep7()

    mapdl._run("nopr")
    with mapdl.force_output:
        assert mapdl.prep7()
    assert not mapdl.prep7()

    mapdl.mute = False
    mapdl._run("gopr")
    with mapdl.force_output:
        assert mapdl.prep7()
    assert mapdl.prep7()

    with mapdl.force_output:
        assert mapdl.prep7()
    assert mapdl.prep7()


def test_session_id(mapdl, running_test):
    mapdl._strict_session_id_check = True
    assert mapdl._session_id is not None

    # already checking version
    mapdl._checking_session_id_ = True
    assert mapdl._check_session_id() is None

    # Not having pymapdl session id
    mapdl._checking_session_id_ = False
    copy_ = mapdl._session_id_
    mapdl._session_id_ = None
    assert mapdl._check_session_id() is None

    # Checking real case
    mapdl._session_id_ = copy_
    with running_test():
        assert isinstance(mapdl._check_session_id(), bool)

    id_ = "123412341234"
    mapdl._session_id_ = id_
    mapdl._run(f"{SESSION_ID_NAME}='{id_}'")
    assert mapdl._check_session_id()

    mapdl._session_id_ = "qwerqwerqwer"
    assert not mapdl._check_session_id()

    mapdl._session_id_ = id_
    mapdl._strict_session_id_check = False


def test_check_empty_session_id(mapdl):
    # it should run normal
    mapdl._session_id_ = None
    assert mapdl._check_session_id() is None

    assert mapdl.prep7()


@requires("requests")  # Requires 'requests' package
def test_igesin_whitespace(mapdl, cleared, tmpdir):
    bracket_file = pymapdl.examples.download_bracket()
    assert os.path.isfile(bracket_file)

    # moving to another location
    tmpdir_ = tmpdir.mkdir("directory with white spaces")
    fname = os.path.basename(bracket_file)
    dest = os.path.join(tmpdir_, fname)
    shutil.copy(bracket_file, dest)

    # Reading file
    mapdl.aux15()
    out = mapdl.igesin(dest)
    n_ent = re.findall(r"TOTAL NUMBER OF ENTITIES \s*=\s*(\d*)", out)
    assert int(n_ent[0]) > 0


@requires("local")
@requires("nostudent")
def test_save_on_exit(mapdl, cleared):
    mapdl2 = launch_mapdl(
        license_server_check=False,
        additional_switches=QUICK_LAUNCH_SWITCHES,
<<<<<<< HEAD
        port=mapdl.port + 2,
=======
        port=mapdl.port + 3,
>>>>>>> 66a75da3
    )
    mapdl2.parameters["my_par"] = "initial_value"

    db_name = mapdl2.jobname + ".db"
    db_dir = mapdl2.directory
    db_path = os.path.join(db_dir, db_name)

    mapdl2.save(db_name)
    assert os.path.exists(db_path)

    mapdl2.parameters["my_par"] = "final_value"
    mapdl2.exit(force=True)

    mapdl2 = launch_mapdl(
        license_server_check=False,
        additional_switches=QUICK_LAUNCH_SWITCHES,
<<<<<<< HEAD
        port=mapdl.port + 2,
=======
        port=mapdl.port + 3,
>>>>>>> 66a75da3
    )
    mapdl2.resume(db_path)
    if mapdl.version >= 24.2:
        assert mapdl2.parameters["my_par"] == "initial_value"
    else:
        # This fails in earlier versions of MAPDL
        assert mapdl2.parameters["my_par"] != "initial_value"
        assert mapdl2.parameters["my_par"] == "final_value"

    mapdl2.parameters["my_par"] = "new_initial_value"
    db_name = mapdl2.jobname + ".db"  # reupdating db path
    db_dir = mapdl2.directory
    db_path = os.path.join(db_dir, db_name)
    mapdl2.exit(save=True, force=True)

    mapdl2 = launch_mapdl(
        license_server_check=False,
        additional_switches=QUICK_LAUNCH_SWITCHES,
        port=mapdl.port + 2,
    )
    mapdl2.resume(db_path)
    assert mapdl2.parameters["my_par"] == "new_initial_value"
    mapdl2.exit(force=True)


def test_input_strings_inside_non_interactive(mapdl, cleared):
    cmd = """/com General Kenobi. You are a bold one.  Kill him!\n/prep7"""
    with mapdl.non_interactive:
        mapdl.com("Hello there")
        mapdl.input_strings(cmd)
        mapdl.com("Back away! I will deal with this Jedi slime myself.")

    assert "Hello there" in mapdl._response
    assert "PREP7" in mapdl._response
    assert "General Kenobi. You are a bold one.  Kill him!" in mapdl._response
    assert "Back away! I will deal with this Jedi slime myself." in mapdl._response


def test_input_inside_non_interactive(mapdl, cleared):
    cmd = """/com General Kenobi. You are a bold one.  Kill him!\n/prep7"""
    with open("myinput.inp", "w") as fid:
        fid.write(cmd)

    with mapdl.non_interactive:
        mapdl.com("Hello there")
        mapdl.input("myinput.inp")
        mapdl.com("Back away! I will deal with this Jedi slime myself.")

    assert "Hello there" in mapdl._response
    assert "PREP7" in mapdl._response
    assert "General Kenobi. You are a bold one.  Kill him!" in mapdl._response
    assert "Back away! I will deal with this Jedi slime myself." in mapdl._response

    os.remove("myinput.inp")


def test_rlblock_rlblock_num(mapdl):
    def num_():
        return np.round(np.random.random(), 4)

    comparison = {
        1: [num_() for _ in range(18)],
        2: [num_() for _ in range(18)],
        4: [num_() for _ in range(18)],
    }

    mapdl.prep7()
    for i in comparison.keys():
        mapdl.r(i, *comparison[i][0:6])
        mapdl.rmore(*comparison[i][6:12])
        mapdl.rmore(*comparison[i][12:18])

    rlblock = mapdl.mesh.rlblock

    for i in [1, 2, 4]:
        for j in range(18):
            assert comparison[i][j] == rlblock[i][j]

    assert [1, 2, 4] == mapdl.mesh.rlblock_num


@requires("ansys-mapdl-reader")
def test_download_results_non_local(mapdl, cube_solve):
    assert mapdl.result is not None
    assert isinstance(mapdl.result, Result)


def test__flush_stored(mapdl):
    with mapdl.non_interactive:
        mapdl.com("mycomment")
        mapdl.com("another comment")

        assert any(["mycomment" in each for each in mapdl._stored_commands])
        assert len(mapdl._stored_commands) >= 2

    assert not mapdl._stored_commands


def test_exited(mapdl):
    assert mapdl.exited == mapdl._exited
    assert isinstance(mapdl.exited, bool)


def test_exiting(mapdl):
    assert mapdl.exiting == mapdl._exiting
    assert isinstance(mapdl.exiting, bool)


def test_check_status(mapdl):
    assert mapdl.check_status == "OK"

    mapdl._exited = True
    assert mapdl.exited
    assert mapdl.check_status == "exited"
    mapdl._exited = False

    mapdl._exiting = True
    assert mapdl.exiting
    assert mapdl.check_status == "exiting"
    mapdl._exiting = False


def test_ip(mapdl):
    assert mapdl._ip == mapdl.ip
    assert isinstance(mapdl.ip, str)


def test_port(mapdl):
    assert mapdl.port == mapdl._port
    assert isinstance(mapdl.port, int)


def test_distributed(mapdl):
    if ON_CI and IS_SMP and not ON_LOCAL:
        assert not mapdl._distributed
    else:
        assert mapdl._distributed


def test_non_used_kwargs(mapdl):
    with pytest.warns(UserWarning):
        mapdl.prep7(non_valid_argument=2)

    with pytest.warns(UserWarning):
        mapdl.run("/prep7", True, False, unvalid_argument=2)

    kwarg = {"unvalid_argument": 2}
    with pytest.warns(UserWarning):
        mapdl.run("/prep7", True, None, **kwarg)


def test_non_valid_kwarg(mapdl):
    mapdl.prep7()
    mapdl.blc4(0, 0, 1, 1, 1)

    with pytest.warns(UserWarning):
        mapdl.cdwrite(options="DB", fname="test1", ext="cdb")


def test_check_parameter_names(mapdl):
    with pytest.raises(ValueError):
        mapdl.parameters["_dummy"] = 1

    mapdl.check_parameter_names = False
    mapdl.parameters["_dummy"] = 1
    mapdl.check_parameter_names = True  # returning to default


@requires("pyvista")
def test_components_selection_keep_between_plots(mapdl, cube_solve):
    mapdl.cm("mycm", "volu")
    assert "MYCM" in mapdl.cmlist()
    assert "mycm" in mapdl.components

    mapdl.vplot()

    assert "MYCM" in mapdl.cmlist()
    assert "mycm" in mapdl.components


def test_saving_selection_context(mapdl, cube_solve):
    mapdl.allsel()

    for i in range(1, 4):
        mapdl.nsel("s", "", "", i)
        mapdl.cm(f"nod_selection_{i}", "node")

    for i in range(1, 4):
        mapdl.esel("s", "", "", i)
        mapdl.cm(f"elem_selection_{i}", "elem")

    mapdl.cmsel("s", "nod_selection_1")
    assert "nod_selection_1".upper() in mapdl.cmlist()
    assert "nod_selection_1" in mapdl.components

    mapdl.cmsel("a", "elem_selection_1")
    assert "elem_selection_1".upper() in mapdl.cmlist()
    assert "elem_selection_1" in mapdl.components
    assert "nod_selection_1".upper() in mapdl.cmlist()
    assert "nod_selection_1" in mapdl.components

    with mapdl.save_selection:
        mapdl.cmsel("a", "nod_selection_2")
        assert "nod_selection_2".upper() in mapdl.cmlist()
        assert "nod_selection_2" in mapdl.components

        mapdl.cmsel("a", "elem_selection_2")
        assert "nod_selection_2".upper() in mapdl.cmlist()
        assert "nod_selection_2" in mapdl.components
        assert "elem_selection_2".upper() in mapdl.cmlist()
        assert "elem_selection_2" in mapdl.components

        assert "elem_selection_1".upper() in mapdl.cmlist()
        assert "elem_selection_1" in mapdl.components
        assert "nod_selection_1".upper() in mapdl.cmlist()
        assert "nod_selection_1" in mapdl.components

        mapdl.nsel("s", "", "", 4)
        mapdl.cm("nod_selection_4", "node")

        with mapdl.save_selection:
            mapdl.cmsel("s", "nod_selection_3")
            assert "nod_selection_3".upper() in mapdl.cmlist()
            assert "nod_selection_3" in mapdl.components

            mapdl.cmsel("a", "elem_selection_3")
            assert "elem_selection_3".upper() in mapdl.cmlist()
            assert "elem_selection_3" in mapdl.components
            assert "nod_selection_3".upper() in mapdl.cmlist()
            assert "nod_selection_3" in mapdl.components

            # Erased because the previous cmsel("s")
            assert "nod_selection_4".upper() not in mapdl.cmlist()
            assert "nod_selection_4" not in mapdl.components

            assert "nod_selection_2".upper() not in mapdl.cmlist()
            assert "nod_selection_2" not in mapdl.components
            assert "elem_selection_2".upper() not in mapdl.cmlist()
            assert "elem_selection_2" not in mapdl.components

            assert "elem_selection_1".upper() not in mapdl.cmlist()
            assert "elem_selection_1" not in mapdl.components
            assert "nod_selection_1".upper() not in mapdl.cmlist()
            assert "nod_selection_1" not in mapdl.components

        # Checking correctly exiting contexts
        assert "nod_selection_2".upper() in mapdl.cmlist()
        assert "nod_selection_2" in mapdl.components
        assert "elem_selection_2".upper() in mapdl.cmlist()
        assert "elem_selection_2" in mapdl.components

        assert "elem_selection_3".upper() not in mapdl.cmlist()
        assert "elem_selection_3" not in mapdl.components
        assert "nod_selection_3".upper() not in mapdl.cmlist()
        assert "nod_selection_3" not in mapdl.components

        assert "nod_selection_4".upper() in mapdl.cmlist()
        assert "nod_selection_4" in mapdl.components

    assert "elem_selection_1".upper() in mapdl.cmlist()
    assert "elem_selection_1" in mapdl.components
    assert "nod_selection_1".upper() in mapdl.cmlist()
    assert "nod_selection_1" in mapdl.components

    assert "nod_selection_2".upper() not in mapdl.cmlist()
    assert "nod_selection_2" not in mapdl.components
    assert "nod_selection_2".upper() not in mapdl.cmlist()
    assert "nod_selection_2" not in mapdl.components

    assert "elem_selection_3".upper() not in mapdl.cmlist()
    assert "elem_selection_3" not in mapdl.components
    assert "nod_selection_3".upper() not in mapdl.cmlist()
    assert "nod_selection_3" not in mapdl.components

    assert "nod_selection_4".upper() not in mapdl.cmlist()
    assert "nod_selection_4" not in mapdl.components


def test_inquire_invalid(mapdl):
    with pytest.raises(ValueError, match="Arguments of this method have changed"):
        mapdl.inquire("directory")

    with pytest.raises(ValueError, match="The arguments "):
        mapdl.inquire("dummy", "hi")


def test_inquire_default(mapdl):
    mapdl.title = "heeeelloo"
    assert Path(mapdl.directory) == Path(mapdl.inquire())


def test_vwrite_error(mapdl):
    with pytest.raises(MapdlRuntimeError):
        mapdl.vwrite("adf")


def test_vwrite(mapdl):
    with mapdl.non_interactive:
        mapdl.run("/out,test_vwrite.txt")
        mapdl.vwrite("'hello'")
        mapdl.run("(1X, A8)")
        mapdl.run("/out")

    mapdl.download("test_vwrite.txt")

    with open("test_vwrite.txt", "r") as fid:
        content = fid.read()

    assert "hello" == content.strip()
    os.remove("test_vwrite.txt")


def test_get_array_non_interactive(mapdl, solved_box):
    mapdl.allsel()
    with pytest.raises(MapdlRuntimeError):
        with mapdl.non_interactive:
            mapdl.get_array("asdf", "2")


def test_default_file_type_for_plots(mapdl):
    assert mapdl.default_file_type_for_plots

    with pytest.raises(ValueError):
        mapdl.default_file_type_for_plots = "dummy"

    mapdl.default_file_type_for_plots = "PNG"


@requires("matplotlib")
def test_use_vtk(mapdl):
    assert isinstance(mapdl.use_vtk, bool)

    prev = mapdl.use_vtk
    mapdl.use_vtk = False
    mapdl.eplot()

    mapdl.use_vtk = prev


@requires("local")
def test__remove_temp_dir_on_exit(mapdl, tmpdir):
    path = os.path.join(tempfile.gettempdir(), "ansys_" + random_string())
    os.makedirs(path)
    filename = os.path.join(path, "file.txt")
    with open(filename, "w") as f:
        f.write("Hello World")
    assert os.path.exists(filename)

    prev = mapdl.remove_temp_dir_on_exit
    mapdl.remove_temp_dir_on_exit = True
    mapdl._local = True  # Sanity check
    mapdl._remove_temp_dir_on_exit(path)
    mapdl.remove_temp_dir_on_exit = prev

    assert os.path.exists(filename) is False
    assert os.path.exists(path) is False


@requires("local")
@requires("nostudent")
def test_remove_temp_dir_on_exit(mapdl):

    mapdl_2 = launch_mapdl(remove_temp_dir_on_exit=True, port=mapdl.port + 2)
    path_ = mapdl_2.directory
    assert os.path.exists(path_)
    assert all([psutil.pid_exists(pid) for pid in mapdl_2._pids])  # checking pids too

    mapdl_2.exit()
    time.sleep(1.0)
    assert not os.path.exists(path_)
    assert not all([psutil.pid_exists(pid) for pid in mapdl_2._pids])


def test_sys(mapdl):
    assert "hi" in mapdl.sys("echo 'hi'")


@pytest.mark.parametrize(
    "filename,ext,remove_grpc_extra,kedit",
    (
        ("", "", True, "None"),
        ("", "ext", True, "comment"),
        ("mylog", "", False, "None"),
        ("mylog", "ghf", True, "remove"),
    ),
)
def test_lgwrite(mapdl, cleared, filename, ext, remove_grpc_extra, kedit):
    mapdl.prep7()
    mapdl.k(1, 0, 0, 0, mute=True)
    mapdl.k(2, 2, 0, 0)

    mapdl.lgwrite(filename, ext, kedit=kedit, remove_grpc_extra=remove_grpc_extra)

    if not filename:
        filename = mapdl.jobname

    if not ext:
        ext = "lgw"

    filename_ = f"{filename}.{ext}"
    assert filename_ in mapdl.list_files()
    if mapdl.is_local:
        assert os.path.exists(os.path.join(mapdl.directory, filename_))
    else:
        assert os.path.exists(filename_)

    with open(filename_, "r") as fid:
        content = fid.read()

    if remove_grpc_extra:
        assert "/OUT" not in content
        assert "__PYMAPDL_SESSION_ID__" not in content
        assert "anstmp" not in content
    else:
        assert "/OUT" in content
        assert "__PYMAPDL_SESSION_ID__" in content
        assert "anstmp" in content

    if kedit != "remove":
        assert "LGWRITE" in content

    os.remove(filename_)


@requires("matplotlib")
@requires("grpc")
def test_screenshot(mapdl, make_block, tmpdir):
    """Test screenshot capabilities"""
    previous_device = mapdl.file_type_for_plots
    mapdl.show("TIFF")
    assert "TIFF" == mapdl.file_type_for_plots

    assert mapdl.screenshot() is None
    assert "TIFF" == mapdl.file_type_for_plots

    assert mapdl.screenshot(False) is None
    assert "TIFF" == mapdl.file_type_for_plots

    file_name = mapdl.screenshot(True)
    assert "mapdl_screenshot_0.png" == file_name
    assert "TIFF" == mapdl.file_type_for_plots
    assert file_name in os.listdir(os.getcwd())

    file_name = mapdl.screenshot(True)
    assert "mapdl_screenshot_1.png" == file_name
    assert "TIFF" == mapdl.file_type_for_plots
    assert file_name in os.listdir(os.getcwd())

    os.remove("mapdl_screenshot_0.png")
    os.remove(file_name)

    file_name = mapdl.screenshot(str(tmpdir))
    assert "TIFF" == mapdl.file_type_for_plots
    assert file_name in os.listdir(str(tmpdir))

    dest = os.path.join(tmpdir, "myscreenshot.png")
    file_name = mapdl.screenshot(dest)
    assert "TIFF" == mapdl.file_type_for_plots
    assert os.path.exists(dest)

    file_name = mapdl.screenshot("myscreenshot.png")
    assert "TIFF" == mapdl.file_type_for_plots
    assert os.path.exists(file_name)
    assert os.path.exists(os.path.join(os.getcwd(), "myscreenshot.png"))
    os.remove(file_name)

    mapdl.file_type_for_plots = previous_device


def test_force_command_ignored_not_active_set(mapdl, cleared):
    mapdl.prep7()
    mapdl.et("", 227)
    mapdl.keyopt(1, 1)  # Thermal-Piezoelectric
    mapdl.n(1, 0, 0, 0)

    with pytest.raises(MapdlCommandIgnoredError):
        mapdl.f(1, "CHRG", 10)


def test_force_command_when_no_nodes(mapdl, cleared):
    mapdl.prep7()
    mapdl.et(1, 189)
    with pytest.raises(MapdlCommandIgnoredError, match="No nodes defined"):
        mapdl.f(1, "CHRG", 0)


def test_not_correct_et_element(mapdl):
    mapdl.clear()
    mapdl.prep7()
    mapdl.et(1, 227)
    with pytest.warns(UserWarning, match="is normal behavior when a CDB file is used"):
        mapdl.keyopt(1, 222)


def test_ctrl(mapdl):
    mapdl._ctrl("set_verb", 5)  # Setting verbosity on the server
    mapdl._ctrl("set_verb", 0)  # Returning to non-verbose<|MERGE_RESOLUTION|>--- conflicted
+++ resolved
@@ -1952,11 +1952,7 @@
     mapdl2 = launch_mapdl(
         license_server_check=False,
         additional_switches=QUICK_LAUNCH_SWITCHES,
-<<<<<<< HEAD
         port=mapdl.port + 2,
-=======
-        port=mapdl.port + 3,
->>>>>>> 66a75da3
     )
     mapdl2.parameters["my_par"] = "initial_value"
 
@@ -1973,11 +1969,7 @@
     mapdl2 = launch_mapdl(
         license_server_check=False,
         additional_switches=QUICK_LAUNCH_SWITCHES,
-<<<<<<< HEAD
         port=mapdl.port + 2,
-=======
-        port=mapdl.port + 3,
->>>>>>> 66a75da3
     )
     mapdl2.resume(db_path)
     if mapdl.version >= 24.2:
