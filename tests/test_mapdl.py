# Copyright (C) 2016 - 2025 ANSYS, Inc. and/or its affiliates.
# SPDX-License-Identifier: MIT
#
#
# Permission is hereby granted, free of charge, to any person obtaining a copy
# of this software and associated documentation files (the "Software"), to deal
# in the Software without restriction, including without limitation the rights
# to use, copy, modify, merge, publish, distribute, sublicense, and/or sell
# copies of the Software, and to permit persons to whom the Software is
# furnished to do so, subject to the following conditions:
#
# The above copyright notice and this permission notice shall be included in all
# copies or substantial portions of the Software.
#
# THE SOFTWARE IS PROVIDED "AS IS", WITHOUT WARRANTY OF ANY KIND, EXPRESS OR
# IMPLIED, INCLUDING BUT NOT LIMITED TO THE WARRANTIES OF MERCHANTABILITY,
# FITNESS FOR A PARTICULAR PURPOSE AND NONINFRINGEMENT. IN NO EVENT SHALL THE
# AUTHORS OR COPYRIGHT HOLDERS BE LIABLE FOR ANY CLAIM, DAMAGES OR OTHER
# LIABILITY, WHETHER IN AN ACTION OF CONTRACT, TORT OR OTHERWISE, ARISING FROM,
# OUT OF OR IN CONNECTION WITH THE SOFTWARE OR THE USE OR OTHER DEALINGS IN THE
# SOFTWARE.

"""Test MAPDL interface"""
from datetime import datetime
from importlib import reload
import logging
import os
from pathlib import Path
import re
import shutil
import tempfile
import time
from unittest.mock import PropertyMock, patch
from warnings import catch_warnings

import grpc
import numpy as np
import psutil
import pytest

from conftest import PATCH_MAPDL_START, VALID_PORTS, Running_test, has_dependency

if has_dependency("pyvista"):
    from pyvista import MultiBlock

if has_dependency("ansys-mapdl-reader"):
    from ansys.mapdl.reader.rst import Result

from ansys.mapdl import core as pymapdl
from ansys.mapdl.core import USER_DATA_PATH
from ansys.mapdl.core.commands import CommandListingOutput
from ansys.mapdl.core.errors import (
    CommandDeprecated,
    IncorrectWorkingDirectory,
    MapdlCommandIgnoredError,
    MapdlConnectionError,
    MapdlExitedError,
    MapdlRuntimeError,
)
from ansys.mapdl.core.launcher import launch_mapdl
from ansys.mapdl.core.mapdl_grpc import SESSION_ID_NAME
from ansys.mapdl.core.misc import random_string, stack
from conftest import IS_SMP, ON_CI, ON_LOCAL, QUICK_LAUNCH_SWITCHES, requires

# Path to files needed for examples
PATH = os.path.dirname(os.path.abspath(__file__))
TEST_FILES = os.path.join(PATH, "test_files")
FIRST_TIME_FILE = os.path.join(USER_DATA_PATH, ".firstime")


if VALID_PORTS:
    PORT1 = max(VALID_PORTS) + 1
else:
    PORT1 = 50090

DEPRECATED_COMMANDS = [
    "edadapt",
    "edale",
    "edasmp",
    "edbound",
    "edbvis",
    "edbx",
    "edcadapt",
    "edcgen",
    "edclist",
    "edcmore",
    "edcnstr",
    "edcontact",
    "edcpu",
    "edcrb",
    "edcsc",
    "edcts",
    "edcurve",
    "eddamp",
    "eddbl",
    "eddc",
    "eddrelax",
    "eddump",
    "edenergy",
    "edfplot",
    "edgcale",
    "edhgls",
    "edhist",
    "edhtime",
    "edint",
    "edipart",
    "edis",
    "edlcs",
    "edload",
    "edmp",
    "ednb",
    "edndtsd",
    "ednrot",
    "edopt",
    "edout",
    "edpart",
    "edpc",
    "edpl",
    "edpvel",
    "edrc",
    "edrd",
    "edri",
    "edrst",
    "edrun",
    "edshell",
    "edsolv",
    "edsp",
    "edstart",
    "edterm",
    "edtp",
    "edvel",
    "edweld",
    "edwrite",
    "rexport",
]

CMD_BLOCK = """/prep7
! Mat
MP,EX,1,200000
MP,NUXY,1,0.3
MP,DENS,1,7.85e-09
! Elements
et,1,186
et,2,154
! Geometry
BLC4,0,0,1000,100,10
! Mesh
esize,5
vmesh,all
"""

## Testing CDREAD and CDWRITE
# DB file generated locally with ANSYS.
# Many of the commands could be deleted, but for the sake of good
# testing we are going to leave them.

CDB_FILE = """                                                                        S      1
/COM,ANSYS RELEASE 12.1BETAUP20090531       10:26:32    06/01/2009      S      2
/NOPR                                                                   S      3
/PREP7                                                                  S      4
/TITLE,                                                                 S      5
1H,,1H;,,18Hdisc_pad_model.cdb,                                         G      1
5HANSYS,22H  12.1BETA  UP20090531,,,,,,,1.0,,,,,13H000601.102632,       G      2
1.0000E-04,,,,9,,;                                                      G      3
S     29G      3D      0P      0                                        T      1
:CDWRITE      ! START OF CDWRITE DATA
/COM,ANSYS RELEASE 2021 R2           BUILD 21.2
/PREP7
/NOPR
/TITLE,'CDREAD and CDWRITE tests'
*IF,_CDRDOFF,EQ,1,THEN     !if solid model was read in
_CDRDOFF=             !reset flag, numoffs already performed
*ELSE              !offset database for the following FE model
*ENDIF
*SET,T_PAR,'asdf1234'
*SET,_RETURN ,  0.000000000000
*SET,_STATUS ,  0.000000000000
*SET,_UIQR   ,  1.000000000000
DOF,DELETE
EXTOPT,ATTR,      0,      0,      0
EXTOPT,ESIZE,  0,  0.0000
EXTOPT,ACLEAR,      0
TREF,  0.00000000
IRLF,  0
BFUNIF,TEMP,_TINY
ACEL,  0.00000000    ,  0.00000000    ,  0.00000000
OMEGA,  0.00000000    ,  0.00000000    ,  0.00000000
DOMEGA,  0.00000000    ,  0.00000000    ,  0.00000000
CGLOC,  0.00000000    ,  0.00000000    ,  0.00000000
CGOMEGA,  0.00000000    ,  0.00000000    ,  0.00000000
DCGOMG,  0.00000000    ,  0.00000000    ,  0.00000000

KUSE,     0
TIME,  0.00000000
ALPHAD,  0.00000000
BETAD,  0.00000000
DMPRAT,  0.00000000
DMPSTR,  0.00000000
CRPLIM, 0.100000000    ,   0
CRPLIM,  0.00000000    ,   1
NCNV,     1,  0.00000000    ,     0,  0.00000000    ,  0.00000000
NEQIT,     0

ERESX,DEFA
/GO
FINISH
"""


def clearing_cdread_cdwrite_tests(mapdl):
    mapdl.mute = True
    mapdl.finish()
    # *MUST* be NOSTART.  With START fails after 20 calls...
    # this has been fixed in later pymapdl and MAPDL releases
    mapdl.clear("NOSTART")
    mapdl.header("DEFA")
    mapdl.format("DEFA")
    mapdl.page("DEFA")

    mapdl.prep7()
    mapdl.mute = False


def asserting_cdread_cdwrite_tests(mapdl):
    # Using ``in`` because of the padding APDL does on strings.
    return "asdf1234" in mapdl.parameters["T_PAR"]


def warns_in_cdread_error_log(mapdl, tmpdir):
    """Check for specific warns in the error log associated with using /INPUT with CDB files
    instead of CDREAD command."""
    if mapdl.is_local:
        pth = mapdl.directory

    else:
        list_files = mapdl.list_files()
        error_files = [each for each in list_files if each.endswith(".err")]
        pth = str(tmpdir.mkdir(random_string()))

        for each_file in error_files:
            mapdl.download(each_file, pth)

    list_files = os.listdir(pth)
    error_files = [each for each in list_files if each.endswith(".err")]

    # "S 1", "1 H" and "5 H Ansys" are character at the end of lines in the CDB_FILE variable.
    # They are allowed in the CDREAD command, but it gives warnings in the /INPUT command.
    warn_cdread_1 = "S1 is not a recognized"
    warn_cdread_2 = "1H is not a recognized"
    warn_cdread_3 = "5HANSYS is not a recognized"

    warns = []
    for each in error_files:
        with open(os.path.join(pth, each), errors="ignore") as fid:
            error_log = "".join(fid.readlines())
        warns.append(
            (warn_cdread_1 in error_log)
            or (warn_cdread_2 in error_log)
            or (warn_cdread_3 in error_log)
        )
        return any(warns)


@pytest.mark.parametrize("command", DEPRECATED_COMMANDS)
def test_deprecated_commands(mapdl, cleared, command):
    with pytest.raises(CommandDeprecated):
        method = getattr(mapdl, command)
        method()


@requires("grpc")
def test_internal_name_grpc(mapdl, cleared):
    assert str(mapdl._ip) in mapdl.name
    assert str(mapdl._port) in mapdl.name
    assert "GRPC" in mapdl.name

    assert mapdl.name
    assert mapdl.name == mapdl._name

    with pytest.raises(AttributeError):
        mapdl.name = "asfd"


def test_jobname(mapdl, cleared):
    jobname = "abcdefg"
    assert mapdl.jobname != jobname
    mapdl.finish()
    mapdl.filname(jobname)
    assert mapdl.jobname == jobname

    other_jobname = "gfedcba"
    mapdl.jobname = other_jobname
    assert mapdl.jobname == other_jobname


@requires("grpc")
def test_server_version(mapdl, cleared):
    if mapdl.version == 20.2:
        assert mapdl._server_version == (0, 0, 0)
    elif mapdl.version == 21.1:
        assert mapdl._server_version == (0, 3, 0)
    elif mapdl.version == 21.2:
        assert mapdl._server_version in [(0, 4, 0), (0, 4, 1)]
    else:
        # untested future version
        assert isinstance(mapdl._server_version, tuple)
        assert mapdl._server_version[1] >= 4
        assert mapdl._server_version[0] >= 0


@requires("grpc")
def test_global_mute(mapdl, cleared):
    mapdl.mute = True
    assert mapdl.mute is True
    assert mapdl.prep7() is None

    # commands like /INQUIRE must always return something
    jobname = "file"
    mapdl.jobname = jobname
    assert mapdl.inquire("", "JOBNAME") == jobname
    mapdl.mute = False


def test_parsav_parres(mapdl, cleared, tmpdir):
    arr = np.random.random((10, 3))

    mapdl.parameters["MYARR"] = arr
    mapdl.parsav("ALL", "db.txt")
    mapdl.download("db.txt")

    # Restoring
    mapdl.clear()
    mapdl.parres("ALL", "db.txt")
    assert np.allclose(mapdl.parameters["MYARR"], arr)

    # test no filename
    mapdl.clear()
    mapdl.parameters["MYARR"] = arr
    mapdl.parsav("ALL")

    mapdl.clear()
    mapdl.parres("ALL")
    assert np.allclose(mapdl.parameters["MYARR"], arr)

    # Test upload local
    mapdl.clear()
    if "db.txt" in mapdl.list_files():
        mapdl.slashdelete("db.txt")

    mapdl.parres("NEW", "db", "txt")
    assert np.allclose(mapdl.parameters["MYARR"], arr)

    # Test directory error
    mapdl.clear()
    with pytest.raises(FileNotFoundError):
        mapdl.parres("NEW", os.getcwd())

    # Test non-existing file
    mapdl.clear()
    with pytest.raises(FileNotFoundError):
        mapdl.parres("change", "mydummy", "file")

    os.remove("db.txt")


@requires("grpc")
def test_no_results(mapdl, cleared, tmpdir):
    pth = str(tmpdir.mkdir("tmpdir"))
    mapdl.jobname = random_string()
    with pytest.raises(FileNotFoundError):
        mapdl.download_result(pth)


def test_empty(mapdl, cleared):
    with pytest.raises(ValueError):
        mapdl.run("")


def test_multiline_fail(mapdl, cleared):
    with pytest.raises(ValueError, match="Use ``input_strings``"):
        mapdl.run(CMD_BLOCK)


def test_multiline_fail(mapdl, cleared):
    with pytest.warns(DeprecationWarning):
        resp = mapdl.run_multiline(CMD_BLOCK)
        assert "IS SOLID186" in resp, "not capturing the beginning of the block"
        assert (
            "GENERATE NODES AND ELEMENTS" in resp
        ), "not capturing the end of the block"


def test_input_strings_fail(mapdl, cleared):
    resp = mapdl.input_strings(CMD_BLOCK)
    assert "IS SOLID186" in resp, "not capturing the beginning of the block"
    assert "GENERATE NODES AND ELEMENTS" in resp, "not capturing the end of the block"


def test_input_strings(mapdl, cleared):
    assert isinstance(mapdl.input_strings(CMD_BLOCK), str)
    assert isinstance(mapdl.input_strings(CMD_BLOCK.splitlines()), str)


def test_str(mapdl, cleared):
    mapdl_str = str(mapdl)
    assert "Product:" in mapdl_str
    assert "MAPDL Version" in mapdl_str
    assert str(mapdl.version) in mapdl_str


def test_version(mapdl, cleared):
    assert isinstance(mapdl.version, float)  # Checking MAPDL version
    expected_version = float(
        datetime.now().year - 2000 + 1 + 1
    )  # the second +1 is to give some tolerance.
    assert 20.0 < mapdl.version < expected_version  # Some upper bound.


def test_pymapdl_version():
    from ansys.mapdl.core._version import __version__ as pymapdl_version

    assert isinstance(pymapdl_version, str)
    version_ = pymapdl_version.split(".")

    assert len(version_) == 3
    assert version_[0].isnumeric()
    assert version_[1].isnumeric()
    assert version_[2].isnumeric() or "dev" in version_[2]


def test_comment(cleared, mapdl):
    comment = "Testing..."
    resp = mapdl.com(comment)
    assert comment in resp


def test_basic_command(cleared, mapdl):
    resp = mapdl.finish()
    assert "ROUTINE COMPLETED" in resp


def test_allow_ignore(mapdl, cleared):
    mapdl.allow_ignore = False
    assert mapdl.allow_ignore is False
    mapdl.finish()

    with pytest.raises(pymapdl.errors.MapdlInvalidRoutineError):
        mapdl.k()

    # Does not create keypoints and yet does not raise error
    mapdl.allow_ignore = True
    assert mapdl.allow_ignore

    mapdl.finish()
    mapdl.k()  # Raise an error because we are not in PREP7.
    assert mapdl.get_value("KP", 0, "count") == 0.0  # Effectively no KP created.

    mapdl.allow_ignore = False


def test_chaining(mapdl, cleared):
    # test chaining with distributed only
    if mapdl._distributed:
        with pytest.raises(MapdlRuntimeError):
            with mapdl.chain_commands:
                mapdl.prep7()
    else:
        n_kp = 1000
        with mapdl.chain_commands:
            for i in range(1, 1 + n_kp):
                mapdl.k(i, i, i, i)

        assert mapdl.geometry.n_keypoint == 1000


def test_error(mapdl, cleared):
    with pytest.raises(MapdlRuntimeError):
        mapdl.a(0, 0, 0, 0)


def test_ignore_errors(mapdl, cleared):
    mapdl.ignore_errors = False
    assert not mapdl.ignore_errors
    mapdl.ignore_errors = True
    assert mapdl.ignore_errors is True

    # verify that an error is not raised
    out = mapdl._run("A, 0, 0, 0")
    assert "*** ERROR ***" in out

    mapdl.ignore_errors = False
    assert mapdl.ignore_errors is False


@requires("grpc")
def test_list(mapdl, cleared, tmpdir):
    """Added for backwards compatibility"""
    fname = "tmp.txt"
    filename = str(tmpdir.mkdir("tmpdir").join(fname))
    txt = "this is a test"
    with open(filename, "w") as fid:
        fid.write(txt)
    mapdl.upload(filename)

    output = mapdl.list(fname)
    assert output == txt


@requires("grpc")
def test_invalid_input(mapdl, cleared):
    with pytest.raises(FileNotFoundError):
        mapdl.input("thisisnotafile")


def test_keypoints(cleared, mapdl):
    assert mapdl.geometry.n_keypoint == 0
    kps = [[0, 0, 0], [1, 0, 0], [1, 1, 0], [0, 1, 0]]

    i = 1
    knum = []
    for i, (x, y, z) in enumerate(kps):
        mapdl.k(i + 1, x, y, z)
        knum.append(i + 1)

    assert mapdl.geometry.n_keypoint == 4
    assert np.allclose(knum, mapdl.geometry.knum)

    if has_dependency("pyvista"):
        assert isinstance(mapdl.geometry.keypoints, MultiBlock)
        assert np.allclose(kps, mapdl.geometry.get_keypoints(return_as_array=True))


@requires("pyvista")
def test_lines(mapdl, cleared):
    assert mapdl.geometry.n_line == 0

    k0 = mapdl.k("", 0, 0, 0)
    k1 = mapdl.k("", 1, 0, 0)
    k2 = mapdl.k("", 1, 1, 0)
    k3 = mapdl.k("", 0, 1, 0)
    l0 = mapdl.l(k0, k1)
    l1 = mapdl.l(k1, k2)
    l2 = mapdl.l(k2, k3)
    l3 = mapdl.l(k3, k0)

    lines = mapdl.geometry.lines
    assert np.allclose(mapdl.geometry.lnum, [l0, l1, l2, l3])
    assert mapdl.geometry.n_line == 4

    if has_dependency("pyvista"):
        assert isinstance(lines, MultiBlock)


@requires("local")
def test_apdl_logging_start(tmpdir, mapdl, cleared):
    filename = str(tmpdir.mkdir("tmpdir").join("tmp.inp"))

    launch_options = launch_mapdl(
        port=mapdl.port - 1,  # It normally goes up, so 50051 should be free
        start_timeout=30,
        log_apdl=filename,
        additional_switches=QUICK_LAUNCH_SWITCHES,
        _debug_no_launch=True,
    )

    assert filename in launch_options["log_apdl"]

    # remove logger first
    mapdl._apdl_log = None

    # activating logger
    mapdl.open_apdl_log(filename, mode="w")

    mapdl.prep7()
    mapdl.run("!comment test")
    mapdl.k(1, 0, 0, 0)
    mapdl.k(2, 1, 0, 0)
    mapdl.k(3, 1, 1, 0)
    mapdl.k(4, 0, 1, 0)

    with open(filename, "r") as fid:
        text = "".join(fid.readlines())

    assert "PREP7" in text
    assert "!comment test" in text
    assert "K,1,0,0,0" in text
    assert "K,2,1,0,0" in text
    assert "K,3,1,1,0" in text
    assert "K,4,0,1,0" in text

    mapdl._close_apdl_log()


def test_apdl_logging(mapdl, cleared, tmpdir):
    tmp_dir = tmpdir.mkdir("tmpdir")
    file_name = "tmp_logger.log"
    file_path = str(tmp_dir.join(file_name))

    # Checking there is no apdl_logger
    if mapdl._apdl_log is not None:
        mapdl._close_apdl_log()

    assert mapdl._apdl_log is None
    assert file_name not in os.listdir()

    # Setting logger
    mapdl.open_apdl_log(file_path, "w")
    assert file_name in os.listdir(tmp_dir)

    # don't allow double logger:
    with pytest.raises(MapdlRuntimeError):
        mapdl.open_apdl_log(file_name, mode="w")

    # Testing
    mapdl.prep7()
    mapdl.com("This is a comment")

    # Testing non-interactive
    with mapdl.non_interactive:
        mapdl.com("This is a non-interactive command")
        mapdl.slashsolu()
        mapdl.prep7()

    file_input = str(tmp_dir.join("input.inp"))
    str_not_in_apdl_logger = "/com, this input should not appear"
    with open(file_input, "w") as fid:
        fid.write(str_not_in_apdl_logger)

    mapdl._apdl_log.flush()
    with open(file_path, "r") as fid:
        log = fid.read()

    assert "APDL" in log
    assert "ansys.mapdl.core" in log
    assert "PyMAPDL" in log
    assert "/COM" in log
    assert "This is a comment" in log
    assert "This is a non-interactive command" in log
    assert "/SOLU" in log

    # The input of the ``non_interactive`` should not write to the apdl_logger.
    assert "/INP," not in log
    assert "'input.inp'" not in log
    assert "/OUT,_input_tmp_" not in log
    assert str_not_in_apdl_logger not in log

    # Testing /input, i
    mapdl.input(file_input)
    mapdl._apdl_log.flush()
    with open(file_path, "r") as fid:
        log = fid.read()

    # Testing /input PR #1455
    assert "/INP," in log
    assert "input.inp'" in log
    assert "/OUT,_input_tmp_" in log
    assert str_not_in_apdl_logger not in log

    # Closing
    mapdl._close_apdl_log()
    mapdl.com("This comment should not appear in the logger")

    with open(file_path, "r") as fid:
        log = fid.read()

    assert "This comment should not appear in the logger" not in log
    assert file_name in os.listdir(tmp_dir)


def test_nodes(tmpdir, cleared, mapdl):
    mapdl.n(1, 1, 1, 1)
    mapdl.n(11, 10, 1, 1)
    mapdl.fill(1, 11, 9)

    basename = "tmp.nodes"
    target_dir = tmpdir.mkdir("tmpdir")
    filename = str(target_dir.join(basename))
    if mapdl.is_local:
        mapdl.nwrite(filename)
    else:
        mapdl.nwrite(basename)
        mapdl.download(basename, target_dir=str(target_dir))

    assert np.allclose(mapdl.mesh.nodes, np.loadtxt(filename)[:, 1:])
    assert mapdl.mesh.n_node == 11
    assert np.allclose(mapdl.mesh.nnum, range(1, 12))

    # test clear mapdl
    mapdl.clear()
    assert not mapdl.mesh.nodes.size
    assert not mapdl.mesh.n_node
    assert not mapdl.mesh.nnum.size


def test_enum(mapdl, make_block):
    assert mapdl.mesh.n_elem
    assert np.allclose(mapdl.mesh.enum, range(1, mapdl.mesh.n_elem + 1))


def test_elements(cleared, mapdl):
    mapdl.et(1, 185)

    # two basic cells
    cell1 = [
        [0, 0, 0],
        [1, 0, 0],
        [1, 1, 0],
        [0, 1, 0],
        [0, 0, 1],
        [1, 0, 1],
        [1, 1, 1],
        [0, 1, 1],
    ]

    cell2 = [
        [0, 0, 2],
        [1, 0, 2],
        [1, 1, 2],
        [0, 1, 2],
        [0, 0, 3],
        [1, 0, 3],
        [1, 1, 3],
        [0, 1, 3],
    ]

    with mapdl.non_interactive:
        for cell in [cell1, cell2]:
            for x, y, z in cell:
                mapdl.n(x=x, y=y, z=z)

    mapdl.e(*list(range(1, 9)))
    mapdl.e(*list(range(9, 17)))
    expected = np.array(
        [
            [1, 1, 1, 1, 0, 0, 0, 0, 1, 0, 1, 2, 3, 4, 5, 6, 7, 8],
            [1, 1, 1, 1, 0, 0, 0, 0, 2, 0, 9, 10, 11, 12, 13, 14, 15, 16],
        ]
    )

    assert np.allclose(np.array(mapdl.mesh.elem), expected)


@pytest.mark.parametrize(
    "parm",
    (
        "my_string",
        1,
        10.0,
        [1, 2, 3],
        [[1, 2, 3], [1, 2, 3]],
        np.random.random((2000)),  # fails on gRPC at 100000
        np.random.random((10, 3)),
        np.random.random((10, 3, 3)),
    ),
)
def test_set_get_parameters(mapdl, cleared, parm):
    parm_name = pymapdl.misc.random_string(20)
    mapdl.parameters[parm_name] = parm

    if isinstance(parm, str):
        assert mapdl.parameters[parm_name] == parm
    elif isinstance(parm, (int, float)):
        assert np.allclose(mapdl.parameters[parm_name], parm)
    else:
        # For the cases where shape is (X,) # Empty second dimension
        parm = np.array(parm)
        if parm.ndim == 1:
            parm = parm.reshape((parm.shape[0], 1))
        assert np.allclose(mapdl.parameters[parm_name], parm)


def test_set_parameters_arr_to_scalar(mapdl, cleared):
    mapdl.parameters["PARM"] = np.arange(10)
    mapdl.parameters["PARM"] = 2


def test_set_parameters_string_spaces(mapdl, cleared):
    with pytest.raises(ValueError):
        mapdl.parameters["PARM"] = "string with spaces"


def test_set_parameters_too_long(mapdl, cleared):
    with pytest.raises(
        ValueError, match="Length of ``name`` must be 32 characters or less"
    ):
        mapdl.parameters["a" * 32] = 2

    with pytest.raises(
        ValueError, match="Length of ``value`` must be 32 characters or less"
    ):
        mapdl.parameters["asdf"] = "a" * 32


def test_builtin_parameters(mapdl, cleared):
    assert mapdl.parameters.routine == "PREP7"

    mapdl.units("SI")
    assert mapdl.parameters.units == "SI"

    assert isinstance(mapdl.parameters.revision, float)

    # Platform could be either windows or Linux, without regards to
    # the testing OS.
    plat = mapdl.parameters.platform
    assert "L" in plat or "W" in plat

    mapdl.csys(1)
    assert mapdl.parameters.csys == 1

    mapdl.dsys(1)
    assert mapdl.parameters.dsys == 1

    mapdl.esys(0)
    assert mapdl.parameters.esys == 0
    assert mapdl.parameters.material == 1
    assert mapdl.parameters.section == 1
    assert mapdl.parameters.real == 1


def test_partial_mesh_nnum(mapdl, make_block):
    allsel_nnum_old = mapdl.mesh.nnum
    mapdl.nsel("S", "NODE", vmin=100, vmax=200)
    allsel_nnum_now = mapdl.mesh.nnum_all
    assert np.allclose(allsel_nnum_old, allsel_nnum_now)

    mapdl.allsel()
    assert np.allclose(allsel_nnum_old, mapdl.mesh.nnum)


@requires("pyvista")
def test_partial_mesh_nnum2(mapdl, make_block):
    mapdl.nsel("S", "NODE", vmin=1, vmax=10)
    mapdl.esel("S", "ELEM", vmin=10, vmax=20)
    assert mapdl.mesh._grid.n_cells == 11


def test_cyclic_solve(mapdl, cleared):
    # build the cyclic model
    mapdl.shpp("off")
    mapdl.cdread("db", os.path.join(TEST_FILES, "sector.cdb"))
    mapdl.prep7()
    time.sleep(1.0)
    mapdl.cyclic()

    # set material properties
    mapdl.mp("NUXY", 1, 0.31)
    mapdl.mp("DENS", 1, 4.1408e-04)
    mapdl.mp("EX", 1, 16900000)
    mapdl.emodif("ALL", "MAT", 1)

    # setup and solve
    mapdl.modal_analysis("LANB", 1, 1, 100000, elcalc=True)
    mapdl.finish()

    # expect 16 result sets (1 mode, 16 blades, 16 modes in mode family)
    mapdl.post1()
    assert mapdl.post_processing.nsets == 16


# Using ``np.ones(5)*2`` to test specifically the case for two columns #883
@pytest.mark.parametrize("dim_rows", np.random.randint(2, 100, size=4, dtype=int))
@pytest.mark.parametrize(
    "dim_cols",
    np.concatenate(
        (
            np.ones(2, dtype=int) * 2,
            np.random.randint(2, 100, size=2, dtype=int),
        )
    ),
)
def test_load_table(mapdl, cleared, dim_rows, dim_cols):
    my_conv = np.random.rand(dim_rows, dim_cols)
    my_conv[:, 0] = np.arange(dim_rows)  # "time" values

    mapdl.load_table("my_conv", my_conv, "TIME")
    assert np.allclose(mapdl.parameters["my_conv"], my_conv[:, 1:], 1e-7)


def test_load_table_error_ascending_row(mapdl, cleared):
    my_conv = np.ones((3, 3))
    my_conv[1, 0] = 4
    with pytest.raises(ValueError, match="requires that the first column is in"):
        mapdl.load_table("my_conv", my_conv)


@pytest.mark.parametrize("dimx", [1, 3, 10])
@pytest.mark.parametrize("dimy", [1, 3, 10])
def test_load_array(mapdl, cleared, dimx, dimy):
    my_conv = np.random.rand(dimx, dimy)
    mapdl.load_array("my_conv", my_conv)

    # flatten as MAPDL returns flat arrays when one dimension is 1.
    assert np.allclose(mapdl.parameters["my_conv"], my_conv, rtol=1e-7)


@pytest.mark.parametrize(
    "array",
    [
        np.zeros(
            3,
        ),
        np.zeros((3, 1)),
        np.zeros((3, 3)),
    ],
)
def test_load_array_types(mapdl, cleared, array):
    mapdl.load_array("myarr", array)
    assert np.allclose(mapdl.parameters["myarr"], array, rtol=1e-7)


@pytest.mark.parametrize("array", [[1, 3, 10], np.random.randint(1, 20, size=(5,))])
def test_load_array_failure_types(mapdl, cleared, array):
    array[0] = array[0] + 1  # This is to avoid having all elements equal #1061
    mapdl.load_array("myarr", array)
    array = np.array(array)
    assert not np.allclose(mapdl.parameters["myarr"], array, rtol=1e-7)
    assert mapdl.parameters["myarr"].shape != array.shape
    assert mapdl.parameters["myarr"].shape[0] == array.shape[0]
    assert (mapdl.parameters["myarr"].ravel() == array.ravel()).all()
    assert mapdl.parameters["myarr"].ndim == array.ndim + 1


@requires("grpc")
def test_lssolve(mapdl, cleared):
    mapdl.mute = True

    mapdl.run("/units,user,0.001,0.001,1,1,0,1,1,1")
    mapdl.et(1, 182)
    mapdl.mp("ex", 1, 210e3)
    mapdl.mp("nuxy", 1, 0.33)
    mapdl.mp("dens", 1, 7.81e-06)
    mapdl.k(1, 0, 0)
    mapdl.k(2, 5, 0)
    mapdl.k(3, 5, 1)
    mapdl.k(4, 0, 1)
    mapdl.l(1, 2)
    mapdl.l(2, 3)
    mapdl.l(3, 4)
    mapdl.l(4, 1)
    mapdl.al(1, 2, 3, 4)
    mapdl.lsel("s", "", "", 1, 4)
    mapdl.lesize("all", 0.5)
    mapdl.amesh(1)
    mapdl.allsel()
    mapdl.finish()
    mapdl.run("/solu")
    mapdl.antype("static'")
    mapdl.kbc(0)
    mapdl.lsel("s", "", "", 4)
    mapdl.nsll("s", 1)
    mapdl.d("all", "all", 0)
    mapdl.ksel("s", "", "", 3)
    mapdl.nslk("s")
    mapdl.f("all", "fy", 5)
    mapdl.allsel()
    mapdl.lswrite(1)
    mapdl.fdele("all", "all")
    mapdl.ksel("s", "", "", 3)
    mapdl.nslk("s")
    mapdl.f("all", "fy", -5)
    mapdl.allsel()

    lsnum = 2
    mapdl.lswrite(lsnum)
    mapdl.mute = False
    out = mapdl.lssolve(1, lsnum)
    assert f"Load step file number {lsnum}.  Begin solution ..." in out


def test_coriolis(mapdl, cleared):
    """Simply test that we're formatting the input parm for coriolis"""
    # must be v190 or newer
    resp = mapdl.coriolis(True, True, True, True)
    assert "CORIOLIS IN STATIONARY REFERENCE FRAME" in resp
    assert "GYROSCOPIC DAMPING MATRIX WILL BE CALCULATED" in resp
    assert "ROTATING DAMPING MATRIX ACTIVATED" in resp
    assert "PRINT ROTOR MASS SUMMARY ACTIVATED" in resp


def test_title(mapdl, cleared):
    title = "title1"  # the title cannot be longer than 7 chars. Check *get,parm,active,0,title for more info.
    mapdl.title(title)
    assert title == mapdl.get("par", "active", "0", "title")


def test_cdread(mapdl, cleared):
    random_letters = random_string(4)

    mapdl.run(f"PARMTEST='{random_letters}'")
    mapdl.cdwrite("all", "model2", "cdb")

    mapdl.clear()
    mapdl.cdread("db", "model2", "cdb")
    assert random_letters in mapdl.parameters["PARMTEST"]

    # Testing arguments
    mapdl.clear()
    mapdl.cdread(option="db", fname="model2", extension="cdb")
    assert random_letters in mapdl.parameters["PARMTEST"]

    # Testing arguments
    mapdl.clear()
    mapdl.cdread("db", fname="model2", extension="cdb")
    assert random_letters in mapdl.parameters["PARMTEST"]

    # Testing arguments
    mapdl.clear()
    mapdl.cdread("db", "model2", extension="cdb")
    assert random_letters in mapdl.parameters["PARMTEST"]

    with pytest.raises(ValueError):
        mapdl.cdread("all", "model2", "cdb")

    with pytest.raises(ValueError):
        mapdl.cdread("test", "model2", "cdb")


@requires("local")
def test_cdread_different_location(mapdl, cleared, tmpdir):
    random_letters = mapdl.directory.split("/")[0][-3:0]
    dirname = "tt" + random_letters

    curdir = mapdl.directory
    subdir = tmpdir.mkdir(dirname)

    mapdl.run(f"parmtest='{random_letters}'")
    mapdl.cdwrite("all", subdir.join("model2"), "cdb")

    mapdl.clear()
    mapdl.cwd(subdir)
    mapdl.cdread("db", "model2", "cdb")
    mapdl.cwd(curdir)  # Going back

    assert random_letters == mapdl.parameters["parmtest"]


def test_cdread_in_python_directory(mapdl, cleared, tmpdir):
    # Writing db file in python directory.
    # Pyansys should upload it when it detects it is not in the APDL directory.
    fullpath = str(tmpdir.join("model.cdb"))
    with open(fullpath, "w") as fid:
        fid.write(CDB_FILE)

    # check if pymapdl is smart enough to determine if it can access
    # the archive from the current working directory.
    old_cwd = os.getcwd()
    try:
        # We are not checking yet if the file is read correctly, just if the file
        # can be read.
        os.chdir(tmpdir)
        mapdl.cdread(
            "COMB", "model", "cdb"
        )  # 'COMB' is needed since we use the CDB with the strange line endings.
        assert asserting_cdread_cdwrite_tests(mapdl) and not warns_in_cdread_error_log(
            mapdl, tmpdir
        )

        clearing_cdread_cdwrite_tests(mapdl)
        mapdl.cdread("COMB", "model.cdb")
        assert asserting_cdread_cdwrite_tests(mapdl) and not warns_in_cdread_error_log(
            mapdl, tmpdir
        )

        clearing_cdread_cdwrite_tests(mapdl)
        mapdl.cdread("COMB", "model")
        assert asserting_cdread_cdwrite_tests(mapdl) and not warns_in_cdread_error_log(
            mapdl, tmpdir
        )

    finally:
        # always change back to the previous directory
        os.chdir(old_cwd)

    clearing_cdread_cdwrite_tests(mapdl)
    fullpath = str(tmpdir.join("model.cdb"))
    mapdl.cdread("COMB", fullpath)
    assert asserting_cdread_cdwrite_tests(mapdl) and not warns_in_cdread_error_log(
        mapdl, tmpdir
    )

    clearing_cdread_cdwrite_tests(mapdl)
    fullpath = str(tmpdir.join("model"))
    mapdl.cdread("COMB", fullpath, "cdb")
    assert asserting_cdread_cdwrite_tests(mapdl) and not warns_in_cdread_error_log(
        mapdl, tmpdir
    )

    clearing_cdread_cdwrite_tests(mapdl)
    fullpath = str(tmpdir.join("model"))
    mapdl.cdread("COMB", fullpath)
    assert asserting_cdread_cdwrite_tests(mapdl) and not warns_in_cdread_error_log(
        mapdl, tmpdir
    )


def test_cdread_in_apdl_directory(mapdl, cleared):
    # Writing a db file in apdl directory, using APDL.
    # Using APDL to write the archive as there are be cases where the
    # python code cannot reach the APDL execution directory because it
    # is remote.
    mapdl.run("*SET,T_PAR,'asdf1234'")
    mapdl.run("CDWRITE,'DB','model','cdb'")

    clearing_cdread_cdwrite_tests(mapdl)
    mapdl.cdread("db", "model", "cdb")
    assert asserting_cdread_cdwrite_tests(mapdl)

    clearing_cdread_cdwrite_tests(mapdl)
    mapdl.cdread("db", "model.cdb")
    assert asserting_cdread_cdwrite_tests(mapdl)

    clearing_cdread_cdwrite_tests(mapdl)
    mapdl.cdread("db", "model")
    assert asserting_cdread_cdwrite_tests(mapdl)

    clearing_cdread_cdwrite_tests(mapdl)
    fullpath = os.path.join(mapdl.directory, "model.cdb")
    mapdl.cdread("db", fullpath)
    assert asserting_cdread_cdwrite_tests(mapdl)

    clearing_cdread_cdwrite_tests(mapdl)
    fullpath = os.path.join(mapdl.directory, "model")
    mapdl.cdread("db", fullpath, "cdb")
    assert asserting_cdread_cdwrite_tests(mapdl)

    clearing_cdread_cdwrite_tests(mapdl)
    fullpath = os.path.join(mapdl.directory, "model")
    mapdl.cdread("db", fullpath)
    assert asserting_cdread_cdwrite_tests(mapdl)

    clearing_cdread_cdwrite_tests(mapdl)
    mapdl.cdread(option="db", fname="model", ext="cdb")
    assert asserting_cdread_cdwrite_tests(mapdl)

    clearing_cdread_cdwrite_tests(mapdl)
    mapdl.cdread("db", fname="model", ext="cdb")
    assert asserting_cdread_cdwrite_tests(mapdl)

    clearing_cdread_cdwrite_tests(mapdl)
    mapdl.cdread("db", "model", ext="cdb")
    assert asserting_cdread_cdwrite_tests(mapdl)


@pytest.mark.parametrize(
    "each_cmd", ["*END", "*vwrite", "/eof", "cmatrix", "*REpeAT", "lSread", "*mwrite"]
)
def test_inval_commands(mapdl, cleared, each_cmd):
    """Test the output of invalid commands"""
    with pytest.raises(MapdlRuntimeError):
        mapdl.run(each_cmd)


def test_inval_commands_silent(mapdl, tmpdir, cleared):
    assert mapdl.run("parm = 'asdf'")  # assert it is not empty
    mapdl.nopr()
    assert mapdl.run("parm = 'asdf'")  # assert it is not empty

    assert not mapdl._run("/nopr")  # setting /nopr and assert it is empty
    assert not mapdl.run("parm = 'asdf'")  # assert it is not empty

    mapdl._run("/gopr")  # getting settings back


@requires("local")
def test_path_without_spaces(mapdl, cleared, path_tests):
    old_path = mapdl.directory
    try:
        resp = mapdl.cwd(path_tests.path_without_spaces)
        assert resp is None
    finally:
        mapdl.directory = old_path


@requires("local")
def test_path_with_spaces(mapdl, cleared, path_tests):
    old_path = mapdl.directory
    try:
        resp = mapdl.cwd(path_tests.path_with_spaces)
        assert resp is None
    finally:
        mapdl.directory = old_path


@requires("local")
def test_path_with_single_quote(mapdl, cleared, path_tests):
    with pytest.raises(MapdlRuntimeError):
        mapdl.cwd(path_tests.path_with_single_quote)


def test_cwd(mapdl, cleared, tmpdir):
    old_path = mapdl.directory
    if mapdl.is_local:
        tempdir_ = tmpdir
    else:
        if mapdl.platform == "linux":
            mapdl.sys("mkdir -p /tmp")
            tempdir_ = "/tmp"
        elif mapdl.platform == "windows":
            tempdir_ = "C:\\Windows\\Temp"
        else:
            raise ValueError("Unknown platform")
    try:
        mapdl.directory = str(tempdir_)
        assert str(mapdl.directory) == str(tempdir_).replace("\\", "/")

        wrong_path = "wrong_path"
        with pytest.raises(IncorrectWorkingDirectory, match="working directory"):
            mapdl.directory = wrong_path

    finally:
        mapdl.cwd(old_path)


@requires("nocicd")
@requires("local")
def test_inquire(mapdl, cleared):
    # Testing basic functions (First block: Functions)
    assert "apdl" in mapdl.inquire("", "apdl").lower()

    # **Returning the Value of an Environment Variable to a Parameter**
    env = list(os.environ.keys())[0]
    if os.name == "nt":
        env_value = os.getenv(env).split(";")[0]
    elif os.name == "posix":
        env_value = os.getenv(env).split(":")[0]
    else:
        raise Exception("Not supported OS.")

    env_ = mapdl.inquire("", "ENV", env, 0)
    assert env_ == env_value

    # **Returning the Value of a Title to a Parameter**
    title = "This is the title"
    mapdl.title(title)
    assert title == mapdl.inquire("", "title")

    # **Returning Information About a File to a Parameter**
    jobname = mapdl.inquire("", "jobname")
    assert float(mapdl.inquire("", "exist", jobname + ".lock")) in [0, 1]
    assert float(mapdl.inquire("", "exist", jobname, "lock")) in [0, 1]


def test_ksel(mapdl, cleared):
    mapdl.k(1, 0, 0, 0)
    assert "SELECTED" in mapdl.ksel("S", "KP", vmin=1, return_mapdl_output=True)
    assert "SELECTED" in mapdl.ksel("S", "KP", "", 1, return_mapdl_output=True)

    assert 1 in mapdl.ksel("S", "KP", vmin=1)


def test_get_file_path(mapdl, cleared, tmpdir):
    fname = "dummy.txt"
    fobject = tmpdir.join(fname)
    fobject.write("Dummy file for testing")

    assert fobject not in mapdl.list_files()
    assert fobject not in os.listdir()

    prev = mapdl._local
    mapdl._local = True
    fname_ = mapdl._get_file_path(fobject)
    assert fname in fname_
    assert fobject not in mapdl.list_files()
    assert os.path.exists(fname_)

    mapdl._local = False
    fname_ = mapdl._get_file_path(fobject)
    # If we are not in local, now it should have been uploaded
    assert fname in mapdl.list_files()

    mapdl._local = prev


@pytest.mark.parametrize(
    "option2,option3,option4",
    [
        ("expdata.dat", "", ""),
        ("expdata", ".dat", ""),
        ("expdata", "dat", "DIR"),
    ],
)
def test_tbft(mapdl, cleared, tmpdir, option2, option3, option4):
    fname = "expdata.dat"
    dirpath = tmpdir.mkdir("tmpdir")
    fpath = dirpath.join(fname)

    with open(fpath, "w") as fid:
        fid.write(
            """0.819139E-01 0.82788577E+00
        0.166709E+00 0.15437247E+01
        0.253960E+00 0.21686152E+01
        0.343267E+00 0.27201819E+01
        0.434257E+00 0.32129833E+0"""
        )

    if option4 == "DIR":
        option4 = dirpath
    else:
        option2 = os.path.join(dirpath, option2)

    mapdl.prep7()
    mat_id = mapdl.get_value("MAT", 0, "NUM", "MAX") + 1
    output = mapdl.tbft("FADD", mat_id, "HYPER", "MOONEY", "3")
    assert "Successfully Constructed Material Model" in output
    output = mapdl.tbft("EADD", mat_id, "UNIA", option2, option3, option4, "", "", "")
    assert "Successfully Constructed Material Model" in output

    # with pytest.warns(UserWarning):
    #     # checking warning if overwriting
    #     mapdl.tbft("FADD", mat_id, "HYPER", "MOONEY", "3")


def test_tbft_not_found(mapdl, cleared):
    with pytest.raises(FileNotFoundError):
        mat_id = mapdl.get_value("MAT", 0, "NUM", "MAX") + 1
        mapdl.tbft("FADD", mat_id, "HYPER", "MOONEY", "3", mute=True)
        mapdl.tbft("EADD", mat_id, "UNIA", "non_existing.file", "", "", mute=True)


def test_rescontrol(mapdl, cleared):
    # Making sure we have the maximum number of arguments.
    mapdl.solution()
    mapdl.rescontrol("DEFINE", "", "", "", "", "XNNN")  # This is default


def test_get_with_gopr(mapdl, cleared):
    """Get should work independently of the /gopr state."""

    mapdl._run("/gopr")
    assert mapdl.wrinqr(1) == 1
    par = mapdl.get("__par__", "ACTIVE", "", "TIME", "WALL")
    assert mapdl.scalar_param("__par__") is not None
    assert par is not None
    assert np.allclose(mapdl.scalar_param("__par__"), par)

    mapdl._run("/nopr")
    assert mapdl.wrinqr(1) == 0
    par = mapdl.get("__par__", "ACTIVE", "", "TIME", "WALL")
    assert mapdl.scalar_param("__par__") is not None
    assert par is not None
    assert np.allclose(mapdl.scalar_param("__par__"), par)

    mapdl._run("/gopr")  # Going back
    assert mapdl.wrinqr(1) == 1


def test_print_com(mapdl, cleared, capfd):
    mapdl.print_com = True
    string_ = "Testing print"
    mapdl.com(string_)
    out, err = capfd.readouterr()
    assert string_ in out

    mapdl.print_com = False
    string_ = "Testing disabling print"
    mapdl.com(string_)
    out, err = capfd.readouterr()
    assert string_ not in out

    mapdl.print_com = True
    mapdl.mute = True
    mapdl.com(string_)
    out, err = capfd.readouterr()
    assert string_ not in out

    mapdl.print_com = True
    mapdl.mute = False
    mapdl.com(string_, mute=True)
    out, err = capfd.readouterr()
    assert string_ not in out

    mapdl.print_com = True
    mapdl.mute = True
    mapdl.com(string_, mute=True)
    out, err = capfd.readouterr()
    assert string_ not in out

    mapdl.print_com = True
    mapdl.mute = False
    mapdl.com(string_, mute=False)
    out, err = capfd.readouterr()
    assert string_ in out

    # Not allowed type for mapdl.print_com
    for each in ["asdf", (1, 2), 2, []]:
        with pytest.raises(ValueError):
            mapdl.print_com = each


def test_extra_argument_in_get(mapdl, make_block):
    assert isinstance(
        mapdl.get("_MAXNODENUM_", "node", 0, "NUM", "MAX", "", "", "INTERNAL"),
        float,
    )


@pytest.mark.parametrize("value", [1e-6, 1e-5, 1e-3, None])
def test_seltol(mapdl, cleared, value):
    if value:
        assert "SELECT TOLERANCE=" in mapdl.seltol(value)
    else:
        assert "SELECT TOLERANCE SET TO DEFAULT" == mapdl.seltol(value)


def test_mpfunctions(mapdl, cube_solve, capsys):
    # check writing to file
    fname = "test"
    ext = "mp1"

    mapdl.prep7()

    assert f"WRITE OUT MATERIAL PROPERTY LIBRARY TO FILE=" in mapdl.mpwrite(fname, ext)
    assert f"{fname}.{ext}" in mapdl.list_files()

    # asserting downloading
    ext = "mp2"
    assert f"WRITE OUT MATERIAL PROPERTY LIBRARY TO FILE=" in mapdl.mpwrite(
        fname, ext, download_file=True
    )
    assert f"{fname}.{ext}" in mapdl.list_files()
    assert os.path.exists(f"{fname}.{ext}")

    ## Checking reading
    # Uploading a local file
    with open(f"{fname}.{ext}", "r") as fid:
        text = fid.read()

    os.remove(f"{fname}.{ext}")  # remove temp file

    ext = ext + "2"
    fname_ = f"{fname}.{ext}"
    new_nuxy = "MPDATA,NUXY,       1,   1, 0.4000000E+00,"
    nuxy = float(new_nuxy.split(",")[4])
    ex = 0.2100000e12

    with open(fname_, "w") as fid:
        fid.write(text.replace("MPDATA,NUXY,       1,   1, 0.3000000E+00,", new_nuxy))

    # file might be left behind from a previous test
    if fname_ in mapdl.list_files():
        mapdl.slashdelete(fname_)
        assert fname_ not in mapdl.list_files()

    mapdl.clear()
    mapdl.prep7()
    captured = capsys.readouterr()  # To flush it
    output = mapdl.mpread(fname, ext)
    captured = capsys.readouterr()
    if has_dependency("tqdm"):
        # Printing uploading requires tqdm
        assert f"Uploading {fname}.{ext}:" in captured.err

    assert "PROPERTY TEMPERATURE TABLE    NUM. TEMPS=  1" in output
    assert "TEMPERATURE TABLE ERASED." in output
    assert "0.4000000" in output
    # check if materials are read into the db
    assert mapdl.get_value("NUXY", "1", "TEMP", 0) == nuxy
    assert np.allclose(mapdl.get_value("EX", 1, "TEMP", 0), ex)

    # Reading file in remote
    fname_ = f"{fname}.{ext}"
    mapdl.upload(fname_)
    os.remove(fname_)
    assert not os.path.exists(fname_)
    assert f"{fname}.{ext}" in mapdl.list_files()

    mapdl.clear()
    mapdl.prep7()
    output = mapdl.mpread(fname, ext)
    assert "PROPERTY TEMPERATURE TABLE    NUM. TEMPS=  1" in output
    assert "TEMPERATURE TABLE ERASED." in output
    assert "0.4000000" in output
    assert np.allclose(mapdl.get_value("NUXY", "1", "TEMP", 0), nuxy)
    assert np.allclose(mapdl.get_value("EX", 1, "TEMP", 0), ex)

    # Test non-existing file
    with pytest.raises(FileNotFoundError):
        mapdl.mpread(fname="dummy", ext="dummy")

    # Test not implemented error
    with pytest.raises(NotImplementedError):
        mapdl.mpread(fname="dummy", ext="dummy", lib="something")

    # Test suppliying a dir path when in remote
    if not ON_LOCAL:
        with pytest.raises(IOError):
            mapdl.mpwrite("/test_dir/test", "mp")


def test_mapdl_str(mapdl, cleared):
    out = str(mapdl)
    assert "ansys" in out.lower()
    assert "Product" in out
    assert "MAPDL Version" in out


def test_equal_in_comments_and_title(mapdl, cleared):
    mapdl.com("=====")
    mapdl.title("This is = ")
    mapdl.title("This is '=' ")


def test_result_file(mapdl, solved_box):
    assert mapdl.result_file
    assert isinstance(mapdl.result_file, str)


@requires("local")
def test_file_command_local(mapdl, cube_solve, tmpdir):
    rst_file = mapdl.result_file

    # check for raise of non-exising file
    with pytest.raises(FileNotFoundError):
        mapdl.file("potato")

    assert os.path.basename(rst_file) in mapdl.list_files()
    rst_fpath = os.path.join(mapdl.directory, rst_file)

    # change directory
    old_path = mapdl.directory
    tmp_dir = tmpdir.mkdir("asdf")
    mapdl.directory = str(tmp_dir)
    assert Path(mapdl.directory) == tmp_dir

    mapdl.clear()
    mapdl.post1()
    assert "DATA FILE CHANGED TO FILE" in mapdl.file(rst_fpath)

    mapdl.clear()
    mapdl.post1()
    assert "DATA FILE CHANGED TO FILE" in mapdl.file(
        rst_fpath.replace(".rst", ""), "rst"
    )

    # always revert to preserve state
    mapdl.directory = old_path


def test_file_command_remote(mapdl, cube_solve, tmpdir):
    with pytest.raises(FileNotFoundError):
        mapdl.file("potato")

    mapdl.post1()
    # this file should exist remotely
    rst_file_name = mapdl.result_file
    if not rst_file_name in mapdl.list_files():
        mapdl.solution()
        mapdl.solve()

        mapdl.finish()
        mapdl.save()

    rst_file_name = os.path.basename(rst_file_name)
    assert (
        rst_file_name in mapdl.list_files()
    ), f"File {os.path.basename(rst_file_name)} is not in {mapdl.list_files()}"

    mapdl.post1()
    mapdl.file(rst_file_name)  # checking we can read it.

    with pytest.raises(FileNotFoundError):
        mapdl.file()

    # We are going to download the rst, rename it and
    # tell PyMAPDL to read (it will upload it then)
    tmpdir = str(tmpdir)
    mapdl.download(rst_file_name, tmpdir)
    local_file = os.path.join(tmpdir, rst_file_name)
    new_local_file = os.path.join(tmpdir, "myrst.rst")
    os.rename(local_file, new_local_file)
    assert os.path.exists(new_local_file)
    output = mapdl.file(new_local_file)
    assert "DATA FILE CHANGED TO FILE" in output

    new_local_file2 = os.path.join(tmpdir, "myrst2.rst")
    os.rename(new_local_file, new_local_file2)
    assert os.path.exists(new_local_file2)
    output = mapdl.file(new_local_file2.replace(".rst", ""), "rst")
    assert "DATA FILE CHANGED TO FILE" in output


@pytest.mark.parametrize("value", [2, np.array([1, 2, 3]), "asdf"])
def test_parameter_deletion(mapdl, cleared, value):
    mapdl.parameters["mypar"] = value
    assert "mypar".upper() in mapdl.starstatus()
    del mapdl.parameters["mypar"]

    assert "mypar" not in mapdl.starstatus()
    assert "mypar" not in mapdl.parameters


def test_get_variable_nsol_esol_wrappers(mapdl, coupled_example):
    mapdl.post26()
    nsol_1 = mapdl.nsol(2, 1, "U", "X")
    assert nsol_1[0] > 0
    assert nsol_1[1] > 0

    variable = mapdl.get_variable(2)
    assert np.allclose(variable, nsol_1)

    variable = mapdl.get_nsol(1, "U", "X")
    assert np.allclose(variable, nsol_1)

    esol_1 = mapdl.esol(3, 1, 1, "S", "Y")
    assert esol_1[0] > 0
    assert esol_1[1] > 0
    variable = mapdl.get_variable(3)
    assert np.allclose(variable, esol_1)

    variable = mapdl.get_esol(1, 1, "S", "Y")
    assert np.allclose(variable, esol_1)


def test_retain_routine(mapdl, cleared):
    routine = "POST26"
    with mapdl.run_as_routine(routine):
        assert mapdl.parameters.routine == routine
    assert mapdl.parameters.routine == "PREP7"


def test_non_interactive(mapdl, cleared):
    with mapdl.non_interactive:
        mapdl.k(1, 1, 1, 1)
        mapdl.k(2, 2, 2, 2)

    assert mapdl.get_value("KP", 0, "count") == 2


def test_ignored_command(mapdl, cleared):
    mapdl.ignore_errors = False
    mapdl.n(mute=True)
    with pytest.raises(MapdlCommandIgnoredError, match="command is ignored"):
        mapdl.f(1, 1, 1, 1)


def test_lsread(mapdl, cleared):
    mapdl.n(1, mute=True)
    mapdl.n(2, 1, 0, 0, mute=True)
    mapdl.et(1, 188, mute=True)
    mapdl.e(1, 2, mute=True)
    mapdl.slashsolu(mute=True)
    mapdl.f("all", "FX", 1, mute=True)
    mapdl.lswrite(mute=True)
    mapdl.fdele("all", "all", mute=True)
    assert "No nodal" in mapdl.flist()
    mapdl.lsread(mute=True)
    assert "No nodal" not in mapdl.flist()


def test_get_fallback(mapdl, cleared):
    # This queries runs through the fallback
    mapdl.get_value("node", 0, "num", "maxd")
    mapdl.get_value("elem", 0, "num", "maxd")


def test_use_uploading(mapdl, cleared, tmpdir):
    mymacrofile_name = "mymacrofile.mac"
    msg = "My macros is being executed"
    # Checking does not exits in remote
    assert mymacrofile_name not in mapdl.list_files()

    # Creating macro
    mymacrofile = tmpdir.join(mymacrofile_name)
    with open(mymacrofile, "w") as fid:
        fid.write(f"/prep7\n/com, {msg}\n/eof")

    with pytest.raises(ValueError, match="Missing `name` argument"):
        mapdl.use()

    # Uploading from local
    out = mapdl.use(name=mymacrofile)
    assert f"USE MACRO FILE  {mymacrofile_name}" in out
    assert msg in out
    assert mymacrofile_name in mapdl.list_files()

    os.remove(mymacrofile)
    assert mymacrofile not in os.listdir()
    out = mapdl.use(mymacrofile)
    assert f"USE MACRO FILE  {mymacrofile_name}" in out
    assert msg in out
    assert mymacrofile_name in mapdl.list_files()
    mapdl.slashdelete(mymacrofile_name)

    # Raises an error.
    with pytest.raises(MapdlRuntimeError):
        mapdl.use("myinexistentmacro.mac")

    # Raise an error
    with pytest.raises(FileNotFoundError):
        mapdl.use("asdf/myinexistentmacro.mac")


def test_set_list(mapdl, cube_solve):
    mapdl.post1()
    obj = mapdl.set("list")

    assert isinstance(obj, CommandListingOutput)

    assert obj.to_array() is not None
    assert obj.to_array().size != 0

    obj = mapdl.set("list", 1)

    assert not isinstance(obj, CommandListingOutput)


def test_mode(mapdl, cleared):
    assert mapdl.connection == "grpc"
    assert mapdl.is_grpc
    assert not mapdl.is_corba
    assert not mapdl.is_console

    mapdl._mode = "corba"  # overwriting underlying parameter
    assert not mapdl.is_grpc
    assert mapdl.is_corba
    assert not mapdl.is_console

    mapdl._mode = "console"  # overwriting underlying parameter
    assert not mapdl.is_grpc
    assert not mapdl.is_corba
    assert mapdl.is_console

    mapdl._mode = "grpc"  # Going back to default


def test_remove_lock_file(mapdl, cleared, tmpdir):
    tmpdir_ = tmpdir.mkdir("ansys")
    lock_file = tmpdir_.join("file.lock")
    with open(lock_file, "w") as fid:
        fid.write("test")

    mapdl._remove_lock_file(tmpdir_)
    assert not os.path.exists(lock_file)


def test_is_local(mapdl, cleared):
    assert mapdl.is_local == mapdl._local


def test_on_docker(mapdl, cleared):
    assert mapdl.on_docker == mapdl._on_docker


def test_deprecation_allow_ignore_warning(mapdl, cleared):
    with pytest.warns(DeprecationWarning, match="'allow_ignore' is being deprecated"):
        mapdl.allow_ignore = True
    mapdl.ignore_errors = False


def test_deprecation_allow_ignore_errors_mapping(mapdl, cleared):
    mapdl.allow_ignore = True
    assert mapdl.allow_ignore == mapdl.ignore_errors

    mapdl.allow_ignore = False
    assert mapdl.allow_ignore == mapdl.ignore_errors

    mapdl.ignore_errors = True
    assert mapdl.allow_ignore == mapdl.ignore_errors

    mapdl.ignore_errors = False
    assert mapdl.allow_ignore == mapdl.ignore_errors


def test_check_stds(mapdl, cleared):
    mapdl._stdout = "everything is going ok"
    mapdl._stderr = ""

    mapdl._check_stds()

    mapdl._stdout = "one error"
    with pytest.raises(MapdlConnectionError, match="one error"):
        mapdl._check_stds()

    mapdl._stdout = None  # resetting
    mapdl._check_stds()

    mapdl._stderr = "my error"
    with pytest.raises(MapdlConnectionError, match="my error"):
        mapdl._check_stds()

    # priority goes to stderr
    mapdl._stdout = "one error"
    mapdl._stderr = "my error"
    with pytest.raises(MapdlConnectionError, match="my error"):
        mapdl._check_stds()


def test_connection_by_channel_failure():
    # Check error reporting during connection
    bad_channel = grpc.insecure_channel("willnotwork")
    with pytest.raises(MapdlConnectionError, match="willnotwork"):
        pymapdl.Mapdl(channel=bad_channel, timeout=1)

    class PassThru(grpc.UnaryUnaryClientInterceptor):
        """GRPC interceptor doing nothing"""

        def intercept_unary_unary(continuation, client_call_details, request):
            return continuation(client_call_details, request)

    bad_channel_with_interceptor = grpc.intercept_channel(
        grpc.insecure_channel("willnotwork"), PassThru()
    )
    with pytest.raises(MapdlConnectionError, match="willnotwork"):
        pymapdl.Mapdl(channel=bad_channel_with_interceptor, timeout=1)


def test_post_mortem_checks_no_process(mapdl, cleared):
    # Early exit
    old_process = mapdl._mapdl_process
    old_mode = mapdl._mode

    mapdl._mapdl_process = None
    assert mapdl._post_mortem_checks() is None
    assert mapdl._read_stds() is None

    mapdl._mapdl_process = True
    mapdl._mode = "console"
    assert mapdl._post_mortem_checks() is None

    # No process
    mapdl._mapdl_process = None
    mapdl._mode = "grpc"
    assert mapdl._read_stds() is None

    mapdl._mapdl_process = old_process
    mapdl._mode = old_mode


def test_avoid_non_interactive(mapdl, cleared):
    with mapdl.non_interactive:
        mapdl.com("comment A")
        mapdl.com("comment B", avoid_non_interactive=True)
        mapdl.com("comment C")

        stored_commands = mapdl._stored_commands
        assert any(["comment A" in cmd for cmd in stored_commands])
        assert all(["comment B" not in cmd for cmd in stored_commands])
        assert any(["comment C" in cmd for cmd in stored_commands])


def test_get_file_name(mapdl, cleared):
    file_ = "asdf/qwert/zxcv.asd"
    assert mapdl._get_file_name(file_) == file_
    assert mapdl._get_file_name(file_, "asdf") == file_ + ".asdf"
    assert mapdl._get_file_name(file_, default_extension="qwer") == file_
    assert (
        mapdl._get_file_name(file_.replace(".asd", ""), default_extension="qwer")
        == file_.replace(".asd", "") + ".qwer"
    )


@requires("local")
def test_cache_pids(mapdl, cleared):
    if mapdl.version == 23.2:
        pytest.skip(f"Flaky test in MAPDL 23.2")  # I'm not sure why.

    if mapdl.launched:
        assert mapdl._pids
        mapdl._cache_pids()  # Recache pids

        for each in mapdl._pids:
            assert "ansys" in "".join(psutil.Process(each).cmdline()).lower()
    else:
        pytest.skip(f"MAPDL needs to have been launched by PyMAPDL.")


@requires("local")
def test_process_is_alive(mapdl, cleared):
    assert mapdl.process_is_alive


def test_force_output(mapdl, cleared):
    mapdl.mute = True
    with mapdl.force_output:
        assert mapdl.prep7()
    assert not mapdl.prep7()

    mapdl._run("nopr")
    with mapdl.force_output:
        assert mapdl.prep7()
    assert not mapdl.prep7()

    mapdl.mute = False
    mapdl._run("gopr")
    with mapdl.force_output:
        assert mapdl.prep7()
    assert mapdl.prep7()

    with mapdl.force_output:
        assert mapdl.prep7()
    assert mapdl.prep7()


def test_session_id(mapdl, cleared, running_test):
    mapdl._strict_session_id_check = True
    assert mapdl._session_id is not None

    # already checking version
    mapdl._checking_session_id_ = True
    assert mapdl._check_session_id() is None

    # Not having pymapdl session id
    mapdl._checking_session_id_ = False
    copy_ = mapdl._session_id_
    mapdl._session_id_ = None
    assert mapdl._check_session_id() is None

    # Checking real case
    mapdl._session_id_ = copy_
    with running_test():
        assert isinstance(mapdl._check_session_id(), bool)

    id_ = "123412341234"
    mapdl._session_id_ = id_
    mapdl._run(f"{SESSION_ID_NAME}='{id_}'")
    assert mapdl._check_session_id()

    mapdl._session_id_ = "qwerqwerqwer"
    assert not mapdl._check_session_id()

    mapdl._session_id_ = id_
    mapdl._strict_session_id_check = False


def test_check_empty_session_id(mapdl, cleared):
    # it should run normal
    mapdl._session_id_ = None
    assert mapdl._check_session_id() is None

    assert mapdl.prep7()


@requires("requests")  # Requires 'requests' package
def test_igesin_whitespace(mapdl, cleared, tmpdir):
    # make sure we download the IGES file
    with Running_test(False):  # allow access to internet
        bracket_file = pymapdl.examples.download_bracket()

    assert os.path.isfile(bracket_file)

    # moving to another location
    tmpdir_ = tmpdir.mkdir("directory with white spaces")
    fname = os.path.basename(bracket_file)
    dest = os.path.join(tmpdir_, fname)
    shutil.copy(bracket_file, dest)

    # Reading file
    mapdl.aux15()
    out = mapdl.igesin(dest)
    n_ent = re.findall(r"TOTAL NUMBER OF ENTITIES \s*=\s*(\d*)", out)
    assert int(n_ent[0]) > 0


@pytest.mark.parametrize("save", [None, True, False])
def test_save_on_exit(mapdl, cleared, save):

    with (
        patch.object(mapdl, "_exit_mapdl") as mock_exit,
        patch.object(mapdl, "save") as mock_save,
    ):

        mock_exit.return_value = None
        mock_save.return_value = None

        mapdl.exit(save=save, force=True)

        mock_exit.assert_called_once()
        if save:
            mock_save.assert_called_once()
        else:
            mock_save.assert_not_called()

    assert mapdl.exited
    assert mapdl._exited
    exited = mapdl._exited

    with (
        patch.object(mapdl, "_run") as mock_run,
        patch.object(mapdl, "_exited") as mock__exited,
    ):

        mock__exited.return_value = exited

        with pytest.raises(MapdlExitedError):
            mapdl.prep7()

        mock_run.assert_not_called()

    mapdl._exited = False  # avoiding set exited on the class.

    # Making sure we have the instance ready
    assert mapdl.prep7()


def test_input_strings_inside_non_interactive(mapdl, cleared):
    cmd = """/com General Kenobi. You are a bold one.  Kill him!\n/prep7"""
    with mapdl.non_interactive:
        mapdl.com("Hello there")
        mapdl.input_strings(cmd)
        mapdl.com("Back away! I will deal with this Jedi slime myself.")

    assert "Hello there" in mapdl._response
    assert "PREP7" in mapdl._response
    assert "General Kenobi. You are a bold one.  Kill him!" in mapdl._response
    assert "Back away! I will deal with this Jedi slime myself." in mapdl._response


def test_input_inside_non_interactive(mapdl, cleared):
    cmd = """/com General Kenobi. You are a bold one.  Kill him!\n/prep7"""
    with open("myinput.inp", "w") as fid:
        fid.write(cmd)

    with mapdl.non_interactive:
        mapdl.com("Hello there")
        mapdl.input("myinput.inp")
        mapdl.com("Back away! I will deal with this Jedi slime myself.")

    assert "Hello there" in mapdl._response
    assert "PREP7" in mapdl._response
    assert "General Kenobi. You are a bold one.  Kill him!" in mapdl._response
    assert "Back away! I will deal with this Jedi slime myself." in mapdl._response

    os.remove("myinput.inp")


def test_rlblock_rlblock_num(mapdl, cleared):
    def num_():
        return np.round(np.random.random(), 4)

    comparison = {
        1: [num_() for _ in range(18)],
        2: [num_() for _ in range(18)],
        4: [num_() for _ in range(18)],
    }

    mapdl.prep7()
    for i in comparison.keys():
        mapdl.r(i, *comparison[i][0:6])
        mapdl.rmore(*comparison[i][6:12])
        mapdl.rmore(*comparison[i][12:18])

    rlblock = mapdl.mesh.rlblock

    for i in [1, 2, 4]:
        for j in range(18):
            assert comparison[i][j] == rlblock[i][j]

    assert [1, 2, 4] == mapdl.mesh.rlblock_num


@requires("ansys-mapdl-reader")
def test_download_results_non_local(mapdl, cube_solve):
    assert mapdl.result is not None
    assert isinstance(mapdl.result, Result)


def test__flush_stored(mapdl, cleared):
    with mapdl.non_interactive:
        mapdl.com("mycomment")
        mapdl.com("another comment")

        assert any(["mycomment" in each for each in mapdl._stored_commands])
        assert len(mapdl._stored_commands) >= 2

    assert not mapdl._stored_commands


def test_exited(mapdl, cleared):
    assert mapdl.exited == mapdl._exited
    assert isinstance(mapdl.exited, bool)


def test_exiting(mapdl, cleared):
    assert mapdl.exiting == mapdl._exiting
    assert isinstance(mapdl.exiting, bool)


def test_check_status(mapdl, cleared):
    assert mapdl.check_status == "OK"

    mapdl._exited = True
    assert mapdl.exited
    assert mapdl.check_status == "exited"
    mapdl._exited = False

    mapdl._exiting = True
    assert mapdl.exiting
    assert mapdl.check_status == "exiting"
    mapdl._exiting = False


def test_ip(mapdl, cleared):
    assert mapdl._ip == mapdl.ip
    assert isinstance(mapdl.ip, str)


def test_port(mapdl, cleared):
    assert mapdl.port == mapdl._port
    assert isinstance(mapdl.port, int)


def test_distributed(mapdl, cleared):
    if ON_CI and IS_SMP and not ON_LOCAL:
        assert not mapdl._distributed
    else:
        assert mapdl._distributed


def test_non_used_kwargs(mapdl, cleared):
    with pytest.warns(UserWarning):
        mapdl.prep7(non_valid_argument=2)

    with pytest.warns(UserWarning):
        mapdl.run("/prep7", True, False, unvalid_argument=2)

    kwarg = {"unvalid_argument": 2}
    with pytest.warns(UserWarning):
        mapdl.run("/prep7", True, None, **kwarg)


def test_non_valid_kwarg(mapdl, cleared):
    mapdl.blc4(0, 0, 1, 1, 1)

    with pytest.warns(UserWarning):
        mapdl.cdwrite(options="DB", fname="test1", ext="cdb")


def test_check_parameter_names(mapdl, cleared):
    with pytest.raises(ValueError):
        mapdl.parameters["_dummy"] = 1

    mapdl.check_parameter_names = False
    mapdl.parameters["_dummy"] = 1
    mapdl.check_parameter_names = True  # returning to default


@requires("pyvista")
def test_components_selection_keep_between_plots(mapdl, cube_solve):
    mapdl.cm("mycm", "volu")
    assert "MYCM" in mapdl.cmlist()
    assert "mycm" in mapdl.components

    mapdl.vplot()

    assert "MYCM" in mapdl.cmlist()
    assert "mycm" in mapdl.components


def test_save_selection_1(mapdl, cube_solve):
    mapdl.allsel()

    for i in range(1, 4):
        mapdl.nsel("s", "", "", i)
        mapdl.cm(f"nod_selection_{i}", "node")

    for i in range(1, 4):
        mapdl.esel("s", "", "", i)
        mapdl.cm(f"elem_selection_{i}", "elem")

    mapdl.cmsel("s", "nod_selection_1")
    assert "nod_selection_1".upper() in mapdl.cmlist()
    assert "nod_selection_1" in mapdl.components

    mapdl.cmsel("a", "elem_selection_1")
    assert "elem_selection_1".upper() in mapdl.cmlist()
    assert "elem_selection_1" in mapdl.components
    assert "nod_selection_1".upper() in mapdl.cmlist()
    assert "nod_selection_1" in mapdl.components

    with mapdl.save_selection:
        mapdl.cmsel("a", "nod_selection_2")
        assert "nod_selection_2".upper() in mapdl.cmlist()
        assert "nod_selection_2" in mapdl.components

        mapdl.cmsel("a", "elem_selection_2")
        assert "nod_selection_2".upper() in mapdl.cmlist()
        assert "nod_selection_2" in mapdl.components
        assert "elem_selection_2".upper() in mapdl.cmlist()
        assert "elem_selection_2" in mapdl.components

        assert "elem_selection_1".upper() in mapdl.cmlist()
        assert "elem_selection_1" in mapdl.components
        assert "nod_selection_1".upper() in mapdl.cmlist()
        assert "nod_selection_1" in mapdl.components

        mapdl.nsel("s", "", "", 4)
        mapdl.cm("nod_selection_4", "node")

        with mapdl.save_selection:
            mapdl.cmsel("s", "nod_selection_3")
            assert "nod_selection_3".upper() in mapdl.cmlist()
            assert "nod_selection_3" in mapdl.components

            mapdl.cmsel("a", "elem_selection_3")
            assert "elem_selection_3".upper() in mapdl.cmlist()
            assert "elem_selection_3" in mapdl.components
            assert "nod_selection_3".upper() in mapdl.cmlist()
            assert "nod_selection_3" in mapdl.components

            # Erased because the previous cmsel("s")
            assert "nod_selection_4".upper() not in mapdl.cmlist()
            assert "nod_selection_4" not in mapdl.components

            assert "nod_selection_2".upper() not in mapdl.cmlist()
            assert "nod_selection_2" not in mapdl.components
            assert "elem_selection_2".upper() not in mapdl.cmlist()
            assert "elem_selection_2" not in mapdl.components

            assert "elem_selection_1".upper() not in mapdl.cmlist()
            assert "elem_selection_1" not in mapdl.components
            assert "nod_selection_1".upper() not in mapdl.cmlist()
            assert "nod_selection_1" not in mapdl.components

        # Checking correctly exiting contexts
        assert "nod_selection_2".upper() in mapdl.cmlist()
        assert "nod_selection_2" in mapdl.components
        assert "elem_selection_2".upper() in mapdl.cmlist()
        assert "elem_selection_2" in mapdl.components

        assert "elem_selection_3".upper() not in mapdl.cmlist()
        assert "elem_selection_3" not in mapdl.components
        assert "nod_selection_3".upper() not in mapdl.cmlist()
        assert "nod_selection_3" not in mapdl.components

        assert "nod_selection_4".upper() in mapdl.cmlist()
        assert "nod_selection_4" in mapdl.components

    assert "elem_selection_1".upper() in mapdl.cmlist()
    assert "elem_selection_1" in mapdl.components
    assert "nod_selection_1".upper() in mapdl.cmlist()
    assert "nod_selection_1" in mapdl.components

    assert "nod_selection_2".upper() not in mapdl.cmlist()
    assert "nod_selection_2" not in mapdl.components
    assert "nod_selection_2".upper() not in mapdl.cmlist()
    assert "nod_selection_2" not in mapdl.components

    assert "elem_selection_3".upper() not in mapdl.cmlist()
    assert "elem_selection_3" not in mapdl.components
    assert "nod_selection_3".upper() not in mapdl.cmlist()
    assert "nod_selection_3" not in mapdl.components

    assert "nod_selection_4".upper() not in mapdl.cmlist()
    assert "nod_selection_4" not in mapdl.components


def test_save_selection_2(mapdl, cleared, make_block):
    from ansys.mapdl.core.mapdl_core import _TMP_COMP

    n1 = 1
    mapdl.nsel(vmin=n1)
    assert n1 in mapdl.mesh.nnum
    mapdl.cm("nodes_cm", "NODE")
    assert "nodes_cm" in mapdl.components
    assert n1 in mapdl.components["nodes_cm"].items
    assert "NODE" == mapdl.components["nodes_cm"].type

    e1 = 1
    mapdl.esel(vmin=e1)
    assert e1 in mapdl.mesh.enum
    mapdl.cm("elem_cm", "ELEM")
    assert "elem_cm" in mapdl.components
    assert e1 in mapdl.components["elem_cm"].items
    assert "ELEM" == mapdl.components["elem_cm"].type

    kp1 = 1
    mapdl.ksel(vmin=kp1)
    assert kp1 in mapdl.geometry.knum
    mapdl.cm("kp_cm", "kp")
    assert "kp_cm" in mapdl.components
    assert kp1 in mapdl.components["kp_cm"].items
    assert "KP" == mapdl.components["kp_cm"].type

    l1 = 1
    mapdl.lsel(vmin=l1)
    assert l1 in mapdl.geometry.lnum
    mapdl.cm("line_cm", "line")
    assert "line_cm" in mapdl.components
    assert l1 in mapdl.components["line_cm"].items
    assert "LINE" == mapdl.components["line_cm"].type

    a1 = 1
    mapdl.asel(vmin=a1)
    assert a1 in mapdl.geometry.anum
    mapdl.cm("area_cm", "area")
    assert "area_cm" in mapdl.components
    assert a1 in mapdl.components["area_cm"].items
    assert "AREA" == mapdl.components["area_cm"].type

    # Assert we have properly set the components
    assert {
        "AREA_CM": "AREA",
        "ELEM_CM": "ELEM",
        "KP_CM": "KP",
        "LINE_CM": "LINE",
        "NODES_CM": "NODE",
    } == mapdl.components._comp

    # additional changes to the selections
    kpoints = mapdl.ksel("u", vmin=1)
    lines = mapdl.lsel("a", vmin=[2, 5, 6])
    areas = mapdl.asel("a", vmin=2)
    nodes = mapdl.nsel("S", vmin=[4, 5])
    elem = mapdl.esel("s", vmin=[1, 3])

    # checking all the elements are correct
    assert np.allclose(kpoints, mapdl.geometry.knum)
    assert np.allclose(lines, mapdl.geometry.lnum)
    assert np.allclose(areas, mapdl.geometry.anum)
    assert np.allclose(nodes, mapdl.mesh.nnum)
    assert np.allclose(elem, mapdl.mesh.enum)

    ## storing... __enter__
    comp_selection = mapdl.components._comp

    print("Starting...")
    with mapdl.save_selection:

        # do something
        mapdl.allsel()
        mapdl.cmsel("NONE")
        mapdl.asel("NONE")
        mapdl.nsel("s", vmin=[1, 2, 8, 9])
        mapdl.allsel()
        mapdl.vsel("none")
        mapdl.lsel("a", vmin=[9])
        mapdl.vsel("all")
        mapdl.ksel("none")

    # checks
    assert np.allclose(kpoints, mapdl.geometry.knum)
    assert np.allclose(lines, mapdl.geometry.lnum)
    assert np.allclose(areas, mapdl.geometry.anum)
    assert np.allclose(nodes, mapdl.mesh.nnum)
    assert np.allclose(elem, mapdl.mesh.enum)

    for each_key, each_value in comp_selection.items():
        assert (
            each_key in mapdl.components
        ), f"Component '{each_key}' is not defined/selected"
        assert (
            each_value == mapdl.components[each_key].type
        ), f"Component '{each_key}' type is not correct"

    for each_tmp in _TMP_COMP.values():
        assert each_tmp not in mapdl.components


def test_inquire_invalid(mapdl, cleared):
    with pytest.raises(ValueError, match="Arguments of this method have changed"):
        mapdl.inquire("directory")

    with pytest.raises(ValueError, match="The arguments "):
        mapdl.inquire("dummy", "hi")


def test_inquire_default(mapdl, cleared):
    mapdl.title("heeeelloo")
    assert str(Path(mapdl.directory)) == str(Path(mapdl.inquire()))


def test_vwrite_error(mapdl, cleared):
    with pytest.raises(MapdlRuntimeError):
        mapdl.vwrite("adf")


def test_mwrite_error(mapdl, cleared):
    with pytest.raises(MapdlRuntimeError):
        mapdl.mwrite("adf")


def test_vwrite(mapdl, cleared):
    with mapdl.non_interactive:
        mapdl.run("/out,test_vwrite.txt")
        mapdl.vwrite("'hello'")
        mapdl.run("(1X, A8)")
        mapdl.run("/out")

    mapdl.download("test_vwrite.txt")

    with open("test_vwrite.txt", "r") as fid:
        content = fid.read()

    assert "hello" == content.strip()
    os.remove("test_vwrite.txt")


def test_get_array_non_interactive(mapdl, solved_box):
    mapdl.allsel()
    with pytest.raises(MapdlRuntimeError):
        with mapdl.non_interactive:
            mapdl.get_array("asdf", "2")


def test_default_file_type_for_plots(mapdl, cleared):
    assert mapdl.default_file_type_for_plots

    with pytest.raises(ValueError):
        mapdl.default_file_type_for_plots = "dummy"

    mapdl.default_file_type_for_plots = "PNG"


@requires("matplotlib")
def test_use_vtk(mapdl, cleared):
    assert isinstance(mapdl.use_vtk, bool)

    prev = mapdl.use_vtk
    mapdl.use_vtk = False
    mapdl.eplot()

    mapdl.use_vtk = prev


@requires("local")
@pytest.mark.xfail(reason="Flaky test. See #2435")
def test_remove_temp_dir_on_exit(mapdl, cleared, tmpdir):
    path = os.path.join(tempfile.gettempdir(), "ansys_" + random_string())
    os.makedirs(path)
    filename = os.path.join(path, "file.txt")
    with open(filename, "w") as f:
        f.write("Hello World")
    assert os.path.exists(filename)

    prev = mapdl.remove_temp_dir_on_exit
    mapdl.remove_temp_dir_on_exit = True
    mapdl._local = True  # Sanity check
    mapdl._remove_temp_dir_on_exit(path)
    mapdl.remove_temp_dir_on_exit = prev

    assert os.path.exists(filename) is False
    assert os.path.exists(path) is False


@requires("local")
@requires("nostudent")
@pytest.mark.xfail(reason="Flaky test. See #2435")
def test_remove_temp_dir_on_exit_with_launch_mapdl(mapdl, cleared):

    mapdl_2 = launch_mapdl(remove_temp_dir_on_exit=True, port=PORT1)
    path_ = mapdl_2.directory
    assert os.path.exists(path_)

    pids = mapdl_2._pids
    assert all([psutil.pid_exists(pid) for pid in pids])  # checking pids too

    mapdl_2.exit()
    assert not os.path.exists(path_)
    assert not all([psutil.pid_exists(pid) for pid in pids])


def test_sys(mapdl, cleared):
    assert "hi" in mapdl.sys("echo 'hi'")


@pytest.mark.parametrize(
    "filename,ext,remove_grpc_extra,kedit",
    (
        ("", "", True, "None"),
        ("", "ext", True, "comment"),
        ("mylog", "", False, "None"),
        ("mylog", "ghf", True, "remove"),
    ),
)
def test_lgwrite(mapdl, cleared, filename, ext, remove_grpc_extra, kedit):
    mapdl.k(1, 0, 0, 0, mute=True)
    mapdl.k(2, 2, 0, 0)

    mapdl.lgwrite(filename, ext, kedit=kedit, remove_grpc_extra=remove_grpc_extra)

    if not filename:
        filename = mapdl.jobname

    if not ext:
        ext = "lgw"

    filename_ = f"{filename}.{ext}"
    assert filename_ in mapdl.list_files()
    if mapdl.is_local:
        assert os.path.exists(os.path.join(mapdl.directory, filename_))
    else:
        assert os.path.exists(filename_)

    with open(filename_, "r") as fid:
        content = fid.read()

    if remove_grpc_extra:
        assert "/OUT" not in content
        assert "__PYMAPDL_SESSION_ID__" not in content
        assert "anstmp" not in content
    else:
        assert "/OUT" in content
        assert "__PYMAPDL_SESSION_ID__" in content
        assert "anstmp" in content

    if kedit != "remove":
        assert "LGWRITE" in content

    os.remove(filename_)


@requires("matplotlib")
@requires("grpc")
def test_screenshot(mapdl, make_block, tmpdir):
    """Test screenshot capabilities"""
    previous_device = mapdl.file_type_for_plots
    mapdl.show("TIFF")
    assert "TIFF" == mapdl.file_type_for_plots

    assert mapdl.screenshot() is None
    assert "TIFF" == mapdl.file_type_for_plots

    assert mapdl.screenshot(False) is None
    assert "TIFF" == mapdl.file_type_for_plots

    file_name = mapdl.screenshot(True)
    assert "mapdl_screenshot_0.png" == file_name
    assert "TIFF" == mapdl.file_type_for_plots
    assert file_name in os.listdir(os.getcwd())

    file_name = mapdl.screenshot(True)
    assert "mapdl_screenshot_1.png" == file_name
    assert "TIFF" == mapdl.file_type_for_plots
    assert file_name in os.listdir(os.getcwd())

    os.remove("mapdl_screenshot_0.png")
    os.remove(file_name)

    file_name = mapdl.screenshot(str(tmpdir))
    assert "TIFF" == mapdl.file_type_for_plots
    assert file_name in os.listdir(str(tmpdir))

    dest = os.path.join(tmpdir, "myscreenshot.png")
    file_name = mapdl.screenshot(dest)
    assert "TIFF" == mapdl.file_type_for_plots
    assert os.path.exists(dest)

    file_name = mapdl.screenshot("myscreenshot.png")
    assert "TIFF" == mapdl.file_type_for_plots
    assert os.path.exists(file_name)
    assert os.path.exists(os.path.join(os.getcwd(), "myscreenshot.png"))
    os.remove(file_name)

    mapdl.file_type_for_plots = previous_device


def test_force_command_ignored_not_active_set(mapdl, cleared):
    mapdl.et("", 227)
    mapdl.keyopt(1, 1)  # Thermal-Piezoelectric
    mapdl.n(1, 0, 0, 0)

    with pytest.raises(MapdlCommandIgnoredError):
        mapdl.f(1, "CHRG", 10)


def test_force_command_when_no_nodes(mapdl, cleared):
    mapdl.et(1, 189)
    with pytest.raises(MapdlCommandIgnoredError, match="No nodes defined"):
        mapdl.f(1, "CHRG", 0)


def test_not_correct_et_element(mapdl, cleared):
    mapdl.et(1, 227)
    with pytest.warns(UserWarning, match="is normal behavior when a CDB file is used"):
        mapdl.keyopt(1, 222)


def test_ctrl(mapdl, cleared):
    with patch("ansys.mapdl.core.mapdl_grpc.MapdlGrpc.run") as mck_run:

        mapdl._ctrl("set_verb", 5)  # Setting verbosity on the server
        mapdl._ctrl("set_verb", 0)  # Returning to non-verbose

        assert "/verify" in mck_run.call_args_list[0].args[0]

    mapdl.finish()
    mapdl.run("/verify")  # mocking might skip running this inside mapdl._ctrl


def test_cleanup_loggers(mapdl, cleared):
    assert mapdl.logger is not None
    assert mapdl.logger.hasHandlers()
    assert mapdl.logger.logger.handlers

    mapdl._cleanup_loggers()

    assert mapdl.logger is not None
    assert mapdl.logger.std_out_handler is None
    assert mapdl.logger.file_handler is None


def test_no_flush_stored(mapdl, cleared):
    assert not mapdl._store_commands
    mapdl._store_commands = True
    mapdl._stored_commands = []

    mapdl._flush_stored()

    assert not mapdl._store_commands
    assert mapdl._stored_commands == []


@pytest.mark.parametrize("ip", ["123.45.67.89", "myhostname"])
@stack(*PATCH_MAPDL_START)
def test_ip_hostname_in_start_parm(ip):
    start_parm = {
        "ip": ip,
        "local": False,
        "set_no_abort": False,
        "jobid": 1001,
    }

    with patch("socket.gethostbyaddr") as mck_sock:
        mck_sock.return_value = ("myhostname",)
        mapdl = pymapdl.Mapdl(disable_run_at_connect=False, **start_parm)

    if ip == "myhostname":
        assert mapdl.ip == "123.45.67.99"
    else:
        assert mapdl.ip == ip

    assert mapdl.hostname == "myhostname"
    del mapdl


def test_directory_setter(mapdl, cleared):
    # Testing edge cases
    prev_path = mapdl._path

    with patch(
        "ansys.mapdl.core.Mapdl.inquire", side_effect=MapdlExitedError("mocked error")
    ) as mck_inquire:

        assert prev_path == mapdl.directory

        mck_inquire.assert_called_once()

        mapdl._path = ""
        with pytest.raises(
            MapdlRuntimeError,
            match="MAPDL could provide a path using /INQUIRE or the cached path",
        ):
            mapdl.directory

    mapdl._path = prev_path


def test_cwd_changing_directory(mapdl, cleared):
    prev_path = mapdl._path
    mapdl._path = None

    mapdl.cwd(prev_path)

    assert mapdl._path == prev_path
    assert mapdl.directory == prev_path


def test_load_not_raising_warning():
    assert os.path.exists(FIRST_TIME_FILE)

    os.remove(FIRST_TIME_FILE)

    with catch_warnings(record=True):
        reload(pymapdl)


@pytest.mark.parametrize(
    "python_version,minimal_version,deprecating,context",
    [
        ((3, 9, 10), (3, 9), False, catch_warnings(record=True)),  # standard case
        (
            (3, 9, 10),
            (3, 9),
            True,
            pytest.warns(UserWarning, match="will be dropped in the next minor"),
        ),
        (
            (3, 9, 10),
            (3, 10),
            False,
            pytest.warns(
                UserWarning, match="It is recommended you use a newer version of Python"
            ),
        ),
        (
            (3, 9, 10),
            (3, 10),
            True,
            pytest.warns(
                UserWarning, match="It is recommended you use a newer version of Python"
            ),
        ),
    ],
)
def test_raising_warns(python_version, minimal_version, deprecating, context):
    # To trigger the warnings
    os.remove(FIRST_TIME_FILE)

    def func(*args, **kwargs):
        return python_version

    # We can't use "reload" here because it seems to remove the patching
    with (
        patch("ansys.mapdl.core.helpers.get_python_version", func),
        patch("ansys.mapdl.core.DEPRECATING_MINIMUM_PYTHON_VERSION", deprecating),
        patch("ansys.mapdl.core.MINIMUM_PYTHON_VERSION", minimal_version),
        context,
    ):
        pymapdl.helpers.run_first_time()

    # Assert warnings won't be retrigger
    with catch_warnings(record=True):
        reload(pymapdl)

    pymapdl.helpers.run_first_time()


def test_max_cmd_len(mapdl):
    with pytest.raises(
        ValueError, match="Maximum command length must be less than 640 characters"
    ):
        cmd = "a" * 640
        mapdl.run(cmd)


def test_max_cmd_len_mapdlgrpc(mapdl):
    with pytest.raises(
        ValueError, match="Maximum command length must be less than 640 characters"
    ):
        cmd = "a" * 640
        mapdl._run(cmd)


def test_comment_on_debug_mode(mapdl, cleared):
    loglevel = mapdl.logger.logger.level

    mapdl.logger.logger.level = logging.ERROR
    with patch("ansys.mapdl.core.Mapdl.com") as mockcom:
        mapdl.parameters["asdf"] = [1, 2, 3]
    mockcom.assert_not_called()

    mapdl.logger.logger.level = logging.DEBUG
    with patch("ansys.mapdl.core.Mapdl.com") as mockcom:
        mapdl.parameters["asdf"] = [1, 2, 3]
    mockcom.assert_called_once_with("Entering in non_interactive mode")

    mapdl.logger.logger.level = loglevel


<<<<<<< HEAD
@patch("ansys.mapdl.core.errors.N_ATTEMPTS", 2)
@patch("ansys.mapdl.core.errors.MULTIPLIER_BACKOFF", 1)
def test_timeout_when_exiting(mapdl):
    from ansys.mapdl.core import errors

    def raise_exception(*args, **kwargs):
        from grpc import RpcError

        e = RpcError("My patched error")
        e.code = lambda: grpc.StatusCode.ABORTED
        e.details = lambda: "My gRPC error details"

        raise e

    handle_generic_grpc_error = errors.handle_generic_grpc_error
    with (
        patch("ansys.mapdl.core.mapdl_grpc.pb_types.CmdRequest") as mock_cmdrequest,
        patch(
            "ansys.mapdl.core.mapdl_grpc.MapdlGrpc.is_alive", new_callable=PropertyMock
        ) as mock_is_alive,
        patch.object(mapdl, "_connect") as mock_connect,
        patch(
            "ansys.mapdl.core.errors.handle_generic_grpc_error", autospec=True
        ) as mock_handle,
    ):

        mock_is_alive.return_value = False
        mock_connect.return_value = None  # patched to avoid timeout
        mock_cmdrequest.side_effect = raise_exception
        mock_handle.side_effect = handle_generic_grpc_error

        with pytest.raises(MapdlExitedError):
            mapdl.prep7()

        # After
        assert mapdl._exited

        assert mock_connect.call_count == errors.N_ATTEMPTS
        assert mock_cmdrequest.call_count == errors.N_ATTEMPTS + 1
        assert mock_handle.call_count == 1
        assert mock_is_alive.call_count == errors.N_ATTEMPTS + 2

        mapdl._exited = False
=======
@pytest.mark.parametrize(
    "cmd,arg",
    (
        ("block", None),
        ("nsel", None),
        ("modopt", None),
    ),
)
def test_none_as_argument(mapdl, cmd, arg):
    with patch.object(mapdl, "_run") as mock_run:
        func = getattr(mapdl, cmd)
        out = func(arg)

        if "sel" in cmd:
            assert isinstance(out, np.ndarray)
            assert len(out) == 0

        cmd = mock_run.call_args.args[0]

        assert isinstance(cmd, str)
        assert "NONE" in cmd.upper()


@pytest.mark.parametrize("func", ["ksel", "lsel", "asel", "vsel"])
def test_none_on_selecting(mapdl, cleared, func):
    mapdl.block(0, 1, 0, 1, 0, 1)

    selfunc = getattr(mapdl, func)

    assert len(selfunc("all")) > 0
    assert len(selfunc(None)) == 0
>>>>>>> ef03721b
<|MERGE_RESOLUTION|>--- conflicted
+++ resolved
@@ -2747,7 +2747,6 @@
     mapdl.logger.logger.level = loglevel
 
 
-<<<<<<< HEAD
 @patch("ansys.mapdl.core.errors.N_ATTEMPTS", 2)
 @patch("ansys.mapdl.core.errors.MULTIPLIER_BACKOFF", 1)
 def test_timeout_when_exiting(mapdl):
@@ -2791,7 +2790,8 @@
         assert mock_is_alive.call_count == errors.N_ATTEMPTS + 2
 
         mapdl._exited = False
-=======
+
+
 @pytest.mark.parametrize(
     "cmd,arg",
     (
@@ -2822,5 +2822,4 @@
     selfunc = getattr(mapdl, func)
 
     assert len(selfunc("all")) > 0
-    assert len(selfunc(None)) == 0
->>>>>>> ef03721b
+    assert len(selfunc(None)) == 0