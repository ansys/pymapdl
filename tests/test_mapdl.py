--- conflicted
+++ resolved
@@ -1660,7 +1660,16 @@
     mapdl._mode = "grpc"  # Going back to default
 
 
-<<<<<<< HEAD
+def test_remove_lock_file(mapdl, tmpdir):
+    tmpdir_ = tmpdir.mkdir("ansys")
+    lock_file = tmpdir_.join("file.lock")
+    with open(lock_file, "w") as fid:
+        fid.write("test")
+
+    mapdl._remove_lock_file(tmpdir_)
+    assert not os.path.exists(lock_file)
+
+
 def test_is_local(mapdl):
     assert mapdl.is_local == mapdl._local
 
@@ -1670,14 +1679,4 @@
     if os.getenv("PYMAPDL_START_INSTANCE", "false") == "true":
         assert mapdl.on_docker
     else:
-        assert not mapdl.on_docker
-=======
-def test_remove_lock_file(mapdl, tmpdir):
-    tmpdir_ = tmpdir.mkdir("ansys")
-    lock_file = tmpdir_.join("file.lock")
-    with open(lock_file, "w") as fid:
-        fid.write("test")
-
-    mapdl._remove_lock_file(tmpdir_)
-    assert not os.path.exists(lock_file)
->>>>>>> 8e711b75
+        assert not mapdl.on_docker