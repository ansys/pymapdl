--- conflicted
+++ resolved
@@ -1046,27 +1046,6 @@
         mapdl.tbft('EADD', mat_id, 'UNIA', 'non_existing.file', '', '', mute=True)
 
 
-def test_print_com(mapdl, capfd):
-    mapdl.print_com = True
-    string_ = "Testing print"
-    mapdl.com(string_)
-
-    out, err = capfd.readouterr()
-    assert string_ in out
-
-    mapdl.print_com = False
-    string_ = "Testing disabling print"
-    mapdl.com(string_)
-
-    out, err = capfd.readouterr()
-    assert string_ not in out
-
-    # Not allowed type for mapdl.print_com
-    for each in ['asdf', (1, 2), 2, []]:
-        with pytest.raises(ValueError):
-            mapdl.print_com = each
-
-
 def test_rescontrol(mapdl):
     # Making sure we have the maximum number of arguments.
     mapdl.rescontrol("DEFINE", "", "", "", "", "XNNN")  # This is default
@@ -1093,8 +1072,6 @@
     assert mapdl.wrinqr(1) == 1
 
 
-<<<<<<< HEAD
-=======
 def test_print_com(mapdl, capfd):
     mapdl.print_com = True
     string_ = "Testing print"
@@ -1138,6 +1115,5 @@
             mapdl.print_com = each
 
 
->>>>>>> c8494b54
 def test_extra_argument_in_get(mapdl, make_block):
     assert isinstance(mapdl.get("_MAXNODENUM", "node", 0, "NUM", "MAX", "", "", "INTERNAL"), float)