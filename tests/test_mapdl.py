--- conflicted
+++ resolved
@@ -1861,7 +1861,6 @@
     assert mapdl.prep7()
 
 
-<<<<<<< HEAD
 def test_session_id(mapdl):
     assert mapdl._session_id is not None
 
@@ -1890,7 +1889,8 @@
     assert not mapdl._check_session_id()
 
     mapdl._session_id_ = id_
-=======
+
+
 def test_igesin_whitespace(mapdl, cleared, tmpdir):
     bracket_file = pymapdl.examples.download_bracket()
     assert os.path.isfile(bracket_file)
@@ -1916,5 +1916,4 @@
             "NORM", line_width=10, render_lines_as_tubes=True, smooth_shading=True
         )
         is None
-    )
->>>>>>> 08cee3a9
+    )