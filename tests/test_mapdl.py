--- conflicted
+++ resolved
@@ -1476,7 +1476,6 @@
     fname = "test"
     ext = "mp1"
 
-<<<<<<< HEAD
     assert f"WRITE OUT MATERIAL PROPERTY LIBRARY TO FILE=" in mapdl.mpwrite(fname, ext)
     assert f"{fname}.{ext}" in mapdl.list_files()
 
@@ -1524,26 +1523,14 @@
     os.remove(fname_)
     assert not os.path.exists(fname_)
     assert f"{fname}.{ext}" in mapdl.list_files()
-=======
-    mapdl.mpwrite(fname, ext)
-    assert f"{fname}.{ext}" in mapdl.list_files()
-
-    nuxy = 0.3
-    ex = 0.2100000e12
-
-    # Reding file in remote
->>>>>>> 0126ad95
+
     mapdl.clear()
     mapdl.prep7()
     output = mapdl.mpread(fname, ext)
     assert "PROPERTY TEMPERATURE TABLE    NUM. TEMPS=  1" in output
     assert "TEMPERATURE TABLE ERASED." in output
-<<<<<<< HEAD
     assert "0.4000000" in output
-    assert mapdl.get_value("NUXY", "1", "TEMP", 0) == nuxy
-=======
     assert np.allclose(mapdl.get_value("NUXY", "1", "TEMP", 0), nuxy)
->>>>>>> 0126ad95
     assert np.allclose(mapdl.get_value("EX", 1, "TEMP", 0), ex)
 
     # Test non-existing file
