--- conflicted
+++ resolved
@@ -1587,11 +1587,7 @@
     os.remove(mymacrofile)
     out = mapdl.use(mymacrofile)
 
-<<<<<<< HEAD
-    # Shows a warning
-=======
     # Raises an error.
->>>>>>> ee04620e
     with pytest.raises(RuntimeError):
         mapdl.use("myinexistentmacro.mac")
 
