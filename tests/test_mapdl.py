"""Test MAPDL interface"""
from datetime import datetime
import os
from pathlib import Path
import re
import shutil
import time

from ansys.mapdl.reader import examples
from ansys.mapdl.reader.rst import Result
import grpc
import numpy as np
import psutil
import pytest
from pyvista import MultiBlock

from ansys.mapdl import core as pymapdl
from ansys.mapdl.core.commands import CommandListingOutput
from ansys.mapdl.core.errors import (
    DifferentSessionConnectionError,
    IncorrectWorkingDirectory,
    MapdlCommandIgnoredError,
    MapdlConnectionError,
    MapdlRuntimeError,
)
from ansys.mapdl.core.launcher import launch_mapdl
from ansys.mapdl.core.mapdl_grpc import SESSION_ID_NAME
from ansys.mapdl.core.misc import random_string
from conftest import (
    IS_SMP,
    ON_LOCAL,
    QUICK_LAUNCH_SWITCHES,
    skip_if_not_local,
    skip_if_on_cicd,
    skip_no_xserver,
    skip_on_windows,
)

CMD_BLOCK = """/prep7
! Mat
MP,EX,1,200000
MP,NUXY,1,0.3
MP,DENS,1,7.85e-09
! Elements
et,1,186
et,2,154
! Geometry
BLC4,0,0,1000,100,10
! Mesh
esize,5
vmesh,all
"""

## Testing CDREAD and CDWRITE
# DB file generated locally with ANSYS.
# Many of the commands could be deleted, but for the sake of good
# testing we are going to leave them.

CDB_FILE = """                                                                        S      1
/COM,ANSYS RELEASE 12.1BETAUP20090531       10:26:32    06/01/2009      S      2
/NOPR                                                                   S      3
/PREP7                                                                  S      4
/TITLE,                                                                 S      5
1H,,1H;,,18Hdisc_pad_model.cdb,                                         G      1
5HANSYS,22H  12.1BETA  UP20090531,,,,,,,1.0,,,,,13H000601.102632,       G      2
1.0000E-04,,,,9,,;                                                      G      3
S     29G      3D      0P      0                                        T      1
:CDWRITE      ! START OF CDWRITE DATA
/COM,ANSYS RELEASE 2021 R2           BUILD 21.2
/PREP7
/NOPR
/TITLE,'CDREAD and CDWRITE tests'
*IF,_CDRDOFF,EQ,1,THEN     !if solid model was read in
_CDRDOFF=             !reset flag, numoffs already performed
*ELSE              !offset database for the following FE model
*ENDIF
*SET,T_PAR,'asdf1234'
*SET,_RETURN ,  0.000000000000
*SET,_STATUS ,  0.000000000000
*SET,_UIQR   ,  1.000000000000
DOF,DELETE
EXTOPT,ATTR,      0,      0,      0
EXTOPT,ESIZE,  0,  0.0000
EXTOPT,ACLEAR,      0
TREF,  0.00000000
IRLF,  0
BFUNIF,TEMP,_TINY
ACEL,  0.00000000    ,  0.00000000    ,  0.00000000
OMEGA,  0.00000000    ,  0.00000000    ,  0.00000000
DOMEGA,  0.00000000    ,  0.00000000    ,  0.00000000
CGLOC,  0.00000000    ,  0.00000000    ,  0.00000000
CGOMEGA,  0.00000000    ,  0.00000000    ,  0.00000000
DCGOMG,  0.00000000    ,  0.00000000    ,  0.00000000

KUSE,     0
TIME,  0.00000000
ALPHAD,  0.00000000
BETAD,  0.00000000
DMPRAT,  0.00000000
DMPSTR,  0.00000000
CRPLIM, 0.100000000    ,   0
CRPLIM,  0.00000000    ,   1
NCNV,     1,  0.00000000    ,     0,  0.00000000    ,  0.00000000
NEQIT,     0

ERESX,DEFA
/GO
FINISH
"""


def clearing_cdread_cdwrite_tests(mapdl):
    mapdl.finish(mute=True)
    # *MUST* be NOSTART.  With START fails after 20 calls...
    # this has been fixed in later pymapdl and MAPDL releases
    mapdl.clear("NOSTART", mute=True)
    mapdl.prep7(mute=True)


def asserting_cdread_cdwrite_tests(mapdl):
    # Using ``in`` because of the padding APDL does on strings.
    return "asdf1234" in mapdl.parameters["T_PAR"]


def warns_in_cdread_error_log(mapdl, tmpdir):
    """Check for specific warns in the error log associated with using /INPUT with CDB files
    instead of CDREAD command."""
    if mapdl._local:
        pth = mapdl.directory

    else:
        list_files = mapdl.list_files()
        error_files = [each for each in list_files if each.endswith(".err")]
        pth = str(tmpdir.mkdir(random_string()))

        for each_file in error_files:
            mapdl.download(each_file, pth)

    list_files = os.listdir(pth)
    error_files = [each for each in list_files if each.endswith(".err")]

    # "S 1", "1 H" and "5 H Ansys" are character at the end of lines in the CDB_FILE variable.
    # They are allowed in the CDREAD command, but it gives warnings in the /INPUT command.
    warn_cdread_1 = "S1 is not a recognized"
    warn_cdread_2 = "1H is not a recognized"
    warn_cdread_3 = "5HANSYS is not a recognized"

    warns = []
    for each in error_files:
        with open(os.path.join(pth, each), errors="ignore") as fid:
            error_log = "".join(fid.readlines())
        warns.append(
            (warn_cdread_1 in error_log)
            or (warn_cdread_2 in error_log)
            or (warn_cdread_3 in error_log)
        )
        return any(warns)


@pytest.mark.skip_grpc
def test_internal_name_grpc(mapdl):
    assert str(mapdl._ip) in mapdl.name
    assert str(mapdl._port) in mapdl.name
    assert "GRPC" in mapdl.name

    assert mapdl.name
    assert mapdl.name == mapdl._name

    with pytest.raises(AttributeError):
        mapdl.name = "asfd"


def test_jobname(mapdl, cleared):
    jobname = "abcdefg"
    assert mapdl.jobname != jobname
    mapdl.finish()
    mapdl.filname(jobname)
    assert mapdl.jobname == jobname

    other_jobname = "gfedcba"
    mapdl.jobname = other_jobname
    assert mapdl.jobname == other_jobname


@pytest.mark.skip_grpc
def test_server_version(mapdl):
    if mapdl.version == 20.2:
        assert mapdl._server_version == (0, 0, 0)
    elif mapdl.version == 21.1:
        assert mapdl._server_version == (0, 3, 0)
    elif mapdl.version == 21.2:
        assert mapdl._server_version in [(0, 4, 0), (0, 4, 1)]
    else:
        # untested future version
        assert isinstance(mapdl._server_version, tuple)
        assert mapdl._server_version[1] >= 4
        assert mapdl._server_version[0] >= 0


@pytest.mark.skip_grpc
def test_global_mute(mapdl):
    mapdl.mute = True
    assert mapdl.mute is True
    assert mapdl.prep7() is None

    # commands like /INQUIRE must always return something
    jobname = "file"
    mapdl.jobname = jobname
    assert mapdl.inquire("", "JOBNAME") == jobname
    mapdl.mute = False


def test_parsav_parres(mapdl, cleared, tmpdir):
    arr = np.random.random((10, 3))
    mapdl.parameters["MYARR"] = arr
    mapdl.parsav("ALL", "tmp.txt")
    mapdl.clear()
    mapdl.parres("ALL", "tmp.txt")
    assert np.allclose(mapdl.parameters["MYARR"], arr)


@pytest.mark.skip_grpc
def test_no_results(mapdl, cleared, tmpdir):
    pth = str(tmpdir.mkdir("tmpdir"))
    mapdl.jobname = random_string()
    with pytest.raises(FileNotFoundError):
        mapdl.download_result(pth)


def test_empty(mapdl):
    with pytest.raises(ValueError):
        mapdl.run("")


def test_multiline_fail(mapdl):
    with pytest.raises(ValueError, match="Use ``input_strings``"):
        mapdl.run(CMD_BLOCK)


def test_multiline_fail(mapdl, cleared):
    with pytest.warns(DeprecationWarning):
        resp = mapdl.run_multiline(CMD_BLOCK)
        assert "IS SOLID186" in resp, "not capturing the beginning of the block"
        assert (
            "GENERATE NODES AND ELEMENTS" in resp
        ), "not capturing the end of the block"


def test_input_strings_fail(mapdl, cleared):
    resp = mapdl.input_strings(CMD_BLOCK)
    assert "IS SOLID186" in resp, "not capturing the beginning of the block"
    assert "GENERATE NODES AND ELEMENTS" in resp, "not capturing the end of the block"


def test_input_strings(mapdl, cleared):
    assert isinstance(mapdl.input_strings(CMD_BLOCK), str)
    assert isinstance(mapdl.input_strings(CMD_BLOCK.splitlines()), str)


def test_str(mapdl):
    mapdl_str = str(mapdl)
    assert "Product:" in mapdl_str
    assert "MAPDL Version" in mapdl_str
    assert str(mapdl.version) in mapdl_str


def test_version(mapdl):
    assert isinstance(mapdl.version, float)  # Checking MAPDL version
    expected_version = float(
        datetime.now().year - 2000 + 1 + 1
    )  # the second +1 is to give some tolerance.
    assert 20.0 < mapdl.version < expected_version  # Some upper bound.


def test_pymapdl_version():
    from ansys.mapdl.core._version import __version__ as pymapdl_version

    assert isinstance(pymapdl_version, str)
    version_ = pymapdl_version.split(".")

    assert len(version_) == 3
    assert version_[0].isnumeric()
    assert version_[1].isnumeric()
    assert version_[2].isnumeric() or "dev" in version_[2]


def test_comment(cleared, mapdl):
    comment = "Testing..."
    resp = mapdl.com(comment)
    assert comment in resp


def test_basic_command(cleared, mapdl):
    resp = mapdl.prep7()
    resp = mapdl.finish()
    assert "ROUTINE COMPLETED" in resp


def test_allow_ignore(mapdl):
    mapdl.clear()
    mapdl.allow_ignore = False
    assert mapdl.allow_ignore is False
    with pytest.raises(pymapdl.errors.MapdlInvalidRoutineError):
        mapdl.k()

    # Does not create keypoints and yet does not raise error
    mapdl.allow_ignore = True
    assert mapdl.allow_ignore is True
    mapdl.k()
    assert mapdl.geometry.n_keypoint == 0
    mapdl.allow_ignore = False


def test_chaining(mapdl, cleared):
    # test chaining with distributed only
    if mapdl._distributed:
        with pytest.raises(MapdlRuntimeError):
            with mapdl.chain_commands:
                mapdl.prep7()
    else:
        mapdl.prep7()
        n_kp = 1000
        with mapdl.chain_commands:
            for i in range(1, 1 + n_kp):
                mapdl.k(i, i, i, i)

        assert mapdl.geometry.n_keypoint == 1000


def test_error(mapdl):
    with pytest.raises(MapdlRuntimeError):
        mapdl.prep7()
        mapdl.a(0, 0, 0, 0)


def test_ignore_error(mapdl):
    mapdl.ignore_errors = False
    assert not mapdl.ignore_errors
    mapdl.ignore_errors = True
    assert mapdl.ignore_errors is True

    # verify that an error is not raised
    mapdl.prep7(mute=True)
    out = mapdl._run("A, 0, 0, 0")
    assert "*** ERROR ***" in out

    mapdl.ignore_error = False
    assert mapdl.ignore_error is False


@pytest.mark.skip_grpc
def test_list(mapdl, tmpdir):
    """Added for backwards compatibility"""
    fname = "tmp.txt"
    filename = str(tmpdir.mkdir("tmpdir").join(fname))
    txt = "this is a test"
    with open(filename, "w") as fid:
        fid.write(txt)
    mapdl.upload(filename)

    output = mapdl.list(fname)
    assert output == txt


@pytest.mark.skip_grpc
def test_invalid_input(mapdl):
    with pytest.raises(FileNotFoundError):
        mapdl.input("thisisnotafile")


@skip_no_xserver
@pytest.mark.parametrize("vtk", [True, False, None])
def test_kplot(cleared, mapdl, tmpdir, vtk):
    mapdl.k("", 0, 0, 0)
    mapdl.k("", 1, 0, 0)
    mapdl.k("", 1, 1, 0)
    mapdl.k("", 0, 1, 0)

    filename = str(tmpdir.mkdir("tmpdir").join("tmp.png"))
    cpos = mapdl.kplot(vtk=vtk, savefig=filename)
    assert cpos is None
    if vtk:
        assert os.path.isfile(filename)


@skip_no_xserver
@pytest.mark.parametrize("vtk", [True, False, None])
def test_aplot(cleared, mapdl, vtk):
    k0 = mapdl.k("", 0, 0, 0)
    k1 = mapdl.k("", 1, 0, 0)
    k2 = mapdl.k("", 1, 1, 0)
    k3 = mapdl.k("", 0, 1, 0)
    l0 = mapdl.l(k0, k1)
    l1 = mapdl.l(k1, k2)
    l2 = mapdl.l(k2, k3)
    l3 = mapdl.l(k3, k0)
    mapdl.al(l0, l1, l2, l3)
    mapdl.aplot(show_area_numbering=True)
    mapdl.aplot(color_areas=vtk, show_lines=True, show_line_numbering=True)

    mapdl.aplot(quality=100)
    mapdl.aplot(quality=-1)


@skip_no_xserver
@pytest.mark.parametrize("vtk", [True, False, None])
def test_vplot(cleared, mapdl, vtk):
    mapdl.block(0, 1, 0, 1, 0, 1)
    mapdl.vplot(vtk=vtk, color_areas=True)


def test_keypoints(cleared, mapdl):
    assert mapdl.geometry.n_keypoint == 0
    kps = [[0, 0, 0], [1, 0, 0], [1, 1, 0], [0, 1, 0]]

    i = 1
    knum = []
    for i, (x, y, z) in enumerate(kps):
        mapdl.k(i + 1, x, y, z)
        knum.append(i + 1)

    assert mapdl.geometry.n_keypoint == 4
    assert isinstance(mapdl.geometry.keypoints, MultiBlock)
    assert np.allclose(kps, mapdl.geometry.get_keypoints(return_as_array=True))
    assert np.allclose(knum, mapdl.geometry.knum)


def test_lines(cleared, mapdl):
    assert mapdl.geometry.n_line == 0

    k0 = mapdl.k("", 0, 0, 0)
    k1 = mapdl.k("", 1, 0, 0)
    k2 = mapdl.k("", 1, 1, 0)
    k3 = mapdl.k("", 0, 1, 0)
    l0 = mapdl.l(k0, k1)
    l1 = mapdl.l(k1, k2)
    l2 = mapdl.l(k2, k3)
    l3 = mapdl.l(k3, k0)

    lines = mapdl.geometry.lines
    assert isinstance(lines, MultiBlock)
    assert np.allclose(mapdl.geometry.lnum, [l0, l1, l2, l3])
    assert mapdl.geometry.n_line == 4


@skip_no_xserver
@pytest.mark.parametrize("vtk", [True, False, None])
def test_lplot(cleared, mapdl, tmpdir, vtk):
    k0 = mapdl.k("", 0, 0, 0)
    k1 = mapdl.k("", 1, 0, 0)
    k2 = mapdl.k("", 1, 1, 0)
    k3 = mapdl.k("", 0, 1, 0)
    mapdl.l(k0, k1)
    mapdl.l(k1, k2)
    mapdl.l(k2, k3)
    mapdl.l(k3, k0)

    filename = str(tmpdir.mkdir("tmpdir").join("tmp.png"))
    cpos = mapdl.lplot(vtk=vtk, show_keypoint_numbering=True, savefig=filename)
    assert cpos is None
    if vtk:
        assert os.path.isfile(filename)


@skip_if_not_local
def test_apdl_logging_start(tmpdir):
    filename = str(tmpdir.mkdir("tmpdir").join("tmp.inp"))

    mapdl = launch_mapdl(
        start_timeout=30, log_apdl=filename, additional_switches=QUICK_LAUNCH_SWITCHES
    )

    mapdl.prep7()
    mapdl.run("!comment test")
    mapdl.k(1, 0, 0, 0)
    mapdl.k(2, 1, 0, 0)
    mapdl.k(3, 1, 1, 0)
    mapdl.k(4, 0, 1, 0)

    mapdl.exit()

    with open(filename, "r") as fid:
        text = "".join(fid.readlines())

    assert "PREP7" in text
    assert "!comment test" in text
    assert "K,1,0,0,0" in text
    assert "K,2,1,0,0" in text
    assert "K,3,1,1,0" in text
    assert "K,4,0,1,0" in text


@pytest.mark.corba
def test_corba_apdl_logging_start(tmpdir):
    filename = str(tmpdir.mkdir("tmpdir").join("tmp.inp"))

    mapdl = pymapdl.launch_mapdl(mode="CORBA", log_apdl=filename)

    mapdl.prep7()
    mapdl.run("!comment test")
    mapdl.k(1, 0, 0, 0)
    mapdl.k(2, 1, 0, 0)
    mapdl.k(3, 1, 1, 0)
    mapdl.k(4, 0, 1, 0)

    mapdl.exit()

    with open(filename, "r") as fid:
        text = "".join(fid.readlines())

    assert "PREP7" in text
    assert "!comment test" in text
    assert "K,1,0,0,0" in text
    assert "K,2,1,0,0" in text
    assert "K,3,1,1,0" in text
    assert "K,4,0,1,0" in text


def test_apdl_logging(mapdl, tmpdir):
    tmp_dir = tmpdir.mkdir("tmpdir")
    file_name = "tmp_logger.log"
    file_path = str(tmp_dir.join(file_name))

    # Checking there is no apdl_logger
    if mapdl._apdl_log is not None:
        mapdl._close_apdl_log()

    assert mapdl._apdl_log is None
    assert file_name not in os.listdir()

    # Setting logger
    mapdl.open_apdl_log(file_path, "w")
    assert file_name in os.listdir(tmp_dir)

    # don't allow double logger:
    with pytest.raises(MapdlRuntimeError):
        mapdl.open_apdl_log(file_name, mode="w")

    # Testing
    mapdl.prep7()
    mapdl.com("This is a comment")

    # Testing non-interactive
    with mapdl.non_interactive:
        mapdl.com("This is a non-interactive command")
        mapdl.slashsolu()
        mapdl.prep7()

    file_input = str(tmp_dir.join("input.inp"))
    str_not_in_apdl_logger = "/com, this input should not appear"
    with open(file_input, "w") as fid:
        fid.write(str_not_in_apdl_logger)

    mapdl._apdl_log.flush()
    with open(file_path, "r") as fid:
        log = fid.read()

    assert "APDL" in log
    assert "ansys.mapdl.core" in log
    assert "PyMapdl" in log
    assert "/COM" in log
    assert "This is a comment" in log
    assert "This is a non-interactive command" in log
    assert "/SOLU" in log

    # The input of the ``non_interactive`` should not write to the apdl_logger.
    assert "/INP," not in log
    assert "'input.inp'" not in log
    assert "/OUT,_input_tmp_" not in log
    assert str_not_in_apdl_logger not in log

    # Testing /input, i
    mapdl.input(file_input)
    mapdl._apdl_log.flush()
    with open(file_path, "r") as fid:
        log = fid.read()

    # Testing /input PR #1455
    assert "/INP," in log
    assert "input.inp'" in log
    assert "/OUT,_input_tmp_" in log
    assert str_not_in_apdl_logger not in log

    # Closing
    mapdl._close_apdl_log()
    mapdl.com("This comment should not appear in the logger")

    with open(file_path, "r") as fid:
        log = fid.read()

    assert "This comment should not appear in the logger" not in log
    assert file_name in os.listdir(tmp_dir)


def test_nodes(tmpdir, cleared, mapdl):
    mapdl.n(1, 1, 1, 1)
    mapdl.n(11, 10, 1, 1)
    mapdl.fill(1, 11, 9)

    basename = "tmp.nodes"
    target_dir = tmpdir.mkdir("tmpdir")
    filename = str(target_dir.join(basename))
    if mapdl._local:
        mapdl.nwrite(filename)
    else:
        mapdl.nwrite(basename)
        mapdl.download(basename, target_dir=str(target_dir))

    assert np.allclose(mapdl.mesh.nodes, np.loadtxt(filename)[:, 1:])
    assert mapdl.mesh.n_node == 11
    assert np.allclose(mapdl.mesh.nnum, range(1, 12))

    # test clear mapdl
    mapdl.clear()
    assert not mapdl.mesh.nodes.size
    assert not mapdl.mesh.n_node
    assert not mapdl.mesh.nnum.size


def test_enum(mapdl, make_block):
    assert mapdl.mesh.n_elem
    assert np.allclose(mapdl.mesh.enum, range(1, mapdl.mesh.n_elem + 1))


@pytest.mark.parametrize("nnum", [True, False])
@pytest.mark.parametrize("vtk", [True, False, None])
@skip_no_xserver
def test_nplot_vtk(cleared, mapdl, nnum, vtk):
    mapdl.n(1, 0, 0, 0)
    mapdl.n(11, 10, 0, 0)
    mapdl.fill(1, 11, 9)
    mapdl.nplot(vtk=vtk, nnum=nnum, background="w", color="k")


@skip_no_xserver
def test_nplot(cleared, mapdl):
    mapdl.n(1, 0, 0, 0)
    mapdl.n(11, 10, 0, 0)
    mapdl.fill(1, 11, 9)
    mapdl.nplot(vtk=False)


def test_elements(cleared, mapdl):
    mapdl.et(1, 185)

    # two basic cells
    cell1 = [
        [0, 0, 0],
        [1, 0, 0],
        [1, 1, 0],
        [0, 1, 0],
        [0, 0, 1],
        [1, 0, 1],
        [1, 1, 1],
        [0, 1, 1],
    ]

    cell2 = [
        [0, 0, 2],
        [1, 0, 2],
        [1, 1, 2],
        [0, 1, 2],
        [0, 0, 3],
        [1, 0, 3],
        [1, 1, 3],
        [0, 1, 3],
    ]

    with mapdl.non_interactive:
        for cell in [cell1, cell2]:
            for x, y, z in cell:
                mapdl.n(x=x, y=y, z=z)

    mapdl.e(*list(range(1, 9)))
    mapdl.e(*list(range(9, 17)))
    expected = np.array(
        [
            [1, 1, 1, 1, 0, 0, 0, 0, 1, 0, 1, 2, 3, 4, 5, 6, 7, 8],
            [1, 1, 1, 1, 0, 0, 0, 0, 2, 0, 9, 10, 11, 12, 13, 14, 15, 16],
        ]
    )

    assert np.allclose(np.array(mapdl.mesh.elem), expected)


@pytest.mark.parametrize(
    "parm",
    (
        "my_string",
        1,
        10.0,
        [1, 2, 3],
        [[1, 2, 3], [1, 2, 3]],
        np.random.random((2000)),  # fails on gRPC at 100000
        np.random.random((10, 3)),
        np.random.random((10, 3, 3)),
    ),
)
def test_set_get_parameters(mapdl, parm):
    parm_name = pymapdl.misc.random_string(20)
    mapdl.parameters[parm_name] = parm

    if isinstance(parm, str):
        assert mapdl.parameters[parm_name] == parm
    elif isinstance(parm, (int, float)):
        assert np.allclose(mapdl.parameters[parm_name], parm)
    else:
        # For the cases where shape is (X,) # Empty second dimension
        parm = np.array(parm)
        if parm.ndim == 1:
            parm = parm.reshape((parm.shape[0], 1))
        assert np.allclose(mapdl.parameters[parm_name], parm)


def test_set_parameters_arr_to_scalar(mapdl, cleared):
    mapdl.parameters["PARM"] = np.arange(10)
    mapdl.parameters["PARM"] = 2


def test_set_parameters_string_spaces(mapdl):
    with pytest.raises(ValueError):
        mapdl.parameters["PARM"] = "string with spaces"


def test_set_parameters_too_long(mapdl):
    with pytest.raises(
        ValueError, match="Length of ``name`` must be 32 characters or less"
    ):
        mapdl.parameters["a" * 32] = 2

    with pytest.raises(
        ValueError, match="Length of ``value`` must be 32 characters or less"
    ):
        mapdl.parameters["asdf"] = "a" * 32


def test_builtin_parameters(mapdl, cleared):
    mapdl.prep7()
    assert mapdl.parameters.routine == "PREP7"

    mapdl.units("SI")
    assert mapdl.parameters.units == "SI"

    assert isinstance(mapdl.parameters.revision, float)

    # Platform could be either windows or Linux, without regards to
    # the testing OS.
    plat = mapdl.parameters.platform
    assert "L" in plat or "W" in plat

    mapdl.csys(1)
    assert mapdl.parameters.csys == 1

    mapdl.dsys(1)
    assert mapdl.parameters.dsys == 1

    mapdl.esys(0)
    assert mapdl.parameters.esys == 0
    assert mapdl.parameters.material == 1
    assert mapdl.parameters.section == 1
    assert mapdl.parameters.real == 1


@skip_no_xserver
@pytest.mark.parametrize("vtk", [True, False, None])
def test_eplot(mapdl, make_block, vtk):
    init_elem = mapdl.mesh.n_elem
    mapdl.aplot()  # check aplot and verify it doesn't mess up the element plotting
    mapdl.eplot(show_node_numbering=True, background="w", color="b")
    mapdl.eplot(vtk=vtk, show_node_numbering=True, background="w", color="b")
    mapdl.aplot()  # check aplot and verify it doesn't mess up the element plotting
    assert mapdl.mesh.n_elem == init_elem


@skip_no_xserver
def test_eplot_savefig(mapdl, make_block, tmpdir):
    filename = str(tmpdir.mkdir("tmpdir").join("tmp.png"))
    mapdl.eplot(
        background="w",
        show_edges=True,
        smooth_shading=True,
        window_size=[1920, 1080],
        savefig=filename,
    )
    assert os.path.isfile(filename)


def test_partial_mesh_nnum(mapdl, make_block):
    allsel_nnum_old = mapdl.mesh.nnum
    mapdl.nsel("S", "NODE", vmin=100, vmax=200)
    allsel_nnum_now = mapdl.mesh.nnum_all
    assert np.allclose(allsel_nnum_old, allsel_nnum_now)

    mapdl.allsel()
    assert np.allclose(allsel_nnum_old, mapdl.mesh.nnum)


def test_partial_mesh_nnum2(mapdl, make_block):
    mapdl.nsel("S", "NODE", vmin=1, vmax=10)
    mapdl.esel("S", "ELEM", vmin=10, vmax=20)
    assert mapdl.mesh._grid.n_cells == 11


def test_cyclic_solve(mapdl, cleared):
    # build the cyclic model
    mapdl.prep7()
    mapdl.shpp("off")
    mapdl.cdread("db", examples.sector_archive_file)
    mapdl.prep7()
    time.sleep(1.0)
    mapdl.cyclic()

    # set material properties
    mapdl.mp("NUXY", 1, 0.31)
    mapdl.mp("DENS", 1, 4.1408e-04)
    mapdl.mp("EX", 1, 16900000)
    mapdl.emodif("ALL", "MAT", 1)

    # setup and solve
    mapdl.modal_analysis("LANB", 1, 1, 100000, elcalc=True)
    mapdl.finish()

    # expect 16 result sets (1 mode, 16 blades, 16 modes in mode family)
    mapdl.post1()
    assert mapdl.post_processing.nsets == 16


# Using ``np.ones(5)*2`` to test specifically the case for two columns #883
@pytest.mark.parametrize("dim_rows", np.random.randint(2, 100, size=4, dtype=int))
@pytest.mark.parametrize(
    "dim_cols",
    np.concatenate(
        (
            np.ones(2, dtype=int) * 2,
            np.random.randint(2, 100, size=2, dtype=int),
        )
    ),
)
def test_load_table(mapdl, dim_rows, dim_cols):
    my_conv = np.random.rand(dim_rows, dim_cols)
    my_conv[:, 0] = np.arange(dim_rows)  # "time" values

    mapdl.load_table("my_conv", my_conv, "TIME")
    assert np.allclose(mapdl.parameters["my_conv"], my_conv[:, 1:], 1e-7)


def test_load_table_error_ascending_row(mapdl):
    my_conv = np.ones((3, 3))
    my_conv[1, 0] = 4
    with pytest.raises(ValueError, match="requires that the first column is in"):
        mapdl.load_table("my_conv", my_conv)


@pytest.mark.parametrize("dimx", [1, 3, 10])
@pytest.mark.parametrize("dimy", [1, 3, 10])
def test_load_array(mapdl, dimx, dimy):
    my_conv = np.random.rand(dimx, dimy)
    mapdl.load_array("my_conv", my_conv)

    # flatten as MAPDL returns flat arrays when one dimension is 1.
    assert np.allclose(mapdl.parameters["my_conv"], my_conv, rtol=1e-7)


@pytest.mark.parametrize(
    "array",
    [
        np.zeros(
            3,
        ),
        np.zeros((3, 1)),
        np.zeros((3, 3)),
    ],
)
def test_load_array_types(mapdl, array):
    mapdl.load_array("myarr", array)
    assert np.allclose(mapdl.parameters["myarr"], array, rtol=1e-7)


@pytest.mark.parametrize("array", [[1, 3, 10], np.random.randint(1, 20, size=(5,))])
def test_load_array_failure_types(mapdl, array):
    array[0] = array[0] + 1  # This is to avoid having all elements equal #1061
    mapdl.load_array("myarr", array)
    array = np.array(array)
    assert not np.allclose(mapdl.parameters["myarr"], array, rtol=1e-7)
    assert mapdl.parameters["myarr"].shape != array.shape
    assert mapdl.parameters["myarr"].shape[0] == array.shape[0]
    assert (mapdl.parameters["myarr"].ravel() == array.ravel()).all()
    assert mapdl.parameters["myarr"].ndim == array.ndim + 1


@pytest.mark.skip_grpc
def test_lssolve(mapdl, cleared):
    mapdl.mute = True

    mapdl.run("/units,user,0.001,0.001,1,1,0,1,1,1")
    mapdl.prep7()
    mapdl.et(1, 182)
    mapdl.mp("ex", 1, 210e3)
    mapdl.mp("nuxy", 1, 0.33)
    mapdl.mp("dens", 1, 7.81e-06)
    mapdl.k(1, 0, 0)
    mapdl.k(2, 5, 0)
    mapdl.k(3, 5, 1)
    mapdl.k(4, 0, 1)
    mapdl.l(1, 2)
    mapdl.l(2, 3)
    mapdl.l(3, 4)
    mapdl.l(4, 1)
    mapdl.al(1, 2, 3, 4)
    mapdl.lsel("s", "", "", 1, 4)
    mapdl.lesize("all", 0.5)
    mapdl.amesh(1)
    mapdl.allsel()
    mapdl.finish()
    mapdl.run("/solu")
    mapdl.antype("static'")
    mapdl.kbc(0)
    mapdl.lsel("s", "", "", 4)
    mapdl.nsll("s", 1)
    mapdl.d("all", "all", 0)
    mapdl.ksel("s", "", "", 3)
    mapdl.nslk("s")
    mapdl.f("all", "fy", 5)
    mapdl.allsel()
    mapdl.lswrite(1)
    mapdl.fdele("all", "all")
    mapdl.ksel("s", "", "", 3)
    mapdl.nslk("s")
    mapdl.f("all", "fy", -5)
    mapdl.allsel()

    lsnum = 2
    mapdl.lswrite(lsnum)
    mapdl.mute = False
    out = mapdl.lssolve(1, lsnum)
    assert f"Load step file number {lsnum}.  Begin solution ..." in out


def test_coriolis(mapdl, cleared):
    """Simply test that we're formatting the input parm for coriolis"""
    # must be v190 or newer
    resp = mapdl.coriolis(True, True, True, True)
    assert "CORIOLIS IN STATIONARY REFERENCE FRAME" in resp
    assert "GYROSCOPIC DAMPING MATRIX WILL BE CALCULATED" in resp
    assert "ROTATING DAMPING MATRIX ACTIVATED" in resp
    assert "PRINT ROTOR MASS SUMMARY ACTIVATED" in resp


def test_title(mapdl, cleared):
    title = "title1"  # the title cannot be longer than 7 chars. Check *get,parm,active,0,title for more info.
    mapdl.title(title)
    assert title == mapdl.get("par", "active", "0", "title")


def test_cdread(mapdl, cleared):
    random_letters = random_string(4)

    mapdl.run(f"PARMTEST='{random_letters}'")
    mapdl.cdwrite("all", "model2", "cdb")

    mapdl.clear()
    mapdl.cdread("db", "model2", "cdb")
    assert random_letters in mapdl.parameters["PARMTEST"]

    # Testing arguments
    mapdl.clear()
    mapdl.cdread(option="db", fname="model2", extension="cdb")
    assert random_letters in mapdl.parameters["PARMTEST"]

    # Testing arguments
    mapdl.clear()
    mapdl.cdread("db", fname="model2", extension="cdb")
    assert random_letters in mapdl.parameters["PARMTEST"]

    # Testing arguments
    mapdl.clear()
    mapdl.cdread("db", "model2", extension="cdb")
    assert random_letters in mapdl.parameters["PARMTEST"]

    with pytest.raises(ValueError):
        mapdl.cdread("all", "model2", "cdb")

    with pytest.raises(ValueError):
        mapdl.cdread("test", "model2", "cdb")


@skip_if_on_cicd
def test_cdread_different_location(mapdl, cleared, tmpdir):
    random_letters = mapdl.directory.split("/")[0][-3:0]
    dirname = "tt" + random_letters

    curdir = mapdl.directory
    subdir = tmpdir.mkdir(dirname)

    mapdl.run(f"parmtest='{random_letters}'")
    mapdl.cdwrite("all", subdir.join("model2"), "cdb")

    mapdl.clear()
    mapdl.cwd(subdir)
    mapdl.cdread("db", "model2", "cdb")
    mapdl.cwd(curdir)  # Going back

    assert random_letters == mapdl.parameters["parmtest"]


def test_cdread_in_python_directory(mapdl, cleared, tmpdir):
    # Writing db file in python directory.
    # Pyansys should upload it when it detects it is not in the APDL directory.
    fullpath = str(tmpdir.join("model.cdb"))
    with open(fullpath, "w") as fid:
        fid.write(CDB_FILE)

    # check if pymapdl is smart enough to determine if it can access
    # the archive from the current working directory.
    old_cwd = os.getcwd()
    try:
        # We are not checking yet if the file is read correctly, just if the file
        # can be read.
        os.chdir(tmpdir)
        mapdl.cdread(
            "COMB", "model", "cdb"
        )  # 'COMB' is needed since we use the CDB with the strange line endings.
        assert asserting_cdread_cdwrite_tests(mapdl) and not warns_in_cdread_error_log(
            mapdl, tmpdir
        )

        clearing_cdread_cdwrite_tests(mapdl)
        mapdl.cdread("COMB", "model.cdb")
        assert asserting_cdread_cdwrite_tests(mapdl) and not warns_in_cdread_error_log(
            mapdl, tmpdir
        )

        clearing_cdread_cdwrite_tests(mapdl)
        mapdl.cdread("COMB", "model")
        assert asserting_cdread_cdwrite_tests(mapdl) and not warns_in_cdread_error_log(
            mapdl, tmpdir
        )

    finally:
        # always change back to the previous directory
        os.chdir(old_cwd)

    clearing_cdread_cdwrite_tests(mapdl)
    fullpath = str(tmpdir.join("model.cdb"))
    mapdl.cdread("COMB", fullpath)
    assert asserting_cdread_cdwrite_tests(mapdl) and not warns_in_cdread_error_log(
        mapdl, tmpdir
    )

    clearing_cdread_cdwrite_tests(mapdl)
    fullpath = str(tmpdir.join("model"))
    mapdl.cdread("COMB", fullpath, "cdb")
    assert asserting_cdread_cdwrite_tests(mapdl) and not warns_in_cdread_error_log(
        mapdl, tmpdir
    )

    clearing_cdread_cdwrite_tests(mapdl)
    fullpath = str(tmpdir.join("model"))
    mapdl.cdread("COMB", fullpath)
    assert asserting_cdread_cdwrite_tests(mapdl) and not warns_in_cdread_error_log(
        mapdl, tmpdir
    )


def test_cdread_in_apdl_directory(mapdl, cleared):
    # Writing a db file in apdl directory, using APDL.
    # Using APDL to write the archive as there are be cases where the
    # python code cannot reach the APDL execution directory because it
    # is remote.
    mapdl.run("*SET,T_PAR,'asdf1234'")
    mapdl.run("CDWRITE,'DB','model','cdb'")

    clearing_cdread_cdwrite_tests(mapdl)
    mapdl.cdread("db", "model", "cdb")
    assert asserting_cdread_cdwrite_tests(mapdl)

    clearing_cdread_cdwrite_tests(mapdl)
    mapdl.cdread("db", "model.cdb")
    assert asserting_cdread_cdwrite_tests(mapdl)

    clearing_cdread_cdwrite_tests(mapdl)
    mapdl.cdread("db", "model")
    assert asserting_cdread_cdwrite_tests(mapdl)

    clearing_cdread_cdwrite_tests(mapdl)
    fullpath = os.path.join(mapdl.directory, "model.cdb")
    mapdl.cdread("db", fullpath)
    assert asserting_cdread_cdwrite_tests(mapdl)

    clearing_cdread_cdwrite_tests(mapdl)
    fullpath = os.path.join(mapdl.directory, "model")
    mapdl.cdread("db", fullpath, "cdb")
    assert asserting_cdread_cdwrite_tests(mapdl)

    clearing_cdread_cdwrite_tests(mapdl)
    fullpath = os.path.join(mapdl.directory, "model")
    mapdl.cdread("db", fullpath)
    assert asserting_cdread_cdwrite_tests(mapdl)

    clearing_cdread_cdwrite_tests(mapdl)
    mapdl.cdread(option="db", fname="model", ext="cdb")
    assert asserting_cdread_cdwrite_tests(mapdl)

    clearing_cdread_cdwrite_tests(mapdl)
    mapdl.cdread("db", fname="model", ext="cdb")
    assert asserting_cdread_cdwrite_tests(mapdl)

    clearing_cdread_cdwrite_tests(mapdl)
    mapdl.cdread("db", "model", ext="cdb")
    assert asserting_cdread_cdwrite_tests(mapdl)


@pytest.mark.parametrize(
    "each_cmd", ["*END", "*vwrite", "/eof", "cmatrix", "*REpeAT", "lSread"]
)
def test_inval_commands(mapdl, cleared, each_cmd):
    """Test the output of invalid commands"""
    with pytest.raises(MapdlRuntimeError):
        mapdl.run(each_cmd)


def test_inval_commands_silent(mapdl, tmpdir, cleared):
    assert mapdl.run("parm = 'asdf'")  # assert it is not empty
    mapdl.nopr()
    assert mapdl.run("parm = 'asdf'")  # assert it is not empty

    assert not mapdl._run("/nopr")  # setting /nopr and assert it is empty
    assert not mapdl.run("parm = 'asdf'")  # assert it is not empty

    mapdl._run("/gopr")  # getting settings back


@skip_if_on_cicd
def test_path_without_spaces(mapdl, path_tests):
    old_path = mapdl.directory
    try:
        resp = mapdl.cwd(path_tests.path_without_spaces)
        assert resp is None
    finally:
        mapdl.directory = old_path


@skip_if_on_cicd
def test_path_with_spaces(mapdl, path_tests):
    old_path = mapdl.directory
    try:
        resp = mapdl.cwd(path_tests.path_with_spaces)
        assert resp is None
    finally:
        mapdl.directory = old_path


@skip_if_on_cicd
def test_path_with_single_quote(mapdl, path_tests):
    with pytest.raises(MapdlRuntimeError):
        mapdl.cwd(path_tests.path_with_single_quote)


def test_cwd(mapdl, tmpdir):
    old_path = mapdl.directory
    if mapdl._local:
        tempdir_ = tmpdir
    else:
        if mapdl.platform == "linux":
            mapdl.sys("mkdir -p /tmp")
            tempdir_ = "/tmp"
        elif mapdl.platform == "windows":
            tempdir_ = "C:\\Windows\\Temp"
        else:
            raise ValueError("Unknown platform")
    try:
        mapdl.directory = str(tempdir_)
        assert str(mapdl.directory) == str(tempdir_).replace("\\", "/")

        wrong_path = "wrong_path"
        with pytest.raises(IncorrectWorkingDirectory, match="working directory"):
            mapdl.directory = wrong_path

    finally:
        mapdl.cwd(old_path)


@skip_if_on_cicd
def test_inquire(mapdl):
    # Testing basic functions (First block: Functions)
    assert "apdl" in mapdl.inquire("", "apdl").lower()

    # **Returning the Value of an Environment Variable to a Parameter**
    env = list(os.environ.keys())[0]
    if os.name == "nt":
        env_value = os.getenv(env).split(";")[0]
    elif os.name == "posix":
        env_value = os.getenv(env).split(":")[0]
    else:
        raise Exception("Not supported OS.")

    env_ = mapdl.inquire("", "ENV", env, 0)
    assert env_ == env_value

    # **Returning the Value of a Title to a Parameter**
    title = "This is the title"
    mapdl.title(title)
    assert title == mapdl.inquire("", "title")

    # **Returning Information About a File to a Parameter**
    jobname = mapdl.inquire("", "jobname")
    assert float(mapdl.inquire("", "exist", jobname + ".lock")) in [0, 1]
    assert float(mapdl.inquire("", "exist", jobname, "lock")) in [0, 1]


def test_ksel(mapdl, cleared):
    mapdl.k(1, 0, 0, 0)
    mapdl.prep7()
    assert "SELECTED" in mapdl.ksel("S", "KP", vmin=1, return_mapdl_output=True)
    assert "SELECTED" in mapdl.ksel("S", "KP", "", 1, return_mapdl_output=True)
    assert 1 in mapdl.ksel("S", "KP", vmin=1)


def test_get_file_path(mapdl, tmpdir):
    fname = "dummy.txt"
    fobject = tmpdir.join(fname)
    fobject.write("Dummy file for testing")

    assert fobject not in mapdl.list_files()
    assert fobject not in os.listdir()

    mapdl._local = True
    fname_ = mapdl._get_file_path(fobject)
    assert fname in fname_
    assert fobject not in mapdl.list_files()
    assert os.path.exists(fname_)

    mapdl._local = False
    fname_ = mapdl._get_file_path(fobject)
    # If we are not in local, now it should have been uploaded
    assert fname in mapdl.list_files()


@pytest.mark.parametrize(
    "option2,option3,option4",
    [
        ("expdata.dat", "", ""),
        ("expdata", ".dat", ""),
        ("expdata", "dat", "DIR"),
    ],
)
def test_tbft(mapdl, tmpdir, option2, option3, option4):
    fname = "expdata.dat"
    dirpath = tmpdir.mkdir("tmpdir")
    fpath = dirpath.join(fname)

    with open(fpath, "w") as fid:
        fid.write(
            """0.819139E-01 0.82788577E+00
        0.166709E+00 0.15437247E+01
        0.253960E+00 0.21686152E+01
        0.343267E+00 0.27201819E+01
        0.434257E+00 0.32129833E+0"""
        )

    if option4 == "DIR":
        option4 = dirpath
    else:
        option2 = os.path.join(dirpath, option2)

    mapdl.prep7(mute=True)
    mat_id = mapdl.get_value("MAT", 0, "NUM", "MAX") + 1
    mapdl.tbft("FADD", mat_id, "HYPER", "MOONEY", "3", mute=True)
    mapdl.tbft("EADD", mat_id, "UNIA", option2, option3, option4, "", "", "", mute=True)

    assert fname in mapdl.list_files()


def test_tbft_not_found(mapdl):
    with pytest.raises(FileNotFoundError):
        mapdl.prep7(mute=True)
        mat_id = mapdl.get_value("MAT", 0, "NUM", "MAX") + 1
        mapdl.tbft("FADD", mat_id, "HYPER", "MOONEY", "3", mute=True)
        mapdl.tbft("EADD", mat_id, "UNIA", "non_existing.file", "", "", mute=True)


def test_rescontrol(mapdl):
    # Making sure we have the maximum number of arguments.
    mapdl.rescontrol("DEFINE", "", "", "", "", "XNNN")  # This is default


def test_get_with_gopr(mapdl):
    """Get should work independently of the /gopr state."""

    mapdl._run("/gopr")
    assert mapdl.wrinqr(1) == 1
    par = mapdl.get("__par__", "ACTIVE", "", "TIME", "WALL")
    assert mapdl.scalar_param("__par__") is not None
    assert par is not None
    assert np.allclose(mapdl.scalar_param("__par__"), par)

    mapdl._run("/nopr")
    assert mapdl.wrinqr(1) == 0
    par = mapdl.get("__par__", "ACTIVE", "", "TIME", "WALL")
    assert mapdl.scalar_param("__par__") is not None
    assert par is not None
    assert np.allclose(mapdl.scalar_param("__par__"), par)

    mapdl._run("/gopr")  # Going back
    assert mapdl.wrinqr(1) == 1


def test_print_com(mapdl, capfd):
    mapdl.print_com = True
    string_ = "Testing print"
    mapdl.com(string_)
    out, err = capfd.readouterr()
    assert string_ in out

    mapdl.print_com = False
    string_ = "Testing disabling print"
    mapdl.com(string_)
    out, err = capfd.readouterr()
    assert string_ not in out

    mapdl.print_com = True
    mapdl.mute = True
    mapdl.com(string_)
    out, err = capfd.readouterr()
    assert string_ not in out

    mapdl.print_com = True
    mapdl.mute = False
    mapdl.com(string_, mute=True)
    out, err = capfd.readouterr()
    assert string_ not in out

    mapdl.print_com = True
    mapdl.mute = True
    mapdl.com(string_, mute=True)
    out, err = capfd.readouterr()
    assert string_ not in out

    mapdl.print_com = True
    mapdl.mute = False
    mapdl.com(string_, mute=False)
    out, err = capfd.readouterr()
    assert string_ in out

    # Not allowed type for mapdl.print_com
    for each in ["asdf", (1, 2), 2, []]:
        with pytest.raises(ValueError):
            mapdl.print_com = each


def test_extra_argument_in_get(mapdl, make_block):
    assert isinstance(
        mapdl.get("_MAXNODENUM_", "node", 0, "NUM", "MAX", "", "", "INTERNAL"),
        float,
    )


@pytest.mark.parametrize("value", [1e-6, 1e-5, 1e-3, None])
def test_seltol(mapdl, value):
    if value:
        assert "SELECT TOLERANCE=" in mapdl.seltol(value)
    else:
        assert "SELECT TOLERANCE SET TO DEFAULT" == mapdl.seltol(value)


def test_mpfunctions(mapdl, cube_solve, capsys):
    mapdl.prep7()

    # check writing to file
    fname = "test"
    ext = "mp1"

    assert f"WRITE OUT MATERIAL PROPERTY LIBRARY TO FILE=" in mapdl.mpwrite(fname, ext)
    assert f"{fname}.{ext}" in mapdl.list_files()

    # asserting downloading
    ext = "mp2"
    assert f"WRITE OUT MATERIAL PROPERTY LIBRARY TO FILE=" in mapdl.mpwrite(
        fname, ext, download_file=True
    )
    assert f"{fname}.{ext}" in mapdl.list_files()
    assert os.path.exists(f"{fname}.{ext}")

    ## Checking reading
    # Uploading a local file
    with open(f"{fname}.{ext}", "r") as fid:
        text = fid.read()

    os.remove(f"{fname}.{ext}")  # remove temp file

    ext = ext + "2"
    fname_ = f"{fname}.{ext}"
    new_nuxy = "MPDATA,NUXY,       1,   1, 0.4000000E+00,"
    nuxy = float(new_nuxy.split(",")[4])
    ex = 0.2100000e12

    with open(fname_, "w") as fid:
        fid.write(text.replace("MPDATA,NUXY,       1,   1, 0.3000000E+00,", new_nuxy))

    # file might be left behind from a previous test
    if fname_ in mapdl.list_files():
        mapdl.slashdelete(fname_)
        assert fname_ not in mapdl.list_files()

    mapdl.clear()
    mapdl.prep7()
    captured = capsys.readouterr()  # To flush it
    output = mapdl.mpread(fname, ext)
    captured = capsys.readouterr()
    assert f"Uploading {fname}.{ext}:" in captured.err
    assert "PROPERTY TEMPERATURE TABLE    NUM. TEMPS=  1" in output
    assert "TEMPERATURE TABLE ERASED." in output
    assert "0.4000000" in output
    # check if materials are read into the db
    assert mapdl.get_value("NUXY", "1", "TEMP", 0) == nuxy
    assert np.allclose(mapdl.get_value("EX", 1, "TEMP", 0), ex)

    # Reading file in remote
    fname_ = f"{fname}.{ext}"
    mapdl.upload(fname_)
    os.remove(fname_)
    assert not os.path.exists(fname_)
    assert f"{fname}.{ext}" in mapdl.list_files()

    mapdl.clear()
    mapdl.prep7()
    output = mapdl.mpread(fname, ext)
    assert "PROPERTY TEMPERATURE TABLE    NUM. TEMPS=  1" in output
    assert "TEMPERATURE TABLE ERASED." in output
    assert "0.4000000" in output
    assert np.allclose(mapdl.get_value("NUXY", "1", "TEMP", 0), nuxy)
    assert np.allclose(mapdl.get_value("EX", 1, "TEMP", 0), ex)

    # Test non-existing file
    with pytest.raises(FileNotFoundError):
        mapdl.mpread(fname="dummy", ext="dummy")

    # Test not implemented error
    with pytest.raises(NotImplementedError):
        mapdl.mpread(fname="dummy", ext="dummy", lib="something")

    # Test suppliying a dir path when in remote
    with pytest.raises(IOError):
        mapdl.mpwrite("/test_dir/test", "mp")


def test_mapdl_str(mapdl):
    out = str(mapdl)
    assert "ansys" in out.lower()
    assert "Product" in out
    assert "MAPDL Version" in out


def test_plot_empty_mesh(mapdl, cleared):
    with pytest.warns(UserWarning):
        mapdl.nplot(vtk=True)

    with pytest.warns(UserWarning):
        mapdl.eplot(vtk=True)


def test_equal_in_comments_and_title(mapdl):
    mapdl.com("=====")
    mapdl.title("This is = ")
    mapdl.title("This is '=' ")


def test_result_file(mapdl, solved_box):
    assert mapdl.result_file
    assert isinstance(mapdl.result_file, str)


@skip_if_on_cicd
def test_file_command_local(mapdl, cube_solve, tmpdir):
    rst_file = mapdl.result_file

    # check for raise of non-exising file
    with pytest.raises(FileNotFoundError):
        mapdl.file("potato")

    assert rst_file in mapdl.list_files()
    rst_fpath = os.path.join(mapdl.directory, rst_file)

    # change directory
    old_path = mapdl.directory
    tmp_dir = tmpdir.mkdir("asdf")
    mapdl.directory = str(tmp_dir)
    assert Path(mapdl.directory) == tmp_dir

    mapdl.clear()
    mapdl.post1()
    assert "DATA FILE CHANGED TO FILE" in mapdl.file(rst_fpath)

    mapdl.clear()
    mapdl.post1()
    assert "DATA FILE CHANGED TO FILE" in mapdl.file(
        rst_fpath.replace(".rst", ""), "rst"
    )

    # always revert to preserve state
    mapdl.directory = old_path


def test_file_command_remote(mapdl, cube_solve, tmpdir):
    with pytest.raises(FileNotFoundError):
        mapdl.file("potato")

    mapdl.post1()
    # this file should exist remotely
    rst_file_name = "file.rst"
    assert rst_file_name in mapdl.list_files()

    mapdl.file(rst_file_name)  # checking we can read it.

    with pytest.raises(FileNotFoundError):
        mapdl.file()

    # We are going to download the rst, rename it and
    # tell PyMAPDL to read (it will upload it then)
    tmpdir = str(tmpdir)
    mapdl.download(rst_file_name, tmpdir)
    local_file = os.path.join(tmpdir, rst_file_name)
    new_local_file = os.path.join(tmpdir, "myrst.rst")
    os.rename(local_file, new_local_file)
    assert os.path.exists(new_local_file)
    output = mapdl.file(new_local_file)
    assert "DATA FILE CHANGED TO FILE" in output

    new_local_file2 = os.path.join(tmpdir, "myrst2.rst")
    os.rename(new_local_file, new_local_file2)
    assert os.path.exists(new_local_file2)
    output = mapdl.file(new_local_file2.replace(".rst", ""), "rst")
    assert "DATA FILE CHANGED TO FILE" in output


@skip_on_windows
def test_lgwrite(mapdl, cleared, tmpdir):
    filename = str(tmpdir.join("file.txt"))

    # include some muted and unmuted commands to ensure all /OUT and
    # /OUT,anstmp are removed
    mapdl.prep7(mute=True)
    mapdl.k(1, 0, 0, 0, mute=True)
    mapdl.k(2, 2, 0, 0)

    # test the extension
    mapdl.lgwrite(filename[:-4], "txt", kedit="remove", mute=True)

    with open(filename) as fid:
        lines = [line.strip() for line in fid.readlines()]

    assert "K,1,0,0,0" in lines
    for line in lines:
        assert "OUT" not in line

    # must test with no filename
    mapdl.lgwrite()
    assert mapdl.jobname + ".lgw" in mapdl.list_files()


@pytest.mark.parametrize("value", [2, np.array([1, 2, 3]), "asdf"])
def test_parameter_deletion(mapdl, value):
    mapdl.parameters["mypar"] = value
    assert "mypar".upper() in mapdl.starstatus()
    del mapdl.parameters["mypar"]

    assert "mypar" not in mapdl.starstatus()
    assert "mypar" not in mapdl.parameters


def test_get_variable_nsol_esol_wrappers(mapdl, coupled_example):
    mapdl.post26()
    nsol_1 = mapdl.nsol(2, 1, "U", "X")
    assert nsol_1[0] > 0
    assert nsol_1[1] > 0

    variable = mapdl.get_variable(2)
    assert np.allclose(variable, nsol_1)

    variable = mapdl.get_nsol(1, "U", "X")
    assert np.allclose(variable, nsol_1)

    esol_1 = mapdl.esol(3, 1, 1, "S", "Y")
    assert esol_1[0] > 0
    assert esol_1[1] > 0
    variable = mapdl.get_variable(3)
    assert np.allclose(variable, esol_1)

    variable = mapdl.get_esol(1, 1, "S", "Y")
    assert np.allclose(variable, esol_1)


def test_retain_routine(mapdl):
    mapdl.prep7()
    routine = "POST26"
    with mapdl.run_as_routine(routine):
        assert mapdl.parameters.routine == routine
    assert mapdl.parameters.routine == "PREP7"


def test_non_interactive(mapdl, cleared):
    with mapdl.non_interactive:
        mapdl.prep7()
        mapdl.k(1, 1, 1, 1)
        mapdl.k(2, 2, 2, 2)

    assert len(mapdl.geometry.keypoints) == 2


def test_ignored_command(mapdl, cleared):
    mapdl.ignore_errors = False
    mapdl.prep7(mute=True)
    mapdl.n(mute=True)
    with pytest.raises(MapdlCommandIgnoredError, match="command is ignored"):
        mapdl.f(1, 1, 1, 1)


def test_lsread(mapdl, cleared):
    mapdl.n(1, mute=True)
    mapdl.n(2, 1, 0, 0, mute=True)
    mapdl.et(1, 188, mute=True)
    mapdl.e(1, 2, mute=True)
    mapdl.slashsolu(mute=True)
    mapdl.f("all", "FX", 1, mute=True)
    mapdl.lswrite(mute=True)
    mapdl.fdele("all", "all", mute=True)
    assert "No nodal" in mapdl.flist()
    mapdl.lsread(mute=True)
    assert "No nodal" not in mapdl.flist()


def test_get_fallback(mapdl, cleared):
    with pytest.raises(ValueError, match="There are no NODES defined"):
        mapdl.get_value("node", 0, "num", "maxd")

    with pytest.raises(ValueError, match="There are no ELEMENTS defined"):
        mapdl.get_value("elem", 0, "num", "maxd")


def test_use_uploading(mapdl, cleared, tmpdir):
    mymacrofile_name = "mymacrofile.mac"
    msg = "My macros is being executed"
    # Checking does not exits in remote
    assert mymacrofile_name not in mapdl.list_files()

    # Creating macro
    mymacrofile = tmpdir.join(mymacrofile_name)
    with open(mymacrofile, "w") as fid:
        fid.write(f"/prep7\n/com, {msg}\n/eof")

    with pytest.raises(ValueError, match="Missing `name` argument"):
        mapdl.use()

    # Uploading from local
    out = mapdl.use(name=mymacrofile)
    assert f"USE MACRO FILE  {mymacrofile_name}" in out
    assert msg in out
    assert mymacrofile_name in mapdl.list_files()

    os.remove(mymacrofile)
    assert mymacrofile not in os.listdir()
    out = mapdl.use(mymacrofile)
    assert f"USE MACRO FILE  {mymacrofile_name}" in out
    assert msg in out
    assert mymacrofile_name in mapdl.list_files()
    mapdl.slashdelete(mymacrofile_name)

    # Raises an error.
    with pytest.raises(MapdlRuntimeError):
        mapdl.use("myinexistentmacro.mac")

    # Raise an error
    with pytest.raises(FileNotFoundError):
        mapdl.use("asdf/myinexistentmacro.mac")


def test_set_list(mapdl, cube_solve):
    mapdl.post1()
    obj = mapdl.set("list")

    assert isinstance(obj, CommandListingOutput)

    assert obj.to_array() is not None
    assert obj.to_array().size != 0

    obj = mapdl.set("list", 1)

    assert not isinstance(obj, CommandListingOutput)


def test_mode(mapdl):
    assert mapdl.mode == "grpc"
    assert mapdl.is_grpc
    assert not mapdl.is_corba
    assert not mapdl.is_console

    mapdl._mode = "corba"  # overwriting underlying parameter
    assert not mapdl.is_grpc
    assert mapdl.is_corba
    assert not mapdl.is_console

    mapdl._mode = "console"  # overwriting underlying parameter
    assert not mapdl.is_grpc
    assert not mapdl.is_corba
    assert mapdl.is_console

    mapdl._mode = "grpc"  # Going back to default


def test_remove_lock_file(mapdl, tmpdir):
    tmpdir_ = tmpdir.mkdir("ansys")
    lock_file = tmpdir_.join("file.lock")
    with open(lock_file, "w") as fid:
        fid.write("test")

    mapdl._remove_lock_file(tmpdir_)
    assert not os.path.exists(lock_file)


def test_is_local(mapdl):
    assert mapdl.is_local == mapdl._local


def test_on_docker(mapdl):
    assert mapdl.on_docker == mapdl._on_docker


def test_deprecation_allow_ignore_warning(mapdl):
    with pytest.warns(DeprecationWarning, match="'allow_ignore' is being deprecated"):
        mapdl.allow_ignore = True


def test_deprecation_allow_ignore_errors_mapping(mapdl):
    mapdl.allow_ignore = True
    assert mapdl.allow_ignore == mapdl.ignore_errors

    mapdl.allow_ignore = False
    assert mapdl.allow_ignore == mapdl.ignore_errors

    mapdl.ignore_errors = True
    assert mapdl.allow_ignore == mapdl.ignore_errors

    mapdl.ignore_errors = False
    assert mapdl.allow_ignore == mapdl.ignore_errors


def test_check_stds(mapdl):
    mapdl._stdout = "everything is going ok"
    mapdl._check_stds()

    mapdl._stdout = "one error"
    with pytest.raises(MapdlConnectionError, match="one error"):
        mapdl._check_stds()

    mapdl._stderr = ""
    mapdl._stdout = None  # resetting
    mapdl._check_stds()

    mapdl._stderr = "my error"
    with pytest.raises(MapdlConnectionError, match="my error"):
        mapdl._check_stds()

    # priority goes to stderr
    mapdl._stdout = "one error"
    mapdl._stderr = "my error"
    with pytest.raises(MapdlConnectionError, match="my error"):
        mapdl._check_stds()


def test_connection_by_channel_failure():
    # Check error reporting during connection
    bad_channel = grpc.insecure_channel("willnotwork")
    with pytest.raises(MapdlConnectionError, match="willnotwork"):
        pymapdl.Mapdl(channel=bad_channel, timeout=1)

    class PassThru(grpc.UnaryUnaryClientInterceptor):
        """GRPC interceptor doing nothing"""

        def intercept_unary_unary(continuation, client_call_details, request):
            return continuation(client_call_details, request)

    bad_channel_with_interceptor = grpc.intercept_channel(
        grpc.insecure_channel("willnotwork"), PassThru()
    )
    with pytest.raises(MapdlConnectionError, match="willnotwork"):
        pymapdl.Mapdl(channel=bad_channel_with_interceptor, timeout=1)


def test_post_mortem_checks_no_process(mapdl):
    # Early exit
    old_process = mapdl._mapdl_process
    old_mode = mapdl._mode

    mapdl._mapdl_process = None
    assert mapdl._post_mortem_checks() is None
    assert mapdl._read_stds() is None

    mapdl._mapdl_process = True
    mapdl._mode = "console"
    assert mapdl._post_mortem_checks() is None

    # No process
    mapdl._mapdl_process = None
    mapdl._mode = "grpc"
    assert mapdl._read_stds() is None

    mapdl._mapdl_process = old_process
    mapdl._mode = old_mode


def test_avoid_non_interactive(mapdl):
    with mapdl.non_interactive:
        mapdl.com("comment A")
        mapdl.com("comment B", avoid_non_interactive=True)
        mapdl.com("comment C")

        stored_commands = mapdl._stored_commands
        assert any(["comment A" in cmd for cmd in stored_commands])
        assert all(["comment B" not in cmd for cmd in stored_commands])
        assert any(["comment C" in cmd for cmd in stored_commands])


def test_get_file_name(mapdl):
    file_ = "asdf/qwert/zxcv.asd"
    assert mapdl._get_file_name(file_) == file_
    assert mapdl._get_file_name(file_, "asdf") == file_ + ".asdf"
    assert mapdl._get_file_name(file_, default_extension="qwer") == file_
    assert (
        mapdl._get_file_name(file_.replace(".asd", ""), default_extension="qwer")
        == file_.replace(".asd", "") + ".qwer"
    )


@skip_if_not_local
def test_cache_pids(mapdl):
    assert mapdl._pids
    mapdl._cache_pids()  # Recache pids

    for each in mapdl._pids:
        assert "ansys" in "".join(psutil.Process(each).cmdline())


@skip_if_not_local
def test_process_is_alive(mapdl):
    assert mapdl.process_is_alive


def test_force_output(mapdl):
    mapdl.mute = True
    with mapdl.force_output:
        assert mapdl.prep7()
    assert not mapdl.prep7()

    mapdl._run("nopr")
    with mapdl.force_output:
        assert mapdl.prep7()
    assert not mapdl.prep7()

    mapdl.mute = False
    mapdl._run("gopr")
    with mapdl.force_output:
        assert mapdl.prep7()
    assert mapdl.prep7()

    with mapdl.force_output:
        assert mapdl.prep7()
    assert mapdl.prep7()


def test_session_id(mapdl, running_test):
    assert mapdl._session_id is not None

    # already checking version
    mapdl._checking_session_id_ = True
    assert mapdl._check_session_id() is None

    # Not having pymapdl session id
    mapdl._checking_session_id_ = False
    copy_ = mapdl._session_id_
    mapdl._session_id_ = None
    assert mapdl._check_session_id() is None

    # Checking real case
    mapdl._session_id_ = copy_
    with running_test():
        assert isinstance(mapdl._check_session_id(), bool)

    id_ = "123412341234"
    mapdl._session_id_ = id_
    mapdl._run(f"{SESSION_ID_NAME}='{id_}'")
    assert mapdl._check_session_id()

    mapdl._session_id_ = "qwerqwerqwer"
    assert not mapdl._check_session_id()

    mapdl._session_id_ = id_


def test_session_id_different(mapdl, running_test):
    # Assert it works
    with running_test():
        assert mapdl.prep7()

    mapdl._run(f"{SESSION_ID_NAME}='1234'")

    with running_test():
        with pytest.raises(DifferentSessionConnectionError):
            mapdl.prep7()


def test_check_empty_session_id(mapdl):
    # it should run normal
    mapdl._session_id_ = None
    assert mapdl._check_session_id() is None

    assert mapdl.prep7()


def test_igesin_whitespace(mapdl, cleared, tmpdir):
    bracket_file = pymapdl.examples.download_bracket()
    assert os.path.isfile(bracket_file)

    # moving to another location
    tmpdir_ = tmpdir.mkdir("directory with white spaces")
    fname = os.path.basename(bracket_file)
    dest = os.path.join(tmpdir_, fname)
    shutil.copy(bracket_file, dest)

    # Reading file
    mapdl.aux15()
    out = mapdl.igesin(dest)
    n_ent = re.findall(r"TOTAL NUMBER OF ENTITIES \s*=\s*(\d*)", out)
    assert int(n_ent[0]) > 0


def test_cuadratic_beam(mapdl, cuadratic_beam_problem):
    mapdl.post1()
    mapdl.set(1)
    assert (
        mapdl.post_processing.plot_nodal_displacement(
            "NORM", line_width=10, render_lines_as_tubes=True, smooth_shading=True
        )
        is None
    )


@skip_if_not_local
def test_save_on_exit(mapdl, cleared):
<<<<<<< HEAD
    mapdl2 = launch_mapdl(license_server_check=False)
    mapdl2.parameters["my_par"] = "initial_value"
=======
    mapdl2 = launch_mapdl(
        license_server_check=False, additional_switches=QUICK_LAUNCH_SWITCHES
    )
    mapdl2.parameters["my_par"] = "asdf"
>>>>>>> 3e949de1
    db_name = mapdl2.jobname + ".db"
    db_dir = mapdl2.directory
    db_path = os.path.join(db_dir, db_name)

    mapdl2.save(db_name)
    assert os.path.exists(db_path)

    mapdl2.parameters["my_par"] = "final_value"
    mapdl2.exit()

    mapdl2 = launch_mapdl(
        license_server_check=False, additional_switches=QUICK_LAUNCH_SWITCHES
    )
    mapdl2.resume(db_path)
    if mapdl.version >= 24.1:
        assert mapdl2.parameters["my_par"] == "initial_value"
    else:
        # This fails in earlier versions of MAPDL
        assert mapdl2.parameters["my_par"] != "initial_value"
        assert mapdl2.parameters["my_par"] == "final_value"

    mapdl2.parameters["my_par"] = "new_initial_value"
    db_name = mapdl2.jobname + ".db"  # reupdating db path
    db_dir = mapdl2.directory
    db_path = os.path.join(db_dir, db_name)
    mapdl2.exit(save=True)

    mapdl2 = launch_mapdl(
        license_server_check=False, additional_switches=QUICK_LAUNCH_SWITCHES
    )
    mapdl2.resume(db_path)
    assert mapdl2.parameters["my_par"] == "new_initial_value"
    mapdl2.exit()


def test_input_strings_inside_non_interactive(mapdl, cleared):
    cmd = """/com General Kenobi. You are a bold one.  Kill him!\n/prep7"""
    with mapdl.non_interactive:
        mapdl.com("Hello there")
        mapdl.input_strings(cmd)
        mapdl.com("Back away! I will deal with this Jedi slime myself.")

    assert "Hello there" in mapdl._response
    assert "PREP7" in mapdl._response
    assert "General Kenobi. You are a bold one.  Kill him!" in mapdl._response
    assert "Back away! I will deal with this Jedi slime myself." in mapdl._response


def test_input_inside_non_interactive(mapdl, cleared):
    cmd = """/com General Kenobi. You are a bold one.  Kill him!\n/prep7"""
    with open("myinput.inp", "w") as fid:
        fid.write(cmd)

    with mapdl.non_interactive:
        mapdl.com("Hello there")
        mapdl.input("myinput.inp")
        mapdl.com("Back away! I will deal with this Jedi slime myself.")

    assert "Hello there" in mapdl._response
    assert "PREP7" in mapdl._response
    assert "General Kenobi. You are a bold one.  Kill him!" in mapdl._response
    assert "Back away! I will deal with this Jedi slime myself." in mapdl._response

    os.remove("myinput.inp")


def test_rlblock_rlblock_num(mapdl):
    def num_():
        return np.round(np.random.random(), 4)

    comparison = {
        1: [num_() for _ in range(18)],
        2: [num_() for _ in range(18)],
        4: [num_() for _ in range(18)],
    }

    mapdl.prep7()
    for i in comparison.keys():
        mapdl.r(i, *comparison[i][0:6])
        mapdl.rmore(*comparison[i][6:12])
        mapdl.rmore(*comparison[i][12:18])

    rlblock = mapdl.mesh.rlblock

    for i in [1, 2, 4]:
        for j in range(18):
            assert comparison[i][j] == rlblock[i][j]

    assert [1, 2, 4] == mapdl.mesh.rlblock_num


def test_download_results_non_local(mapdl, cube_solve):
    assert mapdl.result is not None
    assert isinstance(mapdl.result, Result)


def test__flush_stored(mapdl):
    with mapdl.non_interactive:
        mapdl.com("mycomment")
        mapdl.com("another comment")

        assert any(["mycomment" in each for each in mapdl._stored_commands])
        assert len(mapdl._stored_commands) >= 2

    assert not mapdl._stored_commands


def test_download_file_with_vkt_false(mapdl, cube_solve, tmpdir):
    # Testing basic behaviour
    mapdl.eplot(vtk=False, savefig="myfile.png")
    assert os.path.exists("myfile.png")
    ti_m = os.path.getmtime("myfile.png")

    # Testing overwriting
    mapdl.eplot(vtk=False, savefig="myfile.png")
    assert not os.path.exists("myfile_1.png")
    assert os.path.getmtime("myfile.png") != ti_m  # file has been modified.

    os.remove("myfile.png")

    # Testing no extension
    mapdl.eplot(vtk=False, savefig="myfile")
    assert os.path.exists("myfile")
    os.remove("myfile")

    # Testing update name when file exists.
    mapdl.eplot(vtk=False, savefig=True)
    assert os.path.exists("plot.png")

    mapdl.eplot(vtk=False, savefig=True)
    assert os.path.exists("plot_1.png")

    os.remove("plot.png")
    os.remove("plot_1.png")

    # Testing full path for downloading
    plot_ = os.path.join(tmpdir, "myplot.png")
    mapdl.eplot(vtk=False, savefig=plot_)
    assert os.path.exists(plot_)

    plot_ = os.path.join(tmpdir, "myplot")
    mapdl.eplot(vtk=False, savefig=plot_)
    assert os.path.exists(plot_)


def test_plots_no_vtk(mapdl):
    mapdl.kplot(vtk=False)
    mapdl.lplot(vtk=False)
    mapdl.aplot(vtk=False)
    mapdl.vplot(vtk=False)
    mapdl.nplot(vtk=False)
    mapdl.eplot(vtk=False)


def test_exited(mapdl):
    assert mapdl.exited == mapdl._exited
    assert isinstance(mapdl.exited, bool)


def test_exiting(mapdl):
    assert mapdl.exiting == mapdl._exiting
    assert isinstance(mapdl.exiting, bool)


def test_check_status(mapdl):
    assert mapdl.check_status == "OK"

    mapdl._exited = True
    assert mapdl.exited
    assert mapdl.check_status == "exited"
    mapdl._exited = False

    mapdl._exiting = True
    assert mapdl.exiting
    assert mapdl.check_status == "exiting"
    mapdl._exiting = False


def test_ip(mapdl):
    assert mapdl._ip == mapdl.ip
    assert isinstance(mapdl.ip, str)


def test_port(mapdl):
    assert mapdl.port == mapdl._port
    assert isinstance(mapdl.port, int)


def test_distributed(mapdl):
    if IS_SMP and not ON_LOCAL:
        assert not mapdl._distributed
    else:
        assert mapdl._distributed


def test_non_used_kwargs(mapdl):
    with pytest.warns(UserWarning):
        mapdl.prep7(non_valid_argument=2)

    with pytest.warns(UserWarning):
        mapdl.run("/prep7", True, False, unvalid_argument=2)

    kwarg = {"unvalid_argument": 2}
    with pytest.warns(UserWarning):
        mapdl.run("/prep7", True, None, **kwarg)


def test_non_valid_kwarg(mapdl):
    mapdl.prep7()
    mapdl.blc4(0, 0, 1, 1, 1)

    with pytest.warns(UserWarning):
        mapdl.cdwrite(options="DB", fname="test1", ext="cdb")<|MERGE_RESOLUTION|>--- conflicted
+++ resolved
@@ -1946,15 +1946,11 @@
 
 @skip_if_not_local
 def test_save_on_exit(mapdl, cleared):
-<<<<<<< HEAD
-    mapdl2 = launch_mapdl(license_server_check=False)
-    mapdl2.parameters["my_par"] = "initial_value"
-=======
     mapdl2 = launch_mapdl(
         license_server_check=False, additional_switches=QUICK_LAUNCH_SWITCHES
     )
-    mapdl2.parameters["my_par"] = "asdf"
->>>>>>> 3e949de1
+    mapdl2.parameters["my_par"] = "initial_value"
+
     db_name = mapdl2.jobname + ".db"
     db_dir = mapdl2.directory
     db_path = os.path.join(db_dir, db_name)
