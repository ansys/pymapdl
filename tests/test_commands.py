--- conflicted
+++ resolved
@@ -6,11 +6,7 @@
 
 from ansys.mapdl.core import examples
 
-<<<<<<< HEAD
 from ansys.mapdl.core.commands import CommandListingOutput, BoundaryConditionsListingOutput
-=======
-from ansys.mapdl.core.commands import CommandListingOutput
->>>>>>> 93b78811
 from ansys.mapdl.core.commands import CommandOutput
 
 try:
@@ -76,7 +72,6 @@
     mapdl.set(1, 2)
     mapdl.mute = False
 
-<<<<<<< HEAD
 @pytest.fixture(scope="module")
 def beam_solve(mapdl):
     mapdl.mute = True
@@ -87,9 +82,6 @@
     mapdl.post1()
     mapdl.set(1, 2)
     mapdl.mute = False
-
-=======
->>>>>>> 93b78811
 
 def test_cmd_class():
     output = """This is the output.
@@ -123,10 +115,6 @@
         assert '=' in output
 
 
-<<<<<<< HEAD
-=======
-# @pytest.mark.skipif(not HAS_GRPC, reason="Requires GRPC")
->>>>>>> 93b78811
 @pytest.mark.parametrize('func,args', [
         ('prnsol', ('U', 'X')),
         ('presol', ('S', 'X')),
@@ -146,7 +134,6 @@
 
     if HAS_PANDAS:
         out_df = out.to_dataframe()
-<<<<<<< HEAD
         assert isinstance(out_df, pd.DataFrame) and not out_df.empty
 
 @pytest.mark.parametrize('func', ['dlist', 'flist'])
@@ -171,6 +158,4 @@
 
     if HAS_PANDAS:
         out_df = out.to_dataframe()
-=======
->>>>>>> 93b78811
-        assert isinstance(out_df, pd.DataFrame) and not out_df.empty+        assert isinstance(out_df, pd.DataFrame) and not out_df.empty
