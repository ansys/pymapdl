--- conflicted
+++ resolved
@@ -55,22 +55,6 @@
 These are symbols !"£$%^^@~+_@~€
 This is for the format: {format1}-{format2}-{format3}"""
 
-<<<<<<< HEAD
-## Commands options
-_CMD = '/INPUT'
-
-CMD = CommandOutput(OUTPUT, cmd=_CMD)
-CMD_DF = CommandListing(OUTPUT, cmd='NLIST')
-
-def test_class():
-    assert isinstance(CMD, (str, CommandOutput))
-    assert isinstance(CMD[1:], (str, CommandOutput))
-    assert isinstance(CMD.splitlines(), list)
-    assert isinstance(CMD.splitlines()[0], (str, CommandOutput))
-    assert isinstance(CMD.replace('a', 'c'), (str, CommandOutput))
-    assert isinstance(CMD.partition('g'), tuple)
-    assert isinstance(CMD.split('g'), list)
-=======
     cmd = '/INPUT'
     cmd_out = CommandOutput(output, cmd=cmd)
 
@@ -93,5 +77,4 @@
         assert isinstance(output, (float, int))
     else:
         assert isinstance(output, str)
-        assert '=' in output
->>>>>>> 18e76dd1
+        assert '=' in output