import pytest
import inspect

import numpy as np

from ansys.mapdl.core import examples
from ansys.mapdl.core.commands import CommandOutput, CommandListingOutput, BoundaryConditionsListingOutput
from ansys.mapdl.core.commands import CMD_LISTING, CMD_BC_LISTING

try:
    import pandas as pd
    HAS_PANDAS = True

except ModuleNotFoundError:
    HAS_PANDAS = False

LIST_OF_INQUIRE_FUNCTIONS = [
    'ndinqr',
    'elmiqr',
    'kpinqr',
    'lsinqr',
    'arinqr',
    'vlinqr',
    'rlinqr',
    'gapiqr',
    'masiqr',
    'ceinqr',
    'cpinqr',
    'csyiqr',
    'etyiqr',
    'foriqr',
    'sectinqr',
    'mpinqr',
    'dget',
    'fget',
    'erinqr'
]

# Generic args
ARGS_INQ_FUNC = {
        'node': 1,
        'key': 0,
        'ielem': 1,
        'knmi': 1,
        'line': 1,
        'anmi': 1,
        'vnmi': 1,
        'nreal': 1,
        'ngap': 1,
        'nce': 1,
        'ncp': 1,
        'ncsy': 1,
        'itype': 1,
        'nsect': 1,
        'mat': 1,
        'iprop': 1,
        'idf': 1,
        'kcmplx': 1
}

CMD_DOC_STRING_INJECTOR = CMD_LISTING.copy()
CMD_DOC_STRING_INJECTOR.extend(CMD_BC_LISTING)

@pytest.fixture(scope="module")
def plastic_solve(mapdl):
    mapdl.mute = True
    mapdl.finish()
    mapdl.clear()
    mapdl.input(examples.verif_files.vmfiles["vm273"])

    mapdl.post1()
    mapdl.set(1, 2)
    mapdl.mute = False

@pytest.fixture(scope="module")
def beam_solve(mapdl):
    mapdl.mute = True
    mapdl.finish()
    mapdl.clear()
    mapdl.input(examples.verif_files.vmfiles["vm10"])

    mapdl.post1()
    mapdl.set(1, 2)
    mapdl.mute = False

def test_cmd_class():
    output = """This is the output.
This is the second line.
These are numbers 1234567890.
These are symbols !"£$%^^@~+_@~€
This is for the format: {format1}-{format2}-{format3}"""

    cmd = '/INPUT'
    cmd_out = CommandOutput(output, cmd=cmd)

    assert isinstance(cmd_out, (str, CommandOutput))
    assert isinstance(cmd_out[1:], (str, CommandOutput))
    assert isinstance(cmd_out.splitlines(), list)
    assert isinstance(cmd_out.splitlines()[0], (str, CommandOutput))
    assert isinstance(cmd_out.replace('a', 'c'), (str, CommandOutput))
    assert isinstance(cmd_out.partition('g'), tuple)
    assert isinstance(cmd_out.split('g'), list)


@pytest.mark.parametrize("func", LIST_OF_INQUIRE_FUNCTIONS)
def test_inquire_functions(mapdl, func):
    func_ = getattr(mapdl, func)
    func_args = inspect.getfullargspec(func_).args
    args = [ARGS_INQ_FUNC[each_arg] for each_arg in func_args if each_arg not in ['self']]
    output = func_(*args)
    if 'GRPC' in mapdl._name:
        assert isinstance(output, (float, int))
    else:
        assert isinstance(output, str)
        assert '=' in output


@pytest.mark.parametrize('func,args', [
        ('prnsol', ('U', 'X')),
        ('presol', ('S', 'X')),
        ('presol', ('S', 'ALL'))
        ])
def test_output_listing(mapdl, plastic_solve, func, args):
    mapdl.post1()
    func_ = getattr(mapdl, func)
    out = func_(*args)

    out_list = out.to_list()
    out_array = out.to_array()

    assert isinstance(out, CommandListingOutput)
    assert isinstance(out_list, list) and bool(out_list)
    assert isinstance(out_array, np.ndarray) and out_array.size != 0

    if HAS_PANDAS:
        out_df = out.to_dataframe()
        assert isinstance(out_df, pd.DataFrame) and not out_df.empty

<<<<<<< HEAD
@pytest.mark.parametrize('func', ['dlist', 'flist'])
def test_bclist(mapdl, beam_solve, func):
    mapdl.mute = True
    mapdl.finish()
    mapdl.clear()
    mapdl.input(examples.verif_files.vmfiles["vm10"])

    mapdl.post1()
    mapdl.set(1, 2)
    mapdl.mute = False

=======

@pytest.mark.parametrize('func', ['dlist', 'flist'])
def test_bclist(mapdl, beam_solve, func):
>>>>>>> 48f9bc8a
    func_ = getattr(mapdl, func)
    out = func_()

    assert isinstance(out, BoundaryConditionsListingOutput)
    assert isinstance(out.to_list(), list) and bool(out.to_list())

    with pytest.raises(ValueError):
        out.to_array()

    if HAS_PANDAS:
        out_df = out.to_dataframe()
        assert isinstance(out_df, pd.DataFrame) and not out_df.empty


@pytest.mark.parametrize('method', CMD_DOC_STRING_INJECTOR)
def test_docstring_injector(mapdl, method):
    """Check if the docstring has been injected."""
    for name in dir(mapdl):
        if name[0:4].upper() == method:
            func = mapdl.__getattribute__(name)
            docstring = func.__doc__ # If '__func__' not present (AttributeError) very likely it has not been wrapped.

            assert "Returns" in docstring
            assert "``str.to_list()``" in docstring
            assert "``str.to_array()``" in docstring
            assert "``str.to_dataframe()``" in docstring<|MERGE_RESOLUTION|>--- conflicted
+++ resolved
@@ -136,23 +136,9 @@
         out_df = out.to_dataframe()
         assert isinstance(out_df, pd.DataFrame) and not out_df.empty
 
-<<<<<<< HEAD
-@pytest.mark.parametrize('func', ['dlist', 'flist'])
-def test_bclist(mapdl, beam_solve, func):
-    mapdl.mute = True
-    mapdl.finish()
-    mapdl.clear()
-    mapdl.input(examples.verif_files.vmfiles["vm10"])
-
-    mapdl.post1()
-    mapdl.set(1, 2)
-    mapdl.mute = False
-
-=======
 
 @pytest.mark.parametrize('func', ['dlist', 'flist'])
 def test_bclist(mapdl, beam_solve, func):
->>>>>>> 48f9bc8a
     func_ = getattr(mapdl, func)
     out = func_()
 
