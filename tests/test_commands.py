--- conflicted
+++ resolved
@@ -1,27 +1,6 @@
-<<<<<<< HEAD
-from ansys.mapdl.core.commands import CommandOutput as CommandOutput
-
-OUTPUT = """This is the output.
-This is the second line.
-These are numbers 1234567890.
-These are symbols !"£$%^^@~+_@~€
-This is for the format: {format1}-{format2}-{format3}"""
-
-## Commands options
-_CMD = '/INPUT'
-CMD = CommandOutput(OUTPUT, cmd=_CMD)
-
-def test_class():
-    assert isinstance(CMD, (str, CommandOutput))
-    assert isinstance(CMD[1:], (str, CommandOutput))
-    assert isinstance(CMD.splitlines(), list)
-    assert isinstance(CMD.splitlines()[0], (str, CommandOutput))
-    assert isinstance(CMD.replace('a', 'c'), (str, CommandOutput))
-    assert isinstance(CMD.partition('g'), tuple)
-    assert isinstance(CMD.split('g'), list)
-=======
 import pytest
 import inspect
+from ansys.mapdl.core.commands import CommandOutput as CommandOutput
 
 
 LIST_OF_INQUIRE_FUNCTIONS = [
@@ -66,7 +45,28 @@
         'iprop': 1,
         'idf': 1,
         'kcmplx': 1
-    }
+}
+
+
+def test_cmd_class():
+    OUTPUT = """This is the output.
+This is the second line.
+These are numbers 1234567890.
+These are symbols !"£$%^^@~+_@~€
+This is for the format: {format1}-{format2}-{format3}"""
+
+    # Commands options
+    cmd = '/INPUT'
+    cmd_out = CommandOutput(OUTPUT, cmd=cmd)
+
+    assert isinstance(cmd_out, (str, CommandOutput))
+    assert isinstance(cmd_out[1:], (str, CommandOutput))
+    assert isinstance(cmd_out.splitlines(), list)
+    assert isinstance(cmd_out.splitlines()[0], (str, CommandOutput))
+    assert isinstance(cmd_out.replace('a', 'c'), (str, CommandOutput))
+    assert isinstance(cmd_out.partition('g'), tuple)
+    assert isinstance(cmd_out.split('g'), list)
+
 
 @pytest.mark.parametrize("func", LIST_OF_INQUIRE_FUNCTIONS)
 def test_inquire_functions(mapdl, func):
@@ -78,5 +78,4 @@
         assert isinstance(output, (float, int))
     else:
         assert isinstance(output, str)
-        assert '=' in output
->>>>>>> 482c9601
+        assert '=' in output