# Copyright (C) 2016 - 2025 ANSYS, Inc. and/or its affiliates.
# SPDX-License-Identifier: MIT
#
#
# Permission is hereby granted, free of charge, to any person obtaining a copy
# of this software and associated documentation files (the "Software"), to deal
# in the Software without restriction, including without limitation the rights
# to use, copy, modify, merge, publish, distribute, sublicense, and/or sell
# copies of the Software, and to permit persons to whom the Software is
# furnished to do so, subject to the following conditions:
#
# The above copyright notice and this permission notice shall be included in all
# copies or substantial portions of the Software.
#
# THE SOFTWARE IS PROVIDED "AS IS", WITHOUT WARRANTY OF ANY KIND, EXPRESS OR
# IMPLIED, INCLUDING BUT NOT LIMITED TO THE WARRANTIES OF MERCHANTABILITY,
# FITNESS FOR A PARTICULAR PURPOSE AND NONINFRINGEMENT. IN NO EVENT SHALL THE
# AUTHORS OR COPYRIGHT HOLDERS BE LIABLE FOR ANY CLAIM, DAMAGES OR OTHER
# LIABILITY, WHETHER IN AN ACTION OF CONTRACT, TORT OR OTHERWISE, ARISING FROM,
# OUT OF OR IN CONNECTION WITH THE SOFTWARE OR THE USE OR OTHER DEALINGS IN THE
# SOFTWARE.

"""Test xpl functionality"""
from ansys.tools.versioning.utils import SemanticVersion
import numpy as np
import pytest

from ansys.mapdl.core.errors import MapdlCommandIgnoredError, MapdlRuntimeError
from conftest import requires

# skip entire module unless HAS_GRPC
pytestmark = requires("grpc")


@pytest.fixture(scope="module")
def check_supports_extract(mapdl):
    # Hack until we can stabilsh
    if mapdl._server_version < SemanticVersion((0, 5, 0)):  # 2022R1
        pytest.skip("command not supported")


class Test_xpl:
    full_file = None

    def create_cube(self, mapdl):
        from conftest import clear

        clear(mapdl)
        mapdl.clear()
        mapdl.prep7()

        # Delete files
        self.full_file = mapdl.jobname + ".full"

        if "full.file" in mapdl.list_files():
            mapdl.slashdelete("full.file")

        if mapdl.result_file in mapdl.list_files():
            mapdl.slashdelete(mapdl.result_file)

        # set up the full file
        mapdl.block(0, 1, 0, 1, 0, 1)
        mapdl.et(1, 186)

        # Define a material (nominal steel in SI)
        mapdl.mp("EX", 1, 210e9)  # Elastic modulus in Pa (kg/(m*s**2))
        mapdl.mp("DENS", 1, 7800)  # Density in kg/m3
        mapdl.mp("NUXY", 1, 0.3)  # Poisson's Ratio

        mapdl.esize(0.5)
        mapdl.vmesh("all")

<<<<<<< HEAD
        # solve first 10 non-trivial modes
        mapdl.modal_analysis(nmode=10, freqb=1)
        mapdl.save("cube_solve_xpl", slab="all")
=======
        # Delete files
        self.full_file = mapdl.jobname + ".full"
        if "full.file" in mapdl.list_files():
            mapdl.slashdelete("full.file")

        if mapdl.result_file in mapdl.list_files():
            mapdl.slashdelete(mapdl.result_file)

        if mapdl.result_file in mapdl.list_files():
            mapdl.slashdelete(mapdl.result_file)

        if "cube_solve_xpl" in mapdl.list_files():
            mapdl.slashdelete("cube_solve_xpl.db")

        # solve first 10 non-trivial modes
        mapdl.modal_analysis(nmode=10, freqb=1)
        mapdl.save("cube_solve_xpl", "db")
>>>>>>> 4e9fc46f

    @pytest.fixture(scope="class")
    def cube_solve(self, mapdl):
        self.create_cube(mapdl)

    @pytest.fixture(scope="function")
    def xpl(self, mapdl, cube_solve):
        mapdl.prep7()
        mapdl.resume("cube_solve_xpl", "db")

        xpl = mapdl.xpl
        if not self.full_file and not self.full_file in mapdl.list_files():
            self.create_cube(mapdl)

        xpl.open(self.full_file)

        yield xpl

        if xpl.opened:
            xpl.close()

    def test_close(self, xpl):
        xpl.close()
        with pytest.raises(MapdlCommandIgnoredError):
            xpl.list()

    @staticmethod
    def test_xpl_str(xpl):
        assert "file.full" in str(xpl)

    @staticmethod
    @requires("ansys-math-core")
    def test_read_int32(xpl):
        vec = xpl.read("MASS")
        arr = vec.asarray()
        assert arr.size
        assert arr.dtype == np.int32

    @staticmethod
    @requires("ansys-math-core")
    def test_read_double(xpl):
        vec = xpl.read("DIAGK")
        arr = vec.asarray()
        assert arr.size
        assert arr.dtype == np.double

    @staticmethod
    @requires("ansys-math-core")
    def test_read_asarray(xpl):
        vec1 = xpl.read("MASS", asarray=True)
        vec2 = xpl.read("MASS")
        assert np.allclose(vec1, vec2.asarray())

    @staticmethod
    def test_save(xpl):
        xpl.save()
        with pytest.raises(MapdlCommandIgnoredError):
            xpl.list()

    @staticmethod
    def test_copy(mapdl, cleared, xpl):
        filename = "tmpfile.full"
        if filename in mapdl.list_files():
            mapdl.slashdelete(filename)

        xpl.copy(filename)
        assert filename in mapdl.list_files()

    @staticmethod
    def test_list(xpl):
        assert "::FULL::" in xpl.list(1)

    @staticmethod
    def test_help(xpl):
        assert "SAVE" in xpl.help()

    @staticmethod
    def test_step_where(xpl):
        xpl.step("MASS")
        assert "FULL::MASS" in xpl.where()

        with pytest.raises(MapdlRuntimeError):
            xpl.step("notarecord")

    @staticmethod
    def test_info(xpl):
        assert "Record Size" in xpl.info("NGPH")

    @staticmethod
    def test_print(xpl):
        assert "10" in xpl.print("MASS")

    @staticmethod
    def test_json(xpl):
        json_out = xpl.json()
        assert json_out["name"] == "FULL"
        assert "children" in json_out

    @staticmethod
    def test_up(xpl):
        xpl.step("MASS")
        xpl.up()
        assert "Current Location : FULL" in xpl.where()

        xpl.up("TOP")
        assert "Current Location : FULL" in xpl.where()

    @staticmethod
    def test_goto(xpl):
        xpl.goto("MASS")
        assert "Current Location : FULL::MASS" in xpl.where()

    @requires("ansys-math-core")
    @pytest.mark.usefixtures("check_supports_extract")
    @pytest.mark.xfail(reason="Flaky test. See #2435")
    def test_extract(self, xpl):
        # expecting fixture to already have a non-result file open
        assert xpl._filename[-3:] != "rst"
        with pytest.raises(MapdlRuntimeError, match="result files"):
            mat = xpl.extract("NSL")

        xpl.open(xpl._mapdl.result_file)

        with pytest.raises(ValueError, match="the only supported recordname is 'NSL'"):
            xpl.extract("NOD")

        mat = xpl.extract("NSL")
        assert mat.shape == (243, 10)

    def test_opened(self, xpl):
        assert xpl.opened
        xpl.close()
        assert not xpl.opened
        xpl.open(self.full_file)
        assert xpl.opened<|MERGE_RESOLUTION|>--- conflicted
+++ resolved
@@ -70,11 +70,6 @@
         mapdl.esize(0.5)
         mapdl.vmesh("all")
 
-<<<<<<< HEAD
-        # solve first 10 non-trivial modes
-        mapdl.modal_analysis(nmode=10, freqb=1)
-        mapdl.save("cube_solve_xpl", slab="all")
-=======
         # Delete files
         self.full_file = mapdl.jobname + ".full"
         if "full.file" in mapdl.list_files():
@@ -91,8 +86,7 @@
 
         # solve first 10 non-trivial modes
         mapdl.modal_analysis(nmode=10, freqb=1)
-        mapdl.save("cube_solve_xpl", "db")
->>>>>>> 4e9fc46f
+        mapdl.save("cube_solve_xpl", "db", slab="all")
 
     @pytest.fixture(scope="class")
     def cube_solve(self, mapdl):
