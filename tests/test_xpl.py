# Copyright (C) 2016 - 2025 ANSYS, Inc. and/or its affiliates.
# SPDX-License-Identifier: MIT
#
#
# Permission is hereby granted, free of charge, to any person obtaining a copy
# of this software and associated documentation files (the "Software"), to deal
# in the Software without restriction, including without limitation the rights
# to use, copy, modify, merge, publish, distribute, sublicense, and/or sell
# copies of the Software, and to permit persons to whom the Software is
# furnished to do so, subject to the following conditions:
#
# The above copyright notice and this permission notice shall be included in all
# copies or substantial portions of the Software.
#
# THE SOFTWARE IS PROVIDED "AS IS", WITHOUT WARRANTY OF ANY KIND, EXPRESS OR
# IMPLIED, INCLUDING BUT NOT LIMITED TO THE WARRANTIES OF MERCHANTABILITY,
# FITNESS FOR A PARTICULAR PURPOSE AND NONINFRINGEMENT. IN NO EVENT SHALL THE
# AUTHORS OR COPYRIGHT HOLDERS BE LIABLE FOR ANY CLAIM, DAMAGES OR OTHER
# LIABILITY, WHETHER IN AN ACTION OF CONTRACT, TORT OR OTHERWISE, ARISING FROM,
# OUT OF OR IN CONNECTION WITH THE SOFTWARE OR THE USE OR OTHER DEALINGS IN THE
# SOFTWARE.

"""Test xpl functionality"""
from ansys.tools.versioning.utils import SemanticVersion
import numpy as np
import pytest

from ansys.mapdl.core.errors import MapdlCommandIgnoredError, MapdlRuntimeError
from conftest import requires

# skip entire module unless HAS_GRPC
pytestmark = requires("grpc")


@pytest.fixture(scope="module")
def check_supports_extract(mapdl):
    # Hack until we can stabilsh
    if mapdl._server_version < SemanticVersion((0, 5, 0)):  # 2022R1
        pytest.skip("command not supported")


class Test_xpl:
    full_file = None

    def create_cube(self, mapdl):
        from conftest import clear

        clear(mapdl)

        # Delete files
        self.full_file = mapdl.jobname + ".full"

        if "full.file" in mapdl.list_files():
            mapdl.slashdelete("full.file")

        if mapdl.result_file in mapdl.list_files():
            mapdl.slashdelete(mapdl.result_file)

        # set up the full file
        mapdl.block(0, 1, 0, 1, 0, 1)
        mapdl.et(1, 186)

        # Define a material (nominal steel in SI)
        mapdl.mp("EX", 1, 210e9)  # Elastic modulus in Pa (kg/(m*s**2))
        mapdl.mp("DENS", 1, 7800)  # Density in kg/m3
        mapdl.mp("NUXY", 1, 0.3)  # Poisson's Ratio

        mapdl.esize(0.5)
        mapdl.vmesh("all")

        # solve first 10 non-trivial modes
        mapdl.modal_analysis(nmode=10, freqb=1)
        mapdl.save("cube_solve_xpl", slab="all")

    @pytest.fixture(scope="class")
    def cube_solve(self, mapdl):
        self.create_cube(mapdl)

    @pytest.fixture(scope="function")
    def xpl(self, mapdl, cube_solve):
        mapdl.prep7()
        mapdl.resume("cube_solve_xpl")

        xpl = mapdl.xpl
        if not self.full_file and not self.full_file in mapdl.list_files():
            self.create_cube(mapdl)

        xpl.open(self.full_file)
<<<<<<< HEAD
        yield xpl
        xpl.close()
=======
>>>>>>> 9b7ce9f8

        yield xpl

        if xpl.opened:
            xpl.close()

    def test_close(self, xpl):
        xpl.close()
        with pytest.raises(MapdlCommandIgnoredError):
            xpl.list()

    @staticmethod
    def test_xpl_str(xpl):
        assert "file.full" in str(xpl)

    @staticmethod
    @requires("ansys-math-core")
    def test_read_int32(xpl):
        vec = xpl.read("MASS")
        arr = vec.asarray()
        assert arr.size
        assert arr.dtype == np.int32

    @staticmethod
    @requires("ansys-math-core")
    def test_read_double(xpl):
        vec = xpl.read("DIAGK")
        arr = vec.asarray()
        assert arr.size
        assert arr.dtype == np.double

    @staticmethod
    @requires("ansys-math-core")
    def test_read_asarray(xpl):
        vec1 = xpl.read("MASS", asarray=True)
        vec2 = xpl.read("MASS")
        assert np.allclose(vec1, vec2.asarray())

    @staticmethod
    def test_save(xpl):
        xpl.save()
        with pytest.raises(MapdlCommandIgnoredError):
            xpl.list()

    @staticmethod
    def test_copy(mapdl, cleared, xpl):
        filename = "tmpfile.full"
        if filename in mapdl.list_files():
            mapdl.slashdelete(filename)

        xpl.copy(filename)
        assert filename in mapdl.list_files()

    @staticmethod
    def test_list(xpl):
        assert "::FULL::" in xpl.list(1)

    @staticmethod
    def test_help(xpl):
        assert "SAVE" in xpl.help()

    @staticmethod
    def test_step_where(xpl):
        xpl.step("MASS")
        assert "FULL::MASS" in xpl.where()

        with pytest.raises(MapdlRuntimeError):
            xpl.step("notarecord")

    @staticmethod
    def test_info(xpl):
        assert "Record Size" in xpl.info("NGPH")

    @staticmethod
    def test_print(xpl):
        assert "10" in xpl.print("MASS")

    @staticmethod
    def test_json(xpl):
        json_out = xpl.json()
        assert json_out["name"] == "FULL"
        assert "children" in json_out

    @staticmethod
    def test_up(xpl):
        xpl.step("MASS")
        xpl.up()
        assert "Current Location : FULL" in xpl.where()

        xpl.up("TOP")
        assert "Current Location : FULL" in xpl.where()

    @staticmethod
    def test_goto(xpl):
        xpl.goto("MASS")
        assert "Current Location : FULL::MASS" in xpl.where()

    @requires("ansys-math-core")
    @pytest.mark.usefixtures("check_supports_extract")
    @pytest.mark.xfail(reason="Flaky test. See #2435")
    def test_extract(self, xpl):
        # expecting fixture to already have a non-result file open
        assert xpl._filename[-3:] != "rst"
        with pytest.raises(MapdlRuntimeError, match="result files"):
            mat = xpl.extract("NSL")

        xpl.open(xpl._mapdl.result_file)

        with pytest.raises(ValueError, match="the only supported recordname is 'NSL'"):
            xpl.extract("NOD")

        mat = xpl.extract("NSL")
        assert mat.shape == (243, 10)

    def test_opened(self, xpl):
        assert xpl.opened
        xpl.close()
        assert not xpl.opened
        xpl.open(self.full_file)
        assert xpl.opened<|MERGE_RESOLUTION|>--- conflicted
+++ resolved
@@ -86,11 +86,6 @@
             self.create_cube(mapdl)
 
         xpl.open(self.full_file)
-<<<<<<< HEAD
-        yield xpl
-        xpl.close()
-=======
->>>>>>> 9b7ce9f8
 
         yield xpl
 
