--- conflicted
+++ resolved
@@ -3,9 +3,6 @@
 import numpy as np
 import pytest
 
-<<<<<<< HEAD
-from ansys.mapdl.core.errors import MapdlRuntimeError
-=======
 from ansys.mapdl.core.parameters import interp_star_status
 
 parm_status = """PARAMETER STATUS- PORT  (     12 PARAMETERS DEFINED)
@@ -85,7 +82,6 @@
  PGFZJK_ROWDIM                     20.0000000                  SCALAR
  PORT                              50054.0000                  SCALAR
  STRARRAY                                   STRING ARRAY      96       1       1"""
->>>>>>> 326b8029
 
 
 @pytest.mark.parametrize(
