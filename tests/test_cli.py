# Copyright (C) 2016 - 2025 ANSYS, Inc. and/or its affiliates.
# SPDX-License-Identifier: MIT
#
#
# Permission is hereby granted, free of charge, to any person obtaining a copy
# of this software and associated documentation files (the "Software"), to deal
# in the Software without restriction, including without limitation the rights
# to use, copy, modify, merge, publish, distribute, sublicense, and/or sell
# copies of the Software, and to permit persons to whom the Software is
# furnished to do so, subject to the following conditions:
#
# The above copyright notice and this permission notice shall be included in all
# copies or substantial portions of the Software.
#
# THE SOFTWARE IS PROVIDED "AS IS", WITHOUT WARRANTY OF ANY KIND, EXPRESS OR
# IMPLIED, INCLUDING BUT NOT LIMITED TO THE WARRANTIES OF MERCHANTABILITY,
# FITNESS FOR A PARTICULAR PURPOSE AND NONINFRINGEMENT. IN NO EVENT SHALL THE
# AUTHORS OR COPYRIGHT HOLDERS BE LIABLE FOR ANY CLAIM, DAMAGES OR OTHER
# LIABILITY, WHETHER IN AN ACTION OF CONTRACT, TORT OR OTHERWISE, ARISING FROM,
# OUT OF OR IN CONNECTION WITH THE SOFTWARE OR THE USE OR OTHER DEALINGS IN THE
# SOFTWARE.

import os
import re
<<<<<<< HEAD
import subprocess  # nosec B404
=======
import subprocess
from unittest.mock import MagicMock, patch
>>>>>>> c3b2d042

import numpy as np
import psutil
import pytest

from conftest import VALID_PORTS, requires

if VALID_PORTS:
    PORT1 = max(VALID_PORTS) + 1
else:
    PORT1 = 50090


def make_fake_process(pid, name, port=PORT1, ansys_process=False, n_children=0):
    mock_process = MagicMock(spec=psutil.Process)
    mock_process.pid = pid
    mock_process.name.return_value = name
    mock_process.status.return_value = psutil.STATUS_RUNNING
    mock_process.children.side_effect = lambda *arg, **kwargs: [
        i for i in range(n_children)
    ]
    mock_process.cwd.return_value = f"/cwd/of/{name}"

    if ansys_process:
        mock_process.cmdline.return_value = (
            f"/ansys_inc/v251/ansys/bin/ansys251 -grpc -port {port}".split(" ")
        )
    else:
        mock_process.cmdline.return_value = f"/path/to/process".split(" ")

    return mock_process


@pytest.fixture
@requires("click")
@requires("nostudent")
def run_cli():
    def do_run(arguments=""):
        from click.testing import CliRunner

        from ansys.mapdl.core.cli import main

        if arguments:
            args = list(arguments.strip().split(" "))
        else:
            args = []

        runner = CliRunner()
        result = runner.invoke(main, args)

        assert result.exit_code == 0
        return result.output

    return do_run


@requires("click")
@pytest.mark.parametrize("start_instance", [None, True, False])
def test_launch_mapdl_cli(monkeypatch, run_cli, start_instance):
    if start_instance is not None:
        monkeypatch.setenv("PYMAPDL_START_INSTANCE", str(start_instance))
    else:
        monkeypatch.delenv("PYMAPDL_START_INSTANCE", raising=False)

    with (
        patch("ansys.mapdl.core.launcher.launch_mapdl") as mock_launch,
        patch("ansys.mapdl.core.launcher.submitter") as mock_submitter,
    ):  # test we are not calling Popen

        mock_launch.side_effect = lambda *args, **kwargs: (
            "123.45.67.89",
            str(PORT1),
            "123245",
        )

        # Setting a port so it does not collide with the already running instance for testing
        output = run_cli(f"start --port {PORT1}")

    assert "Success: Launched an MAPDL instance " in output
    assert str(PORT1) in output

    # grab ips and port
    pid = re.search(r"\(PID=(\d+)\)", output)
    assert pid
    pid = int(re.search(r"\(PID=(\d+)\)", output).groups()[0])
    assert pid != 0


@requires("click")
@pytest.mark.parametrize(
    "mapping",
    ((False, True), (False, True, False), (False, False, False), (True, True, False)),
)
def test_pymapdl_stop_instances(run_cli, mapping):

    fake_process_ = [
        {
            "pid": np.random.randint(10000, 100000),
            "name": f"ansys251_{ind}" if each else "process",
            "port": str(50052 + ind),
            "ansys_process": each,
        }
        for ind, each in enumerate(mapping)
    ]

<<<<<<< HEAD

@requires("click")
@pytest.mark.parametrize(
    "mapping",
    ((False, True), (False, True, False), (False, False, False), (True, True, False)),
)
def test_pymapdl_stop_instances(run_cli, mapping):

    fake_process_ = [
        {
            "pid": np.random.randint(10000, 100000),
            "name": f"ansys251_{ind}" if each else "process",
            "port": str(50052 + ind),
            "ansys_process": each,
        }
        for ind, each in enumerate(mapping)
    ]

=======
>>>>>>> c3b2d042
    fake_processes = [make_fake_process(**each) for each in fake_process_]

    with (
        patch("ansys.mapdl.core.cli.stop._kill_process") as mock_kill,
        patch("psutil.pid_exists") as mock_pid,
        patch("psutil.process_iter", return_value=iter(fake_processes)),
    ):

        mock_pid.return_value = lambda *args, **kwargs: True  # All process exists
        mock_kill.side_effect = lambda *args, **kwargs: None  # avoid kill nothing

        if sum(mapping) == 0:
            output = run_cli(f"stop --port {PORT1}")
            assert (
                f"error: no ansys instances running on port {PORT1}" in output.lower()
            )
            mock_kill.assert_not_called()

            output = run_cli(f"stop --all")
            assert f"error: no ansys instances have been found." in output.lower()
            mock_kill.assert_not_called()

        elif sum(mapping) == 1:
            # Port
            process, process_mock = [
                (each, each_mock)
                for each, each_mock in zip(fake_process_, fake_processes)
                if "ansys251" in each["name"]
            ][0]
            port = process["port"]

            output = run_cli(f"stop --port {port}")
            assert (
                f"success: ansys instances running on port {port} have been stopped"
                in output.lower()
            )

            # PID
            pid = process["pid"]
            with patch("psutil.Process") as mock_process:
                mock_process.return_value = process_mock

                output = run_cli(f"stop --pid {pid}")
                assert (
                    f"the process with pid {pid} and its children have been stopped."
                    in output.lower()
                )

            mock_kill.assert_called()
            assert mock_kill.call_count == 2

        else:
            output = run_cli(f"stop --all")
            assert "success: ansys instances have been stopped." in output.lower()
            assert mock_kill.call_count == sum(mapping)


@requires("click")
@pytest.mark.parametrize(
    "arg,check",
    (
        ("", {}),  # default
        ("-i", {"Is Instance": False}),
        ("-c", {"Command line": True}),
        ("-l", {"Command line": True, "Working directory": True}),
        ("-cwd", {"Working directory": True}),
        ("--instances", {"Is Instance": False}),
        ("--cmd", {"Command line": True}),
        ("--long", {"Command line": True, "Working directory": True}),
        ("--location", {"Working directory": True}),
    ),
)
@patch("psutil.pid_exists", lambda *args, **kwargs: True)
def test_launch_mapdl_cli_list(run_cli, arg, check):

    mapping = (False, True, False, True, False, False)
    is_instance = (False, False, False, True, False, False)

    fake_process_ = [
        {
            "pid": np.random.randint(10000, 100000),
            "name": f"ansys251_{ind}" if each else "process",
            "port": str(50052 + ind),
            "ansys_process": each,
            "n_children": 4 if each_ins else 1,
        }
        for ind, (each, each_ins) in enumerate(zip(mapping, is_instance))
    ]

    fake_processes = [make_fake_process(**each) for each in fake_process_]

    checks_defaults = {
        "Is Instance": True,
        "Command line": False,
        "Working directory": False,
    }

    with patch("psutil.process_iter", return_value=iter(fake_processes)):
        output = run_cli(" ".join(["list", arg]))

        assert "running" in output or "sleeping" in output
        checks_defaults.update(check)

        for each, value in checks_defaults.items():
            if value:
                assert each in output
            else:
                assert each not in output

        assert len(output.splitlines()) > 2

        if arg in ["-c", "--cmd"]:
            assert "/ansys_inc/v251/ansys/bin/ansys251" in output

        if arg in ["-cwd", "--location"]:
            assert "/cwd/of/ansys251" in output

        if arg in ["-i", "--instances"]:
            assert len(output.splitlines()) == sum(is_instance) + 2
        else:
            assert len(output.splitlines()) == sum(mapping) + 2

        if arg in ["-l", "--long"]:
            assert "/ansys_inc/v251/ansys/bin/ansys251" in output.lower()

        for ind, (each, each_ins) in enumerate(zip(mapping, is_instance)):
            proc_options = fake_process_[ind]
            # is ansys
            if not each or (not each_ins and arg in ["-i", "--instances"]):
                assert proc_options["name"] not in output
                assert str(proc_options["pid"]) not in output
                assert proc_options["port"] not in output
            else:
                assert proc_options["name"] in output
                assert str(proc_options["pid"]) in output
                assert proc_options["port"] in output


@requires("click")
@pytest.mark.parametrize(
    "arg",
    [
        "ip",
        "license_server_check",
        "mode",
        "loglevel",
        "cleanup_on_exit",
        "start_instance",
        "clear_on_connect",
        "log_apdl",
        "remove_temp_dir_on_exit",
        "print_com",
        "add_env_vars",
        "replace_env_vars",
    ],
)
def test_launch_mapdl_cli_config(run_cli, arg):
    cmd = " ".join(["start", f"--port {PORT1}", "--jobname myjob", f"--{arg} True"])

    with (
        patch("ansys.mapdl.core.launcher.launch_mapdl") as mock_launch,
        patch("ansys.mapdl.core.launcher.submitter") as mock_submitter,
    ):  # test we are not calling Popen
        mock_launch.side_effect = lambda *args, **kwargs: (
            "123.45.67.89",
            str(PORT1),
            "123245",
        )

        output = run_cli(cmd)

        mock_submitter.assert_not_called()
        kwargs = mock_launch.call_args_list[0].kwargs
        assert str(kwargs["port"]) == str(PORT1)

        assert "Launched an MAPDL instance" in output
        assert str(PORT1) in output

        # assert warnings
        assert arg not in kwargs
        assert (
            f"The following argument is not allowed in CLI: '{arg}'" in output
        ), f"Warning about '{arg}' not printed"


@requires("click")
def test_convert(run_cli, tmpdir):
    from ansys.mapdl.core._version import __version__

    input_file = str(tmpdir.join("input.apdl"))
    output_file = str(tmpdir.join("output.pymapdl"))

    with open(input_file, "w") as fid:
        fid.write(
            """/prep7
BLOCK,0,1,0,1,0,1
"""
        )

    run_cli(f"convert -f {input_file} -o {output_file}")

    with open(output_file, "r") as fid:
        converted = fid.read()

    assert "Script generated by ansys-mapdl-core version" in converted
    assert str(__version__) in converted
    assert "from ansys.mapdl.core import launch_mapdl" in converted

    assert (
        """
mapdl.prep7()
mapdl.block(0, 1, 0, 1, 0, 1)"""
        in converted
    )


@requires("click")
@pytest.mark.skipif(os.name != "posix", reason="Piping only works on Linux")
@pytest.mark.parametrize("output", [True, False])
def test_convert_pipe(output):
    cmd = ["echo", "/prep7"]
    cmd2 = ["pymapdl", "convert"]
    if output:
        out_file = "my_output.out"
        cmd2.extend(["-o", out_file])

    process_echo = subprocess.Popen(cmd, stdout=subprocess.PIPE)
    process_pymapdl = subprocess.Popen(
        cmd2, stdin=process_echo.stdout, stdout=subprocess.PIPE
    )

    process_echo.stdout.close()

    stdout = process_pymapdl.stdout.read().decode()

    if output:
        assert os.path.exists(out_file)
        with open(out_file, "r") as fid:
            stdout = fid.read()

    assert "mapdl.prep7" in stdout
    assert "Script generated by ansys-mapdl-core version" in stdout
    assert "mapdl.exit()" in stdout


DEFAULT_ARGS = {
    "apdl_strings": "/prep7\nBLOCK,0,1,0,1,0,1",
    "loglevel": "WARNING",
    "auto_exit": True,
    "line_ending": None,
    "exec_file": None,
    "macros_as_functions": True,
    "use_function_names": True,
    "show_log": False,
    "add_imports": True,
    "comment_solve": False,
    "cleanup_output": True,
    "header": True,
    "print_com": True,
    "only_commands": False,
    "use_vtk": None,
    "clear_at_start": False,
    "check_parameter_names": False,
}


@requires("click")
@pytest.mark.parametrize(
    "arg, value",
    (
        ("output", "specific_output"),
        ("loglevel", "specific_output"),
        ("auto_exit", False),
        ("line_ending", "specific_output"),
        ("exec_file", "specific_output"),
        ("macros_as_functions", False),
        ("use_function_names", False),
        ("show_log", True),
        ("add_imports", False),
        ("comment_solve", True),
        ("cleanup_output", False),
        ("header", False),
        ("print_com", False),
        ("only_commands", True),
        ("use_vtk", True),
        ("clear_at_start", True),
        ("check_parameter_names", True),
    ),
)
@patch("ansys.mapdl.core.convert.convert_apdl_block")
def test_convert_passing(mock_conv, run_cli, tmpdir, arg, value):
    mock_conv.return_value = None

    input_file = str(tmpdir.join("input.apdl"))
    with open(input_file, "w") as fid:
        fid.write("/prep7\nBLOCK,0,1,0,1,0,1")

    default_ = DEFAULT_ARGS.copy()
    default_[arg] = value

    if arg not in ["only_commands"]:
        run_cli(f"convert -f {input_file} --{arg} {value}")

    else:
        run_cli(f"convert -f {input_file} --{arg}")

    mock_conv.assert_called()
    kwargs = mock_conv.call_args.kwargs

    for key in DEFAULT_ARGS:
        assert kwargs[key] == default_[key]<|MERGE_RESOLUTION|>--- conflicted
+++ resolved
@@ -22,12 +22,8 @@
 
 import os
 import re
-<<<<<<< HEAD
 import subprocess  # nosec B404
-=======
-import subprocess
 from unittest.mock import MagicMock, patch
->>>>>>> c3b2d042
 
 import numpy as np
 import psutil
@@ -133,27 +129,6 @@
         for ind, each in enumerate(mapping)
     ]
 
-<<<<<<< HEAD
-
-@requires("click")
-@pytest.mark.parametrize(
-    "mapping",
-    ((False, True), (False, True, False), (False, False, False), (True, True, False)),
-)
-def test_pymapdl_stop_instances(run_cli, mapping):
-
-    fake_process_ = [
-        {
-            "pid": np.random.randint(10000, 100000),
-            "name": f"ansys251_{ind}" if each else "process",
-            "port": str(50052 + ind),
-            "ansys_process": each,
-        }
-        for ind, each in enumerate(mapping)
-    ]
-
-=======
->>>>>>> c3b2d042
     fake_processes = [make_fake_process(**each) for each in fake_process_]
 
     with (
