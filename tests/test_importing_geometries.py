--- conflicted
+++ resolved
@@ -3,11 +3,7 @@
 import pytest
 
 from ansys.mapdl.core.errors import MapdlInvalidRoutineError, MapdlRuntimeError
-<<<<<<< HEAD
-from conftest import ON_CI, ON_UBUNTU
-=======
 from conftest import ON_CI, ON_LOCAL
->>>>>>> f251b6b6
 
 PATH = os.path.dirname(os.path.abspath(__file__))
 
@@ -90,13 +86,8 @@
         context = pytest.raises(
             MapdlRuntimeError, match="Specified library does not exist."
         )
-<<<<<<< HEAD
-    elif ON_CI and ON_UBUNTU:
-        context = pytest.raises(MapdlRuntimeError, match="does not exist.")
-=======
     elif ON_CI and ON_LOCAL:
         context = pytest.raises(MapdlRuntimeError, match="anf does not exist.")
->>>>>>> f251b6b6
     elif ON_CI:
         context = pytest.raises(AssertionError)
     else:
@@ -115,17 +106,16 @@
         context = pytest.raises(
             MapdlRuntimeError, match="Specified library does not exist."
         )
-<<<<<<< HEAD
 
     elif ON_CI and mapdl.version == 23.1:
         context = pytest.raises(MapdlRuntimeError, match="does not exist")
 
-=======
     elif ON_CI and ON_LOCAL:
         context = pytest.raises(AssertionError)
->>>>>>> f251b6b6
+
     elif ON_CI:
         context = pytest.raises(MapdlRuntimeError, match="anf does not exist.")
+
     else:
         context = NullContext()
 
