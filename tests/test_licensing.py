--- conflicted
+++ resolved
@@ -182,11 +182,7 @@
 
 @requires("local")
 @skip_no_lic_bin
-<<<<<<< HEAD
 def test_check_license_file(mapdl, tmpdir):
-=======
-def test_check_license_file(tmpdir, mapdl):
->>>>>>> ccd3ea46
     timeout = 15
     checker = licensing.LicenseChecker(timeout=timeout)
     # start the license check in the background
@@ -194,10 +190,6 @@
 
     try:
         mapdl_ = launch_mapdl(
-<<<<<<< HEAD
-            port=mapdl.port + 1,
-=======
->>>>>>> ccd3ea46
             license_server_check=False,
             start_timeout=timeout,
             additional_switches=QUICK_LAUNCH_SWITCHES,
