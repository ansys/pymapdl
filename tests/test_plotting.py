"""Unit tests regarding plotting."""
import os

import numpy as np
import pytest
from pyvista.plotting import Plotter

from ansys.mapdl.core.plotting import general_plotter
from conftest import skip_no_xserver


@pytest.fixture
def bc_example(mapdl, make_block):
    mapdl.prep7()

    mapdl.nsel("s", "node", "", 1)
    mapdl.f("all", "FX", 0)
    mapdl.f("all", "FY", 0)
    mapdl.f("all", "FZ", 0)

    mapdl.nsel("s", "node", "", 2)
    mapdl.f("all", "FX", 100)
    mapdl.f("all", "FY", 200)
    mapdl.f("all", "FZ", 100)

    mapdl.nsel("s", "node", "", 3)
    mapdl.d("all", "UX", 0)
    mapdl.d("all", "UY", 0)
    mapdl.d("all", "UZ", 0)

    mapdl.nsel("s", "node", "", 4)
    mapdl.d("all", "UX", 1)
    mapdl.d("all", "UY", 2)
    mapdl.d("all", "UZ", 3)

    mapdl.nsel("all")


@skip_no_xserver
def test_kplot(cleared, mapdl, tmpdir):
    mapdl.k("", 0, 0, 0)
    mapdl.k("", 1, 0, 0)
    mapdl.k("", 1, 1, 0)
    mapdl.k("", 0, 1, 0)

    filename = str(tmpdir.mkdir("tmpdir").join("tmp.png"))
    cpos = mapdl.kplot(savefig=filename)
    assert cpos is None
    assert os.path.isfile(filename)

    mapdl.kplot(vtk=False)  # make sure legacy still works


@skip_no_xserver
def test_lplot(cleared, mapdl, tmpdir):
    k0 = mapdl.k("", 0, 0, 0)
    k1 = mapdl.k("", 1, 0, 0)
    k2 = mapdl.k("", 1, 1, 0)
    k3 = mapdl.k("", 0, 1, 0)
    mapdl.l(k0, k1)
    mapdl.l(k1, k2)
    mapdl.l(k2, k3)
    mapdl.l(k3, k0)

    filename = str(tmpdir.mkdir("tmpdir").join("tmp.png"))
    cpos = mapdl.lplot(show_keypoint_numbering=True, savefig=filename)
    assert cpos is None
    assert os.path.isfile(filename)

    mapdl.lplot(vtk=False)  # make sure legacy still works


@skip_no_xserver
def test_aplot(cleared, mapdl):
    k0 = mapdl.k("", 0, 0, 0)
    k1 = mapdl.k("", 1, 0, 0)
    k2 = mapdl.k("", 1, 1, 0)
    k3 = mapdl.k("", 0, 1, 0)
    l0 = mapdl.l(k0, k1)
    l1 = mapdl.l(k1, k2)
    l2 = mapdl.l(k2, k3)
    l3 = mapdl.l(k3, k0)
    mapdl.al(l0, l1, l2, l3)
    mapdl.aplot(show_area_numbering=True)
    mapdl.aplot(color_areas=True, show_lines=True, show_line_numbering=True)

    mapdl.aplot(quality=100)
    mapdl.aplot(quality=-1)

    # and legacy as well
    mapdl.aplot(vtk=False)


@skip_no_xserver
@pytest.mark.parametrize("vtk", [True, False])
def test_vplot(cleared, mapdl, vtk):
    mapdl.block(0, 1, 0, 1, 0, 1)
    mapdl.vplot(vtk=vtk, color_areas=True)


@skip_no_xserver
def test_nplot(cleared, mapdl):
    mapdl.n(1, 0, 0, 0)
    mapdl.n(11, 10, 0, 0)
    mapdl.fill(1, 11, 9)
    mapdl.nplot(vtk=False)


@pytest.mark.parametrize("nnum", [True, False])
@skip_no_xserver
def test_nplot_vtk(cleared, mapdl, nnum):
    mapdl.n(1, 0, 0, 0)
    mapdl.n(11, 10, 0, 0)
    mapdl.fill(1, 11, 9)
    mapdl.nplot(vtk=True, nnum=nnum, background="w", color="k")


@skip_no_xserver
def test_eplot(mapdl, make_block):
    init_elem = mapdl.mesh.n_elem
    mapdl.aplot()  # check aplot and verify it doesn't mess up the element plotting
    mapdl.eplot(show_node_numbering=True, background="w", color="b")
    mapdl.aplot()  # check aplot and verify it doesn't mess up the element plotting
    assert mapdl.mesh.n_elem == init_elem


@skip_no_xserver
def test_eplot_savefig(mapdl, make_block, tmpdir):
    filename = str(tmpdir.mkdir("tmpdir").join("tmp.png"))
    mapdl.eplot(
        background="w",
        show_edges=True,
        smooth_shading=True,
        window_size=[1920, 1080],
        savefig=filename,
    )
    assert os.path.isfile(filename)


@skip_no_xserver
@pytest.mark.parametrize("return_plotter", [True, False])
@pytest.mark.parametrize("plot_bc_legend", [True, False])
@pytest.mark.parametrize("plot_bc_labels", [True, False])
def test_bc_plot_options(
    mapdl, bc_example, return_plotter, plot_bc_legend, plot_bc_labels
):
    p = mapdl.nplot(
        return_plotter=return_plotter,
        plot_bc=True,
        plot_bc_legend=plot_bc_legend,
        plot_bc_labels=plot_bc_labels,
    )

    if return_plotter:
        assert isinstance(p, Plotter)
    else:
        assert p is None


@skip_no_xserver
@pytest.mark.parametrize(
    "bc_labels",
    [
        "Mechanical",
        "mechanical",
        "meCHANICAL",
        "ux",
        "UX",
        ["UX", "UY"],
        pytest.param("error", marks=pytest.mark.xfail),
        pytest.param(["UX", "error"], marks=pytest.mark.xfail),
        "CSGZ",
    ],
)
def test_bc_plot_bc_labels(mapdl, bc_example, bc_labels):
    p = mapdl.nplot(
        return_plotter=True,
        plot_bc=True,
        plot_bc_labels=True,
        bc_labels=bc_labels,
    )
    assert isinstance(p, Plotter)


@skip_no_xserver
@pytest.mark.parametrize(
    "bc_target",
    [
        "Nodes",
        "NOdes",
        pytest.param(["NOdes"], marks=pytest.mark.xfail),
        pytest.param("error", marks=pytest.mark.xfail),
        pytest.param(["error"], marks=pytest.mark.xfail),
        pytest.param({"error": "Not accepting dicts"}, marks=pytest.mark.xfail),
    ],
)
def test_bc_plot_bc_target(mapdl, bc_example, bc_target):
    p = mapdl.nplot(
        return_plotter=True,
        plot_bc=True,
        plot_bc_labels=True,
        bc_target=bc_target,
    )
    assert isinstance(p, Plotter)


def test_bc_no_mapdl(mapdl):
    with pytest.raises(ValueError):
        general_plotter(
            [], [], [], plot_bc=True
        )  # mapdl should be an argument if plotting BC


def test_bc_only_one_node(mapdl, bc_example):
    mapdl.nsel("s", "node", "", 1)
    mapdl.nplot(plot_bc=True)


def test_bc_glyph(mapdl, bc_example):
    mapdl.nplot(plot_bc=True, bc_glyph_size=19)
    with pytest.raises(ValueError):
        mapdl.nplot(plot_bc=True, bc_glyph_size="big")


def test_bc_bc_labels(mapdl, bc_example):
    """Test values for 'bc_labels' keyword argument."""
    mapdl.nplot(plot_bc=True, bc_labels="UX")
    mapdl.nplot(plot_bc=True, bc_labels=["Ux", "uy", "VOLT"])
    with pytest.raises(ValueError):
        mapdl.nplot(plot_bc=True, bc_labels=["big"])

    with pytest.raises(ValueError):
        mapdl.nplot(plot_bc=True, bc_labels={"not": "valid"})

    with pytest.raises(ValueError):
        mapdl.nplot(plot_bc=True, bc_labels=["UX", {"not": "valid"}])


def test_all_same_values(mapdl, bc_example):
    """Test the BC glyph size when all the BC have same magnitude."""
    mapdl.nsel("all")
    mapdl.f("all", "FX", 0)
    mapdl.nplot(plot_bc=True, bc_labels="FX")


@pytest.mark.parametrize(
    "selection",
    ["S", "R", "A", "U"],
)
def test_pick_nodes(mapdl, make_block, selection):
    # Cleaning the model a bit
    mapdl.modmsh("detach")  # detaching geom and fem
    mapdl.edele("all")
    mapdl.nsel("s", "node", "", 1)
    mapdl.nsel("a", "node", "", 2)
    mapdl.nsel("inver")
    mapdl.ndele("all")

    def debug_orders(pl, point):
        pl.show(auto_close=False)
        pl.windows_size = (100, 100)
        width, height = pl.window_size
        pl.iren._mouse_left_button_press(int(width * point[0]), int(height * point[1]))
        pl.iren._mouse_left_button_release(width, height)
        pl.iren._mouse_move(int(width * point[0]), int(height * point[1]))

    mapdl.nsel("S", "node", "", 1)
    if selection == "R" or selection == "U":
        point = (285 / 1024, 280 / 800)
        mapdl.nsel("a", "node", "", 2)
    elif selection == "A":
        point = (285 / 1024, 280 / 800)
    else:
        point = (0.5, 0.5)

    selected = mapdl.nsel(
        selection,
        "P",
        _debug=lambda x: debug_orders(x, point=point),
        tolerance=0.2,
    )  # Selects node 2

    assert isinstance(selected, (list, np.ndarray))
    if isinstance(selected, np.ndarray):
        assert selected.all()
    else:
        assert selected
    assert len(selected) > 0

    if selection != "U":
        assert sorted(selected) == sorted(mapdl._get_selected_("node"))

    if selection == "S":
        assert selected == [1]
    elif selection == "R":
        assert selected == [2]
    elif selection == "A":
        assert 1 in selected
        assert len(selected) > 1
    elif selection == "U":
        assert 2 not in selected
        assert 1 in selected


@pytest.mark.parametrize(
    "selection",
    ["S", "R", "A", "U"],
)
def test_pick_kp(mapdl, make_block, selection):
    # Cleaning the model a bit
    mapdl.modmsh("detach")  # detaching geom and fem
    mapdl.vdele("all")
    mapdl.adele("all")
    mapdl.ldele("all")
    mapdl.ksel("u", "kp", "", 1)
    mapdl.ksel("u", "kp", "", 2)
    mapdl.kdele("all")
    mapdl.ksel("all")

    def debug_orders(pl, point):
        pl.show(auto_close=False)
        pl.windows_size = (100, 100)
        width, height = pl.window_size
        pl.iren._mouse_left_button_press(int(width * point[0]), int(height * point[1]))
        pl.iren._mouse_left_button_release(width, height)
        pl.iren._mouse_move(int(width * point[0]), int(height * point[1]))

    mapdl.ksel("S", "KP", "", 1)
    if selection == "R" or selection == "U":
        point = (285 / 1024, 280 / 800)
        mapdl.ksel("a", "kp", "", 2)  # Selects node 2
    elif selection == "A":
        point = (285 / 1024, 280 / 800)
    else:
        point = (0.5, 0.5)

    selected = mapdl.ksel(
        selection,
        "P",
        _debug=lambda x: debug_orders(x, point=point),
        tolerance=0.2,
    )

    assert isinstance(selected, (list, np.ndarray))
    if isinstance(selected, np.ndarray):
        assert selected.all()
    else:
        assert selected
    assert len(selected) > 0
    if selection != "U":
        assert sorted(selected) == sorted(mapdl._get_selected_("kp"))

    if selection == "S":
        assert selected == [1]
    elif selection == "R":
        assert selected == [2]
    elif selection == "A":
        assert 1 in selected
        assert 2 in selected
    elif selection == "U":
        assert 2 not in selected
        assert 1 in selected


def test_pick_node_failure(mapdl, make_block):
    # it should work for the KP too.
    # Cleaning the model a bit
    mapdl.modmsh("detach")  # detaching geom and fem
    mapdl.edele("all")
    mapdl.nsel("s", "node", "", 1)
    mapdl.nsel("a", "node", "", 2)
    mapdl.nsel("inver")
    mapdl.ndele("all")

    with pytest.raises(ValueError):
        mapdl.nsel("X", "P")

    with pytest.raises(ValueError):
        mapdl.nsel("S", "node", "", [1, 2, 3], 1)

    with pytest.raises(ValueError):
        mapdl.nsel("S", "node", "", [1, 2, 3], "", 1)


def test_nsel_ksel_iterable_input(mapdl, make_block):
    # Testing using iterable (list/tuple/array) as vmin
    assert np.allclose(
        mapdl.nsel("S", "node", "", [1, 2, 3], "", ""), np.array([1, 2, 3])
    )

    # Special cases where the iterable is empty
    # empty list
    output = mapdl.nsel("S", "node", "", [])
    assert output is not None  # it should select nothing
    if isinstance(output, np.ndarray):
        assert output.size == 0
    elif isinstance(output, list):
        assert len(output) == 0
    assert len(mapdl._get_selected_("node")) == 0

    # empty tuple
    output = mapdl.nsel("S", "node", "", ())
    assert output is not None  # it should select nothing
    if isinstance(output, np.ndarray):
        assert output.size == 0
    elif isinstance(output, list):
        assert len(output) == 0

    assert len(mapdl._get_selected_("node")) == 0

    # empty array
    output = mapdl.nsel("S", "node", "", np.empty((0)))
    assert output is not None  # it should select nothing
    if isinstance(output, np.ndarray):
        assert output.size == 0
    elif isinstance(output, list):
        assert len(output) == 0
    assert len(mapdl._get_selected_("node")) == 0


def test_pick_node_special_cases(mapdl, make_block):
    # Cleaning the model a bit
    mapdl.modmsh("detach")  # detaching geom and fem
    mapdl.edele("all")
    mapdl.nsel("s", "node", "", 1)
    mapdl.nsel("a", "node", "", 2)
    mapdl.nsel("inver")
    mapdl.ndele("all")

    # we pick nothing
    def debug_orders_0(pl, point):
        pl.show(auto_close=False)
        pl.windows_size = (100, 100)
        width, height = pl.window_size
        pl.iren._mouse_move(int(width * point[0]), int(height * point[1]))

    mapdl.nsel("S", "node", "", 1)
    point = (285 / 1024, 280 / 800)
    mapdl.nsel("a", "node", "", 2)
    selected = mapdl.nsel(
        "S", "P", _debug=lambda x: debug_orders_0(x, point=point), tolerance=0.2
    )  # Selects node 2
    assert selected == []
    assert np.allclose(mapdl._get_selected_("node"), [1, 2])

    # we pick something already picked
    # we just make sure the number is not repeated and there is no error.
    def debug_orders_1(pl, point):
        pl.show(auto_close=False)
        pl.windows_size = (100, 100)
        width, height = pl.window_size
        # First click
        pl.iren._mouse_left_button_press(int(width * point[0]), int(height * point[1]))
        pl.iren._mouse_left_button_release(width, height)
        # Second click
        pl.iren._mouse_left_button_press(int(width * point[0]), int(height * point[1]))
        pl.iren._mouse_left_button_release(width, height)
        pl.iren._mouse_move(int(width * point[0]), int(height * point[1]))

    mapdl.nsel("S", "node", "", 1)
    point = (285 / 1024, 280 / 800)
    mapdl.nsel("a", "node", "", 2)
    selected = mapdl.nsel(
        "S", "P", _debug=lambda x: debug_orders_1(x, point=point), tolerance=0.1
    )  # Selects node 2
    assert selected is not None


def test_pick_node_select_unselect_with_mouse(mapdl, make_block):
    # Cleaning the model a bit
    mapdl.modmsh("detach")  # detaching geom and fem
    mapdl.edele("all")
    mapdl.nsel("s", "node", "", 1)
    mapdl.nsel("a", "node", "", 2)
    mapdl.nsel("inver")
    mapdl.ndele("all")

    # we pick something already picked
    # we just make sure the number is not repeated and there is no error.
    def debug_orders_1(pl, point):
        pl.show(auto_close=False)
        pl.windows_size = (100, 100)
        width, height = pl.window_size
        # First click- selecting
        pl.iren._mouse_left_button_press(int(width * point[0]), int(height * point[1]))
        pl.iren._mouse_left_button_release(width, height)

        pl.iren._simulate_keypress("u")  # changing to unselecting
        pl._inver_mouse_click_selection = True  # making sure

        # Second click- unselecting
        pl.iren._mouse_left_button_press(int(width * point[0]), int(height * point[1]))
        pl.iren._mouse_left_button_release(width, height)
        pl.iren._mouse_move(int(width * point[0]), int(height * point[1]))
        # so we have selected nothing

    mapdl.nsel("S", "node", "", 1)
    point = (285 / 1024, 280 / 800)
    mapdl.nsel("a", "node", "", 2)
    selected = mapdl.nsel(
        "S", "P", _debug=lambda x: debug_orders_1(x, point=point), tolerance=0.1
    )
    assert selected == []


def test_plotter_input(mapdl, make_block):
    pl = Plotter(off_screen=True)
    # because in CICD we use 'screen_off', this will trigger a warning,
    # since using 'plotter' will overwrite this kwarg.
    with pytest.warns(UserWarning):
        pl2 = mapdl.eplot(return_plotter=True, plotter=pl)
    assert pl == pl2
    assert pl is pl2

    # invalid plotter type
    with pytest.raises(TypeError):
        pl2 = mapdl.eplot(return_plotter=True, plotter=[])


def test_cpos_input(mapdl, make_block):
    cpos = [
        (0.3914, 0.4542, 0.7670),
        (0.0243, 0.0336, -0.0222),
        (-0.2148, 0.8998, -0.3796),
    ]

    cpos1 = mapdl.eplot(cpos=cpos, return_cpos=True)
    assert np.allclose(np.array(cpos), np.array([each for each in cpos1]), rtol=1e-4)


def test_show_bounds(mapdl, make_block):
    default_bounds = [-1.0, 1.0, -1.0, 1.0, -1.0, 1.0]
    pl = mapdl.eplot(show_bounds=True, return_plotter=True)

    assert pl.bounds
    assert len(pl.bounds) == 6
    assert pl.bounds != default_bounds


def test_background(mapdl, make_block):
    default_color = "#4c4c4cff"
    pl = mapdl.eplot(background="red", return_plotter=True)
    assert pl.background_color != default_color
    assert pl.background_color == "red"


def test_plot_nodal_values(mapdl, make_block):
    assert mapdl.post_processing.plot_nodal_values("U", "X") is None
    assert mapdl.post_processing.plot_nodal_values("U", "Y") is None
    assert mapdl.post_processing.plot_nodal_values("U", "Z") is None


def test_lsel_iterable(mapdl, make_block):
    assert np.allclose(
        mapdl.lsel("S", "line", "", [1, 2, 3], "", ""), np.array([1, 2, 3])
    )


def test_asel_iterable(mapdl, make_block):
    assert np.allclose(
        mapdl.asel("S", "area", "", [1, 2, 3], "", ""), np.array([1, 2, 3])
    )


def test_vsel_iterable(mapdl, make_block):
    mapdl.run("VGEN, 5, 1, , , 100, , , , , ")
    assert np.allclose(
        mapdl.vsel("S", "volu", "", [1, 2, 4], "", ""), np.array([1, 2, 4])
    )


<<<<<<< HEAD
@pytest.mark.parametrize(
    "color_areas",
    [
        True,
        "red",
        ["red", "green", "blue", "yellow", "white", "purple"],
        [
            [255, 255, 255],
            [255, 255, 0],
            [255, 0, 0],
            [0, 255, 0],
            [0, 255, 255],
            [0, 0, 0],
        ],
        255
        * np.array([[1, 1, 1], [1, 1, 0], [1, 0, 0], [0, 1, 0], [0, 1, 1], [0, 0, 0]]),
    ],
)
def test_color_areas(mapdl, make_block, color_areas):
    pl = mapdl.aplot(vtk=True, color_areas=color_areas, return_plotter=True)

    if isinstance(color_areas, bool):
        num_colors = mapdl.geometry.n_area
    elif isinstance(color_areas, str):
        num_colors = 1
    else:
        num_colors = len(color_areas)

    assert len(np.unique(pl.mesh.cell_data["Data"], axis=0)) == num_colors
    pl.show()


def test_color_areas_error(mapdl, make_block):
    color_areas = ["red", "green", "blue"]
    with pytest.raises(ValueError):
        mapdl.aplot(vtk=True, color_areas=color_areas)
=======
def test_WithInterativePlotting(mapdl, make_block):
    mapdl.eplot(vtk=False)
    jobname = mapdl.jobname.upper()

    def filtering(file_name):
        file_name = file_name.upper()
        if file_name.startswith(jobname) and file_name.endswith(".PNG"):
            return True
        else:
            return False

    list_files = sorted([each for each in mapdl.list_files() if filtering(each)])
    last_png = list_files[0]

    if mapdl.is_local:
        last_png = os.path.join(mapdl.directory, last_png)
    else:
        mapdl.download(last_png)

    # the file size will be 3kb if the image is empty.
    assert os.path.getsize(last_png) // 1024 > 4  # kbs

    # cleaning
    os.remove(last_png)
>>>>>>> f331f5b1
<|MERGE_RESOLUTION|>--- conflicted
+++ resolved
@@ -569,7 +569,6 @@
     )
 
 
-<<<<<<< HEAD
 @pytest.mark.parametrize(
     "color_areas",
     [
@@ -606,7 +605,8 @@
     color_areas = ["red", "green", "blue"]
     with pytest.raises(ValueError):
         mapdl.aplot(vtk=True, color_areas=color_areas)
-=======
+
+
 def test_WithInterativePlotting(mapdl, make_block):
     mapdl.eplot(vtk=False)
     jobname = mapdl.jobname.upper()
@@ -630,5 +630,4 @@
     assert os.path.getsize(last_png) // 1024 > 4  # kbs
 
     # cleaning
-    os.remove(last_png)
->>>>>>> f331f5b1
+    os.remove(last_png)