# Copyright (C) 2016 - 2024 ANSYS, Inc. and/or its affiliates.
# SPDX-License-Identifier: MIT
#
#
# Permission is hereby granted, free of charge, to any person obtaining a copy
# of this software and associated documentation files (the "Software"), to deal
# in the Software without restriction, including without limitation the rights
# to use, copy, modify, merge, publish, distribute, sublicense, and/or sell
# copies of the Software, and to permit persons to whom the Software is
# furnished to do so, subject to the following conditions:
#
# The above copyright notice and this permission notice shall be included in all
# copies or substantial portions of the Software.
#
# THE SOFTWARE IS PROVIDED "AS IS", WITHOUT WARRANTY OF ANY KIND, EXPRESS OR
# IMPLIED, INCLUDING BUT NOT LIMITED TO THE WARRANTIES OF MERCHANTABILITY,
# FITNESS FOR A PARTICULAR PURPOSE AND NONINFRINGEMENT. IN NO EVENT SHALL THE
# AUTHORS OR COPYRIGHT HOLDERS BE LIABLE FOR ANY CLAIM, DAMAGES OR OTHER
# LIABILITY, WHETHER IN AN ACTION OF CONTRACT, TORT OR OTHERWISE, ARISING FROM,
# OUT OF OR IN CONNECTION WITH THE SOFTWARE OR THE USE OR OTHER DEALINGS IN THE
# SOFTWARE.

"""Test post-processing module for ansys.mapdl.core"""
import inspect
import re

import numpy as np
import pytest

<<<<<<< HEAD
from conftest import TestClass, has_dependency, requires
=======
from conftest import NullContext, has_dependency, requires
>>>>>>> c78347c7

if has_dependency("ansys-tools-visualization_interface"):
    from pyvista.plotting.renderer import CameraPosition
    from ansys.mapdl.core.plotting.theme import PyMAPDL_cmap
    from ansys.mapdl.core.plotting.visualizer import MapdlPlotter

from ansys.mapdl.core import examples
from ansys.mapdl.core.errors import MapdlRuntimeError
from ansys.mapdl.core.post import (
    COMPONENT_STRESS_TYPE,
    PRINCIPAL_TYPE,
    STRESS_TYPES,
    PostProcessing,
)


<<<<<<< HEAD
class Test_static_solve(TestClass):
=======
def test_repr(mapdl, cleared):
    mapdl.prep7()
    print(mapdl.post_processing)
    repr_ = mapdl.post_processing.__repr__()

    assert "Number of result sets" in repr_
    assert "Current load step" in repr_
    assert "Number of result sets" in repr_
    assert "Enable routine POST1 to see a table of available results" in repr_

    mapdl.post1()
    repr_ = mapdl.post_processing.__repr__()
    assert "Enable routine POST1 to see a table of available results" not in repr_
    assert mapdl.set("LIST") in repr_


class Test_static_solve:
>>>>>>> c78347c7

    @staticmethod
    @pytest.fixture(scope="class")
    def static_solve(mapdl):
        mapdl.mute = True

        # cylinder and mesh parameters
        # torque = 100
        radius = 2
        h_tip = 2
        height = 20
        elemsize = 0.5
        # pi = np.arccos(-1)
        force = 100 / radius
        pressure = force / (h_tip * 2 * np.pi * radius)

        mapdl.et(1, 186)
        mapdl.et(2, 154)
        mapdl.r(1)
        mapdl.r(2)

        # Aluminum properties (or something)
        mapdl.mp("ex", 1, 10e6)
        mapdl.mp("nuxy", 1, 0.3)
        mapdl.mp("dens", 1, 0.1 / 386.1)
        mapdl.mp("dens", 2, 0)

        # Simple cylinder
        for i in range(4):
            mapdl.cylind(radius, "", "", height, 90 * (i - 1), 90 * i)

        mapdl.nummrg("kp")

        # mesh cylinder
        mapdl.lsel("s", "loc", "x", 0)
        mapdl.lsel("r", "loc", "y", 0)
        mapdl.lsel("r", "loc", "z", 0, height - h_tip)
        mapdl.lesize("all", elemsize * 2)
        mapdl.mshape(0)
        mapdl.mshkey(1)

        mapdl.esize(elemsize)
        mapdl.allsel("all")
        mapdl.vsweep("ALL")
        mapdl.csys(1)
        mapdl.asel("s", "loc", "z", "", height - h_tip + 0.0001)
        mapdl.asel("r", "loc", "x", radius)
        mapdl.local(11, 1)

        mapdl.csys(0)

        # mesh the surface with SURF154
        mapdl.aatt(2, 2, 2, 11)
        mapdl.amesh("all")
        mapdl.prep7()

        # Apply tangential pressure
        mapdl.esel("S", "TYPE", "", 2)
        mapdl.sfe("all", 2, "pres", "", pressure)

        # Constrain bottom of cylinder/rod
        mapdl.asel("s", "loc", "z", 0)
        mapdl.nsla("s", 1)
        mapdl.d("all", "all")
        mapdl.allsel()

        # new solution
        mapdl.run("/SOLU")
        mapdl.antype("static", "new")
        # mapdl.eqslv('pcg', 1e-8)
        mapdl.solve()

        mapdl.mute = False

        mapdl.save("static_solve", slab="all")

    @pytest.fixture(scope="function")
    def resume(self, mapdl, static_solve):
        self.mapdl = mapdl

        mapdl.prep7()
        mapdl.resume("static_solve")

        # necessary for any prnsol printouts
        mapdl.header("off", "off", "off", "off", "off", "off")
        nsigfig = 10
        mapdl.format("", "E", nsigfig + 9, nsigfig)

        mapdl.post1()
        mapdl.allsel()
        mapdl.set("last")

    @staticmethod
    @pytest.mark.parametrize("comp", ["X", "Y", "z"])  # lowercase intentional
    def test_disp(mapdl, resume, comp):
        disp_from_grpc = mapdl.post_processing.nodal_displacement(comp)

        mapdl.post1(mute=True)
        mapdl.set(1, 1, mute=True)
        nnum, disp_from_prns = np.genfromtxt(mapdl.prnsol("U", comp).splitlines()[1:]).T

        assert np.allclose(mapdl.mesh.nnum, nnum)
        assert np.allclose(disp_from_grpc, disp_from_prns)

    @staticmethod
    def test_enum_all(mapdl, resume):
        # ensure that element selection status has no effect on the all_enum
        try:
            n_elem = mapdl.mesh.n_elem
            mapdl.esel("S", "ELEM", vmin=10, vmax=19, mute=True)
            mapdl.post_processing._all_enum
            assert len(mapdl.post_processing._all_enum) == n_elem
        finally:
            # static solve is a module fixture, change in state here will affect
            # downstream tests unless reset
            mapdl.allsel(mute=True)

    @staticmethod
    def test_disp_norm_all(mapdl, resume):
        # test norm
        disp_norm = mapdl.post_processing.nodal_displacement("NORM")

        x = mapdl.post_processing.nodal_displacement("X")
        y = mapdl.post_processing.nodal_displacement("Y")
        z = mapdl.post_processing.nodal_displacement("Z")
        disp = np.vstack((x, y, z))
        manual_norm = np.linalg.norm(disp, axis=0)
        assert np.allclose(disp_norm, manual_norm)

        # test all
        assert np.allclose(disp.T, mapdl.post_processing.nodal_displacement("ALL"))

    @staticmethod
    @requires("ansys-tools-visualization_interface")
<<<<<<< HEAD
    @pytest.mark.parametrize("comp", ["X", "Y", "z", "norm"])  # lowercase intentional
    def test_disp_plot(mapdl, resume, comp):
        assert (
            mapdl.post_processing.plot_nodal_displacement(
                comp, smooth_shading=True, cmap=PyMAPDL_cmap
=======
    @pytest.mark.parametrize(
        "comp", ["X", "Y", "z", "norm", "all"]
    )  # lowercase intentional
    def test_disp_plot(mapdl, static_solve, comp):
        if comp == "all":
            context = pytest.raises(
                ValueError, match='"ALL" not allowed in this context'
            )
        else:
            context = NullContext()

        with context:
            assert (
                mapdl.post_processing.plot_nodal_displacement(
                    comp, smooth_shading=True, cmap=PyMAPDL_cmap
                )
                is None
>>>>>>> c78347c7
            )

    @staticmethod
    @requires("ansys-tools-visualization_interface")
    def test_disp_plot_subselection(mapdl, resume, verify_image_cache):
        verify_image_cache.skip = True  # skipping image verification

        mapdl.nsel("S", "NODE", vmin=500, vmax=2000, mute=True)
        mapdl.esel("S", "ELEM", vmin=500, vmax=2000, mute=True)
        assert (
            mapdl.post_processing.plot_nodal_displacement(
                "X", smooth_shading=True, show_node_numbering=True
            )
            is None
        )
        mapdl.allsel()

    @staticmethod
    def test_nodal_eqv_stress(mapdl, resume):
        mapdl.post1(mute=True)
        mapdl.set(1, 1, mute=True)

        mapdl.prnsol("S", "PRIN")  # run twice to clear out warning
        data = np.genfromtxt(mapdl.prnsol("S", "PRIN").splitlines()[1:])
        nnum_ans = data[:, 0].astype(np.int32)
        seqv_ans = data[:, -1]
        seqv = mapdl.post_processing.nodal_eqv_stress()

        seqv_aligned = seqv[np.in1d(mapdl.mesh.nnum, nnum_ans)]
        assert np.allclose(seqv_ans, seqv_aligned)

    @staticmethod
    @requires("ansys-tools-visualization_interface")
    def test_plot_nodal_eqv_stress(mapdl, resume, verify_image_cache):
        verify_image_cache.skip = True  # skipping image verification

        assert mapdl.post_processing.plot_nodal_eqv_stress(smooth_shading=True) is None

    @staticmethod
    def test_node_selection(mapdl, resume):
        mapdl.nsel("S", "NODE", vmin=1, vmax=2000, mute=True)
        assert mapdl.post_processing.selected_nodes.sum() == 2000

        mapdl.nsel("all", mute=True)
        assert mapdl.post_processing.selected_nodes.sum() == mapdl.mesh.n_node

    @staticmethod
    def test_element_selection(mapdl, resume):
        mx_val = 1000
        mapdl.esel("S", "ELEM", vmin=1, vmax=mx_val, mute=True)
        assert mapdl.post_processing.selected_elements.sum() == mx_val

        mapdl.esel("all", mute=True)
        assert mapdl.post_processing.selected_elements.sum() == mapdl.mesh.n_elem

    # TODO: add valid result
    @staticmethod
<<<<<<< HEAD
    @pytest.mark.parametrize("comp", ["X", "Y", "z"])  # lowercase intentional
    def test_rot(mapdl, resume, comp):
=======
    @pytest.mark.parametrize("comp", ["X", "Y", "z", "all"])  # lowercase intentional
    def test_rot(mapdl, static_solve, comp):
>>>>>>> c78347c7
        from_grpc = mapdl.post_processing.nodal_rotation(comp)

        # need a result with ROTX DOF
        # mapdl.post1(mute=True)
        # mapdl.set(1, 1, mute=True)
        # nnum, from_prns = np.genfromtxt(mapdl.prnsol('ROT', comp).splitlines()[1:]).T

        # assert np.allclose(mapdl.mesh.nnum, nnum)
        # assert np.allclose(from_grpc, from_prns)
        assert np.allclose(from_grpc, 0)

    @staticmethod
    @requires("ansys-tools-visualization_interface")
<<<<<<< HEAD
    @pytest.mark.parametrize("comp", ["X", "Y", "z"])  # lowercase intentional
    def test_plot_rot(mapdl, resume, comp):
        assert mapdl.post_processing.plot_nodal_rotation(comp) is None
=======
    @pytest.mark.parametrize("comp", ["X", "Y", "z", "all"])  # lowercase intentional
    def test_plot_rot(mapdl, static_solve, comp):
        if comp == "all":
            context = pytest.raises(
                ValueError, match='"ALL" not allowed in this context'
            )
        else:
            context = NullContext()

        with context:
            assert mapdl.post_processing.plot_nodal_rotation(comp) is None
>>>>>>> c78347c7

    # TODO: add valid result
    @staticmethod
    def test_temperature(mapdl, resume):
        from_grpc = mapdl.post_processing.nodal_temperature()
        assert np.allclose(from_grpc, 0)

    # TODO: add valid result
    @staticmethod
    def test_element_temperature(mapdl, resume):
        mapdl.post1(mute=True)
        mapdl.set(1, 1, mute=True)
        values = mapdl.post_processing.element_temperature()
        assert np.allclose(values, 0)

    @staticmethod
    @requires("ansys-tools-visualization_interface")
    def test_plot_element_temperature(mapdl, resume):
        mapdl.set(1, 1, mute=True)
        assert mapdl.post_processing.plot_element_temperature() is None

    @staticmethod
    @requires("ansys-tools-visualization_interface")
    def test_plot_temperature(mapdl, resume):
        assert mapdl.post_processing.plot_nodal_temperature() is None

    # TODO: add valid result
    @staticmethod
    def test_pressure(mapdl, resume):
        from_grpc = mapdl.post_processing.nodal_pressure()
        assert np.allclose(from_grpc, 0)

    @staticmethod
    @requires("ansys-tools-visualization_interface")
    def test_plot_pressure(mapdl, resume):
        assert mapdl.post_processing.plot_nodal_pressure() is None

    # TODO: add valid result
    @staticmethod
    def test_voltage(mapdl, resume):
        from_grpc = mapdl.post_processing.nodal_voltage()
        assert np.allclose(from_grpc, 0)

    @staticmethod
    @requires("ansys-tools-visualization_interface")
    def test_plot_voltage(mapdl, resume):
        assert mapdl.post_processing.plot_nodal_voltage() is None

    @staticmethod
    @pytest.mark.parametrize("comp", COMPONENT_STRESS_TYPE)
    def test_nodal_component_stress(mapdl, resume, comp):
        from_grpc = mapdl.post_processing.nodal_component_stress(comp)
        mapdl.post1(mute=True)
        mapdl.set(1, 1, mute=True)
        index = COMPONENT_STRESS_TYPE.index(comp)
        mapdl.prnsol("S", "COMP")  # flush to ignore warning
        arr = np.genfromtxt(mapdl.prnsol("S", "COMP").splitlines()[1:])
        nnum_ans = arr[:, 0]
        from_prns = arr[:, index + 1]

        # grpc includes all nodes.  ignore the ones not included in prnsol
        from_grpc = from_grpc[np.in1d(mapdl.mesh.nnum, nnum_ans)]

        assert np.allclose(from_grpc, from_prns)

    @staticmethod
    @requires("ansys-tools-visualization_interface")
    def test_plot_nodal_component_stress(mapdl, resume):
        assert mapdl.post_processing.plot_nodal_component_stress("X") is None

    @staticmethod
    @pytest.mark.parametrize("comp", PRINCIPAL_TYPE)
    def test_nodal_principal_stress(mapdl, resume, comp):
        from_grpc = mapdl.post_processing.nodal_principal_stress(comp)
        mapdl.post1(mute=True)
        mapdl.set(1, 1, mute=True)
        index = PRINCIPAL_TYPE.index(comp)
        mapdl.prnsol("S", "PRIN")  # flush to ignore warning
        arr = np.genfromtxt(mapdl.prnsol("S", "PRIN").splitlines()[1:])
        nnum_ans = arr[:, 0]
        from_prns = arr[:, index + 1]

        # grpc includes all nodes.  ignore the ones not included in prnsol
        from_grpc = from_grpc[np.in1d(mapdl.mesh.nnum, nnum_ans)]

        assert np.allclose(from_grpc, from_prns, 1e-5)

    @staticmethod
    @requires("ansys-tools-visualization_interface")
    def test_plot_nodal_principal_stress(mapdl, resume):
        assert mapdl.post_processing.plot_nodal_principal_stress(1) is None

    @staticmethod
    def test_nodal_stress_intensity(mapdl, resume):
        mapdl.post1(mute=True)
        mapdl.set(1, 1, mute=True)

        mapdl.prnsol("S", "PRIN", mute=True)  # run twice to clear out warning
        data = np.genfromtxt(mapdl.prnsol("S", "PRIN").splitlines()[1:])
        nnum_ans = data[:, 0].astype(np.int32)
        sint_ans = data[:, -2]
        sint = mapdl.post_processing.nodal_stress_intensity()

        sint_aligned = sint[np.in1d(mapdl.mesh.nnum, nnum_ans)]
        assert np.allclose(sint_ans, sint_aligned)

    @staticmethod
    @requires("ansys-tools-visualization_interface")
    def test_plot_nodal_stress_intensity(mapdl, resume):
        assert mapdl.post_processing.plot_nodal_stress_intensity() is None

    @staticmethod
    @pytest.mark.parametrize("comp", COMPONENT_STRESS_TYPE)
    def test_nodal_total_component_strain(mapdl, resume, comp):
        mapdl.post1(mute=True)
        mapdl.set(1, 1, mute=True)

        index = COMPONENT_STRESS_TYPE.index(comp)
        mapdl.prnsol("EPTO", "COMP", mute=True)  # run twice to clear out warning

        data = np.genfromtxt(mapdl.prnsol("EPTO", "COMP").splitlines()[1:])
        nnum_ans = data[:, 0].astype(np.int32)
        data_ans = data[:, index + 1]
        data = mapdl.post_processing.nodal_total_component_strain(comp)
        data = data[np.in1d(mapdl.mesh.nnum, nnum_ans)]

        assert np.allclose(data_ans, data)

    @staticmethod
    @requires("ansys-tools-visualization_interface")
    def test_plot_nodal_total_component_strain(mapdl, resume):
        assert mapdl.post_processing.plot_nodal_total_component_strain("x") is None

    @staticmethod
    @pytest.mark.parametrize("comp", PRINCIPAL_TYPE)
    def test_nodal_principal_total_strain(mapdl, resume, comp):
        from_grpc = mapdl.post_processing.nodal_total_principal_strain(comp)
        mapdl.post1(mute=True)
        mapdl.set(1, 1, mute=True)
        index = PRINCIPAL_TYPE.index(comp)
        mapdl.prnsol("EPTO", "PRIN")  # flush to ignore warning
        arr = np.genfromtxt(mapdl.prnsol("EPTO", "PRIN").splitlines()[1:])
        nnum_ans = arr[:, 0]
        from_prns = arr[:, index + 1]

        # grpc includes all nodes.  ignore the ones not included in prnsol
        from_grpc = from_grpc[np.in1d(mapdl.mesh.nnum, nnum_ans)]

        assert np.allclose(from_grpc, from_prns)

    @staticmethod
    @requires("ansys-tools-visualization_interface")
    def test_plot_nodal_principal_total_strain(mapdl, resume):
        assert mapdl.post_processing.plot_nodal_total_principal_strain(1) is None

    @staticmethod
    def test_nodal_total_strain_intensity(mapdl, resume):
        mapdl.post1(mute=True)
        mapdl.set(1, 1, mute=True)

        mapdl.prnsol("EPTO", "PRIN", mute=True)  # run twice to clear out warning
        data = np.genfromtxt(mapdl.prnsol("EPTO", "PRIN").splitlines()[1:])
        nnum_ans = data[:, 0].astype(np.int32)
        sint_ans = data[:, -2]
        sint = mapdl.post_processing.nodal_total_strain_intensity()

        sint_aligned = sint[np.in1d(mapdl.mesh.nnum, nnum_ans)]
        assert np.allclose(sint_ans, sint_aligned)

    @staticmethod
    @requires("ansys-tools-visualization_interface")
    def test_plot_nodal_total_strain_intensity(mapdl, resume):
        assert mapdl.post_processing.plot_nodal_total_strain_intensity() is None

    @staticmethod
    def test_nodal_total_eqv_strain(mapdl, resume):
        mapdl.post1(mute=True)
        mapdl.set(1, 1, mute=True)

        mapdl.prnsol("EPTO", "PRIN", mute=True)  # run twice to clear out warning
        data = np.genfromtxt(mapdl.prnsol("EPTO", "PRIN").splitlines()[1:])
        nnum_ans = data[:, 0].astype(np.int32)
        seqv_ans = data[:, -1]
        seqv = mapdl.post_processing.nodal_total_eqv_strain()

        seqv_aligned = seqv[np.in1d(mapdl.mesh.nnum, nnum_ans)]
        assert np.allclose(seqv_ans, seqv_aligned)

    @staticmethod
    @requires("ansys-tools-visualization_interface")
    def test_plot_nodal_total_eqv_strain(mapdl, resume):
        assert (
            mapdl.post_processing.plot_nodal_total_eqv_strain(smooth_shading=True)
            is None
        )

    ###############################################################################
    @staticmethod
    @pytest.mark.parametrize("comp", COMPONENT_STRESS_TYPE)
    def test_nodal_elastic_component_strain(mapdl, resume, comp):
        mapdl.post1(mute=True)
        mapdl.set(1, 1, mute=True)

        index = COMPONENT_STRESS_TYPE.index(comp)
        mapdl.prnsol("EPEL", "COMP", mute=True)  # run twice to clear out warning

        data = np.genfromtxt(mapdl.prnsol("EPEL", "COMP").splitlines()[1:])
        nnum_ans = data[:, 0].astype(np.int32)
        data_ans = data[:, index + 1]
        data = mapdl.post_processing.nodal_elastic_component_strain(comp)
        data = data[np.in1d(mapdl.mesh.nnum, nnum_ans)]

        assert np.allclose(data_ans, data)

    @staticmethod
    @requires("ansys-tools-visualization_interface")
    def test_plot_nodal_elastic_component_strain(mapdl, resume):
        assert mapdl.post_processing.plot_nodal_elastic_component_strain("x") is None

    @staticmethod
    @pytest.mark.parametrize("comp", PRINCIPAL_TYPE)
    def test_nodal_elastic_principal_strain(mapdl, resume, comp):
        from_grpc = mapdl.post_processing.nodal_elastic_principal_strain(comp)
        mapdl.post1(mute=True)
        mapdl.set(1, 1, mute=True)
        index = PRINCIPAL_TYPE.index(comp)
        mapdl.prnsol("EPEL", "PRIN")  # flush to ignore warning
        arr = np.genfromtxt(mapdl.prnsol("EPEL", "PRIN").splitlines()[1:])
        nnum_ans = arr[:, 0]
        from_prns = arr[:, index + 1]

        # grpc includes all nodes.  ignore the ones not included in prnsol
        from_grpc = from_grpc[np.in1d(mapdl.mesh.nnum, nnum_ans)]

        assert np.allclose(from_grpc, from_prns)

    @staticmethod
    @requires("ansys-tools-visualization_interface")
    def test_plot_nodal_elastic_principal_strain(mapdl, resume):
        assert mapdl.post_processing.plot_nodal_elastic_principal_strain(1) is None

    @staticmethod
    def test_nodal_elastic_strain_intensity(mapdl, resume):
        mapdl.post1(mute=True)
        mapdl.set(1, 1, mute=True)

        mapdl.prnsol("EPEL", "PRIN", mute=True)  # run twice to clear out warning
        data = np.genfromtxt(mapdl.prnsol("EPEL", "PRIN").splitlines()[1:])
        nnum_ans = data[:, 0].astype(np.int32)
        sint_ans = data[:, -2]
        sint = mapdl.post_processing.nodal_elastic_strain_intensity()

        sint_aligned = sint[np.in1d(mapdl.mesh.nnum, nnum_ans)]
        assert np.allclose(sint_ans, sint_aligned)

    @staticmethod
    @requires("ansys-tools-visualization_interface")
    def test_plot_nodal_elastic_strain_intensity(mapdl, resume):
        assert mapdl.post_processing.plot_nodal_elastic_strain_intensity() is None

    @staticmethod
    def test_nodal_elastic_eqv_strain(mapdl, resume):
        mapdl.post1(mute=True)
        mapdl.set(1, 1, mute=True)

        mapdl.prnsol("EPEL", "PRIN", mute=True)  # run twice to clear out warning
        data = np.genfromtxt(mapdl.prnsol("EPEL", "PRIN").splitlines()[1:])
        nnum_ans = data[:, 0].astype(np.int32)
        seqv_ans = data[:, -1]
        seqv = mapdl.post_processing.nodal_elastic_eqv_strain()

        seqv_aligned = seqv[np.in1d(mapdl.mesh.nnum, nnum_ans)]
        assert np.allclose(seqv_ans, seqv_aligned)

    @staticmethod
    @requires("ansys-tools-visualization_interface")
    def test_plot_nodal_elastic_eqv_strain(mapdl, resume):
        assert (
            mapdl.post_processing.plot_nodal_elastic_eqv_strain(smooth_shading=True)
            is None
        )

    @staticmethod
<<<<<<< HEAD
    @pytest.mark.parametrize("comp", ["X", "Y", "z"])  # lowercase intentional
    def test_elem_disp(mapdl, resume, comp):
=======
    @pytest.mark.parametrize("comp", ["X", "Y", "z", "all"])  # lowercase intentional
    def test_elem_disp(mapdl, static_solve, comp):
>>>>>>> c78347c7
        mapdl.post1(mute=True)
        mapdl.set(1, 1, mute=True)
        mapdl.allsel()

        disp_from_grpc = mapdl.post_processing.element_displacement(comp)

        # use pretab to get the data
        table_name = "values"
        if comp != "all":
            mapdl.etable(table_name, "U", comp, mute=True)
            arr = np.genfromtxt(mapdl.pretab(table_name).splitlines()[1:])[:, 1]
        else:
            arr = []
            for direction in ["x", "y", "z"]:
                mapdl.etable(table_name, "U", direction, mute=True)
                arr.append(
                    np.genfromtxt(mapdl.pretab(table_name).splitlines()[1:])[:, 1]
                )
            arr = np.array(arr).T

        assert np.allclose(arr, disp_from_grpc)

    @staticmethod
    @pytest.mark.parametrize("option", ["min", "max", "avg"])
    def test_elem_disp_all(mapdl, resume, option):
        mapdl.post1(mute=True)
        mapdl.set(1, 1, mute=True)

        disp_from_grpc = mapdl.post_processing.element_displacement("ALL", option)

        # use pretab to get the data
        arrays = []
        for comp in ["x", "y", "z"]:
            table_name = "values" + comp
            mapdl.etable(table_name, "U", comp, option=option, mute=True)
            arrays.append(
                np.genfromtxt(mapdl.pretab(table_name).splitlines()[1:])[:, 1]
            )
        array = np.vstack(arrays).T
        assert np.allclose(array, disp_from_grpc)

    @staticmethod
    def test_elem_disp_norm(mapdl, resume):
        mapdl.post1(mute=True)
        mapdl.set(1, 1, mute=True)
        disp = mapdl.post_processing.element_displacement("ALL")
        norm_disp = np.linalg.norm(disp, axis=1)
        disp_from_grpc = mapdl.post_processing.element_displacement("NORM")
        assert np.allclose(norm_disp, disp_from_grpc)

    @staticmethod
    @pytest.mark.parametrize("comp", ["X", "Y", "Z", "NORM", "all"])
    @requires("ansys-tools-visualization_interface")
    def test_elem_disp_plot(mapdl, resume, comp):
        mapdl.post1(mute=True)
        mapdl.set(1, 1, mute=True)

        if comp == "all":
            context = pytest.raises(
                ValueError, match='"ALL" not allowed in this context'
            )
        else:
            context = NullContext()

        with context:
            assert mapdl.post_processing.plot_element_displacement(comp) is None

    STRESS_TYPES.extend([1, 2, 3])

    @staticmethod
    @pytest.mark.parametrize("component", STRESS_TYPES)
    @pytest.mark.parametrize("option", ["min", "max", "avg"])
    def test_element_stress(mapdl, resume, component, option):
        mapdl.post1(mute=True)
        mapdl.set(1, 1, mute=True)
        stress = mapdl.post_processing.element_stress(component, option)

        # use pretab to get the data
        table_name = "values" + str(component)
        mapdl.etable(table_name, "S", component, option=option, mute=True)
        from_pretab = np.genfromtxt(mapdl.pretab(table_name).splitlines()[1:])[:, 1]
        assert np.allclose(stress, from_pretab)

    @staticmethod
    @pytest.mark.parametrize("comp", ["X", "1", "INT", "EQV"])
    @requires("ansys-tools-visualization_interface")
    def test_plot_element_stress(mapdl, resume, comp):
        mapdl.post1(mute=True)
        mapdl.set(1, 1, mute=True)
        assert mapdl.post_processing.plot_element_stress(comp) is None

    @staticmethod
    @requires("ansys-tools-visualization_interface")
    def test_plot_element_values(mapdl, resume, verify_image_cache):
        verify_image_cache.high_variance_test = 600
        mapdl.post1(mute=True)
        mapdl.set(1, 1, mute=True)
        assert mapdl.post_processing.plot_element_values("S", "X") is None

    @staticmethod
    @requires("ansys-tools-visualization_interface")
    def test_general_plotter_returns(mapdl, resume, verify_image_cache):
        verify_image_cache.skip = True  # skipping image verification

        # Returns

        assert (
            mapdl.post_processing.plot_nodal_displacement("X", smooth_shading=True)
            is None
        )
        assert isinstance(
            mapdl.post_processing.plot_nodal_displacement(
                "X", smooth_shading=True, return_cpos=True
            ),
            CameraPosition,
        )

        p = mapdl.post_processing.plot_nodal_displacement(
            "X", smooth_shading=True, return_plotter=True
        )
        assert isinstance(p, MapdlPlotter)
        p.show()

        with pytest.raises(ValueError):
            mapdl.post_processing.plot_nodal_displacement(
                "X", smooth_shading=True, return_cpos=True, return_plotter=True
            )

        # Returns + Save figure.
        assert (
            mapdl.post_processing.plot_nodal_displacement(
                "X",
                smooth_shading=True,
                savefig=True,
                return_cpos=False,
                return_plotter=False,
            )
            is None
        )
        assert isinstance(
            mapdl.post_processing.plot_nodal_displacement(
                "X",
                smooth_shading=True,
                savefig=True,
                return_cpos=True,
                return_plotter=False,
            ),
            CameraPosition,
        )

        p = mapdl.post_processing.plot_nodal_displacement(
            "X",
            smooth_shading=True,
            savefig=True,
            return_cpos=False,
            return_plotter=True,
        )
        assert isinstance(p, MapdlPlotter)


###############################################################################


class Test_plastic_solve(TestClass):

    @staticmethod
    @pytest.fixture(scope="class")
    def plastic_solve(mapdl):
        mapdl.mute = True
        mapdl.input(examples.verif_files.vmfiles["vm273"])

        mapdl.mute = False

        mapdl.save("plastic_solve", slab="all")

    @staticmethod
    @pytest.fixture(scope="function")
    def resume(mapdl, plastic_solve):
        mapdl.prep7()
        mapdl.resume("plastic_solve")

        mapdl.allsel()
        mapdl.post1()
        mapdl.set(1, 2)

        # necessary for any prnsol printouts
        mapdl.header("off", "off", "off", "off", "off", "off")
        nsigfig = 10
        mapdl.format("", "E", nsigfig + 9, nsigfig)

    @staticmethod
    @pytest.mark.parametrize("comp", COMPONENT_STRESS_TYPE)
    def test_nodal_plastic_component_strain(mapdl, resume, comp):
        index = COMPONENT_STRESS_TYPE.index(comp)
        mapdl.prnsol("EPPL", "COMP", mute=True)  # run twice to clear out warning

        data = np.genfromtxt(mapdl.prnsol("EPPL", "COMP").splitlines()[1:])
        nnum_ans = data[:, 0].astype(np.int32)
        data_ans = data[:, index + 1]
        data = mapdl.post_processing.nodal_plastic_component_strain(comp)
        data = data[np.in1d(mapdl.mesh.nnum, nnum_ans)]

        assert np.allclose(data_ans, data)

    @staticmethod
    @requires("ansys-tools-visualization_interface")
    def test_plot_nodal_plastic_component_strain(mapdl, resume):
        assert mapdl.post_processing.plot_nodal_plastic_component_strain("x") is None

    @staticmethod
    @pytest.mark.parametrize("comp", PRINCIPAL_TYPE)
    def test_nodal_plastic_principal_strain(mapdl, resume, comp):
        from_grpc = mapdl.post_processing.nodal_plastic_principal_strain(comp)

        index = PRINCIPAL_TYPE.index(comp)
        mapdl.prnsol("EPPL", "PRIN")  # flush to ignore warning
        arr = np.genfromtxt(mapdl.prnsol("EPPL", "PRIN").splitlines()[1:])
        nnum_ans = arr[:, 0]
        from_prns = arr[:, index + 1]

        # grpc includes all nodes.  ignore the ones not included in prnsol
        from_grpc = from_grpc[np.in1d(mapdl.mesh.nnum, nnum_ans)]

        assert np.allclose(from_grpc, from_prns)

    @staticmethod
    @requires("ansys-tools-visualization_interface")
    def test_plot_nodal_plastic_principal_strain(mapdl, resume):
        assert mapdl.post_processing.plot_nodal_plastic_principal_strain(1) is None

    @staticmethod
    def test_nodal_plastic_strain_intensity(mapdl, resume):
        mapdl.prnsol("EPPL", "PRIN", mute=True)  # run twice to clear out warning
        data = np.genfromtxt(mapdl.prnsol("EPPL", "PRIN").splitlines()[1:])
        nnum_ans = data[:, 0].astype(np.int32)
        sint_ans = data[:, -2]
        sint = mapdl.post_processing.nodal_plastic_strain_intensity()

        sint_aligned = sint[np.in1d(mapdl.mesh.nnum, nnum_ans)]
        assert np.allclose(sint_ans, sint_aligned)

    @staticmethod
    @requires("ansys-tools-visualization_interface")
    def test_plot_nodal_plastic_strain_intensity(mapdl, resume):
        assert mapdl.post_processing.plot_nodal_plastic_strain_intensity() is None

    @staticmethod
    def test_nodal_plastic_eqv_strain(mapdl, resume):
        mapdl.prnsol("EPPL", "PRIN", mute=True)  # run twice to clear out warning
        data = np.genfromtxt(mapdl.prnsol("EPPL", "PRIN").splitlines()[1:])
        nnum_ans = data[:, 0].astype(np.int32)
        seqv_ans = data[:, -1]
        seqv = mapdl.post_processing.nodal_plastic_eqv_strain()

        seqv_aligned = seqv[np.in1d(mapdl.mesh.nnum, nnum_ans)]
        assert np.allclose(seqv_ans, seqv_aligned)

    @staticmethod
    @requires("ansys-tools-visualization_interface")
    def test_plot_nodal_plastic_eqv_strain(mapdl, resume):
        assert (
            mapdl.post_processing.plot_nodal_plastic_eqv_strain(smooth_shading=True)
            is None
        )


class Test_contact_solve(TestClass):

    @staticmethod
    @pytest.fixture(scope="class")
    def contact_solve(mapdl):
        mapdl.mute = True

        # Based on tech demo 28.
        # ***** Problem parameters ********
        l = 76.2e-03 / 3  # Length of each plate,m
        w = 31.75e-03 / 2  # Width of each plate,m
        t = 3.18e-03  # Thickness of each plate,m
        r1 = 7.62e-03  # Shoulder radius of tool,m
        h = 15.24e-03  # Height of tool, m
        l1 = r1  # Starting location of tool on weldline
        l2 = l - l1
        tcc1 = 2e06  # Thermal contact conductance b/w plates,W/m^2'C
        tcc2 = 10  # Thermal contact conductance b/w tool &
        # workpiece,W/m^2'C
        fwgt = 0.95  # weight factor for distribution of heat b/w tool
        # & workpiece
        fplw = 0.8  # Fraction of plastic work converted to heat

        # this is also modified in the dependent fixture
        uz1 = t / 4000  # Depth of penetration,m

        # ==========================================================
        # * Material properties
        # ==========================================================
        # * Material properties for 304l stainless steel Plates
        mapdl.mp("ex", 1, 193e9)  # Elastic modulus (N/m^2)
        mapdl.mp("nuxy", 1, 0.3)  # Poisson's ratio
        mapdl.mp("alpx", 1, 1.875e-5)  # Coefficient of thermal expansion, µm/m'c
        # Fraction of plastic work converted to heat, 80%
        mapdl.mp("qrate", 1, fplw)

        # *BISO material model
        EX = 193e9
        ET = 2.8e9
        EP = EX * ET / (EX - ET)
        mapdl.tb("plas", 1, 1, "", "biso")  # Bilinear isotropic material
        mapdl.tbdata(1, 290e6, EP)  # Yield stress & plastic tangent modulus
        mapdl.mptemp(1, 0, 200, 400, 600, 800, 1000)
        mapdl.mpdata("kxx", 1, 1, 16, 19, 21, 24, 29, 30)  # therm cond.(W/m'C)
        mapdl.mpdata("c", 1, 1, 500, 540, 560, 590, 600, 610)  # spec heat(J/kg'C)
        mapdl.mpdata("dens", 1, 1, 7894, 7744, 7631, 7518, 7406, 7406)  # kg/m^3

        # * Material properties for PCBN tool
        mapdl.mp("ex", 2, 680e9)  # Elastic modulus (N/m^2)
        mapdl.mp("nuxy", 2, 0.22)  # Poisson's ratio
        mapdl.mp("kxx", 2, 100)  # Thermal conductivity(W/m'C)
        mapdl.mp("c", 2, 750)  # Specific heat(J/kg'C)
        mapdl.mp("dens", 2, 4280)  # Density,kg/m^3

        # ==========================================================
        # * Geometry
        # ==========================================================
        # * Node for pilot node
        mapdl.n(1, 0, 0, h)
        # * Workpiece geometry (two rectangular plates)
        mapdl.block(0, w, -l1, l2, 0, -t)
        mapdl.block(0, -w, -l1, l2, 0, -t)
        # * Tool geometry
        mapdl.cyl4(0, 0, r1, 0, r1, 90, h)
        mapdl.cyl4(0, 0, r1, 90, r1, 180, h)
        mapdl.cyl4(0, 0, r1, 180, r1, 270, h)
        mapdl.cyl4(0, 0, r1, 270, r1, 360, h)
        mapdl.vglue(3, 4, 5, 6)

        # ==========================================================
        # * Meshing
        # ==========================================================
        mapdl.et(1, "SOLID226", 11)  # Coupled-field solid element,KEYOPT(1) is
        # set to 11 for a structural-thermal analysis
        mapdl.allsel()
        ndiv1 = 2
        ndiv2 = 5
        ndiv3 = 1

        mapdl.lsel("s", "", "", 4, 5)
        mapdl.lsel("a", "", "", 14, 19, 5)
        mapdl.lesize("all", "", "", ndiv1)
        mapdl.lsel("s", "", "", 16, 17)
        mapdl.lsel("a", "", "", 2, 7, 5)
        mapdl.lesize("all", "", "", ndiv1)
        mapdl.lsel("s", "", "", 1)
        mapdl.lsel("a", "", "", 3)
        mapdl.lsel("a", "", "", 6)
        mapdl.lsel("a", "", "", 8)
        mapdl.lsel("a", "", "", 13)
        mapdl.lsel("a", "", "", 15)
        mapdl.lsel("a", "", "", 18)
        mapdl.lsel("a", "", "", 20)
        mapdl.lesize("all", "", "", ndiv2)
        mapdl.lsel("s", "", "", 9, "")
        mapdl.lsel("a", "", "", 22)
        mapdl.lesize("all", "", "", ndiv3)
        mapdl.allsel("all")
        mapdl.mshmid(2)  # midside nodes dropped
        mapdl.vsweep(1)
        mapdl.vsweep(2)
        mapdl.vsel("u", "volume", "", 1, 2)
        mapdl.mat(2)
        mapdl.esize(0.005)
        mapdl.numstr("NODE", 1000)
        mapdl.vsweep("all")
        mapdl.allsel("all")

        # ==========================================================
        # * Contact Pairs
        # ==========================================================
        # * Define Rigid Surface Constraint on tool top surface
        mapdl.et(2, "TARGE170")
        mapdl.keyopt(2, 2, 1)  # User defined boundary condition on rigid
        # target nodes

        mapdl.et(3, "CONTA174")
        mapdl.keyopt(3, 1, 1)  # To include Temp DOF
        mapdl.keyopt(3, 2, 2)  # To include MPC contact algorithm
        mapdl.keyopt(3, 4, 2)  # For a rigid surface constraint
        mapdl.keyopt(3, 12, 5)  # To set the behavior of contact surface as a
        # bonded (always)

        mapdl.vsel("u", "volume", "", 1, 2)  # Selecting Tool volume
        mapdl.allsel("below", "volume")
        mapdl.nsel("r", "loc", "z", h)  # Selecting nodes on the tool top surface
        mapdl.type(3)
        mapdl.r(3)
        mapdl.real(3)
        mapdl.esln()
        mapdl.esurf()  # Create contact elements
        mapdl.allsel("all")

        # * Define pilot node at the top of the tool
        mapdl.nsel("s", "node", "", 1)
        mapdl.tshap("pilo")
        mapdl.type(2)
        mapdl.real(3)
        mapdl.e(1)  # Create target element on pilot node
        mapdl.allsel()

        # * Define contact pair between two plates
        mapdl.et(6, "TARGE170")
        mapdl.et(7, "CONTA174")
        mapdl.keyopt(7, 1, 1)  # Displacement & Temp dof
        mapdl.keyopt(7, 4, 3)  # To include Surface projection based method
        mapdl.mat(1)
        mapdl.asel("s", "", "", 5)
        mapdl.nsla("", 1)
        mapdl.cm("tn.cnt", "node")  # Creating component on weld side of plate1

        mapdl.asel("s", "", "", 12)
        mapdl.nsla("", 1)
        mapdl.cm("tn.tgt", "node")  # Creating component on weld side of plate2

        mapdl.allsel("all")
        mapdl.type(6)
        mapdl.r(6)
        mapdl.rmodif(6, 14, tcc1)  # A real constant TCC,Thermal contact
        # conductance coeffi. b/w the plates, W/m^2'C
        mapdl.rmodif(6, 35, 1000)  # A real constant TBND,Bonding temperature
        # for welding, 'C
        mapdl.real(6)
        mapdl.cmsel("s", "tn.cnt")
        mapdl.esurf()
        mapdl.type(7)
        mapdl.real(6)
        mapdl.cmsel("s", "tn.tgt")
        mapdl.esurf()
        mapdl.allsel("all")

        # * Define contact pair between tool & workpiece
        mapdl.et(4, "TARGE170")
        mapdl.et(5, "CONTA174")
        mapdl.keyopt(5, 1, 1)  # Displacement & Temp dof
        mapdl.keyopt(5, 5, 3)  # Close gap/reduce penetration with auto cnof
        mapdl.keyopt(5, 9, 1)  # Exclude both initial penetration or gap
        mapdl.keyopt(5, 10, 0)  # Contact stiffness update each iteration
        # based

        # Bottom & lateral(all except top) surfaces of tool for target
        mapdl.vsel("u", "volume", "", 1, 2)
        mapdl.allsel("below", "volume")
        mapdl.nsel("r", "loc", "z", 0, h)
        mapdl.nsel("u", "loc", "z", h)
        mapdl.type(4)
        mapdl.r(5)
        mapdl.tb("fric", 5, 6)  # Definition of friction co efficient at
        # different temp
        mapdl.tbtemp(25)
        mapdl.tbdata(1, 0.4)  # friction co-efficient at temp 25
        mapdl.tbtemp(200)
        mapdl.tbdata(1, 0.4)  # friction co-efficient at temp 200
        mapdl.tbtemp(400)
        mapdl.tbdata(1, 0.4)  # friction co-efficient at temp 400
        mapdl.tbtemp(600)
        mapdl.tbdata(1, 0.3)  # friction co-efficient at temp 600
        mapdl.tbtemp(800)
        mapdl.tbdata(1, 0.3)  # friction co-efficient at temp 800
        mapdl.tbtemp(1000)
        mapdl.tbdata(1, 0.2)  # friction co-efficient at temp 1000
        mapdl.rmodif(5, 9, 500e6)  # Max.friction stress
        mapdl.rmodif(5, 14, tcc2)  # Thermal contact conductance b/w tool and
        # workpiece, 10 W/m^2'C
        mapdl.rmodif(5, 15, 1)  # A real constant FHTG,the fraction of
        # frictional dissipated energy converted
        # into heat
        mapdl.rmodif(5, 18, fwgt)  # A real constant  FWGT, weight factor for
        # the distribution of heat between the
        # contact and target surfaces, 0.95
        mapdl.real(5)
        mapdl.mat(5)
        mapdl.esln()
        mapdl.esurf()
        mapdl.allsel("all")

        # Top surfaces of plates nodes for contact
        mapdl.vsel("s", "volume", "", 1, 2)
        mapdl.allsel("below", "volume")
        mapdl.nsel("r", "loc", "z", 0)
        mapdl.type(5)
        mapdl.real(5)
        mapdl.esln()
        mapdl.esurf()
        mapdl.allsel("all")

        # ==========================================================
        # * Boundary conditions
        # ==========================================================
        mapdl.tref(25)  # Reference temperature 25'C
        mapdl.allsel()
        mapdl.nsel("all")
        mapdl.ic("all", "temp", 25)  # Initial condition at nodes,temp 25'C

        # Mechanical Boundary Conditions
        # 20% ends of the each plate is constraint
        mapdl.nsel("s", "loc", "x", -0.8 * w, -w)
        mapdl.nsel("a", "loc", "x", 0.8 * w, w)
        mapdl.d("all", "uz", 0)  # Displacement constraint in x-direction
        mapdl.d("all", "uy", 0)  # Displacement constraint in y-direction
        mapdl.d("all", "ux", 0)  # Displacement constraint in z-direction
        mapdl.allsel("all")

        # Bottom of workpiece is constraint in z-direction
        mapdl.nsel("s", "loc", "z", -t)
        mapdl.d("all", "uz")  # Displacement constraint in z-direction
        mapdl.allsel("all")

        # Thermal Boundary Conditions
        # Convection heat loss from the workpiece surfaces
        mapdl.vsel("s", "volume", "", 1, 2)  # Selecting the workpiece
        mapdl.allsel("below", "volume")
        mapdl.nsel("r", "loc", "z", 0)
        mapdl.nsel("a", "loc", "x", -w)
        mapdl.nsel("a", "loc", "x", w)
        mapdl.nsel("a", "loc", "y", -l1)
        mapdl.nsel("a", "loc", "y", l2)
        mapdl.sf("all", "conv", 30, 25)

        # Convection (high)heat loss from the workpiece bottom
        mapdl.nsel("s", "loc", "z", -t)
        mapdl.sf("all", "conv", 300, 25)
        mapdl.allsel("all")

        # Convection heat loss from the tool surfaces
        mapdl.vsel("u", "volume", "", 1, 2)  # Selecting the tool
        mapdl.allsel("below", "volume")
        mapdl.csys(1)
        mapdl.nsel("r", "loc", "x", r1)
        mapdl.nsel("a", "loc", "z", h)
        mapdl.sf("all", "conv", 30, 25)
        mapdl.allsel("all")

        # Constraining all DOFs at pilot node except the Temp DOF
        mapdl.d(1, "all")
        mapdl.ddele(1, "temp")
        mapdl.allsel("all")
        # ==========================================================
        # * Solution
        # ==========================================================
        # from precedent fixture
        uz1 = 3.18e-03 / 4000

        mapdl.mute = False
        mapdl.run("/solu")
        mapdl.antype(4)  # Transient analysis
        mapdl.lnsrch("on")
        mapdl.cutcontrol("plslimit", 0.15)
        mapdl.kbc(0)  # Ramped loading within a load step
        mapdl.nlgeom("on")  # Turn on large deformation effects
        mapdl.timint("off", "struc")  # Structural dynamic effects are turned off.
        mapdl.nropt("unsym")

        # Load Step1
        mapdl.time(1)
        mapdl.nsubst(5, 10, 2)
        mapdl.d(1, "uz", -uz1)  # Tool plunges into the workpiece
        mapdl.outres("all", "all")
        mapdl.allsel()
        mapdl.solve()

        mapdl.save("contact_solve", slab="all")

    @staticmethod
    @pytest.fixture(scope="function")
    def resume(mapdl, contact_solve):
        mapdl.prep7()
        mapdl.resume("contact_solve")
        mapdl.post1()
        mapdl.allsel()
        mapdl.set("last")

<<<<<<< HEAD
=======
    @staticmethod
    def test_time(mapdl, contact_solve):
        assert mapdl.post_processing.time == 1

    @staticmethod
    def test_freq(mapdl, contact_solve):
        # same as post_processing.time
        assert mapdl.post_processing.freq == 1
        assert mapdl.post_processing.time == mapdl.post_processing.freq

    @staticmethod
    def test_nodal_contact_friction_stress(mapdl, contact_solve):
        # Format tables.
        mapdl.post1()
>>>>>>> c78347c7
        mapdl.header("OFF", "OFF", "OFF", "OFF", "OFF", "OFF")
        nsigfig = 10
        mapdl.format("", "E", nsigfig + 9, nsigfig)
        mapdl.page(1e9, "", -1, 240)

    @staticmethod
    def test_nodal_contact_friction_stress(mapdl, resume):
        # Format tables.
        prnsol = mapdl.prnsol("CONT")
        array = np.genfromtxt(prnsol.splitlines(), skip_header=1)
        sfric_prn = array[:, 4]
        nodes = array[:, 0]

        index = nodes.astype(int) - 1  # -1 to convert apdl node number to python index.
        sfric_nod = mapdl.post_processing.nodal_contact_friction_stress()[index]

        assert np.allclose(sfric_prn, sfric_nod)

    @staticmethod
    @requires("ansys-tools-visualization_interface")
    def test_plot_nodal_contact_friction_stress(mapdl, resume):
        assert (
            mapdl.post_processing.plot_nodal_contact_friction_stress(
                smooth_shading=True
            )
            is None
        )

    @staticmethod
    @requires("ansys-tools-visualization_interface")
    def test_plot_incomplete_element_selection(mapdl, resume):
        mapdl.esel("S", "ELEM", "", 1, mapdl.mesh.n_elem // 2)
        assert mapdl.post_processing.plot_element_displacement() is None

        mapdl.nsel("S", "NODE", "", 1, mapdl.mesh.n_elem // 2, 2)
        assert mapdl.post_processing.plot_element_displacement() is None

        mapdl.nsel("S", "NODE", "", 5, mapdl.mesh.n_elem // 2, 2)
        assert mapdl.post_processing.plot_element_displacement() is None

        mapdl.vsel("s", "", "", 1)
        mapdl.eslv("s")
        assert mapdl.post_processing.plot_element_displacement() is None

        mapdl.vsel("s", "", "", 2)
        mapdl.eslv("s")
        assert mapdl.post_processing.plot_element_displacement() is None

    @staticmethod
    @requires("ansys-tools-visualization_interface")
    def test_plot_incomplete_nodal_selection(mapdl, resume, verify_image_cache):
        verify_image_cache.skip = True

        mapdl.nsel("S", "NODE", "", 1, mapdl.mesh.n_node // 2)
        assert mapdl.post_processing.plot_nodal_displacement() is None

        mapdl.nsel("S", "NODE", "", 1, mapdl.mesh.n_node // 2, 2)
        assert mapdl.post_processing.plot_nodal_displacement() is None

        mapdl.nsel("S", "NODE", "", 5, mapdl.mesh.n_node // 2, 2)
        assert mapdl.post_processing.plot_nodal_displacement() is None

        mapdl.vsel("s", "", "", 1)
        mapdl.eslv("S")
        mapdl.nsle("S")
        assert mapdl.post_processing.plot_nodal_displacement() is None

        mapdl.vsel("s", "", "", 2)
        mapdl.eslv("S")
        mapdl.nsle("S")
        assert mapdl.post_processing.plot_nodal_displacement() is None

    @staticmethod
    def test_time_frequency_values(mapdl, resume):
        assert np.allclose(
            mapdl.post_processing.time_values,
            mapdl.post_processing.frequency_values,
        )

    @staticmethod
    def test_time_values(mapdl, resume):
        assert np.allclose(
            mapdl.post_processing.time_values, np.array([0.2, 0.4, 0.7, 1.0])
        )

    @staticmethod
    @pytest.mark.parametrize("step_", [1, 2, 3, 4])
    def test_set(mapdl, resume, step_):
        mapdl.set(nset=step_)
        assert mapdl.post_processing.step == step_


def test_meta_post_plot_docstrings():
    for each in dir(PostProcessing):
        if each.startswith("plot_"):
            meth = getattr(PostProcessing, each)
            docstring = meth.__doc__

            for section in ["Parameters", "Returns", "Notes", "Examples"]:
                assert re.search(
                    f"{section}\n *-*", docstring
                ), f"Section '{section}' not in '{meth.__name__}'"

            signature = inspect.signature(meth)
            for each_ in signature.parameters:
                if each_ != "self":
                    assert (
                        each_ in docstring
                    ), f"The argument '{each_}' in '{meth.__name__}' is not in its docstring."

            assert (
                "If ``vkt=True`` (default), this function uses" in docstring
            ), f"'vtk=True' part not found in {meth.__name__}"
            assert (
                len(
                    re.findall(
                        ":class:`MapdlPlotter<ansys.mapdl.core.plotting.visualizer.MapdlPlotter>`",
                        docstring,
                    )
                )
                >= 2
            ), f"Less than two complete one-liner general plotter link in {meth.__name__}"
            assert (
                len(
                    re.findall(
                        "<ansys.mapdl.core.plotting.visualizer.MapdlPlotter>`",
                        docstring,
                    )
                )
                >= 3
            ), f"Less than three complete one-liner general plotter link in {meth.__name__}"


@requires("ansys-tools-visualization_interface")
def test_cuadratic_beam(mapdl, cuadratic_beam_problem):
    # Display elements with their nodes numbers.
    mapdl.eplot(show_node_numbering=True, line_width=5, cpos="xy", font_size=40)

    mapdl.post1()
    mapdl.set(1)
    assert (
        mapdl.post_processing.plot_nodal_displacement(
            "NORM", line_width=10, render_lines_as_tubes=True, smooth_shading=True
        )
        is None
    )


def test_exited(mapdl, cleared):
    mapdl._exited = True
    with pytest.raises(MapdlRuntimeError):
        mapdl.post_processing.plot_nodal_displacement(
            "NORM", line_width=10, render_lines_as_tubes=True, smooth_shading=True
        )
    mapdl._exited = False


###############################################################################


class Test_thermal_solve:

    @staticmethod
    @pytest.fixture(scope="class")
    def thermal_solve(mapdl):
        mapdl.mute = True
        mapdl.finish()
        mapdl.clear()

        mapdl.prep7()
        mapdl.et(1, "PLANE223", 11, 1)  # COUPLE-FIELD ELEMENT TYPE, WEAK COUPLING
        mapdl.et(2, "CONTA175", 1)  # CONTACT ELEMENT TYPE
        mapdl.et(3, "TARGE169")  # TARGET ELEMENT TYPE
        mapdl.mp("EX", 1, 10e6)  # YOUNG'S MODULUS
        mapdl.mp("KXX", 1, 250)  # CONDUCTIVITY
        mapdl.mp("ALPX", 1, 12e-6)  # THERMAL EXPANSION COEFFICIENT
        mapdl.mp("PRXY", "", 0.3)
        mapdl.r(2, "", "", -1000, -0.005)
        mapdl.rmore("", "", "", "", "", -100)
        mapdl.rmore("", 100)
        mapdl.rmore()
        mapdl.rmore(0.01)

        # SET UP FINITE ELEMENT MODEL
        mapdl.n(1)
        mapdl.n(2, 0.4)
        mapdl.n(3, "(0.4+0.0035)")
        mapdl.n(4, "(0.9+0.0035)")
        mapdl.ngen(2, 4, 1, 4, 1, "", 0.1)
        mapdl.e(1, 2, 6, 5)  # PLANE223 ELEMENTS
        mapdl.e(3, 4, 8, 7)
        mapdl.type(2)  # CONTACT ELEMENTS
        mapdl.real(2)
        mapdl.e(2)
        mapdl.e(6)
        mapdl.type(3)  # TARGET ELEMENTS
        mapdl.real(2)
        mapdl.nsel("S", "NODE", "", 3, 7, 4)
        mapdl.esln()
        mapdl.esurf()
        mapdl.allsel()

        # APPLY INITIAL BOUNDARY CONDITIONS
        mapdl.d(1, "UY", "", "", 4, 1)
        mapdl.d(1, "UX", "", "", 5, 4)
        mapdl.d(4, "UX", "", "", 8, 4)
        mapdl.tref(100)
        mapdl.eresx("YES")
        mapdl.finish()

        mapdl.slashsolu()
        mapdl.nlgeom("ON")  # LARGE DEFLECTION EFFECTS TURNED ON
        mapdl.d(1, "TEMP", 500, "", 5, 4)
        mapdl.d(3, "TEMP", 100, "", 4)
        mapdl.d(7, "TEMP", 100, "", 8)
        mapdl.solve()  # FIRST LOAD STEP

        mapdl.solution()
        mapdl.allsel()
        mapdl.outres("all", "all")
        mapdl.solve()
        mapdl.mute = False

        mapdl.save("thermal_solve")
        mapdl.finish()

    @staticmethod
    @pytest.fixture()
    def resume(mapdl, thermal_solve):
        mapdl.solution()
        mapdl.resume("thermal_solve")

        mapdl.post1()
        mapdl.allsel()
        mapdl.set("last")

        mapdl.header("OFF", "OFF", "OFF", "OFF", "OFF", "OFF")
        nsigfig = 10
        mapdl.format("", "E", nsigfig + 9, nsigfig)
        mapdl.page(1e9, "", -1, 240)

    @staticmethod
    @pytest.mark.parametrize("comp", COMPONENT_STRESS_TYPE)
    def test_nodal_thermal_component_strain(mapdl, resume, comp):

        index = COMPONENT_STRESS_TYPE.index(comp)
        mapdl.prnsol("EPTH", "COMP", mute=True)  # run twice to clear out warning

        data = np.genfromtxt(mapdl.prnsol("EPTH", "COMP").splitlines()[1:])
        nnum_ans = data[:, 0].astype(np.int32)
        data_ans = data[:, index + 1]
        data = mapdl.post_processing.nodal_thermal_component_strain(comp)
        data = data[np.in1d(mapdl.mesh.nnum, nnum_ans)]

        assert np.allclose(data_ans, data)

    @staticmethod
    @requires("ansys-tools-visualization_interface")
    def test_plot_nodal_thermal_component_strain(mapdl, resume):
        assert mapdl.post_processing.plot_nodal_thermal_component_strain("x") is None

    @staticmethod
    @pytest.mark.parametrize("comp", PRINCIPAL_TYPE)
    def test_nodal_thermal_principal_strain(mapdl, resume, comp):
        from_grpc = mapdl.post_processing.nodal_thermal_principal_strain(comp)

        index = PRINCIPAL_TYPE.index(comp)
        mapdl.prnsol("EPTH", "PRIN")  # flush to ignore warning
        arr = np.genfromtxt(mapdl.prnsol("EPTH", "PRIN").splitlines()[1:])
        nnum_ans = arr[:, 0]
        from_prns = arr[:, index + 1]

        # grpc includes all nodes.  ignore the ones not included in prnsol
        from_grpc = from_grpc[np.in1d(mapdl.mesh.nnum, nnum_ans)]

        assert np.allclose(from_grpc, from_prns)

    @staticmethod
    @requires("ansys-tools-visualization_interface")
    def test_plot_nodal_thermal_principal_strain(mapdl, resume):
        assert mapdl.post_processing.plot_nodal_thermal_principal_strain(1) is None

    @staticmethod
    def test_nodal_thermal_strain_intensity(mapdl, resume):
        mapdl.prnsol("EPTH", "PRIN", mute=True)  # run twice to clear out warning
        data = np.genfromtxt(mapdl.prnsol("EPTH", "PRIN").splitlines()[1:])
        nnum_ans = data[:, 0].astype(np.int32)
        sint_ans = data[:, -2]
        sint = mapdl.post_processing.nodal_thermal_strain_intensity()

        sint_aligned = sint[np.in1d(mapdl.mesh.nnum, nnum_ans)]
        assert np.allclose(sint_ans, sint_aligned)

    @staticmethod
    @requires("ansys-tools-visualization_interface")
    def test_plot_nodal_thermal_strain_intensity(mapdl, resume):
        assert mapdl.post_processing.plot_nodal_thermal_strain_intensity() is None

    @staticmethod
    def test_nodal_thermal_eqv_strain(mapdl, resume):
        mapdl.prnsol("EPTH", "PRIN", mute=True)  # run twice to clear out warning
        data = np.genfromtxt(mapdl.prnsol("EPTH", "PRIN").splitlines()[1:])
        nnum_ans = data[:, 0].astype(np.int32)
        seqv_ans = data[:, -1]
        seqv = mapdl.post_processing.nodal_thermal_eqv_strain()

        seqv_aligned = seqv[np.in1d(mapdl.mesh.nnum, nnum_ans)]
        assert np.allclose(seqv_ans, seqv_aligned)

    @staticmethod
    @requires("ansys-tools-visualization_interface")
    def test_plot_nodal_thermal_eqv_strain(mapdl, resume):
        assert (
            mapdl.post_processing.plot_nodal_thermal_eqv_strain(smooth_shading=True)
            is None
        )


###############################################################################<|MERGE_RESOLUTION|>--- conflicted
+++ resolved
@@ -27,11 +27,7 @@
 import numpy as np
 import pytest
 
-<<<<<<< HEAD
-from conftest import TestClass, has_dependency, requires
-=======
-from conftest import NullContext, has_dependency, requires
->>>>>>> c78347c7
+from conftest import NullContext, TestClass, has_dependency, requires
 
 if has_dependency("ansys-tools-visualization_interface"):
     from pyvista.plotting.renderer import CameraPosition
@@ -48,9 +44,6 @@
 )
 
 
-<<<<<<< HEAD
-class Test_static_solve(TestClass):
-=======
 def test_repr(mapdl, cleared):
     mapdl.prep7()
     print(mapdl.post_processing)
@@ -67,8 +60,7 @@
     assert mapdl.set("LIST") in repr_
 
 
-class Test_static_solve:
->>>>>>> c78347c7
+class Test_static_solve(TestClass):
 
     @staticmethod
     @pytest.fixture(scope="class")
@@ -203,17 +195,10 @@
 
     @staticmethod
     @requires("ansys-tools-visualization_interface")
-<<<<<<< HEAD
-    @pytest.mark.parametrize("comp", ["X", "Y", "z", "norm"])  # lowercase intentional
-    def test_disp_plot(mapdl, resume, comp):
-        assert (
-            mapdl.post_processing.plot_nodal_displacement(
-                comp, smooth_shading=True, cmap=PyMAPDL_cmap
-=======
     @pytest.mark.parametrize(
         "comp", ["X", "Y", "z", "norm", "all"]
     )  # lowercase intentional
-    def test_disp_plot(mapdl, static_solve, comp):
+    def test_disp_plot(mapdl, resume, comp):
         if comp == "all":
             context = pytest.raises(
                 ValueError, match='"ALL" not allowed in this context'
@@ -227,7 +212,6 @@
                     comp, smooth_shading=True, cmap=PyMAPDL_cmap
                 )
                 is None
->>>>>>> c78347c7
             )
 
     @staticmethod
@@ -285,13 +269,8 @@
 
     # TODO: add valid result
     @staticmethod
-<<<<<<< HEAD
-    @pytest.mark.parametrize("comp", ["X", "Y", "z"])  # lowercase intentional
+    @pytest.mark.parametrize("comp", ["X", "Y", "z", "all"])  # lowercase intentional
     def test_rot(mapdl, resume, comp):
-=======
-    @pytest.mark.parametrize("comp", ["X", "Y", "z", "all"])  # lowercase intentional
-    def test_rot(mapdl, static_solve, comp):
->>>>>>> c78347c7
         from_grpc = mapdl.post_processing.nodal_rotation(comp)
 
         # need a result with ROTX DOF
@@ -305,13 +284,8 @@
 
     @staticmethod
     @requires("ansys-tools-visualization_interface")
-<<<<<<< HEAD
-    @pytest.mark.parametrize("comp", ["X", "Y", "z"])  # lowercase intentional
+    @pytest.mark.parametrize("comp", ["X", "Y", "z", "all"])  # lowercase intentional
     def test_plot_rot(mapdl, resume, comp):
-        assert mapdl.post_processing.plot_nodal_rotation(comp) is None
-=======
-    @pytest.mark.parametrize("comp", ["X", "Y", "z", "all"])  # lowercase intentional
-    def test_plot_rot(mapdl, static_solve, comp):
         if comp == "all":
             context = pytest.raises(
                 ValueError, match='"ALL" not allowed in this context'
@@ -321,7 +295,6 @@
 
         with context:
             assert mapdl.post_processing.plot_nodal_rotation(comp) is None
->>>>>>> c78347c7
 
     # TODO: add valid result
     @staticmethod
@@ -605,13 +578,8 @@
         )
 
     @staticmethod
-<<<<<<< HEAD
-    @pytest.mark.parametrize("comp", ["X", "Y", "z"])  # lowercase intentional
+    @pytest.mark.parametrize("comp", ["X", "Y", "z", "all"])  # lowercase intentional
     def test_elem_disp(mapdl, resume, comp):
-=======
-    @pytest.mark.parametrize("comp", ["X", "Y", "z", "all"])  # lowercase intentional
-    def test_elem_disp(mapdl, static_solve, comp):
->>>>>>> c78347c7
         mapdl.post1(mute=True)
         mapdl.set(1, 1, mute=True)
         mapdl.allsel()
@@ -1190,8 +1158,6 @@
         mapdl.allsel()
         mapdl.set("last")
 
-<<<<<<< HEAD
-=======
     @staticmethod
     def test_time(mapdl, contact_solve):
         assert mapdl.post_processing.time == 1
@@ -1206,7 +1172,6 @@
     def test_nodal_contact_friction_stress(mapdl, contact_solve):
         # Format tables.
         mapdl.post1()
->>>>>>> c78347c7
         mapdl.header("OFF", "OFF", "OFF", "OFF", "OFF", "OFF")
         nsigfig = 10
         mapdl.format("", "E", nsigfig + 9, nsigfig)
