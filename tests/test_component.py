--- conflicted
+++ resolved
@@ -85,6 +85,24 @@
     assert mapdl.components.logger == mapdl.logger
 
 
+def test_parsing_too_many_components(mapdl, cleared):
+    mapdl.prep7()
+
+    for i in range(1, 100):
+        mapdl.nsel("NONE")
+        mapdl.n(i, i, 0, 0)
+        mapdl.cm(f"node_{i:03.0f}", "NODE")
+
+    s = mapdl.components.__str__()
+    assert len(mapdl.components._comp) == 99
+
+    assert "VERIFICATION" not in s
+    assert "***" not in s
+    assert "*****MAPDL" not in s
+    for i in range(1, 100):
+        assert re.search(f"NODE_{i:03.0f}\s+: NODE", s)
+
+
 class Test_components(TestClass):
 
     @staticmethod
@@ -150,7 +168,6 @@
     def test_set_item_no_type(mapdl, reset):
         mapdl.components["mycomp"] = (1, 2, 3)
 
-<<<<<<< HEAD
         mapdl.cmsel("S", "MYCOMP")
         cm_ = mapdl.run("cmlist").upper()
         assert "MYCOMP" in cm_
@@ -365,29 +382,4 @@
     def test_dunder_methods_items(mapdl, basic_components):
         assert [("MYCOMP1", "NODE"), ("MYCOMP2", "KP")] == list(
             mapdl.components.items()
-        )
-=======
-    expected_output = {"CMNODES": (1,), "CMNODES2": (1, 2)}
-    assert comp_nodes
-    assert comp_nodes == expected_output
-    assert "CMELEM" not in comp_nodes
-    assert "CMELEM2" not in comp_nodes
-
-
-def test_parsing_too_many_components(mapdl, cleared):
-    mapdl.prep7()
-
-    for i in range(1, 100):
-        mapdl.nsel("NONE")
-        mapdl.n(i, i, 0, 0)
-        mapdl.cm(f"node_{i:03.0f}", "NODE")
-
-    s = mapdl.components.__str__()
-    assert len(mapdl.components._comp) == 99
-
-    assert "VERIFICATION" not in s
-    assert "***" not in s
-    assert "*****MAPDL" not in s
-    for i in range(1, 100):
-        assert re.search(f"NODE_{i:03.0f}\s+: NODE", s)
->>>>>>> 0f1e0ec4
+        )