--- conflicted
+++ resolved
@@ -85,67 +85,6 @@
     assert mapdl.components.logger == mapdl.logger
 
 
-<<<<<<< HEAD
-def test_dunder_methods_iter(mapdl, basic_components):
-    for each1, each2 in zip(mapdl.components, (["NODE", [1, 2, 3]], ["KP", [1, 3]])):
-        comp = mapdl.components[each1]
-        assert comp.type == each2[0]
-        assert comp == tuple(each2[1])
-
-
-def test_dunder_methods_keys(mapdl, basic_components):
-    assert ["MYCOMP1", "MYCOMP2"] == list(mapdl.components.names)
-
-
-def test_dunder_methods_types(mapdl, basic_components):
-    assert ["NODE", "KP"] == list(mapdl.components.types)
-
-
-def test_dunder_methods_items(mapdl, basic_components):
-    assert [("MYCOMP1", "NODE"), ("MYCOMP2", "KP")] == list(mapdl.components.items())
-
-
-def test_dunder_methods_len(mapdl, basic_components):
-    assert len(mapdl.components) == 2
-    mapdl.components["mycomp3"] = "NODE", [1, 2]
-    assert len(mapdl.components) == 3
-    mapdl.nsel("s", vmin=1)
-    mapdl.cm("asdf", "node")
-    assert len(mapdl.components) == 4
-
-
-def test__get_all_components_type(mapdl, cube_geom_and_mesh):
-    mapdl.allsel()
-    mapdl.esel("s", "", "", 1)
-    mapdl.nsel("s", "", "", 1)
-    mapdl.cm("cmelem", "ELEM")
-    mapdl.cm("cmnodes", "NODE")
-
-    mapdl.nsel("a", "", "", 2)
-    mapdl.esel("a", "", "", 2)
-    mapdl.cm("cmnodes2", "NODE")
-    mapdl.cm("cmelem2", "ELEM")
-
-    comp_elem = mapdl.components._get_all_components_type("ELEM")
-
-    expected_output = {"CMELEM": (1,), "CMELEM2": (1, 2)}
-    assert comp_elem
-    assert comp_elem == expected_output
-    assert "CMNODES" not in comp_elem
-    assert "CMNODES2" not in comp_elem
-
-    # Nodes
-    comp_nodes = mapdl.components._get_all_components_type("NODE")
-
-    expected_output = {"CMNODES": (1,), "CMNODES2": (1, 2)}
-    assert comp_nodes
-    assert comp_nodes == expected_output
-    assert "CMELEM" not in comp_nodes
-    assert "CMELEM2" not in comp_nodes
-
-
-=======
->>>>>>> 32842721
 def test_parsing_too_many_components(mapdl, cleared):
     mapdl.prep7()
 
@@ -443,4 +382,13 @@
     def test_dunder_methods_items(mapdl, basic_components):
         assert [("MYCOMP1", "NODE"), ("MYCOMP2", "KP")] == list(
             mapdl.components.items()
-        )+        )
+
+    @staticmethod
+    def test_dunder_methods_len(mapdl, basic_components):
+        assert len(mapdl.components) == 2
+        mapdl.components["mycomp3"] = "NODE", [1, 2]
+        assert len(mapdl.components) == 3
+        mapdl.nsel("s", vmin=1)
+        mapdl.cm("asdf", "node")
+        assert len(mapdl.components) == 4