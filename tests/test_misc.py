--- conflicted
+++ resolved
@@ -116,7 +116,6 @@
     assert not info.stitles
 
 
-<<<<<<< HEAD
 @pytest.mark.parametrize("file_", ["dummy.dumdum", "dumdum.dummy"])
 def test_load_file_local(mapdl, tmpdir, file_):
     """Checking 'load_file' function"""
@@ -170,7 +169,8 @@
 
     mapdl._local = False
     os.remove(os.path.join(mapdl.directory, file_))
-=======
+
+
 def test_plain_report():
     from ansys.mapdl.core.misc import Plain_Report
 
@@ -213,5 +213,4 @@
 
     assert "Core packages" in rep_str
     assert "Optional packages" not in rep_str
-    assert "Additional packages" not in rep_str
->>>>>>> cc11149a
+    assert "Additional packages" not in rep_str