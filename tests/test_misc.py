--- conflicted
+++ resolved
@@ -282,14 +282,9 @@
 
     load_file(mapdl, file_path, priority_mapdl_file=False)
 
-<<<<<<< HEAD
     if mapdl.is_local:
-        with open(os.path.join(mapdl.directory, file_), "r") as fid:
-=======
-    if mapdl._local:
         file_name__ = os.path.join(mapdl.directory, file_)
         with open(file_name__, "r") as fid:
->>>>>>> 6d079d09
             assert "not that empty" in fid.read()
         os.remove(file_name__)
     else:
