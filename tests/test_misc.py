--- conflicted
+++ resolved
@@ -65,7 +65,6 @@
     check_valid_start_instance(start_instance)
 
 
-<<<<<<< HEAD
 def test_info(mapdl):
     info = mapdl.info
 
@@ -76,8 +75,8 @@
 
     with pytest.raises(ValueError):
         info["myvalue"] = 1234  # You cannot change info values
-=======
+
+
 def test_get_ansys_bin(mapdl):
     rver = mapdl.__str__().splitlines()[1].split(":")[1].strip().replace(".", "")
     assert isinstance(get_ansys_bin(rver), str)
->>>>>>> e3589666
