import os

import pytest

from ansys.mapdl import core as pymapdl
from ansys.mapdl.core import examples
from ansys.mapdl.core.convert import (
    COMMANDS_TO_NOT_BE_CONVERTED,
    FileTranslator,
    convert_apdl_block,
)

nblock = """nblock,3,,326253
(1i9,3e20.9e3)
        1     3.352881632E-03     1.110639271E-02     5.172433282E-03
        2     3.485685736E-03     1.110981270E-02     4.999255638E-03
        3     3.615164748E-03     1.111323677E-02     4.823719994E-03
        4     3.673859471E-03     1.111439119E-02     4.740300611E-03
        5     3.709417144E-03     1.111407057E-02     4.691582629E-03
-1"""

eblock = """eblock,19,solid,,6240
(19i9)
        1        1        1        1        0        0        0        0       20        0    38161   186586   186589   192999   193065   191265   191262   193063   193064
   194712   194731   213866   194716   210305   210306   213993   210310   194715   194730   213865   213995
        1        1        1        1        0        0        0        0       20        0    38162   186586   193065   192999   186589   186781   193066   192935   186784
   194716   213866   194731   194712   195560   213737   195572   195557   194714   213997   213736   194729
        1        1        1        1        0        0        0        0       20        0    38163   186781   193066   192935   186784   186976   193067   192871   186979
   195560   213737   195572   195557   196210   213608   196222   196207   195559   213998   213607   195571
        1        1        1        1        0        0        0        0       20        0    38164   186976   193067   192871   186979   187171   193068   192807   187174
   196210   213608   196222   196207   196860   213479   196872   196857   196209   213999   213478   196221
"""

cmblock = """CMBLOCK,PRESSURE_AREAS,NODE,    48
(8i10)
      1688      1689      1690      1691      1700      1701      1702      1703
      1704      1705      1706      1707      1708      1709      1710      1711
      1712      1721      1723      1731      1736      1754      1755      1756
      1757      1758      1759      1760      1761      1762      1763      1764
      1765      1766      1767      1768      1769      1802      1803      1804
      1805      1806      1807      1808      1809      1831      1832      1833"""

pynblock = """with mapdl.non_interactive:
    mapdl.run("nblock,3,,326253")
    mapdl.run("(1i9,3e20.9e3)")
    mapdl.run("        1     3.352881632E-03     1.110639271E-02     5.172433282E-03")
    mapdl.run("        2     3.485685736E-03     1.110981270E-02     4.999255638E-03")
    mapdl.run("        3     3.615164748E-03     1.111323677E-02     4.823719994E-03")
    mapdl.run("        4     3.673859471E-03     1.111439119E-02     4.740300611E-03")
    mapdl.run("        5     3.709417144E-03     1.111407057E-02     4.691582629E-03")
    mapdl.run("-1")"""

pyeblock = """with mapdl.non_interactive:
    mapdl.run("eblock,19,solid,,6240")
    mapdl.run("(19i9)")
    mapdl.run("        1        1        1        1        0        0        0        0       20        0    38161   186586   186589   192999   193065   191265   191262   193063   193064")
    mapdl.run("   194712   194731   213866   194716   210305   210306   213993   210310   194715   194730   213865   213995")
    mapdl.run("        1        1        1        1        0        0        0        0       20        0    38162   186586   193065   192999   186589   186781   193066   192935   186784")
    mapdl.run("   194716   213866   194731   194712   195560   213737   195572   195557   194714   213997   213736   194729")
    mapdl.run("        1        1        1        1        0        0        0        0       20        0    38163   186781   193066   192935   186784   186976   193067   192871   186979")
    mapdl.run("   195560   213737   195572   195557   196210   213608   196222   196207   195559   213998   213607   195571")
    mapdl.run("        1        1        1        1        0        0        0        0       20        0    38164   186976   193067   192871   186979   187171   193068   192807   187174")
    mapdl.run("   196210   213608   196222   196207   196860   213479   196872   196857   196209   213999   213478   196221")"""

pycmblock = """with mapdl.non_interactive:
    mapdl.run("CMBLOCK,PRESSURE_AREAS,NODE,    48")
    mapdl.run("(8i10)")
    mapdl.run("      1688      1689      1690      1691      1700      1701      1702      1703")
    mapdl.run("      1704      1705      1706      1707      1708      1709      1710      1711")
    mapdl.run("      1712      1721      1723      1731      1736      1754      1755      1756")
    mapdl.run("      1757      1758      1759      1760      1761      1762      1763      1764")
    mapdl.run("      1765      1766      1767      1768      1769      1802      1803      1804")
    mapdl.run("      1805      1806      1807      1808      1809      1831      1832      1833")"""


block_commands = ["nblock", "eblock", "cmblock"]

apdl_input = dict(zip(block_commands, [nblock, eblock, cmblock]))
pymapdl_output = dict(zip(block_commands, [pynblock, pyeblock, pycmblock]))

APDL_CMDS = """
/CLE,NOSTART
FINISH,
/PREP7
!comment
/SOLU,
/COM,Time step: 1
ACEL,0.0,9.80665,0.0
F,1,fx,30,,,
TIME,0.02
SOLVE,
/POST1,
SET,last,,,,,,,
/SOLU,
/COM,Time step: 2
ACEL,0.0,9.80665,0.0
F,1,fx,-30,,,
TIME,0.04
/INQUIRE,,DIRECTORY
SOLVE,
/POST1,
SET,last,,,,,,,
LSSOLVE
/out,test,inp !testing *get insider non_interactive
*get,dummy,node,0,u,x
/out
!testing if
aa = 1
*if,aa,eq,1
/prep7
*endif

! comment
! empty line
/prep7

!testing
/out,term

*cfopen
*cfclos

/prep7

!non accepted command
/test
"""

APDL_MACRO = """
/PREP7
*CREATE,SLV
/SOLU
ACEL,,386
aa = ARG1
KBC,1 ! STEP BOUNDARY CONDITION
D,1,UZ,,,2
D,1,UX,,,,,UY
TIME,.01 ! INITIAL L.S. TO ATTAIN FINAL ACCELERATION
NSUBST,5
OUTRES,,1
LSWRITE,1 ! WRITE LOAD STEP FILE 1
*END
*USE,SLV"""


def test_convert_no_use_function_names(tmpdir):
    vm_file = examples.vmfiles["vm1"]
    pyscript = str(tmpdir.mkdir("tmpdir").join("vm1.py"))
    clines = pymapdl.convert_script(
        vm_file, pyscript, loglevel="ERROR", use_function_names=False
    )
    assert clines


def test_convert(tmpdir):
    vm_file = examples.vmfiles["vm1"]
    pyscript = str(tmpdir.mkdir("tmpdir").join("vm1.py"))
    clines = pymapdl.convert_script(vm_file, pyscript, loglevel="ERROR")
    assert clines


def test_convert_no_given_output_file(tmpdir):
    mapdlscript = str(tmpdir.mkdir("tmpdir").join("mapdlscript.dat"))
    with open(mapdlscript, "w") as fid:
        fid.write("/com This is an mapdl script\n")
        fid.write("/prep7\n")
        fid.write("/eof\n")

    clines = pymapdl.convert_script(mapdlscript)
    pyscript = mapdlscript[:-4] + ".py"
    assert os.path.exists(pyscript)
    assert clines
    assert 'mapdl.com("This is an mapdl script")' in clines
    assert 'mapdl.com("This is an mapdl script")' in clines
    assert "mapdl.prep7()" in clines
    assert 'mapdl.run("/eof")' in clines

    with open(pyscript, "r") as fid:
        clines = fid.read()

    assert clines
    assert 'mapdl.com("This is an mapdl script")' in clines
    assert 'mapdl.com("This is an mapdl script")' in clines
    assert "mapdl.prep7()" in clines
    assert 'mapdl.run("/eof")' in clines


def test_convert_existing_output_file(tmpdir):
    mapdlscript = str(tmpdir.mkdir("tmpdir").join("mapdlscript.dat"))
    with open(mapdlscript, "w") as fid:
        fid.write("/com This is an mapdl script\n")

    pymapdl.convert_script(mapdlscript)
    with pytest.raises(FileExistsError):
        pymapdl.convert_script(mapdlscript)


@pytest.mark.parametrize("cmd", block_commands)
def test_convert_block_commands(tmpdir, cmd):
    apdl_block = apdl_input[cmd]
    pyblock = convert_apdl_block(apdl_strings=apdl_block.split("\n"))
    pyblock = "\n".join(pyblock)
    assert pymapdl_output[cmd] in pyblock


def test_logger(capsys):

    apdl_ = """FINISH
    /PREP7
    """.split(
        "\n"
    )

    translator = FileTranslator(line_ending="\n", show_log=True)
    for line in apdl_:
        translator.translate_line(line)
    std = capsys.readouterr()
    assert all(
        ["Converted" in each for each in std.err.split("\n") if each]
    )  # last one is an empty line.


def test_add_imports():
    assert "launch_mapdl" in convert_apdl_block(APDL_CMDS, add_imports=True)
    assert "ansys.mapdl.core" in convert_apdl_block(APDL_CMDS, add_imports=True)

    assert "launch_mapdl" not in convert_apdl_block(APDL_CMDS, add_imports=False)
    assert "ansys.mapdl.core" not in convert_apdl_block(APDL_CMDS, add_imports=False)


def test_auto_exit():
    assert "mapdl.exit" in convert_apdl_block(APDL_CMDS, auto_exit=True)
    assert "mapdl.exit" not in convert_apdl_block(APDL_CMDS, auto_exit=False)

    # add_import overwrite
    assert "mapdl.exit" in convert_apdl_block(
        APDL_CMDS, auto_exit=True, add_imports=True
    )
    assert "mapdl.exit" not in convert_apdl_block(
        APDL_CMDS, auto_exit=False, add_imports=True
    )

    assert "mapdl.exit" not in convert_apdl_block(
        APDL_CMDS, auto_exit=True, add_imports=False
    )
    assert "mapdl.exit" not in convert_apdl_block(
        APDL_CMDS, auto_exit=False, add_imports=False
    )


def test_exec_file():
    my_own_exec = "my/own/path/to/ansys/exec"

    assert f'exec_file="{my_own_exec}"' in convert_apdl_block(
        APDL_CMDS, exec_file=my_own_exec
    )
    assert f'exec_file="{my_own_exec}"' not in convert_apdl_block(
        APDL_CMDS, exec_file=my_own_exec, add_imports=False
    )


def test_comment_solve():
    assert (
        'MAPDL.COM("SOLVE' in convert_apdl_block(APDL_CMDS, comment_solve=True).upper()
    )
    assert (
        'MAPDL.COM("LSSOLVE'
        in convert_apdl_block(APDL_CMDS, comment_solve=True).upper()
    )
    assert (
        "THE FOLLOWING LINE HAS BEEN COMMENTED DUE TO `COMMENT_SOLVE`"
        in convert_apdl_block(APDL_CMDS, comment_solve=True).upper()
    )

    assert (
        'MAPDL.COM("SOLVE'
        not in convert_apdl_block(APDL_CMDS, comment_solve=False).upper()
    )
    assert (
        'MAPDL.COM("LSSOLVE'
        not in convert_apdl_block(APDL_CMDS, comment_solve=False).upper()
    )
    assert (
        "THE FOLLOWING LINE HAS BEEN COMMENTED DUE TO `COMMENT_SOLVE`"
        not in convert_apdl_block(APDL_CMDS, comment_solve=False).upper()
    )

    assert "mapdl.solve" in convert_apdl_block(APDL_CMDS, comment_solve=False)
    assert "mapdl.lssolve" in convert_apdl_block(APDL_CMDS, comment_solve=False)


def test_macro_to_function():
    output = convert_apdl_block(APDL_MACRO, macros_as_functions=True)
    assert "def SLV(" in output
    assert "SLV()" in output
    assert "\n\n\ndef SLV" in output
    assert "\n\n\nSLV" in output


def test_out():
    assert "with mapdl.non_interactive" in convert_apdl_block("/OUT,file.txt")
    assert "with mapdl.non_interactive" not in convert_apdl_block("/OUT")
    assert 'mapdl.run("/OUT")' in convert_apdl_block("/OUT")
    assert 'mapdl.run("/GOPR")' in convert_apdl_block("/OUT")


def test_nopr():
    assert "mapdl._run" in convert_apdl_block("/NOPR")


def test_header():
    assert "Script generated by ansys-mapdl-core version" in convert_apdl_block("/com")
    assert "Script generated by ansys-mapdl-core version" in convert_apdl_block(
        "/com", header=True
    )
    assert "Script generated by ansys-mapdl-core version" not in convert_apdl_block(
        "/com", header=False
    )
    assert '"""My header"""' in convert_apdl_block("/com", header="My header")


def test_com():
    converted_output = convert_apdl_block(
        "/com, this is a comment !inline comment!", header=False, add_imports=False
    )

    assert 'mapdl.com("this is a comment")' in converted_output
    assert "this is a comment" in converted_output
    assert "# inline comment" in converted_output


def test_do_loops():
    cmd = """*do,1,1,10
/prep7
*enddo
/com, asdf
"""
    output = convert_apdl_block(cmd, add_imports=False, header=False)

    assert "with mapdl.non_interactive:\n    " in output
    assert '    mapdl.run("*do,1,1,10")' in output
    assert '    mapdl.run("*enddo")' in output
    assert '("*enddo")\nmapdl' in output


def test_empty_line():
    assert "" == convert_apdl_block("", add_imports=False, header=False)


def test_repeat():
    assert "with mapdl.non_interactive:" in convert_apdl_block(
        "/prep7\n*rep,", header=False, add_imports=False
    )
    assert "    mapdl.prep7()" in convert_apdl_block(
        "/prep7\n*rep,", header=False, add_imports=False
    )
    assert '    mapdl.run("*rep' in convert_apdl_block(
        "/prep7\n*rep, ", header=False, add_imports=False
    )


@pytest.mark.parametrize("cmd", COMMANDS_TO_NOT_BE_CONVERTED)
def test_commands_to_not_be_converted(cmd):
    assert f'mapdl.run("{cmd}")' in convert_apdl_block(
        cmd, header=False, add_imports=False
    )


@pytest.mark.parametrize("ending", ["\n", "\r\n"])
def test_detect_line_ending(ending):
    assert ending in convert_apdl_block(
        f"/com First line{ending}/com Second line", header=False, add_imports=False
    )
    assert ending in convert_apdl_block(
        f"/com First line{ending}/com Second line",
        header=False,
        add_imports=False,
        line_ending="\r\n",
    )


def test_no_macro_as_functions():
    output = convert_apdl_block(
        APDL_MACRO, macros_as_functions=False, add_imports=False, header=False
    )
    assert "with mapdl.non_interactive" in output
    assert '    mapdl.run("*CREATE,SLV")' in output
    assert '    mapdl.run("*END")' in output


def test_format_output():
    """Just testing it runs."""
    non_formatted = "def(a,b):return a + b"
    converted = FileTranslator().format_using_autopep8(non_formatted)
    if converted:
        assert converted == "def (a, b): return a + b\n"
        assert isinstance(converted, str)
    else:
        assert converted is None


def test_header_error():
    with pytest.raises(TypeError):
        convert_apdl_block("asdf", header=2)


def test_print_com_in_converter():
    assert "print_com=True" in convert_apdl_block("/prep7\nN,,,,")  # Default
    assert "print_com=True" in convert_apdl_block("/prep7\nN,,,,", print_com=True)
    assert "print_com=True" not in convert_apdl_block("/prep7\nN,,,,", print_com=False)


<<<<<<< HEAD
def test_only_commands():
    output = convert_apdl_block(
        "/view,1,1,1",
        only_commands=True,
        add_imports=True,
        auto_exit=True,
        header="asdf",
    )
    assert "mapdl.view(1, 1, 1)" in output
    assert "launch_mapdl" not in output
    assert "import" not in output
    assert "mapdl.exit" not in output


@pytest.mark.parametrize(
    "parameters",
    [
        ["/view,1,1,1", "mapdl.view(1, 1, 1)"],
        ["/view,1,,1,1", 'mapdl.view(1, "", 1, 1)'],
        ["/view,1,,1,  ,1", 'mapdl.view(1, "", 1, "", 1)'],
        ["*get,1,1,1", "mapdl.get(1, 1, 1)"],
        ["*get,1,asdf,,1,qwert", 'mapdl.get(1, "asdf", "", 1, "qwert")'],
        ["*get,1,asdf,,1,qwert", 'mapdl.get(1, "asdf", "", 1, "qwert")'],
        ["vget,1,,'asdf',", 'mapdl.vget(1, "", "asdf")'],
        ["*vget,1,,'asdf',", 'mapdl.starvget(1, "", "asdf")'],
        ["*vget,1,,'asdf',,,,,", 'mapdl.starvget(1, "", "asdf")'],
        [
            "*vget,1,,,,,,,'asdf',,,,,",
            'mapdl.starvget(1, "", "", "", "", "", "", "asdf")',
        ],
        ["solve", "mapdl.solve()"],
        ["/solu", "mapdl.slashsolu()"],
        ["solu", "mapdl.solu()"],
    ],
)
def test_convert_star_slash(parameters):
    assert convert_apdl_block(parameters[0], only_commands=True) == parameters[1]
=======
## CLI testing


@pytest.fixture
def run_cli():
    def do_run(*args):
        args = ["pymapdl_convert_script"] + list(args)
        return os.system(" ".join(args))

    return do_run


def test_converter_cli(tmpdir, run_cli):
    input_file = tmpdir.join("mapdl.dat")
    output_file = tmpdir.join("mapdl.py")

    content = """
    /prep7
    K,1,1,1,1
    SOLVE
    /post1
    /eof
    """

    with input_file.open("w") as f:
        f.write(content)

    assert run_cli(str(input_file)) == 0

    assert os.path.exists(output_file)
    with output_file.open("r") as f:
        newcontent = f.read()

    assert "mapdl.prep7()" in newcontent
    assert "mapdl.exit()" in newcontent
    assert "launch_mapdl" in newcontent

    # This one overwrite the previous file
    assert (
        run_cli(
            str(input_file),
            "-o",
            str(output_file),
            "--auto_exit",
            "False",
            "--add_imports",
            "False",
        )
        == 0
    )

    assert os.path.exists(output_file)
    with output_file.open("r") as f:
        newcontent = f.read()

    assert "mapdl.prep7()" in newcontent
    assert "mapdl.exit()" not in newcontent
    assert "launch_mapdl" not in newcontent
>>>>>>> 284fca22
<|MERGE_RESOLUTION|>--- conflicted
+++ resolved
@@ -410,7 +410,6 @@
     assert "print_com=True" not in convert_apdl_block("/prep7\nN,,,,", print_com=False)
 
 
-<<<<<<< HEAD
 def test_only_commands():
     output = convert_apdl_block(
         "/view,1,1,1",
@@ -448,7 +447,7 @@
 )
 def test_convert_star_slash(parameters):
     assert convert_apdl_block(parameters[0], only_commands=True) == parameters[1]
-=======
+
 ## CLI testing
 
 
@@ -506,5 +505,4 @@
 
     assert "mapdl.prep7()" in newcontent
     assert "mapdl.exit()" not in newcontent
-    assert "launch_mapdl" not in newcontent
->>>>>>> 284fca22
+    assert "launch_mapdl" not in newcontent