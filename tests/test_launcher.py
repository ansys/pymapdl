--- conflicted
+++ resolved
@@ -1946,7 +1946,6 @@
 
 @patch("ansys.mapdl.core.launcher.check_valid_ansys", raising)
 def test_check_has_mapdl_failed():
-<<<<<<< HEAD
     assert check_has_mapdl() is False
 
 
@@ -1978,7 +1977,4 @@
     assert "### START GRPC SERVER      ###" in content
     assert " Server listening on" in content
 
-    mapdl.exit()
-=======
-    assert check_has_mapdl() is False
->>>>>>> afad43ef
+    mapdl.exit(force=True)