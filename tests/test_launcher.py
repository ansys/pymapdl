# Copyright (C) 2024 ANSYS, Inc. and/or its affiliates.
# SPDX-License-Identifier: MIT
#
#
# Permission is hereby granted, free of charge, to any person obtaining a copy
# of this software and associated documentation files (the "Software"), to deal
# in the Software without restriction, including without limitation the rights
# to use, copy, modify, merge, publish, distribute, sublicense, and/or sell
# copies of the Software, and to permit persons to whom the Software is
# furnished to do so, subject to the following conditions:
#
# The above copyright notice and this permission notice shall be included in all
# copies or substantial portions of the Software.
#
# THE SOFTWARE IS PROVIDED "AS IS", WITHOUT WARRANTY OF ANY KIND, EXPRESS OR
# IMPLIED, INCLUDING BUT NOT LIMITED TO THE WARRANTIES OF MERCHANTABILITY,
# FITNESS FOR A PARTICULAR PURPOSE AND NONINFRINGEMENT. IN NO EVENT SHALL THE
# AUTHORS OR COPYRIGHT HOLDERS BE LIABLE FOR ANY CLAIM, DAMAGES OR OTHER
# LIABILITY, WHETHER IN AN ACTION OF CONTRACT, TORT OR OTHERWISE, ARISING FROM,
# OUT OF OR IN CONNECTION WITH THE SOFTWARE OR THE USE OR OTHER DEALINGS IN THE
# SOFTWARE.

"""Test the mapdl launcher"""

import os
import tempfile
from time import sleep

import psutil
import pytest

from ansys.mapdl import core as pymapdl
from ansys.mapdl.core.errors import (
<<<<<<< HEAD
=======
    DeprecationError,
>>>>>>> c10cc144
    LicenseServerConnectionError,
    MapdlDidNotStart,
    NotEnoughResources,
    PortAlreadyInUseByAnMAPDLInstance,
)
from ansys.mapdl.core.launcher import (
    _check_license_argument,
    _force_smp_student_version,
    _is_ubuntu,
    _parse_ip_route,
    _validate_MPI,
    _verify_version,
<<<<<<< HEAD
=======
    launch_grpc,
>>>>>>> c10cc144
    launch_mapdl,
    update_env_vars,
)
from ansys.mapdl.core.licensing import LICENSES
from conftest import ON_LOCAL, QUICK_LAUNCH_SWITCHES, requires

try:
    from ansys.tools.path import (
        find_ansys,
        get_available_ansys_installations,
        version_from_path,
    )

    from ansys.mapdl.core.launcher import get_default_ansys

    installed_mapdl_versions = list(get_available_ansys_installations().keys())
    try:
        V150_EXEC = find_ansys("150")[0]
    except ValueError:
        V150_EXEC = ""
except:
    from conftest import MAPDL_VERSION

    installed_mapdl_versions = [MAPDL_VERSION]
    V150_EXEC = ""

from ansys.mapdl.core._version import SUPPORTED_ANSYS_VERSIONS as versions

paths = [
    ("/usr/dir_v2019.1/slv/ansys_inc/v211/ansys/bin/ansys211", 211),
    ("C:/Program Files/ANSYS Inc/v202/ansys/bin/win64/ANSYS202.exe", 202),
    ("/usr/ansys_inc/v211/ansys/bin/mapdl", 211),
]

start_timeout = 30  # Seconds


@pytest.fixture
def fake_local_mapdl(mapdl):
    """Fixture to execute asserts before and after a test is run"""
    # Setup: fill with any logic you want
    mapdl._local = True

    yield True  # this is where the testing happens

    # Teardown : fill with any logic you want
    mapdl._local = False


@requires("local")
@requires("windows")
def test_validate_sw():
    # ensure that windows adds msmpi
    # fake windows path
    exec_path = "C:/Program Files/ANSYS Inc/v211/ansys/bin/win64/ANSYS211.exe"
    add_sw = _validate_MPI("", exec_path)
    assert "msmpi" in add_sw

    add_sw = _validate_MPI("-mpi intelmpi", exec_path)
    assert "msmpi" in add_sw and "intelmpi" not in add_sw

    add_sw = _validate_MPI("-mpi INTELMPI", exec_path)
    assert "msmpi" in add_sw and "INTELMPI" not in add_sw


@requires("ansys-tools-path")
@requires("local")
@pytest.mark.parametrize("path_data", paths)
def test_version_from_path(path_data):
    exec_file, version = path_data
    assert version_from_path("mapdl", exec_file) == version


@requires("ansys-tools-path")
@requires("local")
def test_catch_version_from_path():
    with pytest.raises(RuntimeError):
        version_from_path("mapdl", "abc")


@requires("ansys-tools-path")
@requires("local")
@requires("linux")
def test_find_ansys_linux():
    # assuming ansys is installed, should be able to find it on linux
    # without env var
    bin_file, ver = pymapdl.launcher.find_ansys()
    assert os.path.isfile(bin_file)
    assert isinstance(ver, float)


@requires("ansys-tools-path")
@requires("local")
def test_invalid_mode(mapdl):
    with pytest.raises(ValueError):
        exec_file = find_ansys(installed_mapdl_versions[0])[0]
        pymapdl.launch_mapdl(
            exec_file, port=mapdl.port + 1, mode="notamode", start_timeout=start_timeout
        )


@requires("ansys-tools-path")
@requires("local")
@pytest.mark.skipif(not os.path.isfile(V150_EXEC), reason="Requires v150")
def test_old_version(mapdl):
    exec_file = find_ansys("150")[0]
    with pytest.raises(ValueError):
        pymapdl.launch_mapdl(
            exec_file, port=mapdl.port + 1, mode="console", start_timeout=start_timeout
        )


@requires("ansys-tools-path")
@requires("local")
@requires("linux")
@requires("console")
def test_failed_console():
    exec_file = find_ansys(installed_mapdl_versions[0])[0]
    with pytest.raises(ValueError):
        pymapdl.launch_mapdl(exec_file, mode="console", start_timeout=start_timeout)


@requires("ansys-tools-path")
@requires("local")
@requires("console")
@requires("linux")
@pytest.mark.parametrize("version", installed_mapdl_versions)
def test_launch_console(version):
    exec_file = find_ansys(version)[0]
    mapdl = pymapdl.launch_mapdl(exec_file, mode="console", start_timeout=start_timeout)
    assert mapdl.version == int(version) / 10


@requires("local")
@requires("nostudent")
def test_license_type_keyword():
    checks = []
    for license_name, license_description in LICENSES.items():
        try:
            mapdl = launch_mapdl(
                license_type=license_name,
                start_timeout=start_timeout,
                additional_switches=QUICK_LAUNCH_SWITCHES,
            )

            # Using first line to ensure not picking up other stuff.
            checks.append(license_description in mapdl.__str__().split("\n")[0])
            mapdl.exit()
            del mapdl
            sleep(2)

        except MapdlDidNotStart as e:
            if "ANSYS license not available" in str(e):
                continue
            else:
                raise e

    assert any(checks)


@requires("local")
@requires("nostudent")
def test_license_type_keyword_names():
    # This test might became a way to check available licenses, which is not the purpose.

    successful_check = False
    for license_name, license_description in LICENSES.items():
        mapdl = launch_mapdl(
            license_type=license_name,
            start_timeout=start_timeout,
            additional_switches=QUICK_LAUNCH_SWITCHES,
        )

        # Using first line to ensure not picking up other stuff.
        successful_check = (
            license_description in mapdl.__str__().split("\n")[0] or successful_check
        )
        assert license_description in mapdl.__str__().split("\n")[0]
        mapdl.exit()

    assert successful_check  # if at least one license is ok, this should be true.


@requires("local")
@requires("nostudent")
def test_license_type_additional_switch():
    # This test might became a way to check available licenses, which is not the purpose.
    successful_check = False
    for license_name, license_description in LICENSES.items():
        mapdl = launch_mapdl(
            additional_switches=QUICK_LAUNCH_SWITCHES + " -p " + license_name,
            start_timeout=start_timeout,
        )

        # Using first line to ensure not picking up other stuff.
        successful_check = (
            license_description in mapdl.__str__().split("\n")[0] or successful_check
        )
        mapdl.exit()

    assert successful_check  # if at least one license is ok, this should be true.


@requires("ansys-tools-path")
@requires("local")
def test_license_type_dummy(mapdl):
    dummy_license_type = "dummy"
    with pytest.raises(LicenseServerConnectionError):
        launch_mapdl(
            port=mapdl.port + 1,
            additional_switches=f" -p {dummy_license_type}" + QUICK_LAUNCH_SWITCHES,
            start_timeout=start_timeout,
        )


@requires("local")
@requires("nostudent")
def test_remove_temp_files(mapdl):
    """Ensure the working directory is removed when run_location is not set."""
    mapdl = launch_mapdl(
        port=mapdl.port + 1,
        remove_temp_files=True,
        start_timeout=start_timeout,
        additional_switches=QUICK_LAUNCH_SWITCHES,
    )

    # possible MAPDL is installed but running in "remote" mode
    path = mapdl.directory
    mapdl.exit()

    tmp_dir = tempfile.gettempdir()
    ans_temp_dir = os.path.join(tmp_dir, "ansys_")
    if path.startswith(ans_temp_dir):
        assert not os.path.isdir(path)
    else:
        assert os.path.isdir(path)


@requires("local")
@requires("nostudent")
def test_remove_temp_files_fail(tmpdir, mapdl):
    """Ensure the working directory is not removed when the cwd is changed."""
    mapdl = launch_mapdl(
        port=mapdl.port + 1,
        remove_temp_files=True,
        start_timeout=start_timeout,
        additional_switches=QUICK_LAUNCH_SWITCHES,
    )
    old_path = mapdl.directory
    assert os.path.isdir(str(tmpdir))
    mapdl.cwd(str(tmpdir))
    path = mapdl.directory
    mapdl.exit()
    assert os.path.isdir(path)

    # Checking no changes in the old path
    assert os.path.isdir(old_path)
    assert os.listdir(old_path)


def test_env_injection():
    assert update_env_vars(None, None) is None

    assert "myenvvar" in update_env_vars({"myenvvar": "True"}, None)

    _env_vars = update_env_vars(None, {"myenvvar": "True"})
    assert len(_env_vars) == 1
    assert "myenvvar" in _env_vars

    with pytest.raises(ValueError):
        update_env_vars({"myenvvar": "True"}, {"myenvvar": "True"})

    with pytest.raises(TypeError):
        update_env_vars("asdf", None)

    with pytest.raises(TypeError):
        update_env_vars(None, "asdf")


@pytest.mark.requires_gui
@pytest.mark.parametrize(
    "include_result,inplace,to_check",
    (
        [None, None, "GUI can be opened."],
        [None, True, "Working directory is in the pytest directory."],
        [None, False, "Working directory is NOT in the pytest directory."],
        [True, None, "There is a result file, and WDIR is a temp dir."],
        pytest.param(
            True, True, "Both options (`True`) is not allowed.", marks=pytest.mark.fail
        ),
        [True, False, "There is a result file, and WDIR is in a temp dir."],
        [False, None, "There is NOT a result file, and WDIR is in a temp dir."],
        [False, True, "There is NOT a result file, and WDIR is in pytest dir."],
        [False, False, "There is NOT a result file, and WDIR is in a temp dir."],
    ),
)
def test_open_gui(
    mapdl, fake_local_mapdl, cube_solve, inplace, include_result, to_check
):
    print(to_check)  # in case we use -s flat with pytest
    mapdl.open_gui(inplace=inplace, include_result=include_result)


def test__force_smp_student_version():
    add_sw = ""
    exec_path = (
        r"C:\Program Files\ANSYS Inc\ANSYS Student\v222\ansys\bin\winx64\ANSYS222.exe"
    )
    assert "-smp" in _force_smp_student_version(add_sw, exec_path)

    add_sw = "-mpi"
    exec_path = (
        r"C:\Program Files\ANSYS Inc\ANSYS Student\v222\ansys\bin\winx64\ANSYS222.exe"
    )
    assert "-smp" not in _force_smp_student_version(add_sw, exec_path)

    add_sw = "-dmp"
    exec_path = (
        r"C:\Program Files\ANSYS Inc\ANSYS Student\v222\ansys\bin\winx64\ANSYS222.exe"
    )
    assert "-smp" not in _force_smp_student_version(add_sw, exec_path)

    add_sw = ""
    exec_path = r"C:\Program Files\ANSYS Inc\v222\ansys\bin\winx64\ANSYS222.exe"
    assert "-smp" not in _force_smp_student_version(add_sw, exec_path)

    add_sw = "-SMP"
    exec_path = r"C:\Program Files\ANSYS Inc\v222\ansys\bin\winx64\ANSYS222.exe"
    assert "-SMP" in _force_smp_student_version(add_sw, exec_path)


@pytest.mark.parametrize(
    "license_short,license_name",
    [[each_key, each_value] for each_key, each_value in LICENSES.items()],
)
def test_license_product_argument(license_short, license_name):
    additional_switches = _check_license_argument(license_name, "qwer")
    assert f"qwer -p {license_short}" in additional_switches


@pytest.mark.parametrize("unvalid_type", [1, {}, ()])
def test_license_product_argument_type_error(unvalid_type):
    with pytest.raises(TypeError):
        _check_license_argument(unvalid_type, "")


def test_license_product_argument_warning():
    with pytest.warns(UserWarning):
        assert "-p asdf" in _check_license_argument("asdf", "qwer")


@pytest.mark.parametrize(
    "license_short,license_name",
    [[each_key, each_value] for each_key, each_value in LICENSES.items()],
)
def test_license_product_argument_p_arg(license_short, license_name):
    assert f"qw1234 -p {license_short}" == _check_license_argument(
        None, f"qw1234 -p {license_short}"
    )


def test_license_product_argument_p_arg_warning():
    with pytest.warns(UserWarning):
        assert "qwer -p asdf" in _check_license_argument(None, "qwer -p asdf")


installed_mapdl_versions = []
installed_mapdl_versions.extend(list(versions.keys()))
installed_mapdl_versions.extend([each / 10 for each in versions.keys()])
installed_mapdl_versions.extend([str(each) for each in list(versions.keys())])
installed_mapdl_versions.extend([str(each / 10) for each in versions.keys()])
installed_mapdl_versions.extend(list(versions.values()))


@pytest.mark.parametrize("version", installed_mapdl_versions)
def test__verify_version_pass(version):
    ver = _verify_version(version)
    assert isinstance(ver, int)
    assert min(versions.keys()) <= ver <= max(versions.keys())


def test__verify_version_latest():
    assert _verify_version("latest") is None


@requires("ansys-tools-path")
@requires("local")
def test_find_ansys(mapdl):
    assert find_ansys() is not None

    # Checking ints
    version = int(mapdl.version * 10)
    assert find_ansys(version=version) is not None

    # Checking floats
    assert find_ansys(version=22.2) is not None
    assert find_ansys(version=mapdl.version) is not None

    with pytest.raises(ValueError):
        assert find_ansys(version="11")


@requires("local")
def test_version(mapdl):
    version = int(10 * mapdl.version)
    mapdl_ = launch_mapdl(
        port=mapdl.port + 1,
        version=version,
        start_timeout=start_timeout,
        additional_switches=QUICK_LAUNCH_SWITCHES,
    )
    mapdl_.exit()


@requires("local")
def test_raise_exec_path_and_version_launcher(mapdl):
    with pytest.raises(ValueError):
        launch_mapdl(
            exec_file="asdf",
            port=mapdl.port + 1,
            version="asdf",
            start_timeout=start_timeout,
            additional_switches=QUICK_LAUNCH_SWITCHES,
        )


@requires("linux")
@requires("local")
def test_is_ubuntu():
    assert _is_ubuntu()


@requires("ansys-tools-path")
@requires("local")
def test_get_default_ansys():
    assert get_default_ansys() is not None


def test_launch_mapdl_non_recognaised_arguments(mapdl):
    with pytest.raises(ValueError, match="my_fake_argument"):
        launch_mapdl(
            port=mapdl.port + 1,
            my_fake_argument="my_fake_value",
            additional_switches=QUICK_LAUNCH_SWITCHES,
        )


def test_mapdl_non_recognaised_arguments():
    with pytest.raises(ValueError, match="my_fake_argument"):
        pymapdl.Mapdl(
            my_fake_argument="my_fake_value", additional_switches=QUICK_LAUNCH_SWITCHES
        )


def test__parse_ip_route():
    output = """default via 172.25.192.1 dev eth0 proto kernel <<<=== this
172.25.192.0/20 dev eth0 proto kernel scope link src 172.25.195.101 <<<=== not this"""

    assert "172.25.192.1" == _parse_ip_route(output)

    output = """
default via 172.23.112.1 dev eth0 proto kernel
172.23.112.0/20 dev eth0 proto kernel scope link src 172.23.121.145"""

    assert "172.23.112.1" == _parse_ip_route(output)


def test_launched(mapdl):
    if ON_LOCAL:
        assert mapdl.launched
    else:
        assert not mapdl.launched


@requires("local")
def test_launching_on_busy_port(mapdl):
    with pytest.raises(PortAlreadyInUseByAnMAPDLInstance):
        launch_mapdl(port=mapdl.port)


@requires("local")
def test_cpu_checks():
    machine_cores = psutil.cpu_count(logical=False)
    with pytest.raises(NotEnoughResources):
        launch_mapdl(nproc=machine_cores + 2)


def test_fail_channel_port():
    with pytest.raises(ValueError):
        launch_mapdl(channel="something", port="something")


def test_fail_channel_ip():
    with pytest.raises(ValueError):
<<<<<<< HEAD
        launch_mapdl(channel="something", ip="something")
=======
        launch_mapdl(channel="something", ip="something")


def test_deprecate_verbose():
    with pytest.raises(DeprecationError):
        launch_mapdl(verbose_mapdl=True)

    with pytest.raises(ValueError):
        launch_mapdl(verbose=True)

    with pytest.raises(DeprecationError):
        launch_grpc(verbose=True)
>>>>>>> c10cc144
<|MERGE_RESOLUTION|>--- conflicted
+++ resolved
@@ -31,10 +31,7 @@
 
 from ansys.mapdl import core as pymapdl
 from ansys.mapdl.core.errors import (
-<<<<<<< HEAD
-=======
     DeprecationError,
->>>>>>> c10cc144
     LicenseServerConnectionError,
     MapdlDidNotStart,
     NotEnoughResources,
@@ -47,10 +44,7 @@
     _parse_ip_route,
     _validate_MPI,
     _verify_version,
-<<<<<<< HEAD
-=======
     launch_grpc,
->>>>>>> c10cc144
     launch_mapdl,
     update_env_vars,
 )
@@ -545,9 +539,6 @@
 
 def test_fail_channel_ip():
     with pytest.raises(ValueError):
-<<<<<<< HEAD
-        launch_mapdl(channel="something", ip="something")
-=======
         launch_mapdl(channel="something", ip="something")
 
 
@@ -559,5 +550,4 @@
         launch_mapdl(verbose=True)
 
     with pytest.raises(DeprecationError):
-        launch_grpc(verbose=True)
->>>>>>> c10cc144
+        launch_grpc(verbose=True)