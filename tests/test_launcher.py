# Copyright (C) 2016 - 2024 ANSYS, Inc. and/or its affiliates.
# SPDX-License-Identifier: MIT
#
#
# Permission is hereby granted, free of charge, to any person obtaining a copy
# of this software and associated documentation files (the "Software"), to deal
# in the Software without restriction, including without limitation the rights
# to use, copy, modify, merge, publish, distribute, sublicense, and/or sell
# copies of the Software, and to permit persons to whom the Software is
# furnished to do so, subject to the following conditions:
#
# The above copyright notice and this permission notice shall be included in all
# copies or substantial portions of the Software.
#
# THE SOFTWARE IS PROVIDED "AS IS", WITHOUT WARRANTY OF ANY KIND, EXPRESS OR
# IMPLIED, INCLUDING BUT NOT LIMITED TO THE WARRANTIES OF MERCHANTABILITY,
# FITNESS FOR A PARTICULAR PURPOSE AND NONINFRINGEMENT. IN NO EVENT SHALL THE
# AUTHORS OR COPYRIGHT HOLDERS BE LIABLE FOR ANY CLAIM, DAMAGES OR OTHER
# LIABILITY, WHETHER IN AN ACTION OF CONTRACT, TORT OR OTHERWISE, ARISING FROM,
# OUT OF OR IN CONNECTION WITH THE SOFTWARE OR THE USE OR OTHER DEALINGS IN THE
# SOFTWARE.

"""Test the mapdl launcher"""

import os
import subprocess
import tempfile
from time import sleep
from unittest.mock import patch
import warnings

import psutil
from pyfakefs.fake_filesystem import OSType
import pytest

from ansys.mapdl import core as pymapdl
from ansys.mapdl.core.errors import (
    MapdlDidNotStart,
    NotEnoughResources,
    PortAlreadyInUseByAnMAPDLInstance,
    VersionError,
)
from ansys.mapdl.core.launcher import (
    _HAS_ATP,
    LOCALHOST,
    _is_ubuntu,
    _parse_ip_route,
    check_mapdl_launch_on_hpc,
    check_mode,
    force_smp_in_student,
    generate_mapdl_launch_command,
    generate_sbatch_command,
    generate_start_parameters,
    get_cpus,
    get_exec_file,
    get_hostname_host_cluster,
    get_ip,
    get_jobid,
    get_port,
    get_run_location,
    get_slurm_options,
    get_start_instance,
    get_version,
    is_running_on_slurm,
    kill_job,
    launch_grpc,
    launch_mapdl,
    launch_mapdl_on_cluster,
    remove_err_files,
    send_scontrol,
    set_license_switch,
    set_MPI_additional_switches,
    submitter,
    update_env_vars,
)
from ansys.mapdl.core.licensing import LICENSES
from ansys.mapdl.core.misc import check_has_mapdl, stack
from conftest import (
    ON_LOCAL,
    PATCH_MAPDL,
    PATCH_MAPDL_START,
    QUICK_LAUNCH_SWITCHES,
    TESTING_MINIMAL,
    NullContext,
    requires,
)

try:
    from ansys.tools.path import (
        find_mapdl,
        get_available_ansys_installations,
        version_from_path,
    )

    from ansys.mapdl.core.launcher import get_default_ansys

    installed_mapdl_versions = list(get_available_ansys_installations().keys())
except:
    from conftest import MAPDL_VERSION

    installed_mapdl_versions = [MAPDL_VERSION]


from ansys.mapdl.core._version import SUPPORTED_ANSYS_VERSIONS as versions

paths = [
    ("/usr/dir_v2019.1/slv/ansys_inc/v211/ansys/bin/ansys211", 211),
    ("C:/Program Files/ANSYS Inc/v202/ansys/bin/win64/ANSYS202.exe", 202),
    ("/usr/ansys_inc/v211/ansys/bin/mapdl", 211),
]

start_timeout = 30  # Seconds


def get_fake_process(message_stdout, message_stderr="", time_sleep=0):
    class stdout:
        def read(self):
            return message_stdout.encode()

    class stderr:
        def read(self):
            return message_stderr.encode()

    class myprocess:
        pass

    process = myprocess()
    process.stdout = stdout()
    process.stderr = stderr()

    sleep(time_sleep)

    return process


@pytest.fixture
def my_fs(fs):
    # fs.add_real_directory("/proc", lazy_read=False)
    yield fs


@pytest.fixture
def fake_local_mapdl(mapdl):
    """Fixture to execute asserts before and after a test is run"""
    # Setup: fill with any logic you want
    mapdl._local = True

    yield True  # this is where the testing happens

    # Teardown : fill with any logic you want
    mapdl._local = False


@patch("os.name", "nt")
def test_validate_sw():
    # ensure that windows adds msmpi
    # fake windows path
    version = 211
    add_sw = set_MPI_additional_switches("", version=version)
    assert "msmpi" in add_sw

    with pytest.warns(
        UserWarning, match="Due to incompatibilities between this MAPDL version"
    ):
        add_sw = set_MPI_additional_switches("-mpi intelmpi", version=version)
        assert "msmpi" in add_sw and "intelmpi" not in add_sw

    with pytest.warns(
        UserWarning, match="Due to incompatibilities between this MAPDL version"
    ):
        add_sw = set_MPI_additional_switches("-mpi INTELMPI", version=version)
        assert "msmpi" in add_sw and "INTELMPI" not in add_sw


@requires("ansys-tools-path")
@pytest.mark.parametrize("path_data", paths)
def test_version_from_path(path_data):
    exec_file, version = path_data
    assert version_from_path("mapdl", exec_file) == version


@requires("ansys-tools-path")
def test_catch_version_from_path():
    with pytest.raises(RuntimeError):
        version_from_path("mapdl", "abc")


@pytest.mark.parametrize(
    "path,version,raises",
    [
        ["/ansys_inc/v221/ansys/bin/ansys221", 22.1, None],
        ["/ansys_inc/v222/ansys/bin/mapdl", 22.2, None],
        ["/usr/ansys_inc/v231/ansys/bin/mapdl", 23.1, None],
        ["/usr/ansys_inc/v232/ansys/bin/mapdl", 23.2, None],
        ["/usr/ansys_inc/v241/ansys/bin/mapdl", 24.1, None],
        ["/ansysinc/v242/ansys/bin/ansys2", 24.2, ValueError],
        ["/ansysinc/v242/ansys/bin/mapdl", 24.2, ValueError],
    ],
)
@requires("ansys-tools-path")
def test_find_mapdl_linux(my_fs, path, version, raises):
    my_fs.os = OSType.LINUX
    my_fs.create_file(path)

    bin_file, ver = pymapdl.launcher.find_mapdl()

    if raises:
        assert not bin_file
        assert not ver

    else:
        assert bin_file.startswith(path.replace("mapdl", ""))
        assert isinstance(ver, float)
        assert ver == version


@requires("ansys-tools-path")
@patch("psutil.cpu_count", lambda *args, **kwargs: 2)
@patch("ansys.mapdl.core.launcher._is_ubuntu", lambda *args, **kwargs: True)
@patch("ansys.mapdl.core.launcher.get_process_at_port", lambda *args, **kwargs: None)
def test_invalid_mode(mapdl, my_fs, cleared, monkeypatch):
    monkeypatch.delenv("PYMAPDL_START_INSTANCE", False)
    monkeypatch.delenv("PYMAPDL_IP", False)
    monkeypatch.delenv("PYMAPDL_PORT", False)

    my_fs.create_file("/ansys_inc/v241/ansys/bin/ansys241")
    with pytest.raises(ValueError):
        exec_file = find_mapdl()[0]
        pymapdl.launch_mapdl(
            exec_file, port=mapdl.port + 1, mode="notamode", start_timeout=start_timeout
        )


@requires("ansys-tools-path")
@pytest.mark.parametrize("version", [120, 170, 190])
@patch("psutil.cpu_count", lambda *args, **kwargs: 2)
@patch("ansys.mapdl.core.launcher._is_ubuntu", lambda *args, **kwargs: True)
@patch("ansys.mapdl.core.launcher.get_process_at_port", lambda *args, **kwargs: None)
def test_old_version_not_version(mapdl, my_fs, cleared, monkeypatch, version):
    monkeypatch.delenv("PYMAPDL_START_INSTANCE", False)
    monkeypatch.delenv("PYMAPDL_IP", False)
    monkeypatch.delenv("PYMAPDL_PORT", False)

    exec_file = f"/ansys_inc/v{version}/ansys/bin/ansys{version}"
    my_fs.create_file(exec_file)
    assert exec_file == find_mapdl()[0]

    with pytest.raises(
        ValueError, match="The MAPDL gRPC interface requires MAPDL 20.2 or later"
    ):
        pymapdl.launch_mapdl(
            exec_file=exec_file,
            port=mapdl.port + 1,
            mode="grpc",
            start_timeout=start_timeout,
        )


@requires("ansys-tools-path")
@pytest.mark.parametrize("version", [203, 213, 351])
@patch("psutil.cpu_count", lambda *args, **kwargs: 2)
@patch("ansys.mapdl.core.launcher._is_ubuntu", lambda *args, **kwargs: True)
@patch("ansys.mapdl.core.launcher.get_process_at_port", lambda *args, **kwargs: None)
def test_not_valid_versions(mapdl, my_fs, cleared, monkeypatch, version):
    monkeypatch.delenv("PYMAPDL_START_INSTANCE", False)
    monkeypatch.delenv("PYMAPDL_IP", False)
    monkeypatch.delenv("PYMAPDL_PORT", False)

    exec_file = f"/ansys_inc/v{version}/ansys/bin/ansys{version}"
    my_fs.create_file(exec_file)

    assert exec_file == find_mapdl()[0]
    with pytest.raises(ValueError, match="MAPDL version must be one of the following"):
        pymapdl.launch_mapdl(
            exec_file=exec_file,
            port=mapdl.port + 1,
            mode="grpc",
            start_timeout=start_timeout,
        )


@requires("ansys-tools-path")
@requires("local")
@requires("linux")
@requires("console")
def test_failed_console():
    exec_file = find_mapdl(installed_mapdl_versions[0])[0]
    with pytest.raises(ValueError):
        pymapdl.launch_mapdl(exec_file, mode="console", start_timeout=start_timeout)


@requires("ansys-tools-path")
@requires("local")
@requires("console")
@requires("linux")
@pytest.mark.parametrize("version", installed_mapdl_versions)
def test_launch_console(version):
    exec_file = find_mapdl(version)[0]
    mapdl = pymapdl.launch_mapdl(exec_file, mode="console", start_timeout=start_timeout)
    assert mapdl.version == int(version) / 10


@requires("local")
@requires("nostudent")
@requires("ansys-tools-path")
@pytest.mark.parametrize("license_name", LICENSES)
def test_license_type_keyword_names(monkeypatch, license_name):
    exec_file = find_mapdl()[0]
    args = launch_mapdl(
        exec_file=exec_file, license_type=license_name, _debug_no_launch=True
    )
    assert f"-p {license_name}" in args["additional_switches"]


@pytest.mark.parametrize("license_name", LICENSES)
def test_license_type_additional_switch(license_name):
    args = launch_mapdl(
        additional_switches=QUICK_LAUNCH_SWITCHES + " -p " + license_name,
        _debug_no_launch=True,
    )
    assert f"-p {license_name}" in args["additional_switches"]


@stack(*PATCH_MAPDL_START)
@requires("ansys-tools-path")
def test_license_type_dummy(mapdl, cleared):
    dummy_license_type = "dummy"
    with pytest.warns(
        UserWarning,
        match="Still PyMAPDL will try to use it but in older MAPDL versions you might experience",
    ):
        launch_mapdl(
            start_instance=True,
            additional_switches=f" -p {dummy_license_type} " + QUICK_LAUNCH_SWITCHES,
            start_timeout=start_timeout,
            license_server_check=False,
            _debug_no_launch=True,
        )


@requires("local")
@requires("nostudent")
def test_remove_temp_dir_on_exit(mapdl, cleared):
    """Ensure the working directory is removed when run_location is not set."""
    mapdl_ = launch_mapdl(
        port=mapdl.port + 1,
        remove_temp_dir_on_exit=True,
        start_timeout=start_timeout,
        additional_switches=QUICK_LAUNCH_SWITCHES,
    )

    # possible MAPDL is installed but running in "remote" mode
    path = mapdl_.directory
    mapdl_.exit()

    tmp_dir = tempfile.gettempdir()
    ans_temp_dir = os.path.join(tmp_dir, "ansys_")
    if path.startswith(ans_temp_dir):
        assert not os.path.isdir(path)
    else:
        assert os.path.isdir(path)


@requires("local")
@requires("nostudent")
def test_remove_temp_dir_on_exit_fail(mapdl, cleared, tmpdir):
    """Ensure the working directory is not removed when the cwd is changed."""
    mapdl_ = launch_mapdl(
        port=mapdl.port + 1,
        remove_temp_dir_on_exit=True,
        start_timeout=start_timeout,
        additional_switches=QUICK_LAUNCH_SWITCHES,
    )
    old_path = mapdl_.directory
    assert os.path.isdir(str(tmpdir))
    mapdl_.cwd(str(tmpdir))
    path = mapdl_.directory
    mapdl_.exit()
    assert os.path.isdir(path)

    # Checking no changes in the old path
    assert os.path.isdir(old_path)
    assert os.listdir(old_path)


def test_env_injection():
    no_inject = update_env_vars(None, None)
    assert no_inject == os.environ.copy()  # return os.environ

    assert "myenvvar" in update_env_vars({"myenvvar": "True"}, None)

    _env_vars = update_env_vars(None, {"myenvvar": "True"})
    assert len(_env_vars) == 1
    assert "myenvvar" in _env_vars

    with pytest.raises(ValueError):
        update_env_vars({"myenvvar": "True"}, {"myenvvar": "True"})

    with pytest.raises(TypeError):
        update_env_vars("asdf", None)

    with pytest.raises(TypeError):
        update_env_vars(None, "asdf")


@pytest.mark.requires_gui
@pytest.mark.parametrize(
    "include_result,inplace,to_check",
    (
        [None, None, "GUI can be opened."],
        [None, True, "Working directory is in the pytest directory."],
        [None, False, "Working directory is NOT in the pytest directory."],
        [True, None, "There is a result file, and WDIR is a temp dir."],
        pytest.param(
            True, True, "Both options (`True`) is not allowed.", marks=pytest.mark.xfail
        ),
        [True, False, "There is a result file, and WDIR is in a temp dir."],
        [False, None, "There is NOT a result file, and WDIR is in a temp dir."],
        [False, True, "There is NOT a result file, and WDIR is in pytest dir."],
        [False, False, "There is NOT a result file, and WDIR is in a temp dir."],
    ),
)
def test_open_gui(
    mapdl, fake_local_mapdl, cube_solve, inplace, include_result, to_check
):
    print(to_check)  # in case we use -s flat with pytest
    mapdl.open_gui(inplace=inplace, include_result=include_result)


def test_force_smp_in_student():
    add_sw = ""
    exec_path = (
        r"C:\Program Files\ANSYS Inc\ANSYS Student\v222\ansys\bin\winx64\ANSYS222.exe"
    )
    assert "-smp" in force_smp_in_student(add_sw, exec_path)

    add_sw = "-mpi"
    exec_path = (
        r"C:\Program Files\ANSYS Inc\ANSYS Student\v222\ansys\bin\winx64\ANSYS222.exe"
    )
    assert "-smp" not in force_smp_in_student(add_sw, exec_path)

    add_sw = "-dmp"
    exec_path = (
        r"C:\Program Files\ANSYS Inc\ANSYS Student\v222\ansys\bin\winx64\ANSYS222.exe"
    )
    assert "-smp" not in force_smp_in_student(add_sw, exec_path)

    add_sw = ""
    exec_path = r"C:\Program Files\ANSYS Inc\v222\ansys\bin\winx64\ANSYS222.exe"
    assert "-smp" not in force_smp_in_student(add_sw, exec_path)

    add_sw = "-SMP"
    exec_path = r"C:\Program Files\ANSYS Inc\v222\ansys\bin\winx64\ANSYS222.exe"
    assert "-SMP" in force_smp_in_student(add_sw, exec_path)


@pytest.mark.parametrize(
    "license_short,license_name",
    [[each_key, each_value] for each_key, each_value in LICENSES.items()],
)
def test_license_product_argument(license_short, license_name):
    additional_switches = set_license_switch(license_name, "qwer")
    assert f"qwer -p {license_short}" in additional_switches


@pytest.mark.parametrize("unvalid_type", [1, {}, ()])
def test_license_product_argument_type_error(unvalid_type):
    with pytest.raises(TypeError):
        set_license_switch(unvalid_type, "")


def test_license_product_argument_warning():
    with pytest.warns(UserWarning):
        assert "-p asdf" in set_license_switch("asdf", "qwer")


@pytest.mark.parametrize(
    "license_short,license_name",
    [[each_key, each_value] for each_key, each_value in LICENSES.items()],
)
def test_license_product_argument_p_arg(license_short, license_name):
    assert f"qw1234 -p {license_short}" == set_license_switch(
        None, f"qw1234 -p {license_short}"
    )


def test_license_product_argument_p_arg_warning():
    with pytest.warns(UserWarning):
        assert "qwer -p asdf" in set_license_switch(None, "qwer -p asdf")


installed_mapdl_versions = []
installed_mapdl_versions.extend([int(each) for each in list(versions.keys())])
installed_mapdl_versions.extend([float(each / 10) for each in versions.keys()])
installed_mapdl_versions.extend([str(each) for each in list(versions.keys())])
installed_mapdl_versions.extend([str(each / 10) for each in versions.keys()])
installed_mapdl_versions.extend(list(versions.values()))
installed_mapdl_versions.extend([None])


@pytest.mark.parametrize("version", installed_mapdl_versions)
def test__verify_version_pass(version):
    ver = get_version(version)
    if version:
        assert isinstance(ver, int)
        assert min(versions.keys()) <= ver <= max(versions.keys())
    else:
        assert ver is None


def test__verify_version_latest():
    assert get_version("latest") is None


@requires("ansys-tools-path")
@requires("local")
def test_find_ansys(mapdl, cleared):
    assert find_mapdl() is not None

    # Checking ints
    version = int(mapdl.version * 10)
    assert find_mapdl(version=version) is not None

    # Checking floats
    with pytest.raises(ValueError):
        find_mapdl(version=22.2)

    assert find_mapdl(version=mapdl.version) is not None

    with pytest.raises(ValueError):
        assert find_mapdl(version="11")


@requires("local")
def test_version(mapdl, cleared):
    version = int(10 * mapdl.version)
    launching_arg = launch_mapdl(
        port=mapdl.port + 1,
        version=version,
        start_timeout=start_timeout,
        additional_switches=QUICK_LAUNCH_SWITCHES,
        _debug_no_launch=True,
    )
    assert str(version) in str(launching_arg["version"])


@requires("local")
def test_raise_exec_path_and_version_launcher(mapdl, cleared):
    with pytest.raises(ValueError):
        get_version("asdf", "asdf")


@requires("linux")
@requires("local")
def test_is_ubuntu():
    assert _is_ubuntu()


@requires("ansys-tools-path")
@requires("local")
def test_get_default_ansys():
    assert get_default_ansys() is not None


def test_launch_mapdl_non_recognaised_arguments(mapdl, cleared):
    with pytest.raises(ValueError, match="my_fake_argument"):
        launch_mapdl(
            port=mapdl.port + 1,
            my_fake_argument="my_fake_value",
            additional_switches=QUICK_LAUNCH_SWITCHES,
        )


def test_mapdl_non_recognaised_arguments():
    with pytest.raises(ValueError, match="my_fake_argument"):
        pymapdl.Mapdl(
            my_fake_argument="my_fake_value", additional_switches=QUICK_LAUNCH_SWITCHES
        )


def test__parse_ip_route():
    output = """default via 172.25.192.1 dev eth0 proto kernel <<<=== this
172.25.192.0/20 dev eth0 proto kernel scope link src 172.25.195.101 <<<=== not this"""

    assert "172.25.192.1" == _parse_ip_route(output)

    output = """
default via 172.23.112.1 dev eth0 proto kernel
172.23.112.0/20 dev eth0 proto kernel scope link src 172.23.121.145"""

    assert "172.23.112.1" == _parse_ip_route(output)


def test_launched(mapdl, cleared):
    if ON_LOCAL:
        assert mapdl.launched
    else:
        assert not mapdl.launched


@requires("local")
def test_launching_on_busy_port(mapdl, cleared, monkeypatch):
    monkeypatch.delenv("PYMAPDL_PORT", raising=False)
    with pytest.raises(PortAlreadyInUseByAnMAPDLInstance):
        launch_mapdl(port=mapdl.port)


def test_fail_channel_port():
    with pytest.raises(ValueError):
        launch_mapdl(channel="something", port="something")


def test_fail_channel_ip():
    with pytest.raises(ValueError):
        launch_mapdl(channel="something", ip="something")


@pytest.mark.parametrize(
    "set_env_var_context,validation",
    (
        pytest.param(
            {
                "SLURM_NNODES": None,
                "SLURM_NTASKS": None,
                "SLURM_CPUS_PER_TASK": None,
                "SLURM_NPROCS": None,
                "SLURM_CPUS_ON_NODE": None,
                "SLURM_MEM_PER_NODE": None,
                "SLURM_NODELIST": None,
            },
            {"nproc": 1},
            id="No parameters supplied",
        ),
        pytest.param(
            {
                "SLURM_NNODES": 5,
                "SLURM_NTASKS": 1,
                "SLURM_CPUS_PER_TASK": 1,
                "SLURM_NPROCS": 1,
                "SLURM_CPUS_ON_NODE": 1,
                "SLURM_MEM_PER_NODE": None,
                "SLURM_NODELIST": None,
            },
            {"nproc": 5},
            id="Testing NNODE only",
        ),
        pytest.param(
            {
                "SLURM_NNODES": 5,
                "SLURM_NTASKS": 1,
                "SLURM_CPUS_PER_TASK": 1,
                "SLURM_NPROCS": 1,
                "SLURM_CPUS_ON_NODE": 2,
                "SLURM_MEM_PER_NODE": None,
                "SLURM_NODELIST": None,
            },
            {"nproc": 10},
            id="Testing NNODE and CPUS_ON_NODE only",
        ),
        pytest.param(
            {
                "SLURM_NNODES": 1,
                "SLURM_NTASKS": 5,
                "SLURM_CPUS_PER_TASK": 1,
                "SLURM_NPROCS": 1,
                "SLURM_CPUS_ON_NODE": 1,
                "SLURM_MEM_PER_NODE": None,
                "SLURM_NODELIST": None,
            },
            {"nproc": 5},
            id="Testing NTASKS only",
        ),
        pytest.param(
            {
                "SLURM_NNODES": 1,
                "SLURM_NTASKS": 5,
                "SLURM_CPUS_PER_TASK": 2,
                "SLURM_NPROCS": 1,
                "SLURM_CPUS_ON_NODE": 1,
                "SLURM_MEM_PER_NODE": None,
                "SLURM_NODELIST": None,
            },
            {"nproc": 10},
            id="Testing NTASKS only",
        ),
        pytest.param(
            {
                "SLURM_NNODES": 2,
                "SLURM_NTASKS": 2,
                "SLURM_CPUS_PER_TASK": 2,
                "SLURM_NPROCS": 18,
                "SLURM_CPUS_ON_NODE": None,
                "SLURM_MEM_PER_NODE": None,
                "SLURM_NODELIST": None,
            },
            {"nproc": 18},
            id="Testing NPROCS only",
        ),
        pytest.param(
            # This test probably does not do a good memory mapping between
            # MEM_PER_NODE and "ram"
            {
                "SLURM_NNODES": 4,
                "SLURM_NTASKS": 2,
                "SLURM_CPUS_PER_TASK": 2,
                "SLURM_NPROCS": None,
                "SLURM_CPUS_ON_NODE": None,
                "SLURM_MEM_PER_NODE": "1000",
                "SLURM_NODELIST": None,
            },
            {"nproc": 4, "ram": 1000},
            id="Testing NNODES and MEM_PER_NODE",
        ),
        pytest.param(
            {
                "SLURM_JOB_NAME": "myawesomejob",
                "SLURM_NTASKS": 2,
                "SLURM_CPUS_PER_TASK": 2,
                "SLURM_NPROCS": 1,
                "SLURM_CPUS_ON_NODE": None,
                "SLURM_MEM_PER_NODE": None,
                "SLURM_NODELIST": None,
            },
            {"nproc": 4, "jobname": "myawesomejob"},
            id="Testing SLURM_JOB_NAME",
        ),
        pytest.param(
            {
                "SLURM_JOB_NAME": "myawesomejob",
                "SLURM_NTASKS": 2,
                "SLURM_CPUS_PER_TASK": 2,
                "SLURM_NPROCS": 1,
                "SLURM_CPUS_ON_NODE": None,
                "SLURM_MEM_PER_NODE": None,
                "SLURM_NODELIST": None,
                "PYMAPDL_MAPDL_EXEC": "asdf/qwer/poiu",
            },
            {"nproc": 4, "jobname": "myawesomejob", "exec_file": "asdf/qwer/poiu"},
            id="Testing PYMAPDL_MAPDL_EXEC and SLURM_JOB_NAME",
        ),
    ),
    indirect=["set_env_var_context"],
)
def test_get_slurm_options(set_env_var_context, validation):
    """test slurm env vars"""
    for each_key, each_value in set_env_var_context.items():
        if each_value:
            assert os.environ.get(each_key) == str(each_value)

    args = {
        "exec_file": None,
        "jobname": "",
        "nproc": None,
        "ram": None,
        "additional_switches": "",
        "start_timeout": 45,
    }
    kwargs = {}
    get_slurm_options(args, kwargs)
    assert args["nproc"] == validation["nproc"]

    if args["ram"]:
        assert args["ram"] == validation["ram"]

    if args["jobname"] != "file":
        assert args["jobname"] == validation["jobname"]

    if args["exec_file"] and validation.get("exec_file", None):
        assert args["exec_file"] == validation["exec_file"]


@pytest.mark.parametrize(
    "ram,expected,context",
    [
        ["2048k", 2, NullContext()],
        ["10M", 10, NullContext()],
        ["100G", 100 * 1024, NullContext()],
        ["1T", 1024**2, NullContext()],
        ["100", 100, NullContext()],
        [
            "100E",
            "",
            pytest.raises(
                ValueError, match="The memory defined in 'SLURM_MEM_PER_NODE' env var"
            ),
        ],
    ],
)
def test_slurm_ram(monkeypatch, ram, expected, context):
    monkeypatch.setenv("SLURM_MEM_PER_NODE", str(ram))
    monkeypatch.setenv("PYMAPDL_MAPDL_EXEC", "asdf/qwer/poiu")

    args = {
        "exec_file": None,
        "jobname": "",
        "ram": None,
        "nproc": None,
        "additional_switches": "",
        "start_timeout": 45,
    }
    with context:
        args = get_slurm_options(args, {})
        assert args["ram"] == expected


@pytest.mark.parametrize("slurm_env_var", ["True", "false", ""])
@pytest.mark.parametrize("slurm_job_name", ["True", "false", ""])
@pytest.mark.parametrize("slurm_job_id", ["True", "false", ""])
@pytest.mark.parametrize("running_on_hpc", [True, False, None])
def test_is_running_on_slurm(
    monkeypatch, slurm_env_var, slurm_job_name, slurm_job_id, running_on_hpc
):
    monkeypatch.setenv("PYMAPDL_RUNNING_ON_HPC", slurm_env_var)
    monkeypatch.setenv("SLURM_JOB_NAME", slurm_job_name)
    monkeypatch.setenv("SLURM_JOB_ID", slurm_job_id)

    flag = is_running_on_slurm(args={"running_on_hpc": running_on_hpc})

    if running_on_hpc is not True:
        assert not flag

    else:
        if slurm_env_var.lower() == "false":
            assert not flag

        else:
            if slurm_job_name != "" and slurm_job_id != "":
                assert flag
            else:
                assert not flag

    if ON_LOCAL:
        assert (
            launch_mapdl(
                running_on_hpc=running_on_hpc,
                _debug_no_launch=True,
            )["running_on_hpc"]
            == flag
        )


@pytest.mark.parametrize(
    "start_instance,context",
    [
        pytest.param(True, NullContext(), id="Boolean true"),
        pytest.param(False, NullContext(), id="Boolean false"),
        pytest.param("true", NullContext(), id="String true"),
        pytest.param("TRue", NullContext(), id="String true weird capitalization"),
        pytest.param("2", pytest.raises(ValueError), id="String number"),
        pytest.param(2, pytest.raises(ValueError), id="Int"),
    ],
)
def test_get_start_instance_argument(monkeypatch, start_instance, context):
    if "PYMAPDL_START_INSTANCE" in os.environ:
        monkeypatch.delenv("PYMAPDL_START_INSTANCE")
    with context:
        if "true" in str(start_instance).lower():
            assert get_start_instance(start_instance)
        else:
            assert not get_start_instance(start_instance)


@pytest.mark.parametrize(
    "start_instance, context",
    [
        pytest.param("true", NullContext()),
        pytest.param("TRue", NullContext()),
        pytest.param("False", NullContext()),
        pytest.param("FaLSE", NullContext()),
        pytest.param("asdf", pytest.raises(OSError)),
        pytest.param("1", pytest.raises(OSError)),
        pytest.param("", NullContext()),
    ],
)
def test_get_start_instance_envvar(monkeypatch, start_instance, context):
    monkeypatch.setenv("PYMAPDL_START_INSTANCE", start_instance)
    with context:
        if "true" in start_instance.lower() or start_instance == "":
            assert get_start_instance(start_instance=None)
        else:
            assert not get_start_instance(start_instance=None)


@requires("local")
@requires("ansys-tools-path")
@pytest.mark.parametrize("start_instance", [True, False])
def test_launcher_start_instance(monkeypatch, start_instance):
    if "PYMAPDL_START_INSTANCE" in os.environ:
        monkeypatch.delenv("PYMAPDL_START_INSTANCE")
    options = launch_mapdl(
        exec_file=find_mapdl()[0], start_instance=start_instance, _debug_no_launch=True
    )
    assert start_instance == options["start_instance"]


@pytest.mark.parametrize("start_instance", [None, True, False])
@pytest.mark.parametrize("start_instance_envvar", [None, True, False])
@pytest.mark.parametrize("ip", [None, "", "123.1.1.1"])
@pytest.mark.parametrize("ip_envvar", [None, "", "123.1.1.1"])
def test_ip_and_start_instance(
    monkeypatch, start_instance, start_instance_envvar, ip, ip_envvar
):
    # For more information, visit https://github.com/ansys/pymapdl/issues/2910

    ###################
    # Removing env var coming from CICD.
    if "PYMAPDL_START_INSTANCE" in os.environ:
        monkeypatch.delenv("PYMAPDL_START_INSTANCE")

    ###################
    # Injecting env vars for the test
    if start_instance_envvar is not None:
        monkeypatch.setenv("PYMAPDL_START_INSTANCE", str(start_instance_envvar))
    if ip_envvar is not None:
        monkeypatch.setenv("PYMAPDL_IP", str(ip_envvar))

    # Skip if PyMAPDL cannot detect where MAPDL is installed.
    if not _HAS_ATP and not os.environ.get("PYMAPDL_MAPDL_EXEC"):
        # if start_instance and not ip:
        with pytest.raises(
            ModuleNotFoundError,
            match="If you don't have 'ansys-tools-path' library installed, you need",
        ):
            options = launch_mapdl(
                exec_file=None,
                start_instance=start_instance,
                ip=ip,
                _debug_no_launch=True,
            )
        return  # Exit early the test

    ###################
    # Exception case: start_instance and ip are passed as args.
    if start_instance and ip:
        with pytest.raises(
            ValueError,
            match="When providing a value for the argument 'ip', the argument ",
        ):
            options = launch_mapdl(
                start_instance=start_instance,
                ip=ip,
                _debug_no_launch=True,
            )
        return  # Exit early the test

    ###################
    # Faking MAPDL launching and returning args
    with warnings.catch_warnings(record=True):
        options = launch_mapdl(
            start_instance=start_instance,
            ip=ip,
            _debug_no_launch=True,
        )

    ###################
    # Checking logic
    # The start instance arg has precedence over the env var

    if start_instance is True:
        assert options["start_instance"]
    elif start_instance is False:
        assert not options["start_instance"]
    else:
        #  start_instance is None, checking env var:
        if ip or ip_envvar:
            assert options["start_instance"] is False

        elif start_instance_envvar is True:
            assert options["start_instance"] is True

        elif start_instance_envvar is False:
            assert options["start_instance"] is False

        else:
            # start_instance is None.
            # No IP env var or arg:
            if ip:
                # the ip is given either using the env var or the arg:
                assert not options["start_instance"]
            else:
                assert options["start_instance"]

    if ip_envvar:
        # Getting IP from env var
        assert options["ip"] == ip_envvar
    else:
        # From argument
        if ip:
            assert options["ip"] == ip
        else:
            # Using default
            assert options["ip"] in (LOCALHOST, "0.0.0.0", "127.0.0.1")


@patch("os.name", "nt")
@patch("psutil.cpu_count", lambda *args, **kwargs: 10)
def test_generate_mapdl_launch_command_windows():
    assert os.name == "nt"  # Checking mocking is properly done

    exec_file = "C:/Program Files/ANSYS Inc/v242/ansys/bin/winx64/ANSYS242.exe"
    jobname = "myjob"
    nproc = 10
    port = 1000
    ram = 2
    additional_switches = "-my_add=switch"

    cmd = generate_mapdl_launch_command(
        exec_file=exec_file,
        jobname=jobname,
        nproc=nproc,
        port=port,
        ram=ram,
        additional_switches=additional_switches,
    )

    assert isinstance(cmd, list)

    assert f"{exec_file}" in cmd
    assert "-j" in cmd
    assert f"{jobname}" in cmd
    assert "-port" in cmd
    assert f"{port}" in cmd
    assert "-m" in cmd
    assert f"{ram*1024}" in cmd
    assert "-np" in cmd
    assert f"{nproc}" in cmd
    assert "-grpc" in cmd
    assert f"{additional_switches}" in cmd
    assert "-b" in cmd
    assert "-i" in cmd
    assert ".__tmp__.inp" in cmd
    assert "-o" in cmd
    assert ".__tmp__.out" in cmd

    cmd = " ".join(cmd)
    assert f"{exec_file}" in cmd
    assert f" -j {jobname} " in cmd
    assert f" -port {port} " in cmd
    assert f" -m {ram*1024} " in cmd
    assert f" -np {nproc} " in cmd
    assert " -grpc" in cmd
    assert f" {additional_switches} " in cmd
    assert f" -b -i .__tmp__.inp " in cmd
    assert f" -o .__tmp__.out " in cmd


@patch("os.name", "posix")
def test_generate_mapdl_launch_command_linux():
    assert os.name != "nt"  # Checking mocking is properly done

    exec_file = "/ansys_inc/v242/ansys/bin/ansys242"
    jobname = "myjob"
    nproc = 10
    port = 1000
    ram = 2
    additional_switches = "-my_add=switch"

    cmd = generate_mapdl_launch_command(
        exec_file=exec_file,
        jobname=jobname,
        nproc=nproc,
        port=port,
        ram=ram,
        additional_switches=additional_switches,
    )
    assert isinstance(cmd, list)
    assert all([isinstance(each, str) for each in cmd])

    assert isinstance(cmd, list)

    assert f"{exec_file}" in cmd
    assert "-j" in cmd
    assert f"{jobname}" in cmd
    assert "-port" in cmd
    assert f"{port}" in cmd
    assert "-m" in cmd
    assert f"{ram*1024}" in cmd
    assert "-np" in cmd
    assert f"{nproc}" in cmd
    assert "-grpc" in cmd
    assert f"{additional_switches}" in cmd

    assert "-b" not in cmd
    assert "-i" not in cmd
    assert ".__tmp__.inp" not in cmd
    assert "-o" not in cmd
    assert ".__tmp__.out" not in cmd

    cmd = " ".join(cmd)
    assert f"{exec_file} " in cmd
    assert f" -j {jobname} " in cmd
    assert f" -port {port} " in cmd
    assert f" -m {ram*1024} " in cmd
    assert f" -np {nproc} " in cmd
    assert " -grpc" in cmd
    assert f" {additional_switches} " in cmd

    assert f" -i .__tmp__.inp " not in cmd
    assert f" -o .__tmp__.out " not in cmd


def test_generate_start_parameters_console():
    args = {"mode": "console", "start_timeout": 90}

    new_args = generate_start_parameters(args)
    assert "start_timeout" in new_args
    assert "ram" not in new_args
    assert "override" not in new_args
    assert "timeout" not in new_args


@patch("ansys.mapdl.core.launcher._HAS_ATP", False)
def test_get_exec_file(monkeypatch):
    monkeypatch.delenv("PYMAPDL_MAPDL_EXEC", False)

    args = {"exec_file": None, "start_instance": True}

    with pytest.raises(ModuleNotFoundError):
        get_exec_file(args)


def test_get_exec_file_not_found(monkeypatch):
    monkeypatch.delenv("PYMAPDL_MAPDL_EXEC", False)

    args = {"exec_file": "my/fake/path", "start_instance": True}

    with pytest.raises(FileNotFoundError):
        get_exec_file(args)


def _get_application_path(*args, **kwargs):
    return None


@requires("ansys-tools-path")
@patch("ansys.tools.path.path._get_application_path", _get_application_path)
def test_get_exec_file_not_found_two(monkeypatch):
    monkeypatch.delenv("PYMAPDL_MAPDL_EXEC", False)
    args = {"exec_file": None, "start_instance": True}
    with pytest.raises(
        FileNotFoundError, match="Invalid exec_file path or cannot load cached "
    ):
        get_exec_file(args)


@pytest.mark.parametrize("run_location", [None, True])
@pytest.mark.parametrize("remove_temp_dir_on_exit", [None, False, True])
def test_get_run_location(tmpdir, remove_temp_dir_on_exit, run_location):
    if run_location:
        new_path = os.path.join(str(tmpdir), "my_new_path")
        assert not os.path.exists(new_path)
    else:
        new_path = None

    args = {
        "run_location": new_path,
        "remove_temp_dir_on_exit": remove_temp_dir_on_exit,
    }

    get_run_location(args)

    assert os.path.exists(args["run_location"])

    assert "remove_temp_dir_on_exit" in args

    if run_location:
        assert not args["remove_temp_dir_on_exit"]
    elif remove_temp_dir_on_exit:
        assert args["remove_temp_dir_on_exit"]
    else:
        assert not args["remove_temp_dir_on_exit"]


def fake_os_access(*args, **kwargs):
    return False


@patch("os.access", lambda *args, **kwargs: False)
def test_get_run_location_no_access(tmpdir):
    with pytest.raises(IOError, match="Unable to write to ``run_location``:"):
        get_run_location({"run_location": str(tmpdir)})


@pytest.mark.parametrize(
    "args,match",
    [
        [
            {"start_instance": True, "ip": True, "on_pool": False},
            "When providing a value for the argument 'ip', the argument",
        ],
        [
            {"exec_file": True, "version": True},
            "Cannot specify both ``exec_file`` and ``version``.",
        ],
        [
            {"scheduler_options": True},
            "PyMAPDL does not read the number of cores from the 'scheduler_options'.",
        ],
        [
            {"launch_on_hpc": True, "ip": "111.22.33.44"},
            "PyMAPDL cannot ensure a specific IP will be used when launching",
        ],
    ],
)
def test_pre_check_args(args, match):
    with pytest.raises(ValueError, match=match):
        launch_mapdl(**args)


def test_remove_err_files(tmpdir):
    run_location = str(tmpdir)
    jobname = "jobname"
    err_file = os.path.join(run_location, f"{jobname}.err")
    with open(err_file, "w") as fid:
        fid.write("Dummy")

    assert os.path.isfile(err_file)
    remove_err_files(run_location, jobname)
    assert not os.path.isfile(err_file)


def myosremove(*args, **kwargs):
    raise IOError("Generic error")


@patch("os.remove", myosremove)
def test_remove_err_files_fail(tmpdir):
    run_location = str(tmpdir)
    jobname = "jobname"
    err_file = os.path.join(run_location, f"{jobname}.err")
    with open(err_file, "w") as fid:
        fid.write("Dummy")

    assert os.path.isfile(err_file)
    with pytest.raises(IOError):
        remove_err_files(run_location, jobname)
    assert os.path.isfile(err_file)


# testing on windows to account for temp file
@patch("os.name", "nt")
@pytest.mark.parametrize("launch_on_hpc", [None, False, True])
@patch("subprocess.Popen", lambda *args, **kwargs: kwargs)
def test_launch_grpc(tmpdir, launch_on_hpc):
    if launch_on_hpc:
        cmd = ["sbatch", "--wrap", "'ansys.exe -b -i my_input.inp -o my_output.inp'"]
    else:
        cmd = "ansys.exe -b -i my_input.inp -o my_output.inp".split(" ")
    run_location = str(tmpdir)
    kwargs = launch_grpc(cmd, run_location, launch_on_hpc=launch_on_hpc)

    inp_file = os.path.join(run_location, "my_input.inp")

    if launch_on_hpc:
        assert "sbatch" in kwargs["args"]
        assert "--wrap" in kwargs["args"]
        assert " ".join(cmd) == kwargs["args"]
    else:
        assert cmd == kwargs["args"]
        assert os.path.exists(inp_file)
        with open(inp_file, "r") as fid:
            assert "FINISH" in fid.read()

    assert not kwargs["shell"]
    assert "TRUE" == kwargs["env"].pop("ANS_CMD_NODIAG")
    assert not kwargs["env"]
    assert isinstance(kwargs["stdin"], type(subprocess.DEVNULL))
    assert isinstance(kwargs["stdout"], type(subprocess.PIPE))
    assert isinstance(kwargs["stderr"], type(subprocess.PIPE))


@patch("psutil.cpu_count", lambda *args, **kwags: 5)
@pytest.mark.parametrize("arg", [None, 3, 10])
@pytest.mark.parametrize("env", [None, 3, 10])
def test_get_cpus(monkeypatch, arg, env):
    if env:
        monkeypatch.setenv("PYMAPDL_NPROC", str(env))

    context = NullContext()
    cores_machine = psutil.cpu_count(logical=False)  # it is patched

    if (arg and arg > cores_machine) or (arg is None and env and env > cores_machine):
        context = pytest.raises(NotEnoughResources)

    args = {"nproc": arg, "running_on_hpc": False}
    with context:
        get_cpus(args)

    if arg:
        assert args["nproc"] == arg
    elif env:
        assert args["nproc"] == env
    else:
        assert args["nproc"] == 2


@patch("psutil.cpu_count", lambda *args, **kwags: 1)
def test_get_cpus_min():
    args = {"nproc": None, "running_on_hpc": False}
    get_cpus(args)
    assert args["nproc"] == 1


@pytest.mark.parametrize(
    "scheduler_options",
    [None, "-N 10", {"N": 10, "nodes": 10, "-tasks": 3, "--ntask-per-node": 2}],
)
def test_generate_sbatch_command(scheduler_options):
    cmd = [
        "/ansys_inc/v242/ansys/bin/ansys242",
        "-j",
        "myjob",
        "-np",
        "10",
        "-m",
        "1024",
        "-port",
        "50052",
        "-my_add=switch",
    ]

    cmd_post = generate_sbatch_command(cmd, scheduler_options)

    assert cmd_post[0] == "sbatch"
    if scheduler_options:
        if isinstance(scheduler_options, dict):
            assert (
                cmd_post[1] == "-N='10' --nodes='10' --tasks='3' --ntask-per-node='2'"
            )
        else:
            assert cmd_post[1] == scheduler_options

    assert cmd_post[-2] == "--wrap"
    assert cmd_post[-1] == f"""'{" ".join(cmd)}'"""


@pytest.mark.parametrize(
    "scheduler_options",
    [None, "--wrap '/bin/bash", {"--wrap": "/bin/bash", "nodes": 10}],
)
def test_generate_sbatch_wrap_in_arg(scheduler_options):
    cmd = ["/ansys_inc/v242/ansys/bin/ansys242", "-grpc"]
    if scheduler_options:
        context = pytest.raises(
            ValueError,
            match="The sbatch argument 'wrap' is used by PyMAPDL to submit the job.",
        )
    else:
        context = NullContext()

    with context:
        cmd_post = generate_sbatch_command(cmd, scheduler_options)
        assert cmd[0] in cmd_post[-1]


def myfakegethostbyname(*args, **kwargs):
    return "mycoolhostname"


def myfakegethostbynameIP(*args, **kwargs):
    return "123.45.67.89"


@pytest.mark.parametrize(
    "message_stdout, message_stderr",
    [
        ["Submitted batch job 1001", ""],
        ["Submission failed", "Something very bad happened"],
    ],
)
@patch("socket.gethostbyname", myfakegethostbynameIP)
@patch("ansys.mapdl.core.launcher.get_hostname_host_cluster", myfakegethostbyname)
def test_check_mapdl_launch_on_hpc(message_stdout, message_stderr):

    process = get_fake_process(message_stdout, message_stderr)

    start_parm = {}
    if "Submitted batch job" in message_stdout:
        context = NullContext()

    else:
        context = pytest.raises(
            MapdlDidNotStart,
            match=f"stdout:\n{message_stdout}\nstderr:\n{message_stderr}",
        )

    with context:
        assert check_mapdl_launch_on_hpc(process, start_parm) == 1001


@patch("ansys.mapdl.core.Mapdl._exit_mapdl", lambda *args, **kwargs: None)
@patch("ansys.mapdl.core.mapdl_grpc.MapdlGrpc.kill_job")
def test_exit_job(mock_popen, mapdl, cleared):
    # Setting to exit
    mapdl._mapdl_on_hpc = True
    mapdl.finish_job_on_exit = True
    prev_rem = mapdl.remove_temp_dir_on_exit
    mapdl.remove_temp_dir_on_exit = False

    mock_popen.return_value = lambda *args, **kwargs: True

    mapdl._jobid = 1001
    assert mapdl.jobid == 1001

    mapdl.exit(force=True)

    # Returning to state
    mapdl._jobid = None
    mapdl._exited = False
    mapdl._mapdl_on_hpc = False
    mapdl.finish_job_on_exit = True
    mapdl.remove_temp_dir_on_exit = prev_rem

    # Checking
    mock_popen.assert_called_once_with(1001)


@requires("ansys-tools-path")
@patch(
    "ansys.tools.path.path._get_application_path",
    lambda *args, **kwargs: "path/to/mapdl/executable",
)
@patch("ansys.tools.path.path._mapdl_version_from_path", lambda *args, **kwargs: 242)
@stack(*PATCH_MAPDL_START)
@patch("ansys.mapdl.core.launcher.launch_grpc")
@patch("ansys.mapdl.core.mapdl_grpc.MapdlGrpc.kill_job")
@patch("ansys.mapdl.core.launcher.send_scontrol")
def test_launch_on_hpc_found_ansys(mck_ssctrl, mck_del, mck_launch_grpc, monkeypatch):
    monkeypatch.delenv("PYMAPDL_START_INSTANCE", False)

    mck_launch_grpc.return_value = get_fake_process("Submitted batch job 1001")
    mck_ssctrl.return_value = get_fake_process(
        "a long scontrol...\nJobState=RUNNING\n...\nBatchHost=myhostname\n...\nin message"
    )

    mapdl_a = launch_mapdl(
        launch_on_hpc=True,
    )
    mapdl_a.exit()

    mck_launch_grpc.assert_called_once()
    cmd = mck_launch_grpc.call_args_list[0][1]["cmd"]
    env_vars = mck_launch_grpc.call_args_list[0][1]["env_vars"]

    assert "sbatch" in cmd
    assert "--wrap" in cmd
    assert "path/to/mapdl/executable" in cmd[-1]
    assert "-grpc" in cmd[-1]

    assert env_vars.get("ANS_MULTIPLE_NODES") == "1"
    assert env_vars.get("HYDRA_BOOTSTRAP") == "slurm"

    mck_ssctrl.assert_called_once()
    assert "show" in mck_ssctrl.call_args[0][0]
    assert "1001" in mck_ssctrl.call_args[0][0]

    mck_del.assert_called_once()


@stack(*PATCH_MAPDL_START)
@patch("ansys.mapdl.core.mapdl_grpc.MapdlGrpc.kill_job")
@patch("ansys.mapdl.core.launcher.launch_grpc")
@patch("ansys.mapdl.core.launcher.send_scontrol")
def test_launch_on_hpc_not_found_ansys(mck_sc, mck_lgrpc, mck_kj, monkeypatch):
    monkeypatch.delenv("PYMAPDL_START_INSTANCE", False)
    exec_file = "path/to/mapdl/v242/executable/ansys242"

    mck_lgrpc.return_value = get_fake_process("Submitted batch job 1001")
    mck_kj.return_value = None
    mck_sc.return_value = get_fake_process(
        "a long scontrol...\nJobState=RUNNING\n...\nBatchHost=myhostname\n...\nin message"
    )

    if TESTING_MINIMAL:
        context = NullContext()
    else:
        context = pytest.warns(
            UserWarning, match="PyMAPDL could not find the ANSYS executable."
        )

    with context:
        mapdl = launch_mapdl(
            launch_on_hpc=True,
            exec_file=exec_file,
        )
        mapdl.exit()

    mck_lgrpc.assert_called_once()
    cmd = mck_lgrpc.call_args_list[0][1]["cmd"]
    env_vars = mck_lgrpc.call_args_list[0][1]["env_vars"]

    assert "sbatch" in cmd
    assert "--wrap" in cmd
    assert exec_file in cmd[-1]
    assert "-grpc" in cmd[-1]

    assert env_vars.get("ANS_MULTIPLE_NODES") == "1"
    assert env_vars.get("HYDRA_BOOTSTRAP") == "slurm"

    mck_sc.assert_called_once()
    assert "show" in mck_sc.call_args[0][0]
    assert "1001" in mck_sc.call_args[0][0]

    mck_kj.assert_called_once()


def test_launch_on_hpc_exception_launch_mapdl(monkeypatch):
    monkeypatch.delenv("PYMAPDL_START_INSTANCE", False)
    exec_file = "path/to/mapdl/v242/ansys/bin/executable/ansys242"

    process = get_fake_process("ERROR")

    with patch("ansys.mapdl.core.launcher.launch_grpc") as mock_launch_grpc:
        with patch("ansys.mapdl.core.launcher.kill_job") as mock_popen:

            mock_launch_grpc.return_value = process

            with pytest.raises(
                Exception, match="PyMAPDL failed to submit the sbatch job:"
            ):
                launch_mapdl(
                    launch_on_hpc=True,
                    exec_file=exec_file,
                )

    mock_launch_grpc.assert_called_once()
    cmd = mock_launch_grpc.call_args_list[0][1]["cmd"]
    env_vars = mock_launch_grpc.call_args_list[0][1]["env_vars"]

    assert "sbatch" in cmd
    assert "--wrap" in cmd
    assert exec_file in cmd[-1]
    assert "-grpc" in cmd[-1]

    assert env_vars.get("ANS_MULTIPLE_NODES") == "1"
    assert env_vars.get("HYDRA_BOOTSTRAP") == "slurm"

    # Popen wi
    mock_popen.assert_not_called()


def test_launch_on_hpc_exception_successfull_sbatch(monkeypatch):
    monkeypatch.delenv("PYMAPDL_START_INSTANCE", False)
    exec_file = "path/to/mapdl/v242/ansys/bin/executable/ansys242"

    def raise_exception(*args, **kwargs):
        raise Exception("Fake exception when launching MAPDL")

    process_launch_grpc = get_fake_process("Submitted batch job 1001")

    process_scontrol = get_fake_process("Submitted batch job 1001")
    process_scontrol.stdout.read = raise_exception

    with patch("ansys.mapdl.core.launcher.launch_grpc") as mock_launch_grpc:
        with patch("ansys.mapdl.core.launcher.send_scontrol") as mock_scontrol:
            with patch("ansys.mapdl.core.launcher.kill_job") as mock_kill_job:

                mock_launch_grpc.return_value = process_launch_grpc
                mock_scontrol.return_value = process_scontrol

                with pytest.raises(
                    Exception, match="Fake exception when launching MAPDL"
                ):
                    launch_mapdl(
                        launch_on_hpc=True,
                        exec_file=exec_file,
                        replace_env_vars={"myenvvar": "myenvvarvalue"},
                    )

    mock_launch_grpc.assert_called_once()
    cmd = mock_launch_grpc.call_args_list[0][1]["cmd"]

    assert "sbatch" in cmd
    assert "--wrap" in cmd
    assert exec_file in cmd[-1]
    assert "-grpc" in cmd[-1]

    envvars = mock_launch_grpc.call_args_list[0][1]["env_vars"]

    assert envvars["ANS_MULTIPLE_NODES"] == "1"
    assert envvars["HYDRA_BOOTSTRAP"] == "slurm"
    assert envvars["myenvvar"] == "myenvvarvalue"

    mock_scontrol.assert_called_once()
    args = mock_scontrol.call_args_list[0][0][0]

    assert "show" in args
    assert "jobid" in args
    assert "1001" in args

    mock_kill_job.assert_called_once()


@pytest.mark.parametrize(
    "args,context",
    [
        [
            {"nproc": 10, "mode": "console"},
            pytest.raises(
                ValueError,
                match="The only mode allowed for launch MAPDL on an HPC cluster is gRPC.",
            ),
        ],
        [
            {"nproc": 10, "ip": "123.11.22.33"},
            pytest.raises(
                ValueError,
                match="PyMAPDL cannot ensure a specific IP will be used when launching MAPDL on a cluster",
            ),
        ],
        [
            {"nproc": 10, "start_instance": False},
            pytest.raises(
                ValueError,
                match="The 'start_instance' argument must be 'True' when launching on HPC.",
            ),
        ],
        [{"nproc": 10}, NullContext()],
    ],
)
@patch("ansys.mapdl.core.launcher.launch_mapdl", lambda *args, **kwargs: kwargs)
def test_launch_mapdl_on_cluster_exceptions(args, context):
    with context:
        ret = launch_mapdl_on_cluster(**args)
        assert ret["launch_on_hpc"]
        assert ret["nproc"] == 10


@patch(
    "socket.gethostbyname",
    lambda *args, **kwargs: "123.45.67.89" if args[0] != LOCALHOST else LOCALHOST,
)
@pytest.mark.parametrize(
    "ip,ip_env",
    [[None, None], [None, "123.45.67.89"], ["123.45.67.89", "111.22.33.44"]],
)
def test_get_ip(monkeypatch, ip, ip_env):
    monkeypatch.delenv("PYMAPDL_IP", False)
    if ip_env:
        monkeypatch.setenv("PYMAPDL_IP", ip_env)
    args = {"ip": ip}

    get_ip(args)

    if ip:
        assert args["ip"] == ip
    else:
        if ip_env:
            assert args["ip"] == ip_env
        else:
            assert args["ip"] == LOCALHOST


@pytest.mark.parametrize(
    "port,port_envvar,start_instance,port_busy,result",
    (
        [None, None, True, False, 50052],  # Standard case
        [None, None, True, True, 50054],
        [None, 50053, True, True, 50053],
        [None, 50053, False, False, 50053],
        [50054, 50053, True, False, 50054],
        [50054, 50053, True, False, 50054],
        [50054, None, False, False, 50054],
    ),
)
def test_get_port(monkeypatch, port, port_envvar, start_instance, port_busy, result):
    # Settings
    pymapdl._LOCAL_PORTS = []  # Resetting

    monkeypatch.delenv("PYMAPDL_PORT", False)
    if port_envvar:
        monkeypatch.setenv("PYMAPDL_PORT", str(port_envvar))

    # Testing
    if port_busy:
        # Success after the second retry, it should go up to 2.
        # But for some reason, it goes up 3.
        side_effect = [True, True, False]
    else:
        side_effect = [False]

    context = patch("ansys.mapdl.core.launcher.port_in_use", side_effect=side_effect)

    with context:
        assert get_port(port, start_instance) == result


@pytest.mark.parametrize("stdout", ["Submitted batch job 1001", "Something bad"])
def test_get_jobid(stdout):
    if "1001" in stdout:
        context = NullContext()
    else:
        context = pytest.raises(
            ValueError, match="PyMAPDL could not retrieve the job id"
        )

    with context:
        jobid = get_jobid(stdout)
        assert jobid == 1001


@patch("socket.gethostbyname", lambda *args, **kwargs: "111.22.33.44")
@pytest.mark.parametrize(
    "jobid,timeout,time_to_stop,state,hostname, hostname_msg, raises",
    [
        [1001, 30, 2, "RUNNING", "myhostname", "BatchHost=myhostname", None],
        [
            1002,
            2,
            3,
            "CONFIGURING",
            "otherhostname",
            "BatchHost=otherhostname",
            MapdlDidNotStart,
        ],
        [1002, 2, 3, "CONFIGURING", "", "BatchHost=", MapdlDidNotStart],
        [1002, 2, 3, "CONFIGURING", None, "Batch", MapdlDidNotStart],
    ],
)
def test_get_hostname_host_cluster(
    jobid, timeout, time_to_stop, state, hostname, hostname_msg, raises
):
    def fake_proc(*args, **kwargs):
        assert f"show jobid -dd {jobid}" == args[0]
        return get_fake_process(
            f"a long scontrol...\nJobState={state}\n...\n{hostname_msg}\n...\nin message",
            "",
            time_to_stop,
        )

    with patch("ansys.mapdl.core.launcher.send_scontrol", fake_proc) as mck_sc:

        if raises:
            context = pytest.raises(raises)
        else:
            context = NullContext()

        with context as excinfo:
            batchhost, batchhost_ip = get_hostname_host_cluster(
                job_id=jobid, timeout=timeout
            )

        if raises:
            assert f"The HPC job (id: {jobid})" in excinfo.value.args[0]
            assert f"(timeout={timeout})." in excinfo.value.args[0]
            assert f"The job state is '{state}'. " in excinfo.value.args[0]

            if hostname:
                assert f"The BatchHost for this job is '{hostname}'"
            else:
                assert (
                    "PyMAPDL couldn't get the BatchHost hostname"
                    in excinfo.value.args[0]
                )

        else:
            assert batchhost == "myhostname"
            assert batchhost_ip == "111.22.33.44"


@requires("ansys-tools-path")
@patch("ansys.tools.path.path._mapdl_version_from_path", lambda *args, **kwargs: 201)
@patch("ansys.mapdl.core._HAS_ATP", True)
def test_get_version_version_error(monkeypatch):
    monkeypatch.delenv("PYMAPDL_MAPDL_VERSION", False)

    with pytest.raises(
        VersionError, match="The MAPDL gRPC interface requires MAPDL 20.2 or later"
    ):
        get_version(None, "/path/to/executable")


@pytest.mark.parametrize("version", [211, 221, 232])
def test_get_version_env_var(monkeypatch, version):
    monkeypatch.setenv("PYMAPDL_MAPDL_VERSION", str(version))

    assert version == get_version(None)
    assert version != get_version(241)


@pytest.mark.parametrize(
    "mode, version, osname, context, res",
    [
        [None, None, None, NullContext(), "grpc"],  # default
        [
            "grpc",
            201,
            "nt",
            pytest.raises(
                VersionError, match="gRPC mode requires MAPDL 2020R2 or newer on Window"
            ),
            None,
        ],
        [
            "grpc",
            202,
            "posix",
            pytest.raises(
                VersionError, match="gRPC mode requires MAPDL 2021R1 or newer on Linux."
            ),
            None,
        ],
        ["grpc", 212, "nt", NullContext(), "grpc"],
        ["grpc", 221, "posix", NullContext(), "grpc"],
        ["grpc", 221, "nt", NullContext(), "grpc"],
        [
            "console",
            221,
            "nt",
            pytest.raises(ValueError, match="Console mode requires Linux."),
            None,
        ],
        [
            "console",
            221,
            "posix",
            pytest.warns(
                UserWarning,
                match="Console mode not recommended in MAPDL 2021R1 or newer.",
            ),
            "console",
        ],
        [
            "nomode",
            221,
            "posix",
            pytest.raises(ValueError, match=f'Invalid MAPDL server mode "nomode"'),
            None,
        ],
        [None, 211, "posix", NullContext(), "grpc"],
        [None, 211, "nt", NullContext(), "grpc"],
        [None, 202, "nt", NullContext(), "grpc"],
        [
            None,
            201,
            "nt",
            pytest.raises(VersionError, match="Running MAPDL as a service requires"),
            None,
        ],
        [None, 202, "posix", NullContext(), "console"],
        [None, 201, "posix", NullContext(), "console"],
        [
            None,
            110,
            "posix",
            pytest.warns(
                UserWarning,
                match="MAPDL as a service has not been tested on MAPDL < v13",
            ),
            "console",
        ],
        [
            None,
            110,
            "nt",
            pytest.raises(VersionError, match="Running MAPDL as a service requires"),
            None,
        ],
        [
            "anymode",
            None,
            "posix",
            pytest.warns(UserWarning, match="PyMAPDL couldn't detect MAPDL version"),
            "anymode",
        ],
    ],
)
def test_check_mode(mode, version, osname, context, res):
    with patch("os.name", osname):
        with context as cnt:
            assert res == check_mode(mode, version)


@pytest.mark.parametrize("jobid", [1001, 2002])
@patch("subprocess.Popen", lambda *args, **kwargs: None)
def test_kill_job(jobid):
    with patch("ansys.mapdl.core.launcher.submitter") as mck_sub:
        assert kill_job(jobid) is None
        mck_sub.assert_called_once()
        arg = mck_sub.call_args_list[0][0][0]
        assert arg[0] == "scancel"
        assert arg[1] == str(jobid)


@pytest.mark.parametrize("jobid", [1001, 2002])
@patch(
    "ansys.mapdl.core.launcher.submitter", lambda *args, **kwargs: kwargs
)  # return command
def test_send_scontrol(jobid):
    with patch("ansys.mapdl.core.launcher.submitter") as mck_sub:
        args = f"my args {jobid}"
        assert send_scontrol(args)

        mck_sub.assert_called_once()
        arg = mck_sub.call_args_list[0][0][0]
        assert " ".join(arg) == f"scontrol my args {jobid}"
        assert "scontrol" in arg
        assert f"{jobid}" in arg


@pytest.mark.parametrize(
    "cmd,executable,shell,cwd,stdin,stdout,stderr,envvars",
    [
        ["mycmd", None, True, "my_cwd", None, None, None, None],
        [["my", "cmd"], None, True, "my_cwd", None, None, None, None],
        [
            "mycmd",
            "exec",
            False,
            "my_other_cwd",
            "other_obj",
            "other_obj",
            "other_obj",
            {"aaa": 1},
        ],
        [
            ["my", "cmd"],
            "exec",
            False,
            "my_single_cwd",
            "other_obj",
            "other_obj",
            "other_obj",
            {"a": "b", "b": "c"},
        ],
    ],
)
def test_submitter(cmd, executable, shell, cwd, stdin, stdout, stderr, envvars):
    def return_everything(*arg, **kwags):
        return arg, kwags

    with patch("subprocess.Popen", return_everything) as mck_popen:
        args, kwargs = submitter(
            cmd=cmd,
            executable=executable,
            shell=shell,
            cwd=cwd,
            stdin=stdin,
            stdout=stdout,
            stderr=stderr,
            env_vars=envvars,
        )

        if executable:
            if isinstance(cmd, str):
                assert kwargs["args"] == [executable, cmd]
            else:  # list
                assert kwargs["args"] == [executable] + cmd
        else:
            assert kwargs["args"] == cmd

        assert kwargs["shell"] == shell
        assert kwargs["cwd"] == cwd

        if stdin:
            assert kwargs["stdin"] == stdin
        else:
            assert isinstance(kwargs["stdin"], type(subprocess.DEVNULL))

        if stdout:
            assert kwargs["stdout"] == stdout
        else:
            assert isinstance(kwargs["stdout"], type(subprocess.PIPE))

        if stderr:
            assert kwargs["stderr"] == stderr
        else:
            assert isinstance(kwargs["stderr"], type(subprocess.PIPE))

        assert kwargs["env"] == envvars


@requires("ansys-tools-path")
@patch(
    "ansys.tools.path.path._get_application_path",
    lambda *args, **kwargs: "path/to/mapdl/executable",
)
@patch("ansys.tools.path.path._mapdl_version_from_path", lambda *args, **kwargs: 242)
@stack(*PATCH_MAPDL)
@pytest.mark.parametrize(
    "arg,value,method",
    [
        ("start_timeout", 88, "_timeout"),
        ("start_timeout", 1099, "_timeout"),
        ("cleanup_on_exit", False, "_cleanup"),
        ("cleanup_on_exit", True, "_cleanup"),
        ("jobname", "myjobnamestrange", "_jobname"),
        ("jobid", 1088, "_jobid"),
        ("finish_job_on_exit", True, "finish_job_on_exit"),
        ("finish_job_on_exit", False, "finish_job_on_exit"),
    ],
)
def test_args_pass(monkeypatch, arg, value, method):
    monkeypatch.delenv("PYMAPDL_START_INSTANCE", False)

    kwargs = {arg: value}
    mapdl = launch_mapdl(**kwargs)
    meth = getattr(mapdl, method)
    assert meth == value


def test_check_has_mapdl():
    if TESTING_MINIMAL:
        assert check_has_mapdl() is False
    else:
        assert check_has_mapdl() == ON_LOCAL


def raising():
    raise Exception("An error")


@patch("ansys.mapdl.core.launcher.check_valid_ansys", raising)
def test_check_has_mapdl_failed():
    assert check_has_mapdl() is False


@requires("local")
<<<<<<< HEAD
@requires("nostudent")
def test_mapdl_output(tmpdir):
    def submitter(**kwargs):
        from _io import FileIO

        from ansys.mapdl.core.launcher import submitter

=======
@patch("ansys.mapdl.core.launcher._is_ubuntu", lambda *args, **kwargs: True)
@patch("ansys.mapdl.core.launcher.check_mapdl_launch", lambda *args, **kwargs: None)
def test_mapdl_output_pass_arg(tmpdir):
    def submitter(*args, **kwargs):
        from _io import FileIO

>>>>>>> 1d804268
        # Checking we are passing the arguments
        assert isinstance(kwargs["stdout"], FileIO)
        assert kwargs["stderr"] is subprocess.STDOUT

<<<<<<< HEAD
        return submitter(**kwargs)

    with patch("ansys.mapdl.core.launcher.submitter") as mck_sub:

        mapdl_output = os.path.join(tmpdir, "apdl.out")
        mapdl = launch_mapdl(mapdl_output=mapdl_output)

    assert os.path.exists(mapdl_output)

=======
        return

    with patch("ansys.mapdl.core.launcher.submitter", submitter) as mck_sub:
        mapdl_output = os.path.join(tmpdir, "apdl.txt")
        args = launch_mapdl(just_launch=True, mapdl_output=mapdl_output)

    assert isinstance(args, list)


@requires("local")
@requires("nostudent")
def test_mapdl_output(tmpdir):
    mapdl_output = os.path.join(tmpdir, "apdl.txt")
    mapdl = launch_mapdl(mapdl_output=mapdl_output, port=50058)

    assert os.path.exists(mapdl_output)

    mapdl.prep7()
    mapdl.exit(force=True)

>>>>>>> 1d804268
    with open(mapdl_output, "r") as fid:
        content = fid.read()

    assert "Beta activation of the GRPC server." in content
    assert "### START GRPC SERVER      ###" in content
    assert "Server listening on" in content

<<<<<<< HEAD
    mapdl.exit(force=True)
=======

def test_check_server_is_alive_no_queue():
    from ansys.mapdl.core.launcher import _check_server_is_alive

    assert _check_server_is_alive(None, 30) is None


def test_get_std_output_no_queue():
    from ansys.mapdl.core.launcher import _get_std_output

    assert _get_std_output(None, 30) == [None]


def test_create_queue_for_std_no_queue():
    from ansys.mapdl.core.launcher import _create_queue_for_std

    assert _create_queue_for_std(None) == (None, None)
>>>>>>> 1d804268
<|MERGE_RESOLUTION|>--- conflicted
+++ resolved
@@ -2017,37 +2017,16 @@
 
 
 @requires("local")
-<<<<<<< HEAD
-@requires("nostudent")
-def test_mapdl_output(tmpdir):
-    def submitter(**kwargs):
-        from _io import FileIO
-
-        from ansys.mapdl.core.launcher import submitter
-
-=======
 @patch("ansys.mapdl.core.launcher._is_ubuntu", lambda *args, **kwargs: True)
 @patch("ansys.mapdl.core.launcher.check_mapdl_launch", lambda *args, **kwargs: None)
 def test_mapdl_output_pass_arg(tmpdir):
     def submitter(*args, **kwargs):
         from _io import FileIO
 
->>>>>>> 1d804268
         # Checking we are passing the arguments
         assert isinstance(kwargs["stdout"], FileIO)
         assert kwargs["stderr"] is subprocess.STDOUT
 
-<<<<<<< HEAD
-        return submitter(**kwargs)
-
-    with patch("ansys.mapdl.core.launcher.submitter") as mck_sub:
-
-        mapdl_output = os.path.join(tmpdir, "apdl.out")
-        mapdl = launch_mapdl(mapdl_output=mapdl_output)
-
-    assert os.path.exists(mapdl_output)
-
-=======
         return
 
     with patch("ansys.mapdl.core.launcher.submitter", submitter) as mck_sub:
@@ -2068,7 +2047,6 @@
     mapdl.prep7()
     mapdl.exit(force=True)
 
->>>>>>> 1d804268
     with open(mapdl_output, "r") as fid:
         content = fid.read()
 
@@ -2076,9 +2054,6 @@
     assert "### START GRPC SERVER      ###" in content
     assert "Server listening on" in content
 
-<<<<<<< HEAD
-    mapdl.exit(force=True)
-=======
 
 def test_check_server_is_alive_no_queue():
     from ansys.mapdl.core.launcher import _check_server_is_alive
@@ -2095,5 +2070,4 @@
 def test_create_queue_for_std_no_queue():
     from ansys.mapdl.core.launcher import _create_queue_for_std
 
-    assert _create_queue_for_std(None) == (None, None)
->>>>>>> 1d804268
+    assert _create_queue_for_std(None) == (None, None)