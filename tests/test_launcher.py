--- conflicted
+++ resolved
@@ -1,617 +1,476 @@
-"""Test the mapdl launcher"""
-
-import os
-<<<<<<< HEAD
-=======
-import re
->>>>>>> bceef085
-import tempfile
-from time import sleep
-
-import pytest
-
-from ansys.mapdl import core as pymapdl
-from ansys.mapdl.core.errors import LicenseServerConnectionError, MapdlDidNotStart
-from ansys.mapdl.core.launcher import (
-    _check_license_argument,
-    _force_smp_student_version,
-    _is_ubuntu,
-    _parse_ip_route,
-    _validate_MPI,
-    _verify_version,
-    launch_mapdl,
-    update_env_vars,
-)
-from ansys.mapdl.core.licensing import LICENSES
-from conftest import ON_LOCAL, QUICK_LAUNCH_SWITCHES, requires
-
-try:
-    from ansys.tools.path import (
-        find_ansys,
-        get_available_ansys_installations,
-        version_from_path,
-    )
-
-    from ansys.mapdl.core.launcher import get_default_ansys
-
-    installed_mapdl_versions = list(get_available_ansys_installations().keys())
-    try:
-        V150_EXEC = find_ansys("150")[0]
-    except ValueError:
-        V150_EXEC = ""
-except:
-    from conftest import MAPDL_VERSION
-
-    installed_mapdl_versions = [MAPDL_VERSION]
-    V150_EXEC = ""
-
-from ansys.mapdl.core._version import SUPPORTED_ANSYS_VERSIONS as versions
-
-paths = [
-    ("/usr/dir_v2019.1/slv/ansys_inc/v211/ansys/bin/ansys211", 211),
-    ("C:/Program Files/ANSYS Inc/v202/ansys/bin/win64/ANSYS202.exe", 202),
-    ("/usr/ansys_inc/v211/ansys/bin/mapdl", 211),
-]
-
-start_timeout = 30  # Seconds
-
-
-@pytest.fixture
-def fake_local_mapdl(mapdl):
-    """Fixture to execute asserts before and after a test is run"""
-    # Setup: fill with any logic you want
-    mapdl._local = True
-
-    yield True  # this is where the testing happens
-
-    # Teardown : fill with any logic you want
-    mapdl._local = False
-
-
-@requires("local")
-@requires("windows")
-def test_validate_sw():
-    # ensure that windows adds msmpi
-    # fake windows path
-    exec_path = "C:/Program Files/ANSYS Inc/v211/ansys/bin/win64/ANSYS211.exe"
-    add_sw = _validate_MPI("", exec_path)
-    assert "msmpi" in add_sw
-
-    add_sw = _validate_MPI("-mpi intelmpi", exec_path)
-    assert "msmpi" in add_sw and "intelmpi" not in add_sw
-
-    add_sw = _validate_MPI("-mpi INTELMPI", exec_path)
-    assert "msmpi" in add_sw and "INTELMPI" not in add_sw
-
-
-@requires("ansys-tools-path")
-@requires("local")
-@pytest.mark.parametrize("path_data", paths)
-def test_version_from_path(path_data):
-    exec_file, version = path_data
-    assert version_from_path("mapdl", exec_file) == version
-
-
-@requires("ansys-tools-path")
-@requires("local")
-def test_catch_version_from_path():
-    with pytest.raises(RuntimeError):
-        version_from_path("mapdl", "abc")
-
-
-@requires("ansys-tools-path")
-@requires("local")
-@requires("linux")
-def test_find_ansys_linux():
-    # assuming ansys is installed, should be able to find it on linux
-    # without env var
-    bin_file, ver = pymapdl.launcher.find_ansys()
-    assert os.path.isfile(bin_file)
-    assert isinstance(ver, float)
-
-
-@requires("ansys-tools-path")
-@requires("local")
-def test_invalid_mode():
-    with pytest.raises(ValueError):
-        exec_file = find_ansys(installed_mapdl_versions[0])[0]
-        pymapdl.launch_mapdl(exec_file, mode="notamode", start_timeout=start_timeout)
-
-
-@requires("ansys-tools-path")
-@requires("local")
-@pytest.mark.skipif(not os.path.isfile(V150_EXEC), reason="Requires v150")
-def test_old_version():
-    exec_file = find_ansys("150")[0]
-    with pytest.raises(ValueError):
-        pymapdl.launch_mapdl(exec_file, mode="console", start_timeout=start_timeout)
-
-
-@requires("ansys-tools-path")
-@requires("local")
-@requires("linux")
-@requires("console")
-def test_failed_console():
-    exec_file = find_ansys(installed_mapdl_versions[0])[0]
-    with pytest.raises(ValueError):
-        pymapdl.launch_mapdl(exec_file, mode="console", start_timeout=start_timeout)
-
-
-@requires("ansys-tools-path")
-@requires("local")
-@requires("console")
-@requires("linux")
-@pytest.mark.parametrize("version", installed_mapdl_versions)
-def test_launch_console(version):
-    exec_file = find_ansys(version)[0]
-    mapdl = pymapdl.launch_mapdl(exec_file, mode="console", start_timeout=start_timeout)
-    assert mapdl.version == int(version) / 10
-
-
-@requires("local")
-@requires("nostudent")
-def test_license_type_keyword():
-    checks = []
-    for license_name, license_description in LICENSES.items():
-        try:
-            mapdl = launch_mapdl(
-                license_type=license_name,
-                start_timeout=start_timeout,
-                additional_switches=QUICK_LAUNCH_SWITCHES,
-            )
-
-            # Using first line to ensure not picking up other stuff.
-            checks.append(license_description in mapdl.__str__().split("\n")[0])
-            mapdl.exit()
-            del mapdl
-            sleep(2)
-
-        except MapdlDidNotStart as e:
-            if "ANSYS license not available" in str(e):
-                continue
-            else:
-                raise e
-
-    assert any(checks)
-
-
-@requires("local")
-@requires("nostudent")
-def test_license_type_keyword_names():
-    # This test might became a way to check available licenses, which is not the purpose.
-
-    successful_check = False
-    for license_name, license_description in LICENSES.items():
-        mapdl = launch_mapdl(
-            license_type=license_name,
-            start_timeout=start_timeout,
-            additional_switches=QUICK_LAUNCH_SWITCHES,
-        )
-
-        # Using first line to ensure not picking up other stuff.
-        successful_check = (
-            license_description in mapdl.__str__().split("\n")[0] or successful_check
-        )
-        assert license_description in mapdl.__str__().split("\n")[0]
-        mapdl.exit()
-
-    assert successful_check  # if at least one license is ok, this should be true.
-
-
-@requires("local")
-@requires("nostudent")
-def test_license_type_additional_switch():
-    # This test might became a way to check available licenses, which is not the purpose.
-    successful_check = False
-    for license_name, license_description in LICENSES.items():
-        mapdl = launch_mapdl(
-            additional_switches=QUICK_LAUNCH_SWITCHES + " -p " + license_name,
-            start_timeout=start_timeout,
-        )
-
-        # Using first line to ensure not picking up other stuff.
-        successful_check = (
-            license_description in mapdl.__str__().split("\n")[0] or successful_check
-        )
-        mapdl.exit()
-
-    assert successful_check  # if at least one license is ok, this should be true.
-
-
-@requires("ansys-tools-path")
-@requires("local")
-def test_license_type_dummy():
-    dummy_license_type = "dummy"
-    with pytest.raises(LicenseServerConnectionError):
-        launch_mapdl(
-            additional_switches=f" -p {dummy_license_type}" + QUICK_LAUNCH_SWITCHES,
-            start_timeout=start_timeout,
-        )
-
-
-@requires("local")
-def test_remove_temp_files():
-    """Ensure the working directory is removed when run_location is not set."""
-    mapdl = launch_mapdl(
-        remove_temp_files=True,
-        start_timeout=start_timeout,
-        additional_switches=QUICK_LAUNCH_SWITCHES,
-    )
-
-    # possible MAPDL is installed but running in "remote" mode
-    path = mapdl.directory
-    mapdl.exit()
-
-    tmp_dir = tempfile.gettempdir()
-    ans_temp_dir = os.path.join(tmp_dir, "ansys_")
-    if path.startswith(ans_temp_dir):
-        assert not os.path.isdir(path)
-    else:
-        assert os.path.isdir(path)
-
-
-@requires("local")
-def test_remove_temp_files_fail(tmpdir):
-    """Ensure the working directory is not removed when the cwd is changed."""
-    mapdl = launch_mapdl(
-        remove_temp_files=True,
-        start_timeout=start_timeout,
-        additional_switches=QUICK_LAUNCH_SWITCHES,
-    )
-    old_path = mapdl.directory
-    assert os.path.isdir(str(tmpdir))
-    mapdl.cwd(str(tmpdir))
-    path = mapdl.directory
-    mapdl.exit()
-    assert os.path.isdir(path)
-
-    # Checking no changes in the old path
-    assert os.path.isdir(old_path)
-    assert os.listdir(old_path)
-
-
-def test_env_injection():
-    assert update_env_vars(None, None) is None
-
-    assert "myenvvar" in update_env_vars({"myenvvar": "True"}, None)
-
-    _env_vars = update_env_vars(None, {"myenvvar": "True"})
-    assert len(_env_vars) == 1
-    assert "myenvvar" in _env_vars
-
-    with pytest.raises(ValueError):
-        update_env_vars({"myenvvar": "True"}, {"myenvvar": "True"})
-
-    with pytest.raises(TypeError):
-        update_env_vars("asdf", None)
-
-    with pytest.raises(TypeError):
-        update_env_vars(None, "asdf")
-
-
-@pytest.mark.requires_gui
-@pytest.mark.parametrize(
-    "include_result,inplace,to_check",
-    (
-        [None, None, "GUI can be opened."],
-        [None, True, "Working directory is in the pytest directory."],
-        [None, False, "Working directory is NOT in the pytest directory."],
-        [True, None, "There is a result file, and WDIR is a temp dir."],
-        pytest.param(
-            True, True, "Both options (`True`) is not allowed.", marks=pytest.mark.fail
-        ),
-        [True, False, "There is a result file, and WDIR is in a temp dir."],
-        [False, None, "There is NOT a result file, and WDIR is in a temp dir."],
-        [False, True, "There is NOT a result file, and WDIR is in pytest dir."],
-        [False, False, "There is NOT a result file, and WDIR is in a temp dir."],
-    ),
-)
-def test_open_gui(
-    mapdl, fake_local_mapdl, cube_solve, inplace, include_result, to_check
-):
-    print(to_check)  # in case we use -s flat with pytest
-    mapdl.open_gui(inplace=inplace, include_result=include_result)
-
-
-def test__force_smp_student_version():
-    add_sw = ""
-    exec_path = (
-        r"C:\Program Files\ANSYS Inc\ANSYS Student\v222\ansys\bin\winx64\ANSYS222.exe"
-    )
-    assert "-smp" in _force_smp_student_version(add_sw, exec_path)
-
-    add_sw = "-mpi"
-    exec_path = (
-        r"C:\Program Files\ANSYS Inc\ANSYS Student\v222\ansys\bin\winx64\ANSYS222.exe"
-    )
-    assert "-smp" not in _force_smp_student_version(add_sw, exec_path)
-
-    add_sw = "-dmp"
-    exec_path = (
-        r"C:\Program Files\ANSYS Inc\ANSYS Student\v222\ansys\bin\winx64\ANSYS222.exe"
-    )
-    assert "-smp" not in _force_smp_student_version(add_sw, exec_path)
-
-    add_sw = ""
-    exec_path = r"C:\Program Files\ANSYS Inc\v222\ansys\bin\winx64\ANSYS222.exe"
-    assert "-smp" not in _force_smp_student_version(add_sw, exec_path)
-
-    add_sw = "-SMP"
-    exec_path = r"C:\Program Files\ANSYS Inc\v222\ansys\bin\winx64\ANSYS222.exe"
-    assert "-SMP" in _force_smp_student_version(add_sw, exec_path)
-
-
-@pytest.mark.parametrize(
-    "license_short,license_name",
-    [[each_key, each_value] for each_key, each_value in LICENSES.items()],
-)
-def test_license_product_argument(license_short, license_name):
-    additional_switches = _check_license_argument(license_name, "qwer")
-    assert f"qwer -p {license_short}" in additional_switches
-
-
-@pytest.mark.parametrize("unvalid_type", [1, {}, ()])
-def test_license_product_argument_type_error(unvalid_type):
-    with pytest.raises(TypeError):
-        _check_license_argument(unvalid_type, "")
-
-
-def test_license_product_argument_warning():
-    with pytest.warns(UserWarning):
-        assert "-p asdf" in _check_license_argument("asdf", "qwer")
-
-
-@pytest.mark.parametrize(
-    "license_short,license_name",
-    [[each_key, each_value] for each_key, each_value in LICENSES.items()],
-)
-def test_license_product_argument_p_arg(license_short, license_name):
-    assert f"qw1234 -p {license_short}" == _check_license_argument(
-        None, f"qw1234 -p {license_short}"
-    )
-
-
-def test_license_product_argument_p_arg_warning():
-    with pytest.warns(UserWarning):
-        assert "qwer -p asdf" in _check_license_argument(None, "qwer -p asdf")
-
-
-installed_mapdl_versions = []
-installed_mapdl_versions.extend(list(versions.keys()))
-installed_mapdl_versions.extend([each / 10 for each in versions.keys()])
-installed_mapdl_versions.extend([str(each) for each in list(versions.keys())])
-installed_mapdl_versions.extend([str(each / 10) for each in versions.keys()])
-installed_mapdl_versions.extend(list(versions.values()))
-
-
-@pytest.mark.parametrize("version", installed_mapdl_versions)
-def test__verify_version_pass(version):
-    ver = _verify_version(version)
-    assert isinstance(ver, int)
-    assert min(versions.keys()) <= ver <= max(versions.keys())
-
-
-def test__verify_version_latest():
-    assert _verify_version("latest") is None
-
-
-@requires("ansys-tools-path")
-@requires("local")
-def test_find_ansys(mapdl):
-    assert find_ansys() is not None
-
-    # Checking ints
-    version = int(mapdl.version * 10)
-    assert find_ansys(version=version) is not None
-
-    # Checking floats
-    assert find_ansys(version=22.2) is not None
-    assert find_ansys(version=mapdl.version) is not None
-
-    with pytest.raises(ValueError):
-        assert find_ansys(version="11")
-
-
-@requires("local")
-def test_version(mapdl):
-    version = int(10 * mapdl.version)
-    mapdl_ = launch_mapdl(
-        version=version,
-        start_timeout=start_timeout,
-        additional_switches=QUICK_LAUNCH_SWITCHES,
-    )
-    mapdl_.exit()
-
-
-@requires("local")
-def test_raise_exec_path_and_version_launcher():
-    with pytest.raises(ValueError):
-        launch_mapdl(
-            exec_file="asdf",
-            version="asdf",
-            start_timeout=start_timeout,
-            additional_switches=QUICK_LAUNCH_SWITCHES,
-        )
-
-
-@requires("linux")
-@requires("local")
-def test_is_ubuntu():
-    assert _is_ubuntu()
-
-
-@requires("ansys-tools-path")
-@requires("local")
-def test_get_default_ansys():
-    assert get_default_ansys() is not None
-
-
-def test_launch_mapdl_non_recognaised_arguments():
-    with pytest.raises(ValueError, match="my_fake_argument"):
-        launch_mapdl(
-            my_fake_argument="my_fake_value", additional_switches=QUICK_LAUNCH_SWITCHES
-        )
-
-
-def test_mapdl_non_recognaised_arguments():
-    with pytest.raises(ValueError, match="my_fake_argument"):
-        pymapdl.Mapdl(
-            my_fake_argument="my_fake_value", additional_switches=QUICK_LAUNCH_SWITCHES
-        )
-
-
-def test__parse_ip_route():
-    output = """default via 172.25.192.1 dev eth0 proto kernel <<<=== this
-172.25.192.0/20 dev eth0 proto kernel scope link src 172.25.195.101 <<<=== not this"""
-
-    assert "172.25.192.1" == _parse_ip_route(output)
-
-    output = """
-default via 172.23.112.1 dev eth0 proto kernel
-172.23.112.0/20 dev eth0 proto kernel scope link src 172.23.121.145"""
-
-    assert "172.23.112.1" == _parse_ip_route(output)
-
-
-def test_launched(mapdl):
-    if ON_LOCAL:
-        assert mapdl.launched
-    else:
-<<<<<<< HEAD
-        assert not mapdl.launched
-
-=======
-        assert not mapdl.launched
-
-
-@pytest.fixture
-def run_cli():
-    def do_run(arguments=""):
-        from click.testing import CliRunner
-
-        from ansys.mapdl.core.cli import launch_mapdl
-
-        if arguments:
-            args = list(arguments.split(" "))
-        else:
-            args = []
-
-        runner = CliRunner()
-        result = runner.invoke(launch_mapdl, args)
-
-        assert result.exit_code == 0
-        return result.output
-
-    return do_run
-
-
-@requires("click")
-@requires("local")
-@requires("nostudent")
-def test_launch_mapdl_cli(run_cli):
-    output = run_cli()
-
-    # In local
-    assert "Success: Launched an MAPDL instance " in output
-
-    # grab ips and port
-    pid = int(re.search(r"\(PID=(\d+)\)", output).groups()[0])
-
-    output = run_cli(f"stop --pid {pid}")
-
-    try:
-        p = psutil.Process(pid)
-        assert not p.status()
-    except:
-        # An exception means the process is dead?
-        pass
-
-
-@requires("click")
-@requires("local")
-@requires("nostudent")
-def test_launch_mapdl_cli_config(run_cli):
-    cmds_ = ["start", "--port 50090", "--jobname myjob"]
-    cmd_warnings = [
-        "ip",
-        "license_server_check",
-        "mode",
-        "loglevel",
-        "cleanup_on_exit",
-        "start_instance",
-        "clear_on_connect",
-        "log_apdl",
-        "remove_temp_files",
-        "remove_temp_dir_on_exit",
-        "verbose_mapdl",
-        "print_com",
-        "add_env_vars",
-        "replace_env_vars",
-    ]
-
-    cmd = " ".join(cmds_)
-    cmd_warnings_ = ["--" + each + " True" for each in cmd_warnings]
-
-    cmd = cmd + " " + " ".join(cmd_warnings_)
-
-    output = run_cli(cmd)
-
-    assert "Launched an MAPDL instance" in output
-    assert "50090" in output
-
-    # assert warnings
-    for each in cmd_warnings:
-        assert (
-            f"The following argument is not allowed in CLI: '{each}'" in output
-        ), f"Warning about '{each}' not printed"
-
-    # grab ips and port
-    pid = int(re.search(r"\(PID=(\d+)\)", output).groups()[0])
-    p = psutil.Process(pid)
-    cmdline = " ".join(p.cmdline())
-
-    assert "50090" in cmdline
-    assert "myjob" in cmdline
-
-    run_cli(f"stop --pid {pid}")
-
-
-@requires("click")
-@requires("local")
-@requires("nostudent")
-def test_launch_mapdl_cli_list(run_cli):
-    output = run_cli("list")
-    assert "running" in output
-    assert "Is Instance" in output
-    assert len(output.splitlines()) > 2
-    assert "ansys" in output.lower() or "mapdl" in output.lower()
-
-    output = run_cli("list -i")
-    assert "running" in output
-    assert "Is Instance" not in output
-    assert len(output.splitlines()) > 2
-    assert "ansys" in output.lower() or "mapdl" in output.lower()
-
-    output = run_cli("list -c")
-    assert "running" in output
-    assert "Command line" in output
-    assert "Is Instance" in output
-    assert len(output.splitlines()) > 2
-    assert "ansys" in output.lower() or "mapdl" in output.lower()
-
-    output = run_cli("list -cwd")
-    assert "running" in output
-    assert "Command line" not in output
-    assert "Working directory" in output
-    assert "Is Instance" in output
-    assert len(output.splitlines()) > 2
-    assert "ansys" in output.lower() or "mapdl" in output.lower()
-
-    output = run_cli("list -l")
-    assert "running" in output
-    assert "Is Instance" in output
-    assert "Command line" in output
-    assert len(output.splitlines()) > 2
-    assert "ansys" in output.lower() or "mapdl" in output.lower()
-
->>>>>>> bceef085
+"""Test the mapdl launcher"""
+
+import os
+import tempfile
+from time import sleep
+
+import pytest
+
+from ansys.mapdl import core as pymapdl
+from ansys.mapdl.core.errors import LicenseServerConnectionError, MapdlDidNotStart
+from ansys.mapdl.core.launcher import (
+    _check_license_argument,
+    _force_smp_student_version,
+    _is_ubuntu,
+    _parse_ip_route,
+    _validate_MPI,
+    _verify_version,
+    launch_mapdl,
+    update_env_vars,
+)
+from ansys.mapdl.core.licensing import LICENSES
+from conftest import ON_LOCAL, QUICK_LAUNCH_SWITCHES, requires
+
+try:
+    from ansys.tools.path import (
+        find_ansys,
+        get_available_ansys_installations,
+        version_from_path,
+    )
+
+    from ansys.mapdl.core.launcher import get_default_ansys
+
+    installed_mapdl_versions = list(get_available_ansys_installations().keys())
+    try:
+        V150_EXEC = find_ansys("150")[0]
+    except ValueError:
+        V150_EXEC = ""
+except:
+    from conftest import MAPDL_VERSION
+
+    installed_mapdl_versions = [MAPDL_VERSION]
+    V150_EXEC = ""
+
+from ansys.mapdl.core._version import SUPPORTED_ANSYS_VERSIONS as versions
+
+paths = [
+    ("/usr/dir_v2019.1/slv/ansys_inc/v211/ansys/bin/ansys211", 211),
+    ("C:/Program Files/ANSYS Inc/v202/ansys/bin/win64/ANSYS202.exe", 202),
+    ("/usr/ansys_inc/v211/ansys/bin/mapdl", 211),
+]
+
+start_timeout = 30  # Seconds
+
+
+@pytest.fixture
+def fake_local_mapdl(mapdl):
+    """Fixture to execute asserts before and after a test is run"""
+    # Setup: fill with any logic you want
+    mapdl._local = True
+
+    yield True  # this is where the testing happens
+
+    # Teardown : fill with any logic you want
+    mapdl._local = False
+
+
+@requires("local")
+@requires("windows")
+def test_validate_sw():
+    # ensure that windows adds msmpi
+    # fake windows path
+    exec_path = "C:/Program Files/ANSYS Inc/v211/ansys/bin/win64/ANSYS211.exe"
+    add_sw = _validate_MPI("", exec_path)
+    assert "msmpi" in add_sw
+
+    add_sw = _validate_MPI("-mpi intelmpi", exec_path)
+    assert "msmpi" in add_sw and "intelmpi" not in add_sw
+
+    add_sw = _validate_MPI("-mpi INTELMPI", exec_path)
+    assert "msmpi" in add_sw and "INTELMPI" not in add_sw
+
+
+@requires("ansys-tools-path")
+@requires("local")
+@pytest.mark.parametrize("path_data", paths)
+def test_version_from_path(path_data):
+    exec_file, version = path_data
+    assert version_from_path("mapdl", exec_file) == version
+
+
+@requires("ansys-tools-path")
+@requires("local")
+def test_catch_version_from_path():
+    with pytest.raises(RuntimeError):
+        version_from_path("mapdl", "abc")
+
+
+@requires("ansys-tools-path")
+@requires("local")
+@requires("linux")
+def test_find_ansys_linux():
+    # assuming ansys is installed, should be able to find it on linux
+    # without env var
+    bin_file, ver = pymapdl.launcher.find_ansys()
+    assert os.path.isfile(bin_file)
+    assert isinstance(ver, float)
+
+
+@requires("ansys-tools-path")
+@requires("local")
+def test_invalid_mode():
+    with pytest.raises(ValueError):
+        exec_file = find_ansys(installed_mapdl_versions[0])[0]
+        pymapdl.launch_mapdl(exec_file, mode="notamode", start_timeout=start_timeout)
+
+
+@requires("ansys-tools-path")
+@requires("local")
+@pytest.mark.skipif(not os.path.isfile(V150_EXEC), reason="Requires v150")
+def test_old_version():
+    exec_file = find_ansys("150")[0]
+    with pytest.raises(ValueError):
+        pymapdl.launch_mapdl(exec_file, mode="console", start_timeout=start_timeout)
+
+
+@requires("ansys-tools-path")
+@requires("local")
+@requires("linux")
+@requires("console")
+def test_failed_console():
+    exec_file = find_ansys(installed_mapdl_versions[0])[0]
+    with pytest.raises(ValueError):
+        pymapdl.launch_mapdl(exec_file, mode="console", start_timeout=start_timeout)
+
+
+@requires("ansys-tools-path")
+@requires("local")
+@requires("console")
+@requires("linux")
+@pytest.mark.parametrize("version", installed_mapdl_versions)
+def test_launch_console(version):
+    exec_file = find_ansys(version)[0]
+    mapdl = pymapdl.launch_mapdl(exec_file, mode="console", start_timeout=start_timeout)
+    assert mapdl.version == int(version) / 10
+
+
+@requires("local")
+@requires("nostudent")
+def test_license_type_keyword():
+    checks = []
+    for license_name, license_description in LICENSES.items():
+        try:
+            mapdl = launch_mapdl(
+                license_type=license_name,
+                start_timeout=start_timeout,
+                additional_switches=QUICK_LAUNCH_SWITCHES,
+            )
+
+            # Using first line to ensure not picking up other stuff.
+            checks.append(license_description in mapdl.__str__().split("\n")[0])
+            mapdl.exit()
+            del mapdl
+            sleep(2)
+
+        except MapdlDidNotStart as e:
+            if "ANSYS license not available" in str(e):
+                continue
+            else:
+                raise e
+
+    assert any(checks)
+
+
+@requires("local")
+@requires("nostudent")
+def test_license_type_keyword_names():
+    # This test might became a way to check available licenses, which is not the purpose.
+
+    successful_check = False
+    for license_name, license_description in LICENSES.items():
+        mapdl = launch_mapdl(
+            license_type=license_name,
+            start_timeout=start_timeout,
+            additional_switches=QUICK_LAUNCH_SWITCHES,
+        )
+
+        # Using first line to ensure not picking up other stuff.
+        successful_check = (
+            license_description in mapdl.__str__().split("\n")[0] or successful_check
+        )
+        assert license_description in mapdl.__str__().split("\n")[0]
+        mapdl.exit()
+
+    assert successful_check  # if at least one license is ok, this should be true.
+
+
+@requires("local")
+@requires("nostudent")
+def test_license_type_additional_switch():
+    # This test might became a way to check available licenses, which is not the purpose.
+    successful_check = False
+    for license_name, license_description in LICENSES.items():
+        mapdl = launch_mapdl(
+            additional_switches=QUICK_LAUNCH_SWITCHES + " -p " + license_name,
+            start_timeout=start_timeout,
+        )
+
+        # Using first line to ensure not picking up other stuff.
+        successful_check = (
+            license_description in mapdl.__str__().split("\n")[0] or successful_check
+        )
+        mapdl.exit()
+
+    assert successful_check  # if at least one license is ok, this should be true.
+
+
+@requires("ansys-tools-path")
+@requires("local")
+def test_license_type_dummy():
+    dummy_license_type = "dummy"
+    with pytest.raises(LicenseServerConnectionError):
+        launch_mapdl(
+            additional_switches=f" -p {dummy_license_type}" + QUICK_LAUNCH_SWITCHES,
+            start_timeout=start_timeout,
+        )
+
+
+@requires("local")
+def test_remove_temp_files():
+    """Ensure the working directory is removed when run_location is not set."""
+    mapdl = launch_mapdl(
+        remove_temp_files=True,
+        start_timeout=start_timeout,
+        additional_switches=QUICK_LAUNCH_SWITCHES,
+    )
+
+    # possible MAPDL is installed but running in "remote" mode
+    path = mapdl.directory
+    mapdl.exit()
+
+    tmp_dir = tempfile.gettempdir()
+    ans_temp_dir = os.path.join(tmp_dir, "ansys_")
+    if path.startswith(ans_temp_dir):
+        assert not os.path.isdir(path)
+    else:
+        assert os.path.isdir(path)
+
+
+@requires("local")
+def test_remove_temp_files_fail(tmpdir):
+    """Ensure the working directory is not removed when the cwd is changed."""
+    mapdl = launch_mapdl(
+        remove_temp_files=True,
+        start_timeout=start_timeout,
+        additional_switches=QUICK_LAUNCH_SWITCHES,
+    )
+    old_path = mapdl.directory
+    assert os.path.isdir(str(tmpdir))
+    mapdl.cwd(str(tmpdir))
+    path = mapdl.directory
+    mapdl.exit()
+    assert os.path.isdir(path)
+
+    # Checking no changes in the old path
+    assert os.path.isdir(old_path)
+    assert os.listdir(old_path)
+
+
+def test_env_injection():
+    assert update_env_vars(None, None) is None
+
+    assert "myenvvar" in update_env_vars({"myenvvar": "True"}, None)
+
+    _env_vars = update_env_vars(None, {"myenvvar": "True"})
+    assert len(_env_vars) == 1
+    assert "myenvvar" in _env_vars
+
+    with pytest.raises(ValueError):
+        update_env_vars({"myenvvar": "True"}, {"myenvvar": "True"})
+
+    with pytest.raises(TypeError):
+        update_env_vars("asdf", None)
+
+    with pytest.raises(TypeError):
+        update_env_vars(None, "asdf")
+
+
+@pytest.mark.requires_gui
+@pytest.mark.parametrize(
+    "include_result,inplace,to_check",
+    (
+        [None, None, "GUI can be opened."],
+        [None, True, "Working directory is in the pytest directory."],
+        [None, False, "Working directory is NOT in the pytest directory."],
+        [True, None, "There is a result file, and WDIR is a temp dir."],
+        pytest.param(
+            True, True, "Both options (`True`) is not allowed.", marks=pytest.mark.fail
+        ),
+        [True, False, "There is a result file, and WDIR is in a temp dir."],
+        [False, None, "There is NOT a result file, and WDIR is in a temp dir."],
+        [False, True, "There is NOT a result file, and WDIR is in pytest dir."],
+        [False, False, "There is NOT a result file, and WDIR is in a temp dir."],
+    ),
+)
+def test_open_gui(
+    mapdl, fake_local_mapdl, cube_solve, inplace, include_result, to_check
+):
+    print(to_check)  # in case we use -s flat with pytest
+    mapdl.open_gui(inplace=inplace, include_result=include_result)
+
+
+def test__force_smp_student_version():
+    add_sw = ""
+    exec_path = (
+        r"C:\Program Files\ANSYS Inc\ANSYS Student\v222\ansys\bin\winx64\ANSYS222.exe"
+    )
+    assert "-smp" in _force_smp_student_version(add_sw, exec_path)
+
+    add_sw = "-mpi"
+    exec_path = (
+        r"C:\Program Files\ANSYS Inc\ANSYS Student\v222\ansys\bin\winx64\ANSYS222.exe"
+    )
+    assert "-smp" not in _force_smp_student_version(add_sw, exec_path)
+
+    add_sw = "-dmp"
+    exec_path = (
+        r"C:\Program Files\ANSYS Inc\ANSYS Student\v222\ansys\bin\winx64\ANSYS222.exe"
+    )
+    assert "-smp" not in _force_smp_student_version(add_sw, exec_path)
+
+    add_sw = ""
+    exec_path = r"C:\Program Files\ANSYS Inc\v222\ansys\bin\winx64\ANSYS222.exe"
+    assert "-smp" not in _force_smp_student_version(add_sw, exec_path)
+
+    add_sw = "-SMP"
+    exec_path = r"C:\Program Files\ANSYS Inc\v222\ansys\bin\winx64\ANSYS222.exe"
+    assert "-SMP" in _force_smp_student_version(add_sw, exec_path)
+
+
+@pytest.mark.parametrize(
+    "license_short,license_name",
+    [[each_key, each_value] for each_key, each_value in LICENSES.items()],
+)
+def test_license_product_argument(license_short, license_name):
+    additional_switches = _check_license_argument(license_name, "qwer")
+    assert f"qwer -p {license_short}" in additional_switches
+
+
+@pytest.mark.parametrize("unvalid_type", [1, {}, ()])
+def test_license_product_argument_type_error(unvalid_type):
+    with pytest.raises(TypeError):
+        _check_license_argument(unvalid_type, "")
+
+
+def test_license_product_argument_warning():
+    with pytest.warns(UserWarning):
+        assert "-p asdf" in _check_license_argument("asdf", "qwer")
+
+
+@pytest.mark.parametrize(
+    "license_short,license_name",
+    [[each_key, each_value] for each_key, each_value in LICENSES.items()],
+)
+def test_license_product_argument_p_arg(license_short, license_name):
+    assert f"qw1234 -p {license_short}" == _check_license_argument(
+        None, f"qw1234 -p {license_short}"
+    )
+
+
+def test_license_product_argument_p_arg_warning():
+    with pytest.warns(UserWarning):
+        assert "qwer -p asdf" in _check_license_argument(None, "qwer -p asdf")
+
+
+installed_mapdl_versions = []
+installed_mapdl_versions.extend(list(versions.keys()))
+installed_mapdl_versions.extend([each / 10 for each in versions.keys()])
+installed_mapdl_versions.extend([str(each) for each in list(versions.keys())])
+installed_mapdl_versions.extend([str(each / 10) for each in versions.keys()])
+installed_mapdl_versions.extend(list(versions.values()))
+
+
+@pytest.mark.parametrize("version", installed_mapdl_versions)
+def test__verify_version_pass(version):
+    ver = _verify_version(version)
+    assert isinstance(ver, int)
+    assert min(versions.keys()) <= ver <= max(versions.keys())
+
+
+def test__verify_version_latest():
+    assert _verify_version("latest") is None
+
+
+@requires("ansys-tools-path")
+@requires("local")
+def test_find_ansys(mapdl):
+    assert find_ansys() is not None
+
+    # Checking ints
+    version = int(mapdl.version * 10)
+    assert find_ansys(version=version) is not None
+
+    # Checking floats
+    assert find_ansys(version=22.2) is not None
+    assert find_ansys(version=mapdl.version) is not None
+
+    with pytest.raises(ValueError):
+        assert find_ansys(version="11")
+
+
+@requires("local")
+def test_version(mapdl):
+    version = int(10 * mapdl.version)
+    mapdl_ = launch_mapdl(
+        version=version,
+        start_timeout=start_timeout,
+        additional_switches=QUICK_LAUNCH_SWITCHES,
+    )
+    mapdl_.exit()
+
+
+@requires("local")
+def test_raise_exec_path_and_version_launcher():
+    with pytest.raises(ValueError):
+        launch_mapdl(
+            exec_file="asdf",
+            version="asdf",
+            start_timeout=start_timeout,
+            additional_switches=QUICK_LAUNCH_SWITCHES,
+        )
+
+
+@requires("linux")
+@requires("local")
+def test_is_ubuntu():
+    assert _is_ubuntu()
+
+
+@requires("ansys-tools-path")
+@requires("local")
+def test_get_default_ansys():
+    assert get_default_ansys() is not None
+
+
+def test_launch_mapdl_non_recognaised_arguments():
+    with pytest.raises(ValueError, match="my_fake_argument"):
+        launch_mapdl(
+            my_fake_argument="my_fake_value", additional_switches=QUICK_LAUNCH_SWITCHES
+        )
+
+
+def test_mapdl_non_recognaised_arguments():
+    with pytest.raises(ValueError, match="my_fake_argument"):
+        pymapdl.Mapdl(
+            my_fake_argument="my_fake_value", additional_switches=QUICK_LAUNCH_SWITCHES
+        )
+
+
+def test__parse_ip_route():
+    output = """default via 172.25.192.1 dev eth0 proto kernel <<<=== this
+172.25.192.0/20 dev eth0 proto kernel scope link src 172.25.195.101 <<<=== not this"""
+
+    assert "172.25.192.1" == _parse_ip_route(output)
+
+    output = """
+default via 172.23.112.1 dev eth0 proto kernel
+172.23.112.0/20 dev eth0 proto kernel scope link src 172.23.121.145"""
+
+    assert "172.23.112.1" == _parse_ip_route(output)
+
+
+def test_launched(mapdl):
+    if ON_LOCAL:
+        assert mapdl.launched
+    else:
+        assert not mapdl.launched