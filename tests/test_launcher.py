--- conflicted
+++ resolved
@@ -313,7 +313,6 @@
         warn_uncommon_executable_path("")
 
 
-<<<<<<< HEAD
 def test_env_injection():
 
     assert update_env_vars(None, None) is None
@@ -332,7 +331,8 @@
 
     with pytest.raises(TypeError):
         update_env_vars(None, "asdf")
-=======
+
+
 @pytest.mark.requires_gui
 def test_open_gui(mapdl):
 
@@ -347,5 +347,4 @@
     mapdl.open_gui(include_result=False, inplace=True)
 
     mapdl.open_gui(include_result=False, inplace=False)
-    mapdl.open_gui(include_result=True, inplace=True)
->>>>>>> f2e011bf
+    mapdl.open_gui(include_result=True, inplace=True)