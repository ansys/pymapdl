--- conflicted
+++ resolved
@@ -876,19 +876,14 @@
         if ip:
             assert options["ip"] == ip
         else:
-<<<<<<< HEAD
-            assert options["ip"] in (LOCALHOST, "0.0.0.0")
-=======
             # Using default
             assert options["ip"] in (LOCALHOST, "0.0.0.0", "127.0.0.1")
->>>>>>> 71db67d3
 
 
 def mycpucount(**kwargs):
     return 10  # faking 10 cores
 
 
-<<<<<<< HEAD
 def test_nproc_envvar(monkeypatch):
     monkeypatch.setenv("PYMAPDL_NPROC", 10)
     args = launch_mapdl(_debug_no_launch=True)
@@ -906,7 +901,8 @@
     else:
         args = launch_mapdl(nproc=nproc, _debug_no_launch=True)
         assert args["nproc"] == (nproc or 2)
-=======
+
+
 @patch("os.name", "nt")
 @patch("psutil.cpu_count", mycpucount)
 def test_generate_mapdl_launch_command_windows():
@@ -1124,5 +1120,4 @@
     assert not kwags["env"]
     assert isinstance(kwags["stdin"], type(subprocess.DEVNULL))
     assert isinstance(kwags["stdout"], type(subprocess.PIPE))
-    assert isinstance(kwags["stderr"], type(subprocess.PIPE))
->>>>>>> 71db67d3
+    assert isinstance(kwags["stderr"], type(subprocess.PIPE))