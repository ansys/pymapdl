# Copyright (C) 2016 - 2024 ANSYS, Inc. and/or its affiliates.
# SPDX-License-Identifier: MIT
#
#
# Permission is hereby granted, free of charge, to any person obtaining a copy
# of this software and associated documentation files (the "Software"), to deal
# in the Software without restriction, including without limitation the rights
# to use, copy, modify, merge, publish, distribute, sublicense, and/or sell
# copies of the Software, and to permit persons to whom the Software is
# furnished to do so, subject to the following conditions:
#
# The above copyright notice and this permission notice shall be included in all
# copies or substantial portions of the Software.
#
# THE SOFTWARE IS PROVIDED "AS IS", WITHOUT WARRANTY OF ANY KIND, EXPRESS OR
# IMPLIED, INCLUDING BUT NOT LIMITED TO THE WARRANTIES OF MERCHANTABILITY,
# FITNESS FOR A PARTICULAR PURPOSE AND NONINFRINGEMENT. IN NO EVENT SHALL THE
# AUTHORS OR COPYRIGHT HOLDERS BE LIABLE FOR ANY CLAIM, DAMAGES OR OTHER
# LIABILITY, WHETHER IN AN ACTION OF CONTRACT, TORT OR OTHERWISE, ARISING FROM,
# OUT OF OR IN CONNECTION WITH THE SOFTWARE OR THE USE OR OTHER DEALINGS IN THE
# SOFTWARE.

"""Test the mapdl launcher"""

import os
import subprocess
import tempfile
from time import sleep
from unittest.mock import patch
import warnings

import psutil
import pytest

from ansys.mapdl import core as pymapdl
from ansys.mapdl.core.errors import (
    MapdlDidNotStart,
    NotEnoughResources,
    PortAlreadyInUseByAnMAPDLInstance,
    VersionError,
)
from ansys.mapdl.core.launcher import (
    _HAS_ATP,
    LOCALHOST,
    _is_ubuntu,
    _parse_ip_route,
    check_mapdl_launch_on_hpc,
    check_mode,
    force_smp_in_student,
    generate_mapdl_launch_command,
    generate_sbatch_command,
    generate_start_parameters,
    get_cpus,
    get_exec_file,
    get_hostname_host_cluster,
    get_ip,
    get_jobid,
    get_port,
    get_run_location,
    get_slurm_options,
    get_start_instance,
    get_version,
    is_running_on_slurm,
    kill_job,
    launch_grpc,
    launch_mapdl,
    launch_mapdl_on_cluster,
    remove_err_files,
    send_scontrol,
    set_license_switch,
    set_MPI_additional_switches,
    submitter,
    update_env_vars,
)
from ansys.mapdl.core.licensing import LICENSES
from ansys.mapdl.core.misc import check_has_mapdl, stack
from conftest import (
    ON_LOCAL,
    PATCH_MAPDL,
    PATCH_MAPDL_START,
    QUICK_LAUNCH_SWITCHES,
    TESTING_MINIMAL,
    NullContext,
    requires,
)

try:
    from ansys.tools.path import (
        find_mapdl,
        get_available_ansys_installations,
        version_from_path,
    )

    from ansys.mapdl.core.launcher import get_default_ansys

    installed_mapdl_versions = list(get_available_ansys_installations().keys())
    try:
        V150_EXEC = find_mapdl("150")[0]
    except ValueError:
        V150_EXEC = ""
except:
    from conftest import MAPDL_VERSION

    installed_mapdl_versions = [MAPDL_VERSION]
    V150_EXEC = ""

from ansys.mapdl.core._version import SUPPORTED_ANSYS_VERSIONS as versions

paths = [
    ("/usr/dir_v2019.1/slv/ansys_inc/v211/ansys/bin/ansys211", 211),
    ("C:/Program Files/ANSYS Inc/v202/ansys/bin/win64/ANSYS202.exe", 202),
    ("/usr/ansys_inc/v211/ansys/bin/mapdl", 211),
]

start_timeout = 30  # Seconds


def get_fake_process(message_stdout, message_stderr="", time_sleep=0):
    class stdout:
        def read(self):
            return message_stdout.encode()

    class stderr:
        def read(self):
            return message_stderr.encode()

    class myprocess:
        pass

    process = myprocess()
    process.stdout = stdout()
    process.stderr = stderr()

    sleep(time_sleep)

    return process


@pytest.fixture
def fake_local_mapdl(mapdl):
    """Fixture to execute asserts before and after a test is run"""
    # Setup: fill with any logic you want
    mapdl._local = True

    yield True  # this is where the testing happens

    # Teardown : fill with any logic you want
    mapdl._local = False


@requires("local")
@requires("windows")
def test_validate_sw():
    # ensure that windows adds msmpi
    # fake windows path
    version = 211
    add_sw = set_MPI_additional_switches("", version=version)
    assert "msmpi" in add_sw

    add_sw = set_MPI_additional_switches("-mpi intelmpi", version=version)
    assert "msmpi" in add_sw and "intelmpi" not in add_sw

    add_sw = set_MPI_additional_switches("-mpi INTELMPI", version=version)
    assert "msmpi" in add_sw and "INTELMPI" not in add_sw


@requires("ansys-tools-path")
@requires("local")
@pytest.mark.parametrize("path_data", paths)
def test_version_from_path(path_data):
    exec_file, version = path_data
    assert version_from_path("mapdl", exec_file) == version


@requires("ansys-tools-path")
@requires("local")
def test_catch_version_from_path():
    with pytest.raises(RuntimeError):
        version_from_path("mapdl", "abc")


@requires("ansys-tools-path")
@requires("local")
@requires("linux")
def test_find_mapdl_linux():
    # assuming ansys is installed, should be able to find it on linux
    # without env var
    bin_file, ver = pymapdl.launcher.find_mapdl()
    assert os.path.isfile(bin_file)
    assert isinstance(ver, float)


@requires("ansys-tools-path")
@requires("local")
def test_invalid_mode(mapdl, cleared):
    with pytest.raises(ValueError):
        exec_file = find_mapdl(installed_mapdl_versions[0])[0]
        pymapdl.launch_mapdl(
            exec_file, port=mapdl.port + 1, mode="notamode", start_timeout=start_timeout
        )


@requires("ansys-tools-path")
@requires("local")
@pytest.mark.skipif(not os.path.isfile(V150_EXEC), reason="Requires v150")
def test_old_version(mapdl, cleared):
    exec_file = find_mapdl("150")[0]
    with pytest.raises(ValueError):
        pymapdl.launch_mapdl(
            exec_file, port=mapdl.port + 1, mode="console", start_timeout=start_timeout
        )


@requires("ansys-tools-path")
@requires("local")
@requires("linux")
@requires("console")
def test_failed_console():
    exec_file = find_mapdl(installed_mapdl_versions[0])[0]
    with pytest.raises(ValueError):
        pymapdl.launch_mapdl(exec_file, mode="console", start_timeout=start_timeout)


@requires("ansys-tools-path")
@requires("local")
@requires("console")
@requires("linux")
@pytest.mark.parametrize("version", installed_mapdl_versions)
def test_launch_console(version):
    exec_file = find_mapdl(version)[0]
    mapdl = pymapdl.launch_mapdl(exec_file, mode="console", start_timeout=start_timeout)
    assert mapdl.version == int(version) / 10


@requires("local")
@requires("nostudent")
@requires("ansys-tools-path")
@pytest.mark.parametrize("license_name", LICENSES)
def test_license_type_keyword_names(monkeypatch, license_name):
    exec_file = find_mapdl()[0]
    args = launch_mapdl(
        exec_file=exec_file, license_type=license_name, _debug_no_launch=True
    )
    assert f"-p {license_name}" in args["additional_switches"]


# @requires("local")
@pytest.mark.parametrize("license_name", LICENSES)
def test_license_type_additional_switch(license_name):
    args = launch_mapdl(
        additional_switches=QUICK_LAUNCH_SWITCHES + " -p " + license_name,
        _debug_no_launch=True,
    )
    assert f"-p {license_name}" in args["additional_switches"]


@stack(*PATCH_MAPDL_START)
@requires("ansys-tools-path")
def test_license_type_dummy(mapdl, cleared):
    dummy_license_type = "dummy"
    with pytest.warns(
        UserWarning,
        match="Still PyMAPDL will try to use it but in older MAPDL versions you might experience",
    ):
        launch_mapdl(
            start_instance=True,
            additional_switches=f" -p {dummy_license_type} " + QUICK_LAUNCH_SWITCHES,
            start_timeout=start_timeout,
            license_server_check=False,
            _debug_no_launch=True,
        )


@requires("local")
@requires("nostudent")
def test_remove_temp_dir_on_exit(mapdl, cleared):
    """Ensure the working directory is removed when run_location is not set."""
    mapdl_ = launch_mapdl(
        port=mapdl.port + 1,
        remove_temp_dir_on_exit=True,
        start_timeout=start_timeout,
        additional_switches=QUICK_LAUNCH_SWITCHES,
    )

    # possible MAPDL is installed but running in "remote" mode
    path = mapdl_.directory
    mapdl_.exit()

    tmp_dir = tempfile.gettempdir()
    ans_temp_dir = os.path.join(tmp_dir, "ansys_")
    if path.startswith(ans_temp_dir):
        assert not os.path.isdir(path)
    else:
        assert os.path.isdir(path)


@requires("local")
@requires("nostudent")
def test_remove_temp_dir_on_exit_fail(mapdl, cleared, tmpdir):
    """Ensure the working directory is not removed when the cwd is changed."""
    mapdl_ = launch_mapdl(
        port=mapdl.port + 1,
        remove_temp_dir_on_exit=True,
        start_timeout=start_timeout,
        additional_switches=QUICK_LAUNCH_SWITCHES,
    )
    old_path = mapdl_.directory
    assert os.path.isdir(str(tmpdir))
    mapdl_.cwd(str(tmpdir))
    path = mapdl_.directory
    mapdl_.exit()
    assert os.path.isdir(path)

    # Checking no changes in the old path
    assert os.path.isdir(old_path)
    assert os.listdir(old_path)


def test_env_injection():
    no_inject = update_env_vars(None, None)
    assert no_inject == os.environ.copy()  # return os.environ

    assert "myenvvar" in update_env_vars({"myenvvar": "True"}, None)

    _env_vars = update_env_vars(None, {"myenvvar": "True"})
    assert len(_env_vars) == 1
    assert "myenvvar" in _env_vars

    with pytest.raises(ValueError):
        update_env_vars({"myenvvar": "True"}, {"myenvvar": "True"})

    with pytest.raises(TypeError):
        update_env_vars("asdf", None)

    with pytest.raises(TypeError):
        update_env_vars(None, "asdf")


@pytest.mark.requires_gui
@pytest.mark.parametrize(
    "include_result,inplace,to_check",
    (
        [None, None, "GUI can be opened."],
        [None, True, "Working directory is in the pytest directory."],
        [None, False, "Working directory is NOT in the pytest directory."],
        [True, None, "There is a result file, and WDIR is a temp dir."],
        pytest.param(
            True, True, "Both options (`True`) is not allowed.", marks=pytest.mark.xfail
        ),
        [True, False, "There is a result file, and WDIR is in a temp dir."],
        [False, None, "There is NOT a result file, and WDIR is in a temp dir."],
        [False, True, "There is NOT a result file, and WDIR is in pytest dir."],
        [False, False, "There is NOT a result file, and WDIR is in a temp dir."],
    ),
)
def test_open_gui(
    mapdl, fake_local_mapdl, cube_solve, inplace, include_result, to_check
):
    print(to_check)  # in case we use -s flat with pytest
    mapdl.open_gui(inplace=inplace, include_result=include_result)


def test_force_smp_in_student():
    add_sw = ""
    exec_path = (
        r"C:\Program Files\ANSYS Inc\ANSYS Student\v222\ansys\bin\winx64\ANSYS222.exe"
    )
    assert "-smp" in force_smp_in_student(add_sw, exec_path)

    add_sw = "-mpi"
    exec_path = (
        r"C:\Program Files\ANSYS Inc\ANSYS Student\v222\ansys\bin\winx64\ANSYS222.exe"
    )
    assert "-smp" not in force_smp_in_student(add_sw, exec_path)

    add_sw = "-dmp"
    exec_path = (
        r"C:\Program Files\ANSYS Inc\ANSYS Student\v222\ansys\bin\winx64\ANSYS222.exe"
    )
    assert "-smp" not in force_smp_in_student(add_sw, exec_path)

    add_sw = ""
    exec_path = r"C:\Program Files\ANSYS Inc\v222\ansys\bin\winx64\ANSYS222.exe"
    assert "-smp" not in force_smp_in_student(add_sw, exec_path)

    add_sw = "-SMP"
    exec_path = r"C:\Program Files\ANSYS Inc\v222\ansys\bin\winx64\ANSYS222.exe"
    assert "-SMP" in force_smp_in_student(add_sw, exec_path)


@pytest.mark.parametrize(
    "license_short,license_name",
    [[each_key, each_value] for each_key, each_value in LICENSES.items()],
)
def test_license_product_argument(license_short, license_name):
    additional_switches = set_license_switch(license_name, "qwer")
    assert f"qwer -p {license_short}" in additional_switches


@pytest.mark.parametrize("unvalid_type", [1, {}, ()])
def test_license_product_argument_type_error(unvalid_type):
    with pytest.raises(TypeError):
        set_license_switch(unvalid_type, "")


def test_license_product_argument_warning():
    with pytest.warns(UserWarning):
        assert "-p asdf" in set_license_switch("asdf", "qwer")


@pytest.mark.parametrize(
    "license_short,license_name",
    [[each_key, each_value] for each_key, each_value in LICENSES.items()],
)
def test_license_product_argument_p_arg(license_short, license_name):
    assert f"qw1234 -p {license_short}" == set_license_switch(
        None, f"qw1234 -p {license_short}"
    )


def test_license_product_argument_p_arg_warning():
    with pytest.warns(UserWarning):
        assert "qwer -p asdf" in set_license_switch(None, "qwer -p asdf")


installed_mapdl_versions = []
installed_mapdl_versions.extend([int(each) for each in list(versions.keys())])
installed_mapdl_versions.extend([float(each / 10) for each in versions.keys()])
installed_mapdl_versions.extend([str(each) for each in list(versions.keys())])
installed_mapdl_versions.extend([str(each / 10) for each in versions.keys()])
installed_mapdl_versions.extend(list(versions.values()))
installed_mapdl_versions.extend([None])


@pytest.mark.parametrize("version", installed_mapdl_versions)
def test__verify_version_pass(version):
    ver = get_version(version)
    if version:
        assert isinstance(ver, int)
        assert min(versions.keys()) <= ver <= max(versions.keys())
    else:
        assert ver is None


def test__verify_version_latest():
    assert get_version("latest") is None


@requires("ansys-tools-path")
@requires("local")
def test_find_ansys(mapdl, cleared):
    assert find_mapdl() is not None

    # Checking ints
    version = int(mapdl.version * 10)
    assert find_mapdl(version=version) is not None

    # Checking floats
    with pytest.raises(ValueError):
        find_mapdl(version=22.2)

    assert find_mapdl(version=mapdl.version) is not None

    with pytest.raises(ValueError):
        assert find_mapdl(version="11")


@requires("local")
def test_version(mapdl, cleared):
    version = int(10 * mapdl.version)
    launching_arg = launch_mapdl(
        port=mapdl.port + 1,
        version=version,
        start_timeout=start_timeout,
        additional_switches=QUICK_LAUNCH_SWITCHES,
        _debug_no_launch=True,
    )
    assert str(version) in str(launching_arg["version"])


@requires("local")
def test_raise_exec_path_and_version_launcher(mapdl, cleared):
    with pytest.raises(ValueError):
        get_version("asdf", "asdf")


@requires("linux")
@requires("local")
def test_is_ubuntu():
    assert _is_ubuntu()


@requires("ansys-tools-path")
@requires("local")
def test_get_default_ansys():
    assert get_default_ansys() is not None


def test_launch_mapdl_non_recognaised_arguments(mapdl, cleared):
    with pytest.raises(ValueError, match="my_fake_argument"):
        launch_mapdl(
            port=mapdl.port + 1,
            my_fake_argument="my_fake_value",
            additional_switches=QUICK_LAUNCH_SWITCHES,
        )


def test_mapdl_non_recognaised_arguments():
    with pytest.raises(ValueError, match="my_fake_argument"):
        pymapdl.Mapdl(
            my_fake_argument="my_fake_value", additional_switches=QUICK_LAUNCH_SWITCHES
        )


def test__parse_ip_route():
    output = """default via 172.25.192.1 dev eth0 proto kernel <<<=== this
172.25.192.0/20 dev eth0 proto kernel scope link src 172.25.195.101 <<<=== not this"""

    assert "172.25.192.1" == _parse_ip_route(output)

    output = """
default via 172.23.112.1 dev eth0 proto kernel
172.23.112.0/20 dev eth0 proto kernel scope link src 172.23.121.145"""

    assert "172.23.112.1" == _parse_ip_route(output)


def test_launched(mapdl, cleared):
    if ON_LOCAL:
        assert mapdl.launched
    else:
        assert not mapdl.launched


@requires("local")
def test_launching_on_busy_port(mapdl, cleared, monkeypatch):
    monkeypatch.delenv("PYMAPDL_PORT", raising=False)
    with pytest.raises(PortAlreadyInUseByAnMAPDLInstance):
        launch_mapdl(port=mapdl.port)


def test_fail_channel_port():
    with pytest.raises(ValueError):
        launch_mapdl(channel="something", port="something")


def test_fail_channel_ip():
    with pytest.raises(ValueError):
        launch_mapdl(channel="something", ip="something")


@pytest.mark.parametrize(
    "set_env_var_context,validation",
    (
        pytest.param(
            {
                "SLURM_NNODES": None,
                "SLURM_NTASKS": None,
                "SLURM_CPUS_PER_TASK": None,
                "SLURM_NPROCS": None,
                "SLURM_CPUS_ON_NODE": None,
                "SLURM_MEM_PER_NODE": None,
                "SLURM_NODELIST": None,
            },
            {"nproc": 1},
            id="No parameters supplied",
        ),
        pytest.param(
            {
                "SLURM_NNODES": 5,
                "SLURM_NTASKS": 1,
                "SLURM_CPUS_PER_TASK": 1,
                "SLURM_NPROCS": 1,
                "SLURM_CPUS_ON_NODE": 1,
                "SLURM_MEM_PER_NODE": None,
                "SLURM_NODELIST": None,
            },
            {"nproc": 5},
            id="Testing NNODE only",
        ),
        pytest.param(
            {
                "SLURM_NNODES": 5,
                "SLURM_NTASKS": 1,
                "SLURM_CPUS_PER_TASK": 1,
                "SLURM_NPROCS": 1,
                "SLURM_CPUS_ON_NODE": 2,
                "SLURM_MEM_PER_NODE": None,
                "SLURM_NODELIST": None,
            },
            {"nproc": 10},
            id="Testing NNODE and CPUS_ON_NODE only",
        ),
        pytest.param(
            {
                "SLURM_NNODES": 1,
                "SLURM_NTASKS": 5,
                "SLURM_CPUS_PER_TASK": 1,
                "SLURM_NPROCS": 1,
                "SLURM_CPUS_ON_NODE": 1,
                "SLURM_MEM_PER_NODE": None,
                "SLURM_NODELIST": None,
            },
            {"nproc": 5},
            id="Testing NTASKS only",
        ),
        pytest.param(
            {
                "SLURM_NNODES": 1,
                "SLURM_NTASKS": 5,
                "SLURM_CPUS_PER_TASK": 2,
                "SLURM_NPROCS": 1,
                "SLURM_CPUS_ON_NODE": 1,
                "SLURM_MEM_PER_NODE": None,
                "SLURM_NODELIST": None,
            },
            {"nproc": 10},
            id="Testing NTASKS only",
        ),
        pytest.param(
            {
                "SLURM_NNODES": 2,
                "SLURM_NTASKS": 2,
                "SLURM_CPUS_PER_TASK": 2,
                "SLURM_NPROCS": 18,
                "SLURM_CPUS_ON_NODE": None,
                "SLURM_MEM_PER_NODE": None,
                "SLURM_NODELIST": None,
            },
            {"nproc": 18},
            id="Testing NPROCS only",
        ),
        pytest.param(
            # This test probably does not do a good memory mapping between
            # MEM_PER_NODE and "ram"
            {
                "SLURM_NNODES": 4,
                "SLURM_NTASKS": 2,
                "SLURM_CPUS_PER_TASK": 2,
                "SLURM_NPROCS": None,
                "SLURM_CPUS_ON_NODE": None,
                "SLURM_MEM_PER_NODE": "1000",
                "SLURM_NODELIST": None,
            },
            {"nproc": 4, "ram": 1000},
            id="Testing NNODES and MEM_PER_NODE",
        ),
        pytest.param(
            {
                "SLURM_JOB_NAME": "myawesomejob",
                "SLURM_NTASKS": 2,
                "SLURM_CPUS_PER_TASK": 2,
                "SLURM_NPROCS": 1,
                "SLURM_CPUS_ON_NODE": None,
                "SLURM_MEM_PER_NODE": None,
                "SLURM_NODELIST": None,
            },
            {"nproc": 4, "jobname": "myawesomejob"},
            id="Testing SLURM_JOB_NAME",
        ),
        pytest.param(
            {
                "SLURM_JOB_NAME": "myawesomejob",
                "SLURM_NTASKS": 2,
                "SLURM_CPUS_PER_TASK": 2,
                "SLURM_NPROCS": 1,
                "SLURM_CPUS_ON_NODE": None,
                "SLURM_MEM_PER_NODE": None,
                "SLURM_NODELIST": None,
                "PYMAPDL_MAPDL_EXEC": "asdf/qwer/poiu",
            },
            {"nproc": 4, "jobname": "myawesomejob", "exec_file": "asdf/qwer/poiu"},
            id="Testing PYMAPDL_MAPDL_EXEC and SLURM_JOB_NAME",
        ),
    ),
    indirect=["set_env_var_context"],
)
def test_get_slurm_options(set_env_var_context, validation):
    """test slurm env vars"""
    for each_key, each_value in set_env_var_context.items():
        if each_value:
            assert os.environ.get(each_key) == str(each_value)

    args = {
        "exec_file": None,
        "jobname": "",
        "nproc": None,
        "ram": None,
        "additional_switches": "",
        "start_timeout": 45,
    }
    kwargs = {}
    get_slurm_options(args, kwargs)
    assert args["nproc"] == validation["nproc"]

    if args["ram"]:
        assert args["ram"] == validation["ram"]

    if args["jobname"] != "file":
        assert args["jobname"] == validation["jobname"]

    if args["exec_file"] and validation.get("exec_file", None):
        assert args["exec_file"] == validation["exec_file"]


@pytest.mark.parametrize(
    "ram,expected,context",
    [
        ["2048k", 2, NullContext()],
        ["10M", 10, NullContext()],
        ["100G", 100 * 1024, NullContext()],
        ["1T", 1024**2, NullContext()],
        ["100", 100, NullContext()],
        [
            "100E",
            "",
            pytest.raises(
                ValueError, match="The memory defined in 'SLURM_MEM_PER_NODE' env var"
            ),
        ],
    ],
)
def test_slurm_ram(monkeypatch, ram, expected, context):
    monkeypatch.setenv("SLURM_MEM_PER_NODE", ram)
    monkeypatch.setenv("PYMAPDL_MAPDL_EXEC", "asdf/qwer/poiu")

    args = {
        "exec_file": None,
        "jobname": "",
        "ram": None,
        "nproc": None,
        "additional_switches": "",
        "start_timeout": 45,
    }
    with context:
        args = get_slurm_options(args, {})
        assert args["ram"] == expected


@pytest.mark.parametrize("slurm_env_var", ["True", "false", ""])
@pytest.mark.parametrize("slurm_job_name", ["True", "false", ""])
@pytest.mark.parametrize("slurm_job_id", ["True", "false", ""])
@pytest.mark.parametrize("running_on_hpc", [True, False, None])
def test_is_running_on_slurm(
    monkeypatch, slurm_env_var, slurm_job_name, slurm_job_id, running_on_hpc
):
    monkeypatch.setenv("PYMAPDL_RUNNING_ON_HPC", slurm_env_var)
    monkeypatch.setenv("SLURM_JOB_NAME", slurm_job_name)
    monkeypatch.setenv("SLURM_JOB_ID", slurm_job_id)

    flag = is_running_on_slurm(args={"running_on_hpc": running_on_hpc})

    if running_on_hpc is not True:
        assert not flag

    else:
        if slurm_env_var.lower() == "false":
            assert not flag

        else:
            if slurm_job_name != "" and slurm_job_id != "":
                assert flag
            else:
                assert not flag

    if ON_LOCAL:
        assert (
            launch_mapdl(
                running_on_hpc=running_on_hpc,
                _debug_no_launch=True,
            )["running_on_hpc"]
            == flag
        )


@pytest.mark.parametrize(
    "start_instance,context",
    [
        pytest.param(True, NullContext(), id="Boolean true"),
        pytest.param(False, NullContext(), id="Boolean false"),
        pytest.param("true", NullContext(), id="String true"),
        pytest.param("TRue", NullContext(), id="String true weird capitalization"),
        pytest.param("2", pytest.raises(ValueError), id="String number"),
        pytest.param(2, pytest.raises(ValueError), id="Int"),
    ],
)
def test_get_start_instance_argument(monkeypatch, start_instance, context):
    if "PYMAPDL_START_INSTANCE" in os.environ:
        monkeypatch.delenv("PYMAPDL_START_INSTANCE")
    with context:
        if "true" in str(start_instance).lower():
            assert get_start_instance(start_instance)
        else:
            assert not get_start_instance(start_instance)


@pytest.mark.parametrize(
    "start_instance, context",
    [
        pytest.param("true", NullContext()),
        pytest.param("TRue", NullContext()),
        pytest.param("False", NullContext()),
        pytest.param("FaLSE", NullContext()),
        pytest.param("asdf", pytest.raises(OSError)),
        pytest.param("1", pytest.raises(OSError)),
        pytest.param("", NullContext()),
    ],
)
def test_get_start_instance_envvar(monkeypatch, start_instance, context):
    monkeypatch.setenv("PYMAPDL_START_INSTANCE", start_instance)
    with context:
        if "true" in start_instance.lower() or start_instance == "":
            assert get_start_instance(start_instance=None)
        else:
            assert not get_start_instance(start_instance=None)


@requires("local")
@requires("ansys-tools-path")
@pytest.mark.parametrize("start_instance", [True, False])
def test_launcher_start_instance(monkeypatch, start_instance):
    if "PYMAPDL_START_INSTANCE" in os.environ:
        monkeypatch.delenv("PYMAPDL_START_INSTANCE")
    options = launch_mapdl(
        exec_file=find_mapdl()[0], start_instance=start_instance, _debug_no_launch=True
    )
    assert start_instance == options["start_instance"]


@pytest.mark.parametrize("start_instance", [None, True, False])
@pytest.mark.parametrize("start_instance_envvar", [None, True, False])
@pytest.mark.parametrize("ip", [None, "", "123.1.1.1"])
@pytest.mark.parametrize("ip_envvar", [None, "", "123.1.1.1"])
def test_ip_and_start_instance(
    monkeypatch, start_instance, start_instance_envvar, ip, ip_envvar
):
    # For more information, visit https://github.com/ansys/pymapdl/issues/2910

    ###################
    # Removing env var coming from CICD.
    if "PYMAPDL_START_INSTANCE" in os.environ:
        monkeypatch.delenv("PYMAPDL_START_INSTANCE")

    ###################
    # Injecting env vars for the test
    if start_instance_envvar is not None:
        monkeypatch.setenv("PYMAPDL_START_INSTANCE", str(start_instance_envvar))
    if ip_envvar is not None:
        monkeypatch.setenv("PYMAPDL_IP", str(ip_envvar))

    # Skip if PyMAPDL cannot detect where MAPDL is installed.
    if not _HAS_ATP and not os.environ.get("PYMAPDL_MAPDL_EXEC"):
        # if start_instance and not ip:
        with pytest.raises(
            ModuleNotFoundError,
            match="If you don't have 'ansys-tools-path' library installed, you need",
        ):
            options = launch_mapdl(
                exec_file=None,
                start_instance=start_instance,
                ip=ip,
                _debug_no_launch=True,
            )
        return  # Exit early the test

    ###################
    # Exception case: start_instance and ip are passed as args.
    if start_instance and ip:
        with pytest.raises(
            ValueError,
            match="When providing a value for the argument 'ip', the argument ",
        ):
            options = launch_mapdl(
                start_instance=start_instance,
                ip=ip,
                _debug_no_launch=True,
            )
        return  # Exit early the test

    ###################
    # Faking MAPDL launching and returning args
    with warnings.catch_warnings(record=True):
        options = launch_mapdl(
            start_instance=start_instance,
            ip=ip,
            _debug_no_launch=True,
        )

    ###################
    # Checking logic
    # The start instance arg has precedence over the env var

    if start_instance is True:
        assert options["start_instance"]
    elif start_instance is False:
        assert not options["start_instance"]
    else:
        #  start_instance is None, checking env var:
        if ip or ip_envvar:
            assert options["start_instance"] is False

        elif start_instance_envvar is True:
            assert options["start_instance"] is True

        elif start_instance_envvar is False:
            assert options["start_instance"] is False

        else:
            # start_instance is None.
            # No IP env var or arg:
            if ip:
                # the ip is given either using the env var or the arg:
                assert not options["start_instance"]
            else:
                assert options["start_instance"]

    if ip_envvar:
        # Getting IP from env var
        assert options["ip"] == ip_envvar
    else:
        # From argument
        if ip:
            assert options["ip"] == ip
        else:
            # Using default
            assert options["ip"] in (LOCALHOST, "0.0.0.0", "127.0.0.1")


@patch("os.name", "nt")
@patch("psutil.cpu_count", lambda *args, **kwargs: 10)
def test_generate_mapdl_launch_command_windows():
    assert os.name == "nt"  # Checking mocking is properly done

    exec_file = "C:/Program Files/ANSYS Inc/v242/ansys/bin/winx64/ANSYS242.exe"
    jobname = "myjob"
    nproc = 10
    port = 1000
    ram = 2
    additional_switches = "-my_add=switch"

    cmd = generate_mapdl_launch_command(
        exec_file=exec_file,
        jobname=jobname,
        nproc=nproc,
        port=port,
        ram=ram,
        additional_switches=additional_switches,
    )

    assert isinstance(cmd, list)

    assert f"{exec_file}" in cmd
    assert "-j" in cmd
    assert f"{jobname}" in cmd
    assert "-port" in cmd
    assert f"{port}" in cmd
    assert "-m" in cmd
    assert f"{ram*1024}" in cmd
    assert "-np" in cmd
    assert f"{nproc}" in cmd
    assert "-grpc" in cmd
    assert f"{additional_switches}" in cmd
    assert "-b" in cmd
    assert "-i" in cmd
    assert ".__tmp__.inp" in cmd
    assert "-o" in cmd
    assert ".__tmp__.out" in cmd

    cmd = " ".join(cmd)
    assert f"{exec_file}" in cmd
    assert f" -j {jobname} " in cmd
    assert f" -port {port} " in cmd
    assert f" -m {ram*1024} " in cmd
    assert f" -np {nproc} " in cmd
    assert " -grpc" in cmd
    assert f" {additional_switches} " in cmd
    assert f" -b -i .__tmp__.inp " in cmd
    assert f" -o .__tmp__.out " in cmd


@patch("os.name", "posix")
def test_generate_mapdl_launch_command_linux():
    assert os.name != "nt"  # Checking mocking is properly done

    exec_file = "/ansys_inc/v242/ansys/bin/ansys242"
    jobname = "myjob"
    nproc = 10
    port = 1000
    ram = 2
    additional_switches = "-my_add=switch"

    cmd = generate_mapdl_launch_command(
        exec_file=exec_file,
        jobname=jobname,
        nproc=nproc,
        port=port,
        ram=ram,
        additional_switches=additional_switches,
    )
    assert isinstance(cmd, list)
    assert all([isinstance(each, str) for each in cmd])

    assert isinstance(cmd, list)

    assert f"{exec_file}" in cmd
    assert "-j" in cmd
    assert f"{jobname}" in cmd
    assert "-port" in cmd
    assert f"{port}" in cmd
    assert "-m" in cmd
    assert f"{ram*1024}" in cmd
    assert "-np" in cmd
    assert f"{nproc}" in cmd
    assert "-grpc" in cmd
    assert f"{additional_switches}" in cmd

    assert "-b" not in cmd
    assert "-i" not in cmd
    assert ".__tmp__.inp" not in cmd
    assert "-o" not in cmd
    assert ".__tmp__.out" not in cmd

    cmd = " ".join(cmd)
    assert f"{exec_file} " in cmd
    assert f" -j {jobname} " in cmd
    assert f" -port {port} " in cmd
    assert f" -m {ram*1024} " in cmd
    assert f" -np {nproc} " in cmd
    assert " -grpc" in cmd
    assert f" {additional_switches} " in cmd

    assert f" -i .__tmp__.inp " not in cmd
    assert f" -o .__tmp__.out " not in cmd


def test_generate_start_parameters_console():
    args = {"mode": "console", "start_timeout": 90}

    new_args = generate_start_parameters(args)
    assert "start_timeout" in new_args
    assert "ram" not in new_args
    assert "override" not in new_args
    assert "timeout" not in new_args


@patch("ansys.mapdl.core.launcher._HAS_ATP", False)
def test_get_exec_file(monkeypatch):
    monkeypatch.delenv("PYMAPDL_MAPDL_EXEC", False)

    args = {"exec_file": None, "start_instance": True}

    with pytest.raises(ModuleNotFoundError):
        get_exec_file(args)


def test_get_exec_file_not_found(monkeypatch):
    monkeypatch.delenv("PYMAPDL_MAPDL_EXEC", False)

    args = {"exec_file": "my/fake/path", "start_instance": True}

    with pytest.raises(FileNotFoundError):
        get_exec_file(args)


def _get_application_path(*args, **kwargs):
    return None


@requires("ansys-tools-path")
@patch("ansys.tools.path.path._get_application_path", _get_application_path)
def test_get_exec_file_not_found_two(monkeypatch):
    monkeypatch.delenv("PYMAPDL_MAPDL_EXEC", False)
    args = {"exec_file": None, "start_instance": True}
    with pytest.raises(
        FileNotFoundError, match="Invalid exec_file path or cannot load cached "
    ):
        get_exec_file(args)


@pytest.mark.parametrize("run_location", [None, True])
@pytest.mark.parametrize("remove_temp_dir_on_exit", [None, False, True])
def test_get_run_location(tmpdir, remove_temp_dir_on_exit, run_location):
    if run_location:
        new_path = os.path.join(str(tmpdir), "my_new_path")
        assert not os.path.exists(new_path)
    else:
        new_path = None

    args = {
        "run_location": new_path,
        "remove_temp_dir_on_exit": remove_temp_dir_on_exit,
    }

    get_run_location(args)

    assert os.path.exists(args["run_location"])

    assert "remove_temp_dir_on_exit" in args

    if run_location:
        assert not args["remove_temp_dir_on_exit"]
    elif remove_temp_dir_on_exit:
        assert args["remove_temp_dir_on_exit"]
    else:
        assert not args["remove_temp_dir_on_exit"]


def fake_os_access(*args, **kwargs):
    return False


@patch("os.access", lambda *args, **kwargs: False)
def test_get_run_location_no_access(tmpdir):
    with pytest.raises(IOError, match="Unable to write to ``run_location``:"):
        get_run_location({"run_location": str(tmpdir)})


@pytest.mark.parametrize(
    "args,match",
    [
        [
            {"start_instance": True, "ip": True, "on_pool": False},
            "When providing a value for the argument 'ip', the argument",
        ],
        [
            {"exec_file": True, "version": True},
            "Cannot specify both ``exec_file`` and ``version``.",
        ],
        [
            {"scheduler_options": True},
            "PyMAPDL does not read the number of cores from the 'scheduler_options'.",
        ],
        [
            {"launch_on_hpc": True, "ip": "111.22.33.44"},
            "PyMAPDL cannot ensure a specific IP will be used when launching",
        ],
    ],
)
def test_pre_check_args(args, match):
    with pytest.raises(ValueError, match=match):
        launch_mapdl(**args)


def test_remove_err_files(tmpdir):
    run_location = str(tmpdir)
    jobname = "jobname"
    err_file = os.path.join(run_location, f"{jobname}.err")
    with open(err_file, "w") as fid:
        fid.write("Dummy")

    assert os.path.isfile(err_file)
    remove_err_files(run_location, jobname)
    assert not os.path.isfile(err_file)


def myosremove(*args, **kwargs):
    raise IOError("Generic error")


@patch("os.remove", myosremove)
def test_remove_err_files_fail(tmpdir):
    run_location = str(tmpdir)
    jobname = "jobname"
    err_file = os.path.join(run_location, f"{jobname}.err")
    with open(err_file, "w") as fid:
        fid.write("Dummy")

    assert os.path.isfile(err_file)
    with pytest.raises(IOError):
        remove_err_files(run_location, jobname)
    assert os.path.isfile(err_file)


# testing on windows to account for temp file
@patch("os.name", "nt")
@pytest.mark.parametrize("launch_on_hpc", [None, False, True])
@patch("subprocess.Popen", lambda *args, **kwargs: kwargs)
def test_launch_grpc(tmpdir, launch_on_hpc):
    if launch_on_hpc:
        cmd = ["sbatch", "--wrap", "'ansys.exe -b -i my_input.inp -o my_output.inp'"]
    else:
        cmd = "ansys.exe -b -i my_input.inp -o my_output.inp".split(" ")
    run_location = str(tmpdir)
    kwargs = launch_grpc(cmd, run_location, launch_on_hpc=launch_on_hpc)

    inp_file = os.path.join(run_location, "my_input.inp")

    if launch_on_hpc:
        assert "sbatch" in kwargs["args"]
        assert "--wrap" in kwargs["args"]
        assert " ".join(cmd) == kwargs["args"]
    else:
        assert cmd == kwargs["args"]
        assert os.path.exists(inp_file)
        with open(inp_file, "r") as fid:
            assert "FINISH" in fid.read()

    assert not kwargs["shell"]
    assert "TRUE" == kwargs["env"].pop("ANS_CMD_NODIAG")
    assert not kwargs["env"]
    assert isinstance(kwargs["stdin"], type(subprocess.DEVNULL))
    assert isinstance(kwargs["stdout"], type(subprocess.PIPE))
    assert isinstance(kwargs["stderr"], type(subprocess.PIPE))


@patch("psutil.cpu_count", lambda *args, **kwags: 5)
@pytest.mark.parametrize("arg", [None, 3, 10])
@pytest.mark.parametrize("env", [None, 3, 10])
def test_get_cpus(monkeypatch, arg, env):
    if env:
        monkeypatch.setenv("PYMAPDL_NPROC", env)

    context = NullContext()
    cores_machine = psutil.cpu_count(logical=False)  # it is patched

    if (arg and arg > cores_machine) or (arg is None and env and env > cores_machine):
        context = pytest.raises(NotEnoughResources)

    args = {"nproc": arg, "running_on_hpc": False}
    with context:
        get_cpus(args)

    if arg:
        assert args["nproc"] == arg
    elif env:
        assert args["nproc"] == env
    else:
        assert args["nproc"] == 2


@patch("psutil.cpu_count", lambda *args, **kwags: 1)
def test_get_cpus_min():
    args = {"nproc": None, "running_on_hpc": False}
    get_cpus(args)
    assert args["nproc"] == 1


@pytest.mark.parametrize(
    "scheduler_options",
    [None, "-N 10", {"N": 10, "nodes": 10, "-tasks": 3, "--ntask-per-node": 2}],
)
def test_generate_sbatch_command(scheduler_options):
    cmd = [
        "/ansys_inc/v242/ansys/bin/ansys242",
        "-j",
        "myjob",
        "-np",
        "10",
        "-m",
        "1024",
        "-port",
        "50052",
        "-my_add=switch",
    ]

    cmd_post = generate_sbatch_command(cmd, scheduler_options)

    assert cmd_post[0] == "sbatch"
    if scheduler_options:
        if isinstance(scheduler_options, dict):
            assert (
                cmd_post[1] == "-N='10' --nodes='10' --tasks='3' --ntask-per-node='2'"
            )
        else:
            assert cmd_post[1] == scheduler_options

    assert cmd_post[-2] == "--wrap"
    assert cmd_post[-1] == f"""'{" ".join(cmd)}'"""


@pytest.mark.parametrize(
    "scheduler_options",
    [None, "--wrap '/bin/bash", {"--wrap": "/bin/bash", "nodes": 10}],
)
def test_generate_sbatch_wrap_in_arg(scheduler_options):
    cmd = ["/ansys_inc/v242/ansys/bin/ansys242", "-grpc"]
    if scheduler_options:
        context = pytest.raises(
            ValueError,
            match="The sbatch argument 'wrap' is used by PyMAPDL to submit the job.",
        )
    else:
        context = NullContext()

    with context:
        cmd_post = generate_sbatch_command(cmd, scheduler_options)
        assert cmd[0] in cmd_post[-1]


def myfakegethostbyname(*args, **kwargs):
    return "mycoolhostname"


def myfakegethostbynameIP(*args, **kwargs):
    return "123.45.67.89"


@pytest.mark.parametrize(
    "message_stdout, message_stderr",
    [
        ["Submitted batch job 1001", ""],
        ["Submission failed", "Something very bad happened"],
    ],
)
@patch("socket.gethostbyname", myfakegethostbynameIP)
@patch("ansys.mapdl.core.launcher.get_hostname_host_cluster", myfakegethostbyname)
def test_check_mapdl_launch_on_hpc(message_stdout, message_stderr):

    process = get_fake_process(message_stdout, message_stderr)

    start_parm = {}
    if "Submitted batch job" in message_stdout:
        context = NullContext()

    else:
        context = pytest.raises(
            MapdlDidNotStart,
            match=f"stdout:\n{message_stdout}\nstderr:\n{message_stderr}",
        )

    with context:
        assert check_mapdl_launch_on_hpc(process, start_parm) == 1001


@patch("ansys.mapdl.core.Mapdl._exit_mapdl", lambda *args, **kwargs: None)
@patch("ansys.mapdl.core.mapdl_grpc.MapdlGrpc.kill_job")
def test_exit_job(mock_popen, mapdl, cleared):
    # Setting to exit
    mapdl._mapdl_on_hpc = True
    mapdl.finish_job_on_exit = True
    prev_rem = mapdl.remove_temp_dir_on_exit
    mapdl.remove_temp_dir_on_exit = False

    mock_popen.return_value = lambda *args, **kwargs: True

    mapdl._jobid = 1001
    assert mapdl.jobid == 1001

    mapdl.exit(force=True)

    # Returning to state
    mapdl._jobid = None
    mapdl._exited = False
    mapdl._mapdl_on_hpc = False
    mapdl.finish_job_on_exit = True
    mapdl.remove_temp_dir_on_exit = prev_rem

    # Checking
    mock_popen.assert_called_once_with(1001)


@requires("ansys-tools-path")
@patch(
    "ansys.tools.path.path._get_application_path",
    lambda *args, **kwargs: "path/to/mapdl/executable",
)
@patch("ansys.tools.path.path._mapdl_version_from_path", lambda *args, **kwargs: 242)
@stack(*PATCH_MAPDL_START)
@patch("ansys.mapdl.core.launcher.launch_grpc")
@patch("ansys.mapdl.core.mapdl_grpc.MapdlGrpc.kill_job")
@patch("ansys.mapdl.core.launcher.send_scontrol")
def test_launch_on_hpc_found_ansys(mck_ssctrl, mck_del, mck_launch_grpc, monkeypatch):
    monkeypatch.delenv("PYMAPDL_START_INSTANCE", False)

    mck_launch_grpc.return_value = get_fake_process("Submitted batch job 1001")
    mck_ssctrl.return_value = get_fake_process(
        "a long scontrol...\nJobState=RUNNING\n...\nBatchHost=myhostname\n...\nin message"
    )

    mapdl_a = launch_mapdl(
        launch_on_hpc=True,
    )
    mapdl_a.exit()

    mck_launch_grpc.assert_called_once()
    cmd = mck_launch_grpc.call_args_list[0][1]["cmd"]
    env_vars = mck_launch_grpc.call_args_list[0][1]["env_vars"]

    assert "sbatch" in cmd
    assert "--wrap" in cmd
    assert "path/to/mapdl/executable" in cmd[-1]
    assert "-grpc" in cmd[-1]

    assert env_vars.get("ANS_MULTIPLE_NODES") == "1"
    assert env_vars.get("HYDRA_BOOTSTRAP") == "slurm"

    mck_ssctrl.assert_called_once()
    assert "show" in mck_ssctrl.call_args[0][0]
    assert "1001" in mck_ssctrl.call_args[0][0]

    mck_del.assert_called_once()


@stack(*PATCH_MAPDL_START)
@patch("ansys.mapdl.core.mapdl_grpc.MapdlGrpc.kill_job")
@patch("ansys.mapdl.core.launcher.launch_grpc")
@patch("ansys.mapdl.core.launcher.send_scontrol")
def test_launch_on_hpc_not_found_ansys(mck_sc, mck_lgrpc, mck_kj, monkeypatch):
    monkeypatch.delenv("PYMAPDL_START_INSTANCE", False)
    exec_file = "path/to/mapdl/v242/executable/ansys242"

    mck_lgrpc.return_value = get_fake_process("Submitted batch job 1001")
    mck_kj.return_value = None
    mck_sc.return_value = get_fake_process(
        "a long scontrol...\nJobState=RUNNING\n...\nBatchHost=myhostname\n...\nin message"
    )

    if TESTING_MINIMAL:
        context = NullContext()
    else:
        context = pytest.warns(
            UserWarning, match="PyMAPDL could not find the ANSYS executable."
        )

    with context:
        mapdl = launch_mapdl(
            launch_on_hpc=True,
            exec_file=exec_file,
        )
        mapdl.exit()

    mck_lgrpc.assert_called_once()
    cmd = mck_lgrpc.call_args_list[0][1]["cmd"]
    env_vars = mck_lgrpc.call_args_list[0][1]["env_vars"]

    assert "sbatch" in cmd
    assert "--wrap" in cmd
    assert exec_file in cmd[-1]
    assert "-grpc" in cmd[-1]

    assert env_vars.get("ANS_MULTIPLE_NODES") == "1"
    assert env_vars.get("HYDRA_BOOTSTRAP") == "slurm"

    mck_sc.assert_called_once()
    assert "show" in mck_sc.call_args[0][0]
    assert "1001" in mck_sc.call_args[0][0]

    mck_kj.assert_called_once()


def test_launch_on_hpc_exception_launch_mapdl(monkeypatch):
    monkeypatch.delenv("PYMAPDL_START_INSTANCE", False)
    exec_file = "path/to/mapdl/v242/executable/ansys242"

    process = get_fake_process("ERROR")

    with patch("ansys.mapdl.core.launcher.launch_grpc") as mock_launch_grpc:
        with patch("ansys.mapdl.core.launcher.kill_job") as mock_popen:

            mock_launch_grpc.return_value = process

            with pytest.raises(
                Exception, match="PyMAPDL failed to submit the sbatch job:"
            ):
                launch_mapdl(
                    launch_on_hpc=True,
                    exec_file=exec_file,
                )

    mock_launch_grpc.assert_called_once()
    cmd = mock_launch_grpc.call_args_list[0][1]["cmd"]
    env_vars = mock_launch_grpc.call_args_list[0][1]["env_vars"]

    assert "sbatch" in cmd
    assert "--wrap" in cmd
    assert exec_file in cmd[-1]
    assert "-grpc" in cmd[-1]

    assert env_vars.get("ANS_MULTIPLE_NODES") == "1"
    assert env_vars.get("HYDRA_BOOTSTRAP") == "slurm"

    # Popen wi
    mock_popen.assert_not_called()


def test_launch_on_hpc_exception_successfull_sbatch(monkeypatch):
    monkeypatch.delenv("PYMAPDL_START_INSTANCE", False)
    exec_file = "path/to/mapdl/v242/executable/ansys242"

    def raise_exception(*args, **kwargs):
        raise Exception("Fake exception when launching MAPDL")

    process_launch_grpc = get_fake_process("Submitted batch job 1001")

    process_scontrol = get_fake_process("Submitted batch job 1001")
    process_scontrol.stdout.read = raise_exception

    with patch("ansys.mapdl.core.launcher.launch_grpc") as mock_launch_grpc:
        with patch("ansys.mapdl.core.launcher.send_scontrol") as mock_scontrol:
            with patch("ansys.mapdl.core.launcher.kill_job") as mock_kill_job:

                mock_launch_grpc.return_value = process_launch_grpc
                mock_scontrol.return_value = process_scontrol

                with pytest.raises(
                    Exception, match="Fake exception when launching MAPDL"
                ):
                    launch_mapdl(
                        launch_on_hpc=True,
                        exec_file=exec_file,
                        replace_env_vars={"myenvvar": "myenvvarvalue"},
                    )

    mock_launch_grpc.assert_called_once()
    cmd = mock_launch_grpc.call_args_list[0][1]["cmd"]

    assert "sbatch" in cmd
    assert "--wrap" in cmd
    assert exec_file in cmd[-1]
    assert "-grpc" in cmd[-1]

    envvars = mock_launch_grpc.call_args_list[0][1]["env_vars"]

    assert envvars["ANS_MULTIPLE_NODES"] == "1"
    assert envvars["HYDRA_BOOTSTRAP"] == "slurm"
    assert envvars["myenvvar"] == "myenvvarvalue"

    mock_scontrol.assert_called_once()
    args = mock_scontrol.call_args_list[0][0][0]

    assert "show" in args
    assert "jobid" in args
    assert "1001" in args

    mock_kill_job.assert_called_once()


@pytest.mark.parametrize(
    "args,context",
    [
        [
            {"nproc": 10, "mode": "console"},
            pytest.raises(
                ValueError,
                match="The only mode allowed for launch MAPDL on an HPC cluster is gRPC.",
            ),
        ],
        [
            {"nproc": 10, "ip": "123.11.22.33"},
            pytest.raises(
                ValueError,
                match="PyMAPDL cannot ensure a specific IP will be used when launching MAPDL on a cluster",
            ),
        ],
        [
            {"nproc": 10, "start_instance": False},
            pytest.raises(
                ValueError,
                match="The 'start_instance' argument must be 'True' when launching on HPC.",
            ),
        ],
        [{"nproc": 10}, NullContext()],
    ],
)
@patch("ansys.mapdl.core.launcher.launch_mapdl", lambda *args, **kwargs: kwargs)
def test_launch_mapdl_on_cluster_exceptions(args, context):
    with context:
        ret = launch_mapdl_on_cluster(**args)
        assert ret["launch_on_hpc"]
        assert ret["nproc"] == 10


@patch(
    "socket.gethostbyname",
    lambda *args, **kwargs: "123.45.67.89" if args[0] != LOCALHOST else LOCALHOST,
)
@pytest.mark.parametrize(
    "ip,ip_env",
    [[None, None], [None, "123.45.67.89"], ["123.45.67.89", "111.22.33.44"]],
)
def test_get_ip(monkeypatch, ip, ip_env):
    monkeypatch.delenv("PYMAPDL_IP", False)
    if ip_env:
        monkeypatch.setenv("PYMAPDL_IP", ip_env)
    args = {"ip": ip}

    get_ip(args)

    if ip:
        assert args["ip"] == ip
    else:
        if ip_env:
            assert args["ip"] == ip_env
        else:
            assert args["ip"] == LOCALHOST


@pytest.mark.parametrize(
    "port,port_envvar,start_instance,port_busy,result",
    (
        [None, None, True, False, 50052],  # Standard case
        [None, None, True, True, 50054],
        [None, 50053, True, True, 50053],
        [None, 50053, False, False, 50053],
        [50054, 50053, True, False, 50054],
        [50054, 50053, True, False, 50054],
        [50054, None, False, False, 50054],
    ),
)
def test_get_port(monkeypatch, port, port_envvar, start_instance, port_busy, result):
    # Settings
    pymapdl._LOCAL_PORTS = []  # Resetting

    monkeypatch.delenv("PYMAPDL_PORT", False)
    if port_envvar:
        monkeypatch.setenv("PYMAPDL_PORT", port_envvar)

    # Testing
    if port_busy:
        # Success after the second retry, it should go up to 2.
        # But for some reason, it goes up 3.
        side_effect = [True, True, False]
    else:
        side_effect = [False]

    context = patch("ansys.mapdl.core.launcher.port_in_use", side_effect=side_effect)

    with context:
        assert get_port(port, start_instance) == result


@pytest.mark.parametrize("stdout", ["Submitted batch job 1001", "Something bad"])
def test_get_jobid(stdout):
    if "1001" in stdout:
        context = NullContext()
    else:
        context = pytest.raises(
            ValueError, match="PyMAPDL could not retrieve the job id"
        )

    with context:
        jobid = get_jobid(stdout)
        assert jobid == 1001


@patch("socket.gethostbyname", lambda *args, **kwargs: "111.22.33.44")
@pytest.mark.parametrize(
    "jobid,timeout,time_to_stop,state,hostname, hostname_msg, raises",
    [
        [1001, 30, 2, "RUNNING", "myhostname", "BatchHost=myhostname", None],
        [
            1002,
            2,
            3,
            "CONFIGURING",
            "otherhostname",
            "BatchHost=otherhostname",
            MapdlDidNotStart,
        ],
        [1002, 2, 3, "CONFIGURING", "", "BatchHost=", MapdlDidNotStart],
        [1002, 2, 3, "CONFIGURING", None, "Batch", MapdlDidNotStart],
    ],
)
def test_get_hostname_host_cluster(
    jobid, timeout, time_to_stop, state, hostname, hostname_msg, raises
):
    def fake_proc(*args, **kwargs):
        assert f"show jobid -dd {jobid}" == args[0]
        return get_fake_process(
            f"a long scontrol...\nJobState={state}\n...\n{hostname_msg}\n...\nin message",
            "",
            time_to_stop,
        )

    with patch("ansys.mapdl.core.launcher.send_scontrol", fake_proc) as mck_sc:

        if raises:
            context = pytest.raises(raises)
        else:
            context = NullContext()

        with context as excinfo:
            batchhost, batchhost_ip = get_hostname_host_cluster(
                job_id=jobid, timeout=timeout
            )

        if raises:
            assert f"The HPC job (id: {jobid})" in excinfo.value.args[0]
            assert f"(timeout={timeout})." in excinfo.value.args[0]
            assert f"The job state is '{state}'. " in excinfo.value.args[0]

            if hostname:
                assert f"The BatchHost for this job is '{hostname}'"
            else:
                assert (
                    "PyMAPDL couldn't get the BatchHost hostname"
                    in excinfo.value.args[0]
                )

        else:
            assert batchhost == "myhostname"
            assert batchhost_ip == "111.22.33.44"


@requires("ansys-tools-path")
@patch("ansys.tools.path.path._mapdl_version_from_path", lambda *args, **kwargs: 201)
@patch("ansys.mapdl.core._HAS_ATP", True)
def test_get_version_version_error(monkeypatch):
    monkeypatch.delenv("PYMAPDL_MAPDL_VERSION", False)

    with pytest.raises(
        VersionError, match="The MAPDL gRPC interface requires MAPDL 20.2 or later"
    ):
        get_version(None, "/path/to/executable")


@pytest.mark.parametrize("version", [211, 221, 232])
def test_get_version_env_var(monkeypatch, version):
    monkeypatch.setenv("PYMAPDL_MAPDL_VERSION", version)

    assert version == get_version(None)
    assert version != get_version(241)


@pytest.mark.parametrize(
    "mode, version, osname, context, res",
    [
        [None, None, None, NullContext(), "grpc"],  # default
        [
            "grpc",
            201,
            "nt",
            pytest.raises(
                VersionError, match="gRPC mode requires MAPDL 2020R2 or newer on Window"
            ),
            None,
        ],
        [
            "grpc",
            202,
            "posix",
            pytest.raises(
                VersionError, match="gRPC mode requires MAPDL 2021R1 or newer on Linux."
            ),
            None,
        ],
        ["grpc", 212, "nt", NullContext(), "grpc"],
        ["grpc", 221, "posix", NullContext(), "grpc"],
        ["grpc", 221, "nt", NullContext(), "grpc"],
        [
            "console",
            221,
            "nt",
            pytest.raises(ValueError, match="Console mode requires Linux."),
            None,
        ],
        [
            "console",
            221,
            "posix",
            pytest.warns(
                UserWarning,
                match="Console mode not recommended in MAPDL 2021R1 or newer.",
            ),
            "console",
        ],
        [
            "nomode",
            221,
            "posix",
            pytest.raises(ValueError, match=f'Invalid MAPDL server mode "nomode"'),
            None,
        ],
        [None, 211, "posix", NullContext(), "grpc"],
        [None, 211, "nt", NullContext(), "grpc"],
        [None, 202, "nt", NullContext(), "grpc"],
        [
            None,
            201,
            "nt",
            pytest.raises(VersionError, match="Running MAPDL as a service requires"),
            None,
        ],
        [None, 202, "posix", NullContext(), "console"],
        [None, 201, "posix", NullContext(), "console"],
        [
            None,
            110,
            "posix",
            pytest.warns(
                UserWarning,
                match="MAPDL as a service has not been tested on MAPDL < v13",
            ),
            "console",
        ],
        [
            None,
            110,
            "nt",
            pytest.raises(VersionError, match="Running MAPDL as a service requires"),
            None,
        ],
        [
            "anymode",
            None,
            "posix",
            pytest.warns(UserWarning, match="PyMAPDL couldn't detect MAPDL version"),
            "anymode",
        ],
    ],
)
def test_check_mode(mode, version, osname, context, res):
    with patch("os.name", osname):
        with context as cnt:
            assert res == check_mode(mode, version)


@pytest.mark.parametrize("jobid", [1001, 2002])
@patch("subprocess.Popen", lambda *args, **kwargs: None)
def test_kill_job(jobid):
    with patch("ansys.mapdl.core.launcher.submitter") as mck_sub:
        assert kill_job(jobid) is None
        mck_sub.assert_called_once()
        arg = mck_sub.call_args_list[0][0][0]
        assert arg[0] == "scancel"
        assert arg[1] == str(jobid)


@pytest.mark.parametrize("jobid", [1001, 2002])
@patch(
    "ansys.mapdl.core.launcher.submitter", lambda *args, **kwargs: kwargs
)  # return command
def test_send_scontrol(jobid):
    with patch("ansys.mapdl.core.launcher.submitter") as mck_sub:
        args = f"my args {jobid}"
        assert send_scontrol(args)

        mck_sub.assert_called_once()
        arg = mck_sub.call_args_list[0][0][0]
        assert " ".join(arg) == f"scontrol my args {jobid}"
        assert "scontrol" in arg
        assert f"{jobid}" in arg


@pytest.mark.parametrize(
    "cmd,executable,shell,cwd,stdin,stdout,stderr,envvars",
    [
        ["mycmd", None, True, "my_cwd", None, None, None, None],
        [["my", "cmd"], None, True, "my_cwd", None, None, None, None],
        [
            "mycmd",
            "exec",
            False,
            "my_other_cwd",
            "other_obj",
            "other_obj",
            "other_obj",
            {"aaa": 1},
        ],
        [
            ["my", "cmd"],
            "exec",
            False,
            "my_single_cwd",
            "other_obj",
            "other_obj",
            "other_obj",
            {"a": "b", "b": "c"},
        ],
    ],
)
def test_submitter(cmd, executable, shell, cwd, stdin, stdout, stderr, envvars):
    def return_everything(*arg, **kwags):
        return arg, kwags

    with patch("subprocess.Popen", return_everything) as mck_popen:
        args, kwargs = submitter(
            cmd=cmd,
            executable=executable,
            shell=shell,
            cwd=cwd,
            stdin=stdin,
            stdout=stdout,
            stderr=stderr,
            env_vars=envvars,
        )

        if executable:
            if isinstance(cmd, str):
                assert kwargs["args"] == [executable, cmd]
            else:  # list
                assert kwargs["args"] == [executable] + cmd
        else:
            assert kwargs["args"] == cmd

        assert kwargs["shell"] == shell
        assert kwargs["cwd"] == cwd

        if stdin:
            assert kwargs["stdin"] == stdin
        else:
            assert isinstance(kwargs["stdin"], type(subprocess.DEVNULL))

        if stdout:
            assert kwargs["stdout"] == stdout
        else:
            assert isinstance(kwargs["stdout"], type(subprocess.PIPE))

        if stderr:
            assert kwargs["stderr"] == stderr
        else:
            assert isinstance(kwargs["stderr"], type(subprocess.PIPE))

        assert kwargs["env"] == envvars


@requires("ansys-tools-path")
@patch(
    "ansys.tools.path.path._get_application_path",
    lambda *args, **kwargs: "path/to/mapdl/executable",
)
@patch("ansys.tools.path.path._mapdl_version_from_path", lambda *args, **kwargs: 242)
@stack(*PATCH_MAPDL)
@pytest.mark.parametrize(
    "arg,value,method",
    [
        ("start_timeout", 88, "_timeout"),
        ("start_timeout", 1099, "_timeout"),
        ("cleanup_on_exit", False, "_cleanup"),
        ("cleanup_on_exit", True, "_cleanup"),
        ("jobname", "myjobnamestrange", "_jobname"),
        ("jobid", 1088, "_jobid"),
        ("finish_job_on_exit", True, "finish_job_on_exit"),
        ("finish_job_on_exit", False, "finish_job_on_exit"),
    ],
)
def test_args_pass(monkeypatch, arg, value, method):
    monkeypatch.delenv("PYMAPDL_START_INSTANCE", False)

    kwargs = {arg: value}
    mapdl = launch_mapdl(**kwargs)
    meth = getattr(mapdl, method)
    assert meth == value


def test_check_has_mapdl():
    if TESTING_MINIMAL:
        assert check_has_mapdl() is False
    else:
        assert check_has_mapdl() == ON_LOCAL


def raising():
    raise Exception("An error")


@patch("ansys.mapdl.core.launcher.check_valid_ansys", raising)
def test_check_has_mapdl_failed():
<<<<<<< HEAD
    assert check_has_mapdl() is False


@requires("local")
@requires("nostudent")
def test_mapdl_output(tmpdir):
    mapdl_output = os.path.join(tmpdir, "apdl.out")
    mapdl = launch_mapdl(mapdl_output=mapdl_output)

    assert os.path.exists(mapdl_output)

    with open(mapdl_output, "r") as fid:
        content = fid.read()

    assert "Beta activation of the GRPC server." in content
    assert "### START GRPC SERVER      ###" in content
    assert " Server listening on" in content

    mapdl.exit()


def test_mapdl_output(tmpdir):
    def submitter(**kwargs):
        from _io import FileIO

        from ansys.mapdl.core.launcher import submitter

        # Checking we are passing the arguments
        assert isinstance(kwargs["stdout"], FileIO)
        assert kwargs["stderr"] is subprocess.STDOUT

        return submitter(**kwargs)

    with patch("ansys.mapdl.core.launcher.submitter") as mck_sub:

        mapdl_output = os.path.join(tmpdir, "apdl.out")
        mapdl = launch_mapdl(mapdl_output=mapdl_output)

    assert os.path.exists(mapdl_output)

    with open(mapdl_output, "r") as fid:
        content = fid.read()

    assert "Beta activation of the GRPC server." in content
    assert "### START GRPC SERVER      ###" in content
    assert " Server listening on" in content

    mapdl.exit()
=======
    assert check_has_mapdl() is False
>>>>>>> afad43ef
<|MERGE_RESOLUTION|>--- conflicted
+++ resolved
@@ -1946,55 +1946,4 @@
 
 @patch("ansys.mapdl.core.launcher.check_valid_ansys", raising)
 def test_check_has_mapdl_failed():
-<<<<<<< HEAD
-    assert check_has_mapdl() is False
-
-
-@requires("local")
-@requires("nostudent")
-def test_mapdl_output(tmpdir):
-    mapdl_output = os.path.join(tmpdir, "apdl.out")
-    mapdl = launch_mapdl(mapdl_output=mapdl_output)
-
-    assert os.path.exists(mapdl_output)
-
-    with open(mapdl_output, "r") as fid:
-        content = fid.read()
-
-    assert "Beta activation of the GRPC server." in content
-    assert "### START GRPC SERVER      ###" in content
-    assert " Server listening on" in content
-
-    mapdl.exit()
-
-
-def test_mapdl_output(tmpdir):
-    def submitter(**kwargs):
-        from _io import FileIO
-
-        from ansys.mapdl.core.launcher import submitter
-
-        # Checking we are passing the arguments
-        assert isinstance(kwargs["stdout"], FileIO)
-        assert kwargs["stderr"] is subprocess.STDOUT
-
-        return submitter(**kwargs)
-
-    with patch("ansys.mapdl.core.launcher.submitter") as mck_sub:
-
-        mapdl_output = os.path.join(tmpdir, "apdl.out")
-        mapdl = launch_mapdl(mapdl_output=mapdl_output)
-
-    assert os.path.exists(mapdl_output)
-
-    with open(mapdl_output, "r") as fid:
-        content = fid.read()
-
-    assert "Beta activation of the GRPC server." in content
-    assert "### START GRPC SERVER      ###" in content
-    assert " Server listening on" in content
-
-    mapdl.exit()
-=======
-    assert check_has_mapdl() is False
->>>>>>> afad43ef
+    assert check_has_mapdl() is False