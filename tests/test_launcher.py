--- conflicted
+++ resolved
@@ -95,14 +95,6 @@
     from ansys.mapdl.core.launcher import get_default_ansys
 
     installed_mapdl_versions = list(get_available_ansys_installations().keys())
-<<<<<<< HEAD
-
-=======
-    try:
-        V150_EXEC = find_mapdl("150")[0]
-    except ValueError:
-        V150_EXEC = ""
->>>>>>> 853dabae
 except:
     from conftest import MAPDL_VERSION
 
@@ -200,12 +192,11 @@
     ],
 )
 @requires("ansys-tools-path")
-<<<<<<< HEAD
-def test_find_ansys_linux(my_fs, path, version, raises):
+def test_find_mapdl_linux(my_fs, path, version, raises):
     my_fs.os = OSType.LINUX
     my_fs.create_file(path)
 
-    bin_file, ver = pymapdl.launcher.find_ansys()
+    bin_file, ver = pymapdl.launcher.find_mapdl()
 
     if raises:
         assert not bin_file
@@ -215,47 +206,25 @@
         assert bin_file.startswith(path.replace("mapdl", ""))
         assert isinstance(ver, float)
         assert ver == version
-=======
-@requires("local")
-@requires("linux")
-def test_find_mapdl_linux():
-    # assuming ansys is installed, should be able to find it on linux
-    # without env var
-    bin_file, ver = pymapdl.launcher.find_mapdl()
-    assert os.path.isfile(bin_file)
-    assert isinstance(ver, float)
->>>>>>> 853dabae
 
 
 @requires("ansys-tools-path")
 def test_invalid_mode(mapdl, my_fs):
     my_fs.create_file("/ansys_inc/v241/ansys/bin/ansys241")
     with pytest.raises(ValueError):
-<<<<<<< HEAD
-        exec_file = find_ansys(241)[0]
-=======
-        exec_file = find_mapdl(installed_mapdl_versions[0])[0]
->>>>>>> 853dabae
+        exec_file = find_mapdl(241)[0]
         pymapdl.launch_mapdl(
             exec_file, port=mapdl.port + 1, mode="notamode", start_timeout=start_timeout
         )
 
 
 @requires("ansys-tools-path")
-<<<<<<< HEAD
 def test_old_version(mapdl, my_fs):
     exec_file_v150 = "/ansys_inc/v150/ansys/bin/ansys150"
     my_fs.create_file(exec_file_v150)
-    exec_file = find_ansys(150)[0]
+    exec_file = find_mapdl(150)[0]
     assert exec_file == exec_file_v150
     with pytest.raises(ValueError, match="MAPDL version must be one of the following:"):
-=======
-@requires("local")
-@pytest.mark.skipif(not os.path.isfile(V150_EXEC), reason="Requires v150")
-def test_old_version(mapdl):
-    exec_file = find_mapdl("150")[0]
-    with pytest.raises(ValueError):
->>>>>>> 853dabae
         pymapdl.launch_mapdl(
             exec_file, port=mapdl.port + 1, mode="grpc", start_timeout=start_timeout
         )
