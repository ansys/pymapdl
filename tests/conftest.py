# Copyright (C) 2016 - 2025 ANSYS, Inc. and/or its affiliates.
# SPDX-License-Identifier: MIT
#
#
# Permission is hereby granted, free of charge, to any person obtaining a copy
# of this software and associated documentation files (the "Software"), to deal
# in the Software without restriction, including without limitation the rights
# to use, copy, modify, merge, publish, distribute, sublicense, and/or sell
# copies of the Software, and to permit persons to whom the Software is
# furnished to do so, subject to the following conditions:
#
# The above copyright notice and this permission notice shall be included in all
# copies or substantial portions of the Software.
#
# THE SOFTWARE IS PROVIDED "AS IS", WITHOUT WARRANTY OF ANY KIND, EXPRESS OR
# IMPLIED, INCLUDING BUT NOT LIMITED TO THE WARRANTIES OF MERCHANTABILITY,
# FITNESS FOR A PARTICULAR PURPOSE AND NONINFRINGEMENT. IN NO EVENT SHALL THE
# AUTHORS OR COPYRIGHT HOLDERS BE LIABLE FOR ANY CLAIM, DAMAGES OR OTHER
# LIABILITY, WHETHER IN AN ACTION OF CONTRACT, TORT OR OTHERWISE, ARISING FROM,
# OUT OF OR IN CONNECTION WITH THE SOFTWARE OR THE USE OR OTHER DEALINGS IN THE
# SOFTWARE.

from collections import namedtuple
from collections.abc import Generator
import os
from pathlib import Path
from shutil import get_terminal_size
from sys import platform
from unittest.mock import patch

from _pytest.terminal import TerminalReporter  # for terminal customization
import pytest

from ansys.mapdl.core.helpers import is_installed as has_dependency
from common import (
    Element,
    Node,
    debug_testing,
    get_details_of_elements,
    get_details_of_nodes,
    has_dpf,
    has_grpc,
    is_on_ci,
    is_on_local,
    is_on_ubuntu,
    is_running_on_student,
    is_smp,
    log_test_start,
    make_sure_not_instances_are_left_open,
    restart_mapdl,
    support_plotting,
    testing_minimal,
)

################################################################
#
# Setting testing environment
# ---------------------------
#
DEBUG_TESTING = debug_testing()
TESTING_MINIMAL = testing_minimal()

ON_LOCAL = is_on_local()
ON_CI = is_on_ci()
ON_STUDENT = is_running_on_student()

ON_UBUNTU = is_on_ubuntu()  # Tells if MAPDL is running on Ubuntu system or not.
# Whether PyMAPDL is running on an ubuntu or different machine is irrelevant.
ON_WINDOWS = platform == "win32"
ON_LINUX = platform == "linux" or platform == "linux2"
ON_MACOS = platform == "darwin"

HAS_GRPC = has_grpc()
HAS_DPF = has_dpf()
SUPPORT_PLOTTING = support_plotting()
IS_SMP = is_smp()

QUICK_LAUNCH_SWITCHES = "-smp -m 100 -db 100"
VALID_PORTS = []
ACCEPTABLE_FAILURE_RATE = 50

## Skip ifs
skip_on_windows = pytest.mark.skipif(ON_WINDOWS, reason="Skip on Windows")
skip_on_linux = pytest.mark.skipif(ON_LINUX, reason="Skip on Linux")

skip_no_xserver = pytest.mark.skipif(
    not SUPPORT_PLOTTING, reason="Requires active X Server"
)

skip_if_not_local = pytest.mark.skipif(
    not ON_LOCAL,
    reason="Skipping because not on local. ",
)

skip_if_not_remote = pytest.mark.skipif(
    ON_LOCAL,
    reason="Skipping because not on remote. ",
)

skip_if_on_cicd = pytest.mark.skipif(
    ON_CI,
    reason="""Skip if on CI/CD.""",
)

skip_if_no_has_grpc = pytest.mark.skipif(
    not HAS_GRPC,
    reason="""Requires gRPC.""",
)

skip_if_no_has_dpf = pytest.mark.skipif(
    not HAS_DPF,
    reason="""Requires DPF.""",
)

requires_linux = pytest.mark.skipif(not ON_LINUX, reason="This test requires Linux")
requires_windows = pytest.mark.skipif(
    not ON_WINDOWS, reason="This test requires Windows"
)
requires_on_cicd = pytest.mark.skipif(
    not ON_CI, reason="This test requires to be on CICD"
)

skip_if_running_student_version = pytest.mark.skipif(
    ON_STUDENT,
    reason="This tests does not work on student version.",
)


def requires(requirement: str):
    """Check requirements"""
    requirement = requirement.lower()

    if "grpc" == requirement:
        return skip_if_no_has_grpc

    elif "dpf" == requirement:
        return skip_if_no_has_dpf

    elif "local" == requirement:
        return skip_if_not_local

    elif "remote" == requirement:
        return skip_if_not_remote

    elif "cicd" == requirement:
        return skip_if_on_cicd

    elif "nocicd" == requirement:
        return skip_if_on_cicd

    elif "xserver" == requirement:
        return skip_no_xserver

    elif "linux" == requirement:
        return requires_linux

    elif "nolinux" == requirement:
        return skip_on_linux

    elif "windows" == requirement:
        return requires_windows

    elif "nowindows" == requirement:
        return skip_on_windows

    elif "nostudent" == requirement:
        return skip_if_running_student_version

    elif "console" == requirement:
        return pytest.mark.console

    elif "gui" == requirement:
        return pytest.mark.gui

    else:
        return requires_dependency(requirement)


def requires_dependency(dependency: str):
    if has_dependency(dependency):
        return pytest.mark.skipif(
            False, reason=f"Required package ('{dependency}') is installed"
        )  # faking a null skipif decorator
    else:
        # package does not exist
        return pytest.mark.skip(reason=f"Requires '{dependency}' package")


if DEBUG_TESTING:
    from ansys.mapdl.core import LOG

    LOG.setLevel("DEBUG")

    # If the following file name is changed, update `ci.yml`.
    LOG.log_to_file("pymapdl.log")

    # the following files are also generated by MAPDL gRPC:
    # - "pymapdl.apdl": The APDL commands sent to MAPDL by PyMAPDL
    # - "apdl.out" : MAPDL console output. Very likely only contains the output
    #    until connected.

################################################################
#
# Importing packages
# ------------------
#

if has_dependency("ansys-tools-path"):
    from ansys.tools.path import find_mapdl


if has_dependency("pyvista"):
    import pyvista

    from ansys.mapdl.core.plotting.theme import _apply_default_theme

    _apply_default_theme()

    # Necessary for CI plotting
    pyvista.OFF_SCREEN = True
    pyvista.global_theme.allow_empty_mesh = True

import ansys.mapdl.core as pymapdl

pymapdl.RUNNING_TESTS = True

from ansys.mapdl.core import Mapdl
from ansys.mapdl.core.errors import MapdlExitedError, MapdlRuntimeError
from ansys.mapdl.core.examples import vmfiles
from ansys.mapdl.core.launcher import get_start_instance, launch_mapdl
from ansys.mapdl.core.mapdl_core import VALID_DEVICES
from ansys.mapdl.core.plotting import GraphicsBackend

if has_dependency("ansys-tools-visualization_interface"):
    import ansys.tools.visualization_interface as viz_interface

    viz_interface.TESTING_MODE = True

################################################################
#
# Pytest configuration
# --------------------
#

# check if the user wants to permit pytest to start MAPDL
START_INSTANCE = get_start_instance()

################
if os.name == "nt":
    os_msg = """SET PYMAPDL_START_INSTANCE=False
SET PYMAPDL_PORT=<MAPDL Port> (default 50052)
SET PYMAPDL_IP=<MAPDL IP> (default 127.0.0.1)"""
else:
    os_msg = """export PYMAPDL_START_INSTANCE=False
export PYMAPDL_PORT=<MAPDL Port> (default 50052)
export PYMAPDL_IP=<MAPDL IP> (default 127.0.0.1)"""

ERRMSG = f"""Unable to run unit tests without MAPDL installed or
accessible.  Either install Ansys 2021R1 or newer or specify the
remote server with:

{os_msg}

If you do have Ansys installed, you may have to patch PyMAPDL to
automatically find your Ansys installation.

You can request assistance by opening an issue on:

https://github.com/ansys/pymapdl/issues

"""
MAPDL_VERSION = None  # this is cached by mapdl fixture and used in the minimal testing

if START_INSTANCE and not ON_LOCAL:
    raise MapdlRuntimeError(ERRMSG)


@pytest.hookimpl(trylast=True)
def pytest_report_header(config, start_path, startdir):
    text = []
    text += ["Testing variables".center(get_terminal_size()[0], "-")]
    text += [
        f"Session dependent: DEBUG_TESTING ({DEBUG_TESTING}), ON_CI ({ON_CI}), TESTING_MINIMAL ({TESTING_MINIMAL}), SUPPORT_PLOTTING ({SUPPORT_PLOTTING})"
    ]
    text += [
        f"OS dependent: ON_LINUX ({ON_LINUX}), ON_UBUNTU ({ON_UBUNTU}), ON_WINDOWS ({ON_WINDOWS}), ON_MACOS ({ON_MACOS})"
    ]
    text += [
        f"MAPDL dependent: ON_LOCAL ({ON_LOCAL}), ON_STUDENT ({ON_STUDENT}), HAS_GRPC ({HAS_GRPC}), HAS_DPF ({HAS_DPF}), IS_SMP ({IS_SMP})"
    ]

    text += ["Environment variables".center(get_terminal_size()[0], "-")]
    line = ""
    for env_var in [
        "PYMAPDL_START_INSTANCE",
        "PYMAPDL_PORT",
        "PYMAPDL_PORT2",
        "PYMAPDL_DB_PORT",
        "PYMAPDL_IP",
        "PYMAPDL_IP2",
        "DPF_PORT",
        "DPF_START_SERVER",
        "IGNORE_POOL",
    ]:
        env_var_value = os.environ.get(env_var)
        if env_var_value is not None:
            line += f"{env_var} ('{env_var_value}'), "
    text += [line]
    text += ["Pytest configuration".center(get_terminal_size()[0], "-")]
    return "\n".join(text)


## Changing report line length
class MyReporter(TerminalReporter):
    def short_test_summary(self):
        # your own impl goes here, for example:
        self.write_sep("=", "PyMAPDL Pytest short summary")

        failed = self.stats.get("failed", [])
        for rep in failed:
            self.write_line(
                f"[FAILED] {rep.head_line} - {rep.longreprtext.splitlines()[-3]}"
            )

        errored = self.stats.get("error", [])
        for rep in errored:
            self.write_line(
                f"[ERROR] {rep.head_line} - {rep.longreprtext.splitlines()[-3]}"
            )


<<<<<<< HEAD
=======
# @pytest.mark.trylast
>>>>>>> 55914e88
@pytest.hookimpl(trylast=True)
def pytest_configure(config):
    vanilla_reporter = config.pluginmanager.getplugin("terminalreporter")
    my_reporter = MyReporter(config)
    config.pluginmanager.unregister(vanilla_reporter)
    config.pluginmanager.register(my_reporter, "terminalreporter")


def pytest_addoption(parser):
    parser.addoption(
        "--console",
        action="store_true",
        default=False,
        dest="console",
        help="run console tests",
    )
    parser.addoption(
        "--gui", action="store_true", default=False, dest="gui", help="run GUI tests"
    )


def pytest_collection_modifyitems(session, config, items):
    if not config.getoption("--console"):
        # --console given in cli: run console interface tests
        skip_console = pytest.mark.skip(reason="need --console option to run")
        for item in items:
            if "console" in item.keywords:
                item.add_marker(skip_console)

    if not config.getoption("--gui"):
        skip_gui = pytest.mark.skip(reason="need --gui option to run")
        for item in items:
            if "gui" in item.keywords:
                item.add_marker(skip_gui)

    if not HAS_GRPC:
        skip_grpc = pytest.mark.skip(
            reason="Requires gRPC connection (at least v211 to run)"
        )
        for item in items:
            if "skip_grpc" in item.keywords:
                item.add_marker(skip_grpc)


@pytest.hookimpl()
def pytest_sessionfinish(session: pytest.Session, exitstatus: pytest.ExitCode):
    if os.environ.get("ALLOW_FAILURE_RATE") is None:
        return

    else:
        acceptable_failure_rate = float(
            os.environ.get("ALLOW_FAILURE_RATE", ACCEPTABLE_FAILURE_RATE)
        )

    if exitstatus != pytest.ExitCode.TESTS_FAILED:
        return

    failure_rate = (100.0 * session.testsfailed) / session.testscollected
    if failure_rate <= acceptable_failure_rate:
        session.exitstatus = 0


################################################################
#
# Setting configuration fixtures
# ------------------------------
#

if has_dependency("pytest-pyvista"):

    @pytest.fixture(autouse=True)
    def wrapped_verify_image_cache(verify_image_cache, pytestconfig):
        # Configuration
        verify_image_cache.error_value = 500.0
        verify_image_cache.warning_value = 200.0

        # High variance test
        verify_image_cache.var_error_value = 1000.0
        verify_image_cache.var_warning_value = 1000.0

        return verify_image_cache


class Running_test:
    def __init__(self, active: bool = True) -> None:
        self._state = active

    def __enter__(self) -> None:
        pymapdl.RUNNING_TESTS = self._state

    def __exit__(self, *args) -> None:
        pymapdl.RUNNING_TESTS = not self._state


class NullContext:
    def __enter__(self):
        pass

    def __exit__(self, *args):
        pass

    def __init__(self):
        pass


@pytest.fixture(scope="function")
def running_test():
    return Running_test


@pytest.fixture(autouse=True, scope="function")
def run_before_and_after_tests(
    request: pytest.FixtureRequest, mapdl: Mapdl
) -> Generator[Mapdl]:
    """Fixture to execute asserts before and after a test is run"""

    # Relaunching MAPDL if dead
    mapdl = restart_mapdl(mapdl)

    # Write test info to log_apdl
    if DEBUG_TESTING:
        log_test_start(mapdl)

    # check if the local/remote state has changed or not
    prev = mapdl.is_local
    assert not mapdl.exited, "MAPDL is exited before the test. It should not!"
    assert not mapdl.mute

    yield  # this is where the testing happens

    mapdl.prep7()

    # Check resetting state
    assert not mapdl._store_commands
    assert mapdl._stub is not None
    assert prev == mapdl.is_local
    assert not mapdl.exited, "MAPDL is exited after the test. It should have not!"
    assert not mapdl._mapdl_on_hpc, "Mapdl class is on HPC mode. It should not!"
    assert mapdl.finish_job_on_exit, "Mapdl class should finish the job!"
    assert not mapdl.ignore_errors, "Mapdl class is ignoring errors!"
    assert not mapdl.mute
    assert mapdl.file_type_for_plots in VALID_DEVICES
    assert mapdl._graphics_backend is GraphicsBackend.PYVISTA
    assert mapdl._jobid is None

    # Returning to default
    mapdl.graphics("full")

    # Handling extra instances
    make_sure_not_instances_are_left_open(VALID_PORTS)

    # Teardown
    if mapdl.is_local and mapdl._exited:
        # The test exited MAPDL, so it has failed.
        test_name = os.environ.get(
            "PYTEST_CURRENT_TEST", "**test id could not get retrieved.**"
        )

        assert (
            False
        ), f"Test {test_name} failed at the teardown."  # this will fail the test


@pytest.fixture(scope="function")
def set_env_var(request, monkeypatch):
    """Set an environment variable from given requests, this fixture must be used with `parametrize`"""
    env_var_name = request.param[0]
    env_var_value = request.param[1]
    monkeypatch.setenv(f"{env_var_name}", f"{env_var_value}")
    yield request.param


@pytest.fixture(scope="function")
def set_env_var_context(request, monkeypatch):
    """Set MY_VARIABLE environment variable, this fixture must be used with `parametrize`"""
    if not isinstance(request.param, (tuple, list)):
        request_param = [request.param]
    else:
        request_param = request.param

    for each_dict in request_param:
        for each_key, each_value in each_dict.items():
            if each_value is not None:
                monkeypatch.setenv(f"{each_key}", f"{each_value}")

    yield request.param


@pytest.fixture
def path_tests(tmpdir):
    SpacedPaths = namedtuple(
        "SpacedPaths",
        ["path_without_spaces", "path_with_spaces", "path_with_single_quote"],
    )

    p1 = tmpdir.mkdir("./temp/")
    p2 = tmpdir.mkdir("./t e m p/")
    p3 = tmpdir.mkdir("./temp'")
    return SpacedPaths(str(p1), str(p2), str(p3))


def clear(mapdl):
    mapdl.finish()
    # *MUST* be NOSTART.  With START fails after 20 calls...
    # this has been fixed in later pymapdl and MAPDL releases
    mapdl.clear("NOSTART")
    mapdl.header("DEFA")
    mapdl.format("DEFA")
    mapdl.page("DEFA")

    mapdl.prep7()


@pytest.fixture(scope="function")
def cleared(mapdl):
    clear(mapdl)
    yield


################################################################
#
# Setting interface fixtures
# --------------------------
#


@pytest.fixture(scope="session")
def mapdl_console(request):
    if os.name != "posix":
        raise MapdlRuntimeError(
            '"--console" testing option unavailable.  ' "Only Linux is supported."
        )
    console_path = find_mapdl()[0]

    if console_path is None:
        raise MapdlRuntimeError(
            '"--console" testing option unavailable.'
            "No local console compatible MAPDL installation found. "
            "Valid versions are up to 2020R2."
        )

    mapdl = launch_mapdl(
        console_path,
        mode="console",
        log_apdl="pymapdl.apdl" if DEBUG_TESTING else None,
        loglevel="DEBUG" if DEBUG_TESTING else "ERROR",
        additional_switches="-smp",
    )
    from ansys.mapdl.core.mapdl_console import MapdlConsole

    assert isinstance(mapdl, MapdlConsole)
    mapdl._show_matplotlib_figures = False  # CI: don't show matplotlib figures

    # using yield rather than return here to be able to test exit
    yield mapdl

    # verify mapdl exits
    mapdl.exit()
    assert mapdl._exited
    assert "MAPDL exited" in str(mapdl)
    with pytest.raises(MapdlExitedError):
        mapdl.prep7()


@pytest.fixture(scope="session")
def mapdl(request, tmpdir_factory):
    # don't use the default run location as tests run multiple unit testings
    run_path = str(tmpdir_factory.mktemp("ansys"))

    # don't allow mapdl to exit upon collection unless mapdl is local
    cleanup = START_INSTANCE

    mapdl = launch_mapdl(
        override=True,
        run_location=run_path,
        cleanup_on_exit=cleanup,
        license_server_check=False,
        start_timeout=50,
        loglevel="DEBUG" if DEBUG_TESTING else "ERROR",
        # If the following file names are changed, update `ci.yml`.
        log_apdl="pymapdl.apdl" if DEBUG_TESTING else None,
        mapdl_output="apdl.out" if (DEBUG_TESTING and ON_LOCAL) else None,
    )

    mapdl._show_matplotlib_figures = False  # CI: don't show matplotlib figures
    MAPDL_VERSION = mapdl.version  # Caching version

    VALID_PORTS.append(mapdl.port)

    if ON_CI:
        mapdl._local = ON_LOCAL  # CI: override for testing

    if ON_LOCAL and mapdl.is_local:
        assert Path(mapdl.directory) == Path(run_path)

    # using yield rather than return here to be able to test exit
    yield mapdl

    VALID_PORTS.remove(mapdl.port)
    ###########################################################################
    # test exit: only when allowed to start PYMAPDL
    ###########################################################################
    if START_INSTANCE:
        mapdl._local = True
        mapdl._exited = False
        assert mapdl.finish_job_on_exit

        mapdl.exit(save=False, force=True)

        assert mapdl._exited
        assert "MAPDL exited" in str(mapdl)

        # should test if _exited protects from execution
        with pytest.raises(MapdlExitedError):
            mapdl.prep7()

        # actually test if server is shutdown
        if HAS_GRPC:
            with pytest.raises(MapdlExitedError):
                mapdl._send_command("/PREP7")
            with pytest.raises(MapdlExitedError):
                mapdl._send_command_stream("/PREP7")

    # Delete Mapdl object
    mapdl.exit()
    del mapdl


################################################################
#
# MAPDL patches
# -------------
#


# Necessary patches to patch Mapdl launch
def _returns(return_=None):
    return lambda *args, **kwargs: return_


# Methods to patch in MAPDL when launching
def _patch_method(method):
    return "ansys.mapdl.core.mapdl_grpc.MapdlGrpc." + method


_meth_patch_MAPDL_launch = [
    # method, and its return
    (_patch_method("_connect"), _returns(True)),
    (_patch_method("_run"), _returns("")),
    (_patch_method("_create_channel"), _returns("")),
    (_patch_method("inquire"), _returns("/home/simulation")),
    (_patch_method("_subscribe_to_channel"), _returns("")),
    (_patch_method("_run_at_connect"), _returns("")),
    (_patch_method("_exit_mapdl"), _returns(None)),
    (_patch_method("kill_job"), _returns(None)),
    (
        _patch_method("_check_mapdl_os"),
        _returns("linux" if os.name == "posix" else "win"),
    ),
    # non-mapdl methods
    ("socket.gethostbyname", _returns("123.45.67.99")),
    (
        "socket.gethostbyaddr",
        _returns(
            [
                "mapdlhostname",
            ]
        ),
    ),
]

_meth_patch_MAPDL = _meth_patch_MAPDL_launch.copy()
_meth_patch_MAPDL.extend(
    [
        # launcher methods
        ("ansys.mapdl.core.launcher.launch_grpc", _returns(None)),
        ("ansys.mapdl.core.launcher.check_mapdl_launch", _returns(None)),
    ]
)

# For testing
# Patch some of the starting procedures
PATCH_MAPDL_START = [patch(method, ret) for method, ret in _meth_patch_MAPDL_launch]

# Patch all the starting procedures so we can have a pseudo mapdl instance
PATCH_MAPDL = [patch(method, ret) for method, ret in _meth_patch_MAPDL]

################################################################
#
# TestClass
# ---------
#


class TestClass:
    """Base class for testing.

    Provide some helper methods.

    This class cleans automatically the MAPDL database upon creation."""

    @pytest.fixture(scope="class", autouse=True)
    def initializer(self, mapdl):
        self.mapdl = mapdl
        self.clear()

    def clear(self):
        clear(self.mapdl)


############################################################
# Fixtures Models
# ================
#


@pytest.fixture(scope="function")
def cube_geom_and_mesh(cleared, mapdl):
    # setup the full file
    mapdl.block(0, 1, 0, 1, 0, 1)
    mapdl.et(1, 186)
    mapdl.esize(0.5)
    mapdl.vmesh("all")

    # Define a material (nominal steel in SI)
    mapdl.mp("EX", 1, 210e9)  # Elastic moduli in Pa (kg/(m*s**2))
    mapdl.mp("DENS", 1, 7800)  # Density in kg/m3
    mapdl.mp("NUXY", 1, 0.3)  # Poisson's Ratio


@pytest.fixture(scope="function")
def cube_solve(cleared, mapdl, cube_geom_and_mesh):
    # solve first 10 non-trivial modes
    out = mapdl.modal_analysis(nmode=10, freqb=1)


@pytest.fixture
def solved_box(mapdl, cleared):
    with mapdl.muted:  # improve stability
        mapdl.et(1, "SOLID5")
        mapdl.block(0, 10, 0, 20, 0, 30)
        mapdl.esize(10)
        mapdl.vmesh("ALL")
        mapdl.units("SI")  # SI - International system (m, kg, s, K).
        # Define a material (nominal steel in SI)
        mapdl.mp("EX", 1, 210e9)  # Elastic moduli in Pa (kg/(m*s**2))
        mapdl.mp("DENS", 1, 7800)  # Density in kg/m3
        mapdl.mp("PRXY", 1, 0.3)  # Poisson's Ratio
        # Fix the left-hand side.
        mapdl.nsel("S", "LOC", "Z", 0)
        mapdl.d("ALL", "UX")
        mapdl.d("ALL", "UY")
        mapdl.d("ALL", "UZ")

        mapdl.nsel("S", "LOC", "Z", 30)
        mapdl.f("ALL", "FX", 1000)
        mapdl.run("/SOLU")
        mapdl.antype("STATIC")
        mapdl.solve()
        mapdl.finish()


@pytest.fixture(scope="function")
def make_block(mapdl, cleared):
    mapdl.block(0, 1, 0, 1, 0, 1)
    mapdl.et(1, 186)
    mapdl.esize(0.25)
    mapdl.vmesh("ALL")


@pytest.fixture(scope="function")
def coupled_example(mapdl, cleared):
    # TRANSIENT THERMAL STRESS IN A CYLINDER
    vm33 = vmfiles["vm33"]
    with open(vm33, "r") as fid:
        mapdl_code = fid.read()

    mapdl_code = mapdl_code.replace(
        "SOLVE", "SOLVE\n/COM Ending script after first simulation\n/EOF"
    )
    mapdl.finish()
    mapdl.input_strings(mapdl_code)


@pytest.fixture(scope="function")
def contact_geom_and_mesh(mapdl, cleared):
    with mapdl.muted:
        # Based on tech demo 28.
        # ***** Problem parameters ********
        l = 76.2e-03 / 3  # Length of each plate,m
        w = 31.75e-03 / 2  # Width of each plate,m
        t = 3.18e-03  # Thickness of each plate,m
        r1 = 7.62e-03  # Shoulder radius of tool,m
        h = 15.24e-03  # Height of tool, m
        l1 = r1  # Starting location of tool on weldline
        l2 = l - l1
        tcc1 = 2e06  # Thermal contact conductance b/w plates,W/m^2'C
        tcc2 = 10  # Thermal contact conductance b/w tool &
        # workpiece,W/m^2'C
        fwgt = 0.95  # weight factor for distribution of heat b/w tool
        # & workpiece
        fplw = 0.8  # Fraction of plastic work converted to heat

        # this is also modified in the dependent fixture
        uz1 = t / 4000  # Depth of penetration,m

        # ==========================================================
        # * Material properties
        # ==========================================================
        # * Material properties for 304l stainless steel Plates
        mapdl.mp("ex", 1, 193e9)  # Elastic modulus (N/m^2)
        mapdl.mp("nuxy", 1, 0.3)  # Poisson's ratio
        mapdl.mp("alpx", 1, 1.875e-5)  # Coefficient of thermal expansion, µm/m'c
        # Fraction of plastic work converted to heat, 80%
        mapdl.mp("qrate", 1, fplw)

        # *BISO material model
        EX = 193e9
        ET = 2.8e9
        EP = EX * ET / (EX - ET)
        mapdl.tb("plas", 1, 1, "", "biso")  # Bilinear isotropic material
        mapdl.tbdata(1, 290e6, EP)  # Yield stress & plastic tangent modulus
        mapdl.mptemp(1, 0, 200, 400, 600, 800, 1000)
        mapdl.mpdata("kxx", 1, 1, 16, 19, 21, 24, 29, 30)  # therm cond.(W/m'C)
        mapdl.mpdata("c", 1, 1, 500, 540, 560, 590, 600, 610)  # spec heat(J/kg'C)
        mapdl.mpdata("dens", 1, 1, 7894, 7744, 7631, 7518, 7406, 7406)  # kg/m^3

        # * Material properties for PCBN tool
        mapdl.mp("ex", 2, 680e9)  # Elastic modulus (N/m^2)
        mapdl.mp("nuxy", 2, 0.22)  # Poisson's ratio
        mapdl.mp("kxx", 2, 100)  # Thermal conductivity(W/m'C)
        mapdl.mp("c", 2, 750)  # Specific heat(J/kg'C)
        mapdl.mp("dens", 2, 4280)  # Density,kg/m^3

        # ==========================================================
        # * Geometry
        # ==========================================================
        # * Node for pilot node
        mapdl.n(1, 0, 0, h)
        # * Workpiece geometry (two rectangular plates)
        mapdl.block(0, w, -l1, l2, 0, -t)
        mapdl.block(0, -w, -l1, l2, 0, -t)
        # * Tool geometry
        mapdl.cyl4(0, 0, r1, 0, r1, 90, h)
        mapdl.cyl4(0, 0, r1, 90, r1, 180, h)
        mapdl.cyl4(0, 0, r1, 180, r1, 270, h)
        mapdl.cyl4(0, 0, r1, 270, r1, 360, h)
        mapdl.vglue(3, 4, 5, 6)

        # ==========================================================
        # * Meshing
        # ==========================================================
        mapdl.et(1, "SOLID226", 11)  # Coupled-field solid element,KEYOPT(1) is
        # set to 11 for a structural-thermal analysis
        mapdl.allsel()
        ndiv1 = 2
        ndiv2 = 5
        ndiv3 = 1

        mapdl.lsel("s", "", "", 4, 5)
        mapdl.lsel("a", "", "", 14, 19, 5)
        mapdl.lesize("all", "", "", ndiv1)
        mapdl.lsel("s", "", "", 16, 17)
        mapdl.lsel("a", "", "", 2, 7, 5)
        mapdl.lesize("all", "", "", ndiv1)
        mapdl.lsel("s", "", "", 1)
        mapdl.lsel("a", "", "", 3)
        mapdl.lsel("a", "", "", 6)
        mapdl.lsel("a", "", "", 8)
        mapdl.lsel("a", "", "", 13)
        mapdl.lsel("a", "", "", 15)
        mapdl.lsel("a", "", "", 18)
        mapdl.lsel("a", "", "", 20)
        mapdl.lesize("all", "", "", ndiv2)
        mapdl.lsel("s", "", "", 9, "")
        mapdl.lsel("a", "", "", 22)
        mapdl.lesize("all", "", "", ndiv3)
        mapdl.allsel("all")
        mapdl.mshmid(2)  # midside nodes dropped
        mapdl.vsweep(1)
        mapdl.vsweep(2)
        mapdl.vsel("u", "volume", "", 1, 2)
        mapdl.mat(2)
        mapdl.esize(0.005)
        mapdl.numstr("NODE", 1000)
        mapdl.vsweep("all")
        mapdl.allsel("all")

        # ==========================================================
        # * Contact Pairs
        # ==========================================================
        # * Define Rigid Surface Constraint on tool top surface
        mapdl.et(2, "TARGE170")
        mapdl.keyopt(2, 2, 1)  # User defined boundary condition on rigid
        # target nodes

        mapdl.et(3, "CONTA174")
        mapdl.keyopt(3, 1, 1)  # To include Temp DOF
        mapdl.keyopt(3, 2, 2)  # To include MPC contact algorithm
        mapdl.keyopt(3, 4, 2)  # For a rigid surface constraint
        mapdl.keyopt(3, 12, 5)  # To set the behavior of contact surface as a
        # bonded (always)

        mapdl.vsel("u", "volume", "", 1, 2)  # Selecting Tool volume
        mapdl.allsel("below", "volume")
        mapdl.nsel("r", "loc", "z", h)  # Selecting nodes on the tool top surface
        mapdl.type(3)
        mapdl.r(3)
        mapdl.real(3)
        mapdl.esln()
        mapdl.esurf()  # Create contact elements
        mapdl.allsel("all")

        # * Define pilot node at the top of the tool
        mapdl.nsel("s", "node", "", 1)
        mapdl.tshap("pilo")
        mapdl.type(2)
        mapdl.real(3)
        mapdl.e(1)  # Create target element on pilot node
        mapdl.allsel()

        # * Define contact pair between two plates
        mapdl.et(6, "TARGE170")
        mapdl.et(7, "CONTA174")
        mapdl.keyopt(7, 1, 1)  # Displacement & Temp dof
        mapdl.keyopt(7, 4, 3)  # To include Surface projection based method
        mapdl.mat(1)
        mapdl.asel("s", "", "", 5)
        mapdl.nsla("", 1)
        mapdl.cm("tn.cnt", "node")  # Creating component on weld side of plate1

        mapdl.asel("s", "", "", 12)
        mapdl.nsla("", 1)
        mapdl.cm("tn.tgt", "node")  # Creating component on weld side of plate2

        mapdl.allsel("all")
        mapdl.type(6)
        mapdl.r(6)
        mapdl.rmodif(6, 14, tcc1)  # A real constant TCC,Thermal contact
        # conductance coeffi. b/w the plates, W/m^2'C
        mapdl.rmodif(6, 35, 1000)  # A real constant TBND,Bonding temperature
        # for welding, 'C
        mapdl.real(6)
        mapdl.cmsel("s", "tn.cnt")
        mapdl.esurf()
        mapdl.type(7)
        mapdl.real(6)
        mapdl.cmsel("s", "tn.tgt")
        mapdl.esurf()
        mapdl.allsel("all")

        # * Define contact pair between tool & workpiece
        mapdl.et(4, "TARGE170")
        mapdl.et(5, "CONTA174")
        mapdl.keyopt(5, 1, 1)  # Displacement & Temp dof
        mapdl.keyopt(5, 5, 3)  # Close gap/reduce penetration with auto cnof
        mapdl.keyopt(5, 9, 1)  # Exclude both initial penetration or gap
        mapdl.keyopt(5, 10, 0)  # Contact stiffness update each iteration
        # based

        # Bottom & lateral(all except top) surfaces of tool for target
        mapdl.vsel("u", "volume", "", 1, 2)
        mapdl.allsel("below", "volume")
        mapdl.nsel("r", "loc", "z", 0, h)
        mapdl.nsel("u", "loc", "z", h)
        mapdl.type(4)
        mapdl.r(5)
        mapdl.tb("fric", 5, 6)  # Definition of friction co efficient at
        # different temp
        mapdl.tbtemp(25)
        mapdl.tbdata(1, 0.4)  # friction co-efficient at temp 25
        mapdl.tbtemp(200)
        mapdl.tbdata(1, 0.4)  # friction co-efficient at temp 200
        mapdl.tbtemp(400)
        mapdl.tbdata(1, 0.4)  # friction co-efficient at temp 400
        mapdl.tbtemp(600)
        mapdl.tbdata(1, 0.3)  # friction co-efficient at temp 600
        mapdl.tbtemp(800)
        mapdl.tbdata(1, 0.3)  # friction co-efficient at temp 800
        mapdl.tbtemp(1000)
        mapdl.tbdata(1, 0.2)  # friction co-efficient at temp 1000
        mapdl.rmodif(5, 9, 500e6)  # Max.friction stress
        mapdl.rmodif(5, 14, tcc2)  # Thermal contact conductance b/w tool and
        # workpiece, 10 W/m^2'C
        mapdl.rmodif(5, 15, 1)  # A real constant FHTG,the fraction of
        # frictional dissipated energy converted
        # into heat
        mapdl.rmodif(5, 18, fwgt)  # A real constant  FWGT, weight factor for
        # the distribution of heat between the
        # contact and target surfaces, 0.95
        mapdl.real(5)
        mapdl.mat(5)
        mapdl.esln()
        mapdl.esurf()
        mapdl.allsel("all")

        # Top surfaces of plates nodes for contact
        mapdl.vsel("s", "volume", "", 1, 2)
        mapdl.allsel("below", "volume")
        mapdl.nsel("r", "loc", "z", 0)
        mapdl.type(5)
        mapdl.real(5)
        mapdl.esln()
        mapdl.esurf()
        mapdl.allsel("all")

        # ==========================================================
        # * Boundary conditions
        # ==========================================================
        mapdl.tref(25)  # Reference temperature 25'C
        mapdl.allsel()
        mapdl.nsel("all")
        mapdl.ic("all", "temp", 25)  # Initial condition at nodes,temp 25'C

        # Mechanical Boundary Conditions
        # 20% ends of the each plate is constraint
        mapdl.nsel("s", "loc", "x", -0.8 * w, -w)
        mapdl.nsel("a", "loc", "x", 0.8 * w, w)
        mapdl.d("all", "uz", 0)  # Displacement constraint in x-direction
        mapdl.d("all", "uy", 0)  # Displacement constraint in y-direction
        mapdl.d("all", "ux", 0)  # Displacement constraint in z-direction
        mapdl.allsel("all")

        # Bottom of workpiece is constraint in z-direction
        mapdl.nsel("s", "loc", "z", -t)
        mapdl.d("all", "uz")  # Displacement constraint in z-direction
        mapdl.allsel("all")

        # Thermal Boundary Conditions
        # Convection heat loss from the workpiece surfaces
        mapdl.vsel("s", "volume", "", 1, 2)  # Selecting the workpiece
        mapdl.allsel("below", "volume")
        mapdl.nsel("r", "loc", "z", 0)
        mapdl.nsel("a", "loc", "x", -w)
        mapdl.nsel("a", "loc", "x", w)
        mapdl.nsel("a", "loc", "y", -l1)
        mapdl.nsel("a", "loc", "y", l2)
        mapdl.sf("all", "conv", 30, 25)

        # Convection (high)heat loss from the workpiece bottom
        mapdl.nsel("s", "loc", "z", -t)
        mapdl.sf("all", "conv", 300, 25)
        mapdl.allsel("all")

        # Convection heat loss from the tool surfaces
        mapdl.vsel("u", "volume", "", 1, 2)  # Selecting the tool
        mapdl.allsel("below", "volume")
        mapdl.csys(1)
        mapdl.nsel("r", "loc", "x", r1)
        mapdl.nsel("a", "loc", "z", h)
        mapdl.sf("all", "conv", 30, 25)
        mapdl.allsel("all")

        # Constraining all DOFs at pilot node except the Temp DOF
        mapdl.d(1, "all")
        mapdl.ddele(1, "temp")
        mapdl.allsel("all")


@pytest.fixture(scope="function")
def cuadratic_beam_problem(mapdl, cleared):

    # Type of analysis: static.
    mapdl.antype("STATIC")

    # Element type: BEAM188.
    mapdl.et(1, "BEAM188")

    # Special Features are defined by keyoptions of beam element:

    # KEYOPT(3)
    # Shape functions along the length:
    # Cubic
    mapdl.keyopt(1, 3, 3)  # Cubic shape function

    # KEYOPT(9)
    # Output control for values extrapolated to the element
    # and section nodes:
    # Same as KEYOPT(9) = 1 plus stresses and strains at all section nodes
    mapdl.keyopt(1, 9, 3, mute=True)

    mapdl.mp("EX", 1, 30e6)
    mapdl.mp("PRXY", 1, 0.3)

    w_f = 1.048394965
    w_w = 0.6856481
    sec_num = 1
    mapdl.sectype(sec_num, "BEAM", "I", "ISection")
    mapdl.secdata(15, 15, 28 + (2 * w_f), w_f, w_f, w_w)

    # Define nodes
    for node_num in range(1, 6):
        mapdl.n(node_num, (node_num - 1) * 120, 0, 0)

    # Define one node for the orientation of the beam cross-section.
    orient_node = mapdl.n(6, 60, 1)

    for elem_num in range(1, 5):
        mapdl.e(elem_num, elem_num + 1, orient_node)

    # BC for the beams seats
    mapdl.d(2, "UX", lab2="UY")
    mapdl.d(4, "UY")

    # BC for all nodes of the beam
    mapdl.nsel("S", "LOC", "Y", 0)
    mapdl.d("ALL", "UZ")
    mapdl.d("ALL", "ROTX")
    mapdl.d("ALL", "ROTY")
    mapdl.nsel("ALL")

    # Parametrization of the distributed load.
    w = 10000 / 12

    # Application of the surface load to the beam element.
    mapdl.sfbeam(1, 1, "PRES", w)
    mapdl.sfbeam(4, 1, "PRES", w)
    mapdl.finish()

    mapdl.run("/SOLU")
    mapdl.solve()
    mapdl.finish()


def create_geometry(mapdl):
    mapdl.prep7()
    k0 = mapdl.k(1, 0, 0, 0)
    k1 = mapdl.k(2, 0, 5, 0)
    k2 = mapdl.k(3, 5, 5, 0)
    k3 = mapdl.k(4, 5, 0, 0)
    k4 = mapdl.k(5, 0, 0, 5)
    k5 = mapdl.k(6, 0, 5, 5)
    k6 = mapdl.k(7, 5, 5, 5)
    k7 = mapdl.k(8, 5, 0, 5)
    a0 = mapdl.a(1, 2, 3, 4)
    a1 = mapdl.a(5, 6, 7, 8)
    a2 = mapdl.a(3, 4, 8, 7)
    a3 = mapdl.a(1, 2, 6, 5)
    keypoints = [k0, k1, k2, k3, k4, k5, k6, k7]
    areas = [a0, a1, a2, a3]
    mapdl.esize(5)
    mapdl.mshape(1, "2D")
    mapdl.et(1, "SHELL181")
    mapdl.amesh("ALL")
    return areas, keypoints


@pytest.fixture(scope="function")
def two_dimensional_mesh(mapdl, cleared):
    length = 4
    height = 1
    thickness = 0.2
    mesh_size = 0.1

    mapdl.prep7()

    mapdl.r(r1=thickness)
    mapdl.et(1, "PLANE182", kop3=3, kop6=0)
    mapdl.rectng(0, length, 0, height)
    mapdl.mshkey(1)
    mapdl.mshape(0, "2D")
    mapdl.esize(mesh_size)
    mapdl.amesh("ALL")


@pytest.fixture
def query(mapdl, cleared):
    return mapdl.queries


@pytest.fixture
def common_functions_and_classes():
    return get_details_of_nodes, get_details_of_elements, Node, Element<|MERGE_RESOLUTION|>--- conflicted
+++ resolved
@@ -329,10 +329,6 @@
             )
 
 
-<<<<<<< HEAD
-=======
-# @pytest.mark.trylast
->>>>>>> 55914e88
 @pytest.hookimpl(trylast=True)
 def pytest_configure(config):
     vanilla_reporter = config.pluginmanager.getplugin("terminalreporter")
