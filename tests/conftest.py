--- conflicted
+++ resolved
@@ -12,16 +12,11 @@
 from ansys.tools.path import find_ansys, get_available_ansys_installations
 import pyvista
 
-<<<<<<< HEAD
 import ansys.mapdl.core as pymapdl
 
 pymapdl._RUNNING_ON_PYTEST = True
 
-from ansys.mapdl.core.errors import MapdlExitedError
-=======
-from ansys.mapdl import core as pymapdl
 from ansys.mapdl.core.errors import MapdlExitedError, MapdlRuntimeError
->>>>>>> dd7bfd30
 from ansys.mapdl.core.examples import vmfiles
 from ansys.mapdl.core.launcher import (
     MAPDL_DEFAULT_PORT,
