--- conflicted
+++ resolved
@@ -208,8 +208,14 @@
 
 
 @pytest.fixture(autouse=True)
-<<<<<<< HEAD
-def wrapped_verify_image_cache(verify_image_cache):
+def wrapped_verify_image_cache(verify_image_cache, pytestconfig):
+
+    # Checking if we want to avoid the check using pytest cli.
+    skip_regression_check = pytestconfig.option.skip_regression_check
+    if skip_regression_check:
+        verify_image_cache.skip = True
+
+    # Configuration
     # default check
     verify_image_cache.error_value = 500.0
     verify_image_cache.warning_value = 200.0
@@ -218,12 +224,6 @@
     verify_image_cache.var_error_value = 1000.0
     verify_image_cache.var_warning_value = 1000.0
 
-=======
-def wrapped_verify_image_cache(verify_image_cache, pytestconfig):
-    skip_regression_check = pytestconfig.option.skip_regression_check
-    if skip_regression_check:
-        verify_image_cache.skip = True
->>>>>>> 0e14c4df
     return verify_image_cache
 
 
