--- conflicted
+++ resolved
@@ -510,16 +510,9 @@
         "PYTEST_CURRENT_TEST", "**test id could not get retrieved.**"
     )
 
-<<<<<<< HEAD
-@pytest.fixture(autouse=True, scope="function")
-def make_sure_local_is_not_affected(request, mapdl):
-    """Make sure we are not changing these properties in tests"""
-    prev = mapdl.is_local
-=======
     mapdl.run("!")
     mapdl.run(f"! PyMAPDL running test: {test_name}")
     mapdl.run("!")
->>>>>>> be075c25
 
     # To see it also in MAPDL terminal output
     if len(test_name) > 75:
@@ -563,31 +556,6 @@
                         # )
             except psutil.NoSuchProcess:
                 continue
-
-
-@pytest.fixture(scope="function")
-def set_env_var(request, monkeypatch):
-    """Set an environment variable from given requests, this fixture must be used with `parametrize`"""
-    env_var_name = request.param[0]
-    env_var_value = request.param[1]
-    monkeypatch.setenv(f"{env_var_name}", f"{env_var_value}")
-    yield request.param
-
-
-@pytest.fixture(scope="function")
-def set_env_var_context(request, monkeypatch):
-    """Set MY_VARIABLE environment variable, this fixture must be used with `parametrize`"""
-    if not isinstance(request.param, (tuple, list)):
-        request_param = [request.param]
-    else:
-        request_param = request.param
-
-    for each_dict in request_param:
-        for each_key, each_value in each_dict.items():
-            if each_value is not None:
-                monkeypatch.setenv(f"{each_key}", f"{each_value}")
-
-    yield request.param
 
 
 @pytest.fixture(scope="session")
