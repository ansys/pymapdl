# Copyright (C) 2016 - 2024 ANSYS, Inc. and/or its affiliates.
# SPDX-License-Identifier: MIT
#
#
# Permission is hereby granted, free of charge, to any person obtaining a copy
# of this software and associated documentation files (the "Software"), to deal
# in the Software without restriction, including without limitation the rights
# to use, copy, modify, merge, publish, distribute, sublicense, and/or sell
# copies of the Software, and to permit persons to whom the Software is
# furnished to do so, subject to the following conditions:
#
# The above copyright notice and this permission notice shall be included in all
# copies or substantial portions of the Software.
#
# THE SOFTWARE IS PROVIDED "AS IS", WITHOUT WARRANTY OF ANY KIND, EXPRESS OR
# IMPLIED, INCLUDING BUT NOT LIMITED TO THE WARRANTIES OF MERCHANTABILITY,
# FITNESS FOR A PARTICULAR PURPOSE AND NONINFRINGEMENT. IN NO EVENT SHALL THE
# AUTHORS OR COPYRIGHT HOLDERS BE LIABLE FOR ANY CLAIM, DAMAGES OR OTHER
# LIABILITY, WHETHER IN AN ACTION OF CONTRACT, TORT OR OTHERWISE, ARISING FROM,
# OUT OF OR IN CONNECTION WITH THE SOFTWARE OR THE USE OR OTHER DEALINGS IN THE
# SOFTWARE.

from collections import namedtuple
from collections.abc import Generator
import os
from pathlib import Path
from shutil import get_terminal_size
from sys import platform
from unittest.mock import patch

from _pytest.terminal import TerminalReporter  # for terminal customization
import pytest

from ansys.mapdl.core.helpers import is_installed as has_dependency
from common import (
    Element,
    Node,
    debug_testing,
    get_details_of_elements,
    get_details_of_nodes,
    has_dpf,
    has_grpc,
    is_on_ci,
    is_on_local,
    is_on_ubuntu,
    is_running_on_student,
    is_smp,
    log_test_start,
    make_sure_not_instances_are_left_open,
    restart_mapdl,
    support_plotting,
    testing_minimal,
)

################################################################
#
# Setting testing environment
# ---------------------------
#

DEBUG_TESTING = debug_testing()
TESTING_MINIMAL = testing_minimal()

ON_LOCAL = is_on_local()
ON_CI = is_on_ci()
ON_STUDENT = is_running_on_student()

ON_UBUNTU = is_on_ubuntu()  # Tells if MAPDL is running on Ubuntu system or not.
# Whether PyMAPDL is running on an ubuntu or different machine is irrelevant.
ON_WINDOWS = platform == "win32"
ON_LINUX = platform == "linux" or platform == "linux2"
ON_MACOS = platform == "darwin"

HAS_GRPC = has_grpc()
HAS_DPF = has_dpf()
SUPPORT_PLOTTING = support_plotting()
IS_SMP = is_smp()

QUICK_LAUNCH_SWITCHES = "-smp -m 100 -db 100"
VALID_PORTS = []

## Skip ifs
skip_on_windows = pytest.mark.skipif(ON_WINDOWS, reason="Skip on Windows")
skip_on_linux = pytest.mark.skipif(ON_LINUX, reason="Skip on Linux")

skip_no_xserver = pytest.mark.skipif(
    not SUPPORT_PLOTTING, reason="Requires active X Server"
)

skip_if_not_local = pytest.mark.skipif(
    not ON_LOCAL,
    reason="Skipping because not on local. ",
)

skip_if_not_remote = pytest.mark.skipif(
    ON_LOCAL,
    reason="Skipping because not on remote. ",
)

skip_if_on_cicd = pytest.mark.skipif(
    ON_CI,
    reason="""Skip if on CI/CD.""",
)

skip_if_no_has_grpc = pytest.mark.skipif(
    not HAS_GRPC,
    reason="""Requires gRPC.""",
)

skip_if_no_has_dpf = pytest.mark.skipif(
    not HAS_DPF,
    reason="""Requires DPF.""",
)

requires_linux = pytest.mark.skipif(not ON_LINUX, reason="This test requires Linux")
requires_windows = pytest.mark.skipif(
    not ON_WINDOWS, reason="This test requires Windows"
)
requires_on_cicd = pytest.mark.skipif(
    not ON_CI, reason="This test requires to be on CICD"
)

skip_if_running_student_version = pytest.mark.skipif(
    ON_STUDENT,
    reason="This tests does not work on student version.",
)


def requires(requirement: str):
    """Check requirements"""
    requirement = requirement.lower()

    if "grpc" == requirement:
        return skip_if_no_has_grpc

    elif "dpf" == requirement:
        return skip_if_no_has_dpf

    elif "local" == requirement:
        return skip_if_not_local

    elif "remote" == requirement:
        return skip_if_not_remote

    elif "cicd" == requirement:
        return skip_if_on_cicd

    elif "nocicd" == requirement:
        return skip_if_on_cicd

    elif "xserver" == requirement:
        return skip_no_xserver

    elif "linux" == requirement:
        return requires_linux

    elif "nolinux" == requirement:
        return skip_on_linux

    elif "windows" == requirement:
        return requires_windows

    elif "nowindows" == requirement:
        return skip_on_windows

    elif "nostudent" == requirement:
        return skip_if_running_student_version

    elif "console" == requirement:
        return pytest.mark.console

    else:
        return requires_dependency(requirement)


def requires_dependency(dependency: str):
    if has_dependency(dependency):
        return pytest.mark.skipif(
            False, reason=f"Required package ('{dependency}') is installed"
        )  # faking a null skipif decorator
    else:
        # package does not exist
        return pytest.mark.skip(reason=f"Requires '{dependency}' package")


if DEBUG_TESTING:
    from ansys.mapdl.core import LOG

    LOG.setLevel("DEBUG")

    # If the following file name is changed, update `ci.yml`.
    LOG.log_to_file("pymapdl.log")

    # the following files are also generated by MAPDL gRPC:
    # - "pymapdl.apdl": The APDL commands sent to MAPDL by PyMAPDL
    # - "apdl.out" : MAPDL console output. Very likely only contains the output until connected.
################################################################
#
# Importing packages
# ------------------
#

if has_dependency("ansys-tools-path"):
    from ansys.tools.path import find_mapdl


if has_dependency("pyvista"):
    import pyvista

    from ansys.mapdl.core.plotting.theme import _apply_default_theme

    _apply_default_theme()

    # Necessary for CI plotting
    pyvista.OFF_SCREEN = True
    pyvista.global_theme.allow_empty_mesh = True

import ansys.mapdl.core as pymapdl

pymapdl.RUNNING_TESTS = True

from ansys.mapdl.core import Mapdl
from ansys.mapdl.core.errors import MapdlExitedError, MapdlRuntimeError
from ansys.mapdl.core.examples import vmfiles
from ansys.mapdl.core.launcher import get_start_instance, launch_mapdl
from ansys.mapdl.core.mapdl_core import VALID_DEVICES

if has_dependency("ansys-tools-visualization_interface"):
    import ansys.tools.visualization_interface as viz_interface

    viz_interface.TESTING_MODE = True


if LOG_APDL:
    from ansys.mapdl.core import LOG

    LOG.setLevel("DEBUG")
    LOG.log_to_file("mylog.log")

################################################################
#
# Pytest configuration
# --------------------
#

# check if the user wants to permit pytest to start MAPDL
START_INSTANCE = get_start_instance()

################
if os.name == "nt":
    os_msg = """SET PYMAPDL_START_INSTANCE=False
SET PYMAPDL_PORT=<MAPDL Port> (default 50052)
SET PYMAPDL_IP=<MAPDL IP> (default 127.0.0.1)"""
else:
    os_msg = """export PYMAPDL_START_INSTANCE=False
export PYMAPDL_PORT=<MAPDL Port> (default 50052)
export PYMAPDL_IP=<MAPDL IP> (default 127.0.0.1)"""

ERRMSG = f"""Unable to run unit tests without MAPDL installed or
accessible.  Either install Ansys 2021R1 or newer or specify the
remote server with:

{os_msg}

If you do have Ansys installed, you may have to patch PyMAPDL to
automatically find your Ansys installation.

You can request assistance by opening an issue on:

https://github.com/ansys/pymapdl/issues

"""
MAPDL_VERSION = None  # this is cached by mapdl fixture and used in the minimal testing

if START_INSTANCE and not ON_LOCAL:
    raise MapdlRuntimeError(ERRMSG)


@pytest.hookimpl(trylast=True)
def pytest_report_header(config, start_path, startdir):
    text = []
    text += ["Testing variables".center(get_terminal_size()[0], "-")]
    text += [
        f"Session dependent: DEBUG_TESTING ({DEBUG_TESTING}), ON_CI ({ON_CI}), TESTING_MINIMAL ({TESTING_MINIMAL}), SUPPORT_PLOTTING ({SUPPORT_PLOTTING})"
    ]
    text += [
        f"OS dependent: ON_LINUX ({ON_LINUX}), ON_UBUNTU ({ON_UBUNTU}), ON_WINDOWS ({ON_WINDOWS}), ON_MACOS ({ON_MACOS})"
    ]
    text += [
        f"MAPDL dependent: ON_LOCAL ({ON_LOCAL}), ON_STUDENT ({ON_STUDENT}), HAS_GRPC ({HAS_GRPC}), HAS_DPF ({HAS_DPF}), IS_SMP ({IS_SMP})"
    ]

    text += ["Environment variables".center(get_terminal_size()[0], "-")]
    line = ""
    for env_var in [
        "PYMAPDL_START_INSTANCE",
        "PYMAPDL_PORT",
        "PYMAPDL_PORT2",
        "PYMAPDL_DB_PORT",
        "PYMAPDL_IP",
        "PYMAPDL_IP2",
        "DPF_PORT",
        "DPF_START_SERVER",
        "IGNORE_POOL",
    ]:
        env_var_value = os.environ.get(env_var)
        if env_var_value is not None:
            line += f"{env_var} ('{env_var_value}'), "
    text += [line]
    text += ["Pytest configuration".center(get_terminal_size()[0], "-")]
    return "\n".join(text)


## Changing report line length
class MyReporter(TerminalReporter):
    def short_test_summary(self):
        # your own impl goes here, for example:
        self.write_sep("=", "PyMAPDL Pytest short summary")

        failed = self.stats.get("failed", [])
        for rep in failed:
            self.write_line(
                f"[FAILED] {rep.head_line} - {rep.longreprtext.splitlines()[-3]}"
            )

        errored = self.stats.get("error", [])
        for rep in errored:
            self.write_line(
                f"[ERROR] {rep.head_line} - {rep.longreprtext.splitlines()[-3]}"
            )


# @pytest.mark.trylast
@pytest.hookimpl(trylast=True)
def pytest_configure(config):
    vanilla_reporter = config.pluginmanager.getplugin("terminalreporter")
    my_reporter = MyReporter(config)
    config.pluginmanager.unregister(vanilla_reporter)
    config.pluginmanager.register(my_reporter, "terminalreporter")


def pytest_addoption(parser):
    parser.addoption(
        "--console",
        action="store_true",
        default=False,
        help="run console tests",
    )
    parser.addoption("--gui", action="store_true", default=False, help="run GUI tests")
    parser.addoption(
        "--only-gui",
        action="store_true",
        default=False,
        help="run only GUI tests",
    )


def pytest_collection_modifyitems(config, items):
    if not config.getoption("--console"):
        # --console given in cli: run console interface tests
        skip_console = pytest.mark.skip(reason="need --console option to run")
        for item in items:
            if "console" in item.keywords:
                item.add_marker(skip_console)

    if not HAS_GRPC:
        skip_grpc = pytest.mark.skip(
            reason="Requires gRPC connection (at least v211 to run)"
        )
        for item in items:
            if "skip_grpc" in item.keywords:
                item.add_marker(skip_grpc)

    only_gui_filter = config.getoption("--only-gui")
    if only_gui_filter:
        new_items = []
        for item in items:
            mark = item.get_closest_marker("requires_gui")
            if mark and mark.name == "requires_gui":
                new_items.append(item)
        items[:] = new_items

    if not config.getoption("--gui") and not only_gui_filter:
        skip_gui = pytest.mark.skip(reason="Requires to launch MAPDL GUI interface.")
        for item in items:
            if "requires_gui" in item.keywords:
                item.add_marker(skip_gui)


################################################################
#
# Setting configuration fixtures
# ------------------------------
#

if has_dependency("pytest-pyvista"):

    @pytest.fixture(autouse=True)
    def wrapped_verify_image_cache(verify_image_cache, pytestconfig):
        # Configuration
        verify_image_cache.error_value = 500.0
        verify_image_cache.warning_value = 200.0

        # High variance test
        verify_image_cache.var_error_value = 1000.0
        verify_image_cache.var_warning_value = 1000.0

        return verify_image_cache


class Running_test:
    def __init__(self, active: bool = True) -> None:
        self._state = active

    def __enter__(self) -> None:
        pymapdl.RUNNING_TESTS = self._state

    def __exit__(self, *args) -> None:
        pymapdl.RUNNING_TESTS = not self._state


class NullContext:
    def __enter__(self):
        pass

    def __exit__(self, *args):
        pass

    def __init__(self):
        pass


@pytest.fixture(scope="function")
def running_test():
    return Running_test


@pytest.fixture(autouse=True, scope="function")
def run_before_and_after_tests(
    request: pytest.FixtureRequest, mapdl: Mapdl
) -> Generator[Mapdl]:
    """Fixture to execute asserts before and after a test is run"""

    # Relaunching MAPDL if dead
    mapdl = restart_mapdl(mapdl)

    # Write test info to log_apdl
    if DEBUG_TESTING:
        log_test_start(mapdl)

    # check if the local/remote state has changed or not
    prev = mapdl.is_local

    yield  # this is where the testing happens

    mapdl.prep7()

    # Check resetting state
    assert prev == mapdl.is_local
    assert not mapdl.exited, "MAPDL is exited after the test. It should have not!"
    assert not mapdl._mapdl_on_hpc, "Mapdl class is on HPC mode. It should not!"
    assert mapdl.finish_job_on_exit, "Mapdl class should finish the job!"
    assert not mapdl.ignore_errors, "Mapdl class is ignoring errors!"
    assert not mapdl.mute
    assert mapdl.file_type_for_plots in VALID_DEVICES

    # Returning to default
    mapdl.graphics("full")

    # Handling extra instances
    make_sure_not_instances_are_left_open(VALID_PORTS)

    # Teardown
    if mapdl.is_local and mapdl._exited:
        # The test exited MAPDL, so it has failed.
        test_name = os.environ.get(
            "PYTEST_CURRENT_TEST", "**test id could not get retrieved.**"
        )

        assert (
            False
        ), f"Test {test_name} failed at the teardown."  # this will fail the test


@pytest.fixture(scope="function")
def set_env_var(request, monkeypatch):
    """Set an environment variable from given requests, this fixture must be used with `parametrize`"""
    env_var_name = request.param[0]
    env_var_value = request.param[1]
    monkeypatch.setenv(f"{env_var_name}", f"{env_var_value}")
    yield request.param


@pytest.fixture(scope="function")
def set_env_var_context(request, monkeypatch):
    """Set MY_VARIABLE environment variable, this fixture must be used with `parametrize`"""
    if not isinstance(request.param, (tuple, list)):
        request_param = [request.param]
    else:
        request_param = request.param

    for each_dict in request_param:
        for each_key, each_value in each_dict.items():
            if each_value is not None:
                monkeypatch.setenv(f"{each_key}", f"{each_value}")

    yield request.param


@pytest.fixture
def path_tests(tmpdir):
    SpacedPaths = namedtuple(
        "SpacedPaths",
        ["path_without_spaces", "path_with_spaces", "path_with_single_quote"],
    )

    p1 = tmpdir.mkdir("./temp/")
    p2 = tmpdir.mkdir("./t e m p/")
    p3 = tmpdir.mkdir("./temp'")
    return SpacedPaths(str(p1), str(p2), str(p3))


def clear(mapdl):
    mapdl.mute = True
    mapdl.finish()
    # *MUST* be NOSTART.  With START fails after 20 calls...
    # this has been fixed in later pymapdl and MAPDL releases
    mapdl.clear("NOSTART")
    mapdl.header("DEFA")
    mapdl.format("DEFA")
    mapdl.page("DEFA")

    mapdl.prep7()
    mapdl.mute = False


@pytest.fixture(scope="function")
def cleared(mapdl):
    clear(mapdl)
    yield


################################################################
#
# Setting interface fixtures
# --------------------------
#


@pytest.fixture(scope="session")
def mapdl_console(request):
    if os.name != "posix":
        raise MapdlRuntimeError(
            '"--console" testing option unavailable.  ' "Only Linux is supported."
        )
    console_path = find_mapdl()[0]

    if console_path is None:
        raise MapdlRuntimeError(
            '"--console" testing option unavailable.'
            "No local console compatible MAPDL installation found. "
            "Valid versions are up to 2020R2."
        )

    mapdl = launch_mapdl(
        console_path, mode="console", log_apdl="pymapdl.apdl" if DEBUG_TESTING else None
    )
    from ansys.mapdl.core.mapdl_console import MapdlConsole

    assert isinstance(mapdl, MapdlConsole)
    mapdl._show_matplotlib_figures = False  # CI: don't show matplotlib figures

    # using yield rather than return here to be able to test exit
    yield mapdl

    # verify mapdl exits
    mapdl.exit()
    assert mapdl._exited
    assert "MAPDL exited" in str(mapdl)
    with pytest.raises(MapdlExitedError):
        mapdl.prep7()


@pytest.fixture(scope="session")
def mapdl(request, tmpdir_factory):
    # don't use the default run location as tests run multiple unit testings
    run_path = str(tmpdir_factory.mktemp("ansys"))

    # don't allow mapdl to exit upon collection unless mapdl is local
    cleanup = START_INSTANCE

    mapdl = launch_mapdl(
        override=True,
        run_location=run_path,
        cleanup_on_exit=cleanup,
        license_server_check=False,
        start_timeout=50,
<<<<<<< HEAD
        log_apdl=LOG_APDL,
        loglevel="DEBUG" if LOG_APDL else "ERROR",
        mapdl_output="apdl.out" if LOG_APDL else None,
=======
        loglevel="DEBUG" if DEBUG_TESTING else "ERROR",
        # If the following file names are changed, update `ci.yml`.
        log_apdl="pymapdl.apdl" if DEBUG_TESTING else None,
        mapdl_output="apdl.out" if (DEBUG_TESTING and ON_LOCAL) else None,
>>>>>>> 06c93c09
    )

    mapdl._show_matplotlib_figures = False  # CI: don't show matplotlib figures
    MAPDL_VERSION = mapdl.version  # Caching version

    VALID_PORTS.append(mapdl.port)

    if ON_CI:
        mapdl._local = ON_LOCAL  # CI: override for testing

    if ON_LOCAL and mapdl.is_local:
        assert Path(mapdl.directory) == Path(run_path)

    # using yield rather than return here to be able to test exit
    yield mapdl

    VALID_PORTS.remove(mapdl.port)
    ###########################################################################
    # test exit: only when allowed to start PYMAPDL
    ###########################################################################
    if START_INSTANCE:
        mapdl._local = True
        mapdl._exited = False
        assert mapdl.finish_job_on_exit
        mapdl.exit(save=True, force=True)
        assert mapdl._exited
        assert "MAPDL exited" in str(mapdl)

        # should test if _exited protects from execution
        with pytest.raises(MapdlExitedError):
            mapdl.prep7()

        # actually test if server is shutdown
        if HAS_GRPC:
            with pytest.raises(MapdlExitedError):
                mapdl._send_command("/PREP7")
            with pytest.raises(MapdlExitedError):
                mapdl._send_command_stream("/PREP7")

        # Delete Mapdl object
        del mapdl


################################################################
#
# MAPDL patches
# -------------
#


# Necessary patches to patch Mapdl launch
def _returns(return_=None):
    return lambda *args, **kwargs: return_


# Methods to patch in MAPDL when launching
def _patch_method(method):
    return "ansys.mapdl.core.mapdl_grpc.MapdlGrpc." + method


_meth_patch_MAPDL_launch = [
    # method, and its return
    (_patch_method("_connect"), _returns(True)),
    (_patch_method("_run"), _returns("")),
    (_patch_method("_create_channel"), _returns("")),
    (_patch_method("inquire"), _returns("/home/simulation")),
    (_patch_method("_subscribe_to_channel"), _returns("")),
    (_patch_method("_run_at_connect"), _returns("")),
    (_patch_method("_exit_mapdl"), _returns(None)),
    # non-mapdl methods
    ("socket.gethostbyname", _returns("123.45.67.99")),
    (
        "socket.gethostbyaddr",
        _returns(
            [
                "mapdlhostname",
            ]
        ),
    ),
]

_meth_patch_MAPDL = _meth_patch_MAPDL_launch.copy()
_meth_patch_MAPDL.extend(
    [
        # launcher methods
        ("ansys.mapdl.core.launcher.launch_grpc", _returns(None)),
        ("ansys.mapdl.core.launcher.check_mapdl_launch", _returns(None)),
    ]
)

# For testing
# Patch some of the starting procedures
PATCH_MAPDL_START = [patch(method, ret) for method, ret in _meth_patch_MAPDL_launch]

# Patch all the starting procedures so we can have a pseudo mapdl instance
PATCH_MAPDL = [patch(method, ret) for method, ret in _meth_patch_MAPDL]

################################################################
#
# TestClass
# ---------
#


class TestClass:
    """Base class for testing.

    Provide some helper methods.

    This class cleans automatically the MAPDL database upon creation."""

    @pytest.fixture(scope="class", autouse=True)
    def initializer(self, mapdl):
        self.mapdl = mapdl
        self.clear()

    def clear(self):
        clear(self.mapdl)


############################################################
# Fixtures Models
# ================
#


@pytest.fixture(scope="function")
def cube_geom_and_mesh(cleared, mapdl):
    # setup the full file
    mapdl.block(0, 1, 0, 1, 0, 1)
    mapdl.et(1, 186)
    mapdl.esize(0.5)
    mapdl.vmesh("all")

    # Define a material (nominal steel in SI)
    mapdl.mp("EX", 1, 210e9)  # Elastic moduli in Pa (kg/(m*s**2))
    mapdl.mp("DENS", 1, 7800)  # Density in kg/m3
    mapdl.mp("NUXY", 1, 0.3)  # Poisson's Ratio


@pytest.fixture(scope="function")
def cube_solve(cleared, mapdl, cube_geom_and_mesh):
    # solve first 10 non-trivial modes
    out = mapdl.modal_analysis(nmode=10, freqb=1)


@pytest.fixture
def solved_box(mapdl, cleared):
    mapdl.mute = True  # improve stability
    mapdl.et(1, "SOLID5")
    mapdl.block(0, 10, 0, 20, 0, 30)
    mapdl.esize(10)
    mapdl.vmesh("ALL")
    mapdl.units("SI")  # SI - International system (m, kg, s, K).
    # Define a material (nominal steel in SI)
    mapdl.mp("EX", 1, 210e9)  # Elastic moduli in Pa (kg/(m*s**2))
    mapdl.mp("DENS", 1, 7800)  # Density in kg/m3
    mapdl.mp("PRXY", 1, 0.3)  # Poisson's Ratio
    # Fix the left-hand side.
    mapdl.nsel("S", "LOC", "Z", 0)
    mapdl.d("ALL", "UX")
    mapdl.d("ALL", "UY")
    mapdl.d("ALL", "UZ")

    mapdl.nsel("S", "LOC", "Z", 30)
    mapdl.f("ALL", "FX", 1000)
    mapdl.run("/SOLU")
    mapdl.antype("STATIC")
    mapdl.solve()
    mapdl.finish()
    mapdl.mute = False


@pytest.fixture(scope="function")
def make_block(mapdl, cleared):
    mapdl.block(0, 1, 0, 1, 0, 1)
    mapdl.et(1, 186)
    mapdl.esize(0.25)
    mapdl.vmesh("ALL")


@pytest.fixture(scope="function")
def coupled_example(mapdl, cleared):
    # TRANSIENT THERMAL STRESS IN A CYLINDER
    vm33 = vmfiles["vm33"]
    with open(vm33, "r") as fid:
        mapdl_code = fid.read()

    mapdl_code = mapdl_code.replace(
        "SOLVE", "SOLVE\n/COM Ending script after first simulation\n/EOF"
    )
    mapdl.finish()
    mapdl.input_strings(mapdl_code)


@pytest.fixture(scope="function")
def contact_geom_and_mesh(mapdl, cleared):
    mapdl.mute = True

    # Based on tech demo 28.
    # ***** Problem parameters ********
    l = 76.2e-03 / 3  # Length of each plate,m
    w = 31.75e-03 / 2  # Width of each plate,m
    t = 3.18e-03  # Thickness of each plate,m
    r1 = 7.62e-03  # Shoulder radius of tool,m
    h = 15.24e-03  # Height of tool, m
    l1 = r1  # Starting location of tool on weldline
    l2 = l - l1
    tcc1 = 2e06  # Thermal contact conductance b/w plates,W/m^2'C
    tcc2 = 10  # Thermal contact conductance b/w tool &
    # workpiece,W/m^2'C
    fwgt = 0.95  # weight factor for distribution of heat b/w tool
    # & workpiece
    fplw = 0.8  # Fraction of plastic work converted to heat

    # this is also modified in the dependent fixture
    uz1 = t / 4000  # Depth of penetration,m

    # ==========================================================
    # * Material properties
    # ==========================================================
    # * Material properties for 304l stainless steel Plates
    mapdl.mp("ex", 1, 193e9)  # Elastic modulus (N/m^2)
    mapdl.mp("nuxy", 1, 0.3)  # Poisson's ratio
    mapdl.mp("alpx", 1, 1.875e-5)  # Coefficient of thermal expansion, µm/m'c
    # Fraction of plastic work converted to heat, 80%
    mapdl.mp("qrate", 1, fplw)

    # *BISO material model
    EX = 193e9
    ET = 2.8e9
    EP = EX * ET / (EX - ET)
    mapdl.tb("plas", 1, 1, "", "biso")  # Bilinear isotropic material
    mapdl.tbdata(1, 290e6, EP)  # Yield stress & plastic tangent modulus
    mapdl.mptemp(1, 0, 200, 400, 600, 800, 1000)
    mapdl.mpdata("kxx", 1, 1, 16, 19, 21, 24, 29, 30)  # therm cond.(W/m'C)
    mapdl.mpdata("c", 1, 1, 500, 540, 560, 590, 600, 610)  # spec heat(J/kg'C)
    mapdl.mpdata("dens", 1, 1, 7894, 7744, 7631, 7518, 7406, 7406)  # kg/m^3

    # * Material properties for PCBN tool
    mapdl.mp("ex", 2, 680e9)  # Elastic modulus (N/m^2)
    mapdl.mp("nuxy", 2, 0.22)  # Poisson's ratio
    mapdl.mp("kxx", 2, 100)  # Thermal conductivity(W/m'C)
    mapdl.mp("c", 2, 750)  # Specific heat(J/kg'C)
    mapdl.mp("dens", 2, 4280)  # Density,kg/m^3

    # ==========================================================
    # * Geometry
    # ==========================================================
    # * Node for pilot node
    mapdl.n(1, 0, 0, h)
    # * Workpiece geometry (two rectangular plates)
    mapdl.block(0, w, -l1, l2, 0, -t)
    mapdl.block(0, -w, -l1, l2, 0, -t)
    # * Tool geometry
    mapdl.cyl4(0, 0, r1, 0, r1, 90, h)
    mapdl.cyl4(0, 0, r1, 90, r1, 180, h)
    mapdl.cyl4(0, 0, r1, 180, r1, 270, h)
    mapdl.cyl4(0, 0, r1, 270, r1, 360, h)
    mapdl.vglue(3, 4, 5, 6)

    # ==========================================================
    # * Meshing
    # ==========================================================
    mapdl.et(1, "SOLID226", 11)  # Coupled-field solid element,KEYOPT(1) is
    # set to 11 for a structural-thermal analysis
    mapdl.allsel()
    ndiv1 = 2
    ndiv2 = 5
    ndiv3 = 1

    mapdl.lsel("s", "", "", 4, 5)
    mapdl.lsel("a", "", "", 14, 19, 5)
    mapdl.lesize("all", "", "", ndiv1)
    mapdl.lsel("s", "", "", 16, 17)
    mapdl.lsel("a", "", "", 2, 7, 5)
    mapdl.lesize("all", "", "", ndiv1)
    mapdl.lsel("s", "", "", 1)
    mapdl.lsel("a", "", "", 3)
    mapdl.lsel("a", "", "", 6)
    mapdl.lsel("a", "", "", 8)
    mapdl.lsel("a", "", "", 13)
    mapdl.lsel("a", "", "", 15)
    mapdl.lsel("a", "", "", 18)
    mapdl.lsel("a", "", "", 20)
    mapdl.lesize("all", "", "", ndiv2)
    mapdl.lsel("s", "", "", 9, "")
    mapdl.lsel("a", "", "", 22)
    mapdl.lesize("all", "", "", ndiv3)
    mapdl.allsel("all")
    mapdl.mshmid(2)  # midside nodes dropped
    mapdl.vsweep(1)
    mapdl.vsweep(2)
    mapdl.vsel("u", "volume", "", 1, 2)
    mapdl.mat(2)
    mapdl.esize(0.005)
    mapdl.numstr("NODE", 1000)
    mapdl.vsweep("all")
    mapdl.allsel("all")

    # ==========================================================
    # * Contact Pairs
    # ==========================================================
    # * Define Rigid Surface Constraint on tool top surface
    mapdl.et(2, "TARGE170")
    mapdl.keyopt(2, 2, 1)  # User defined boundary condition on rigid
    # target nodes

    mapdl.et(3, "CONTA174")
    mapdl.keyopt(3, 1, 1)  # To include Temp DOF
    mapdl.keyopt(3, 2, 2)  # To include MPC contact algorithm
    mapdl.keyopt(3, 4, 2)  # For a rigid surface constraint
    mapdl.keyopt(3, 12, 5)  # To set the behavior of contact surface as a
    # bonded (always)

    mapdl.vsel("u", "volume", "", 1, 2)  # Selecting Tool volume
    mapdl.allsel("below", "volume")
    mapdl.nsel("r", "loc", "z", h)  # Selecting nodes on the tool top surface
    mapdl.type(3)
    mapdl.r(3)
    mapdl.real(3)
    mapdl.esln()
    mapdl.esurf()  # Create contact elements
    mapdl.allsel("all")

    # * Define pilot node at the top of the tool
    mapdl.nsel("s", "node", "", 1)
    mapdl.tshap("pilo")
    mapdl.type(2)
    mapdl.real(3)
    mapdl.e(1)  # Create target element on pilot node
    mapdl.allsel()

    # * Define contact pair between two plates
    mapdl.et(6, "TARGE170")
    mapdl.et(7, "CONTA174")
    mapdl.keyopt(7, 1, 1)  # Displacement & Temp dof
    mapdl.keyopt(7, 4, 3)  # To include Surface projection based method
    mapdl.mat(1)
    mapdl.asel("s", "", "", 5)
    mapdl.nsla("", 1)
    mapdl.cm("tn.cnt", "node")  # Creating component on weld side of plate1

    mapdl.asel("s", "", "", 12)
    mapdl.nsla("", 1)
    mapdl.cm("tn.tgt", "node")  # Creating component on weld side of plate2

    mapdl.allsel("all")
    mapdl.type(6)
    mapdl.r(6)
    mapdl.rmodif(6, 14, tcc1)  # A real constant TCC,Thermal contact
    # conductance coeffi. b/w the plates, W/m^2'C
    mapdl.rmodif(6, 35, 1000)  # A real constant TBND,Bonding temperature
    # for welding, 'C
    mapdl.real(6)
    mapdl.cmsel("s", "tn.cnt")
    mapdl.esurf()
    mapdl.type(7)
    mapdl.real(6)
    mapdl.cmsel("s", "tn.tgt")
    mapdl.esurf()
    mapdl.allsel("all")

    # * Define contact pair between tool & workpiece
    mapdl.et(4, "TARGE170")
    mapdl.et(5, "CONTA174")
    mapdl.keyopt(5, 1, 1)  # Displacement & Temp dof
    mapdl.keyopt(5, 5, 3)  # Close gap/reduce penetration with auto cnof
    mapdl.keyopt(5, 9, 1)  # Exclude both initial penetration or gap
    mapdl.keyopt(5, 10, 0)  # Contact stiffness update each iteration
    # based

    # Bottom & lateral(all except top) surfaces of tool for target
    mapdl.vsel("u", "volume", "", 1, 2)
    mapdl.allsel("below", "volume")
    mapdl.nsel("r", "loc", "z", 0, h)
    mapdl.nsel("u", "loc", "z", h)
    mapdl.type(4)
    mapdl.r(5)
    mapdl.tb("fric", 5, 6)  # Definition of friction co efficient at
    # different temp
    mapdl.tbtemp(25)
    mapdl.tbdata(1, 0.4)  # friction co-efficient at temp 25
    mapdl.tbtemp(200)
    mapdl.tbdata(1, 0.4)  # friction co-efficient at temp 200
    mapdl.tbtemp(400)
    mapdl.tbdata(1, 0.4)  # friction co-efficient at temp 400
    mapdl.tbtemp(600)
    mapdl.tbdata(1, 0.3)  # friction co-efficient at temp 600
    mapdl.tbtemp(800)
    mapdl.tbdata(1, 0.3)  # friction co-efficient at temp 800
    mapdl.tbtemp(1000)
    mapdl.tbdata(1, 0.2)  # friction co-efficient at temp 1000
    mapdl.rmodif(5, 9, 500e6)  # Max.friction stress
    mapdl.rmodif(5, 14, tcc2)  # Thermal contact conductance b/w tool and
    # workpiece, 10 W/m^2'C
    mapdl.rmodif(5, 15, 1)  # A real constant FHTG,the fraction of
    # frictional dissipated energy converted
    # into heat
    mapdl.rmodif(5, 18, fwgt)  # A real constant  FWGT, weight factor for
    # the distribution of heat between the
    # contact and target surfaces, 0.95
    mapdl.real(5)
    mapdl.mat(5)
    mapdl.esln()
    mapdl.esurf()
    mapdl.allsel("all")

    # Top surfaces of plates nodes for contact
    mapdl.vsel("s", "volume", "", 1, 2)
    mapdl.allsel("below", "volume")
    mapdl.nsel("r", "loc", "z", 0)
    mapdl.type(5)
    mapdl.real(5)
    mapdl.esln()
    mapdl.esurf()
    mapdl.allsel("all")

    # ==========================================================
    # * Boundary conditions
    # ==========================================================
    mapdl.tref(25)  # Reference temperature 25'C
    mapdl.allsel()
    mapdl.nsel("all")
    mapdl.ic("all", "temp", 25)  # Initial condition at nodes,temp 25'C

    # Mechanical Boundary Conditions
    # 20% ends of the each plate is constraint
    mapdl.nsel("s", "loc", "x", -0.8 * w, -w)
    mapdl.nsel("a", "loc", "x", 0.8 * w, w)
    mapdl.d("all", "uz", 0)  # Displacement constraint in x-direction
    mapdl.d("all", "uy", 0)  # Displacement constraint in y-direction
    mapdl.d("all", "ux", 0)  # Displacement constraint in z-direction
    mapdl.allsel("all")

    # Bottom of workpiece is constraint in z-direction
    mapdl.nsel("s", "loc", "z", -t)
    mapdl.d("all", "uz")  # Displacement constraint in z-direction
    mapdl.allsel("all")

    # Thermal Boundary Conditions
    # Convection heat loss from the workpiece surfaces
    mapdl.vsel("s", "volume", "", 1, 2)  # Selecting the workpiece
    mapdl.allsel("below", "volume")
    mapdl.nsel("r", "loc", "z", 0)
    mapdl.nsel("a", "loc", "x", -w)
    mapdl.nsel("a", "loc", "x", w)
    mapdl.nsel("a", "loc", "y", -l1)
    mapdl.nsel("a", "loc", "y", l2)
    mapdl.sf("all", "conv", 30, 25)

    # Convection (high)heat loss from the workpiece bottom
    mapdl.nsel("s", "loc", "z", -t)
    mapdl.sf("all", "conv", 300, 25)
    mapdl.allsel("all")

    # Convection heat loss from the tool surfaces
    mapdl.vsel("u", "volume", "", 1, 2)  # Selecting the tool
    mapdl.allsel("below", "volume")
    mapdl.csys(1)
    mapdl.nsel("r", "loc", "x", r1)
    mapdl.nsel("a", "loc", "z", h)
    mapdl.sf("all", "conv", 30, 25)
    mapdl.allsel("all")

    # Constraining all DOFs at pilot node except the Temp DOF
    mapdl.d(1, "all")
    mapdl.ddele(1, "temp")
    mapdl.allsel("all")
    mapdl.mute = False


@pytest.fixture(scope="function")
def cuadratic_beam_problem(mapdl, cleared):

    # Type of analysis: static.
    mapdl.antype("STATIC")

    # Element type: BEAM188.
    mapdl.et(1, "BEAM188")

    # Special Features are defined by keyoptions of beam element:

    # KEYOPT(3)
    # Shape functions along the length:
    # Cubic
    mapdl.keyopt(1, 3, 3)  # Cubic shape function

    # KEYOPT(9)
    # Output control for values extrapolated to the element
    # and section nodes:
    # Same as KEYOPT(9) = 1 plus stresses and strains at all section nodes
    mapdl.keyopt(1, 9, 3, mute=True)

    mapdl.mp("EX", 1, 30e6)
    mapdl.mp("PRXY", 1, 0.3)

    w_f = 1.048394965
    w_w = 0.6856481
    sec_num = 1
    mapdl.sectype(sec_num, "BEAM", "I", "ISection")
    mapdl.secdata(15, 15, 28 + (2 * w_f), w_f, w_f, w_w)

    # Define nodes
    for node_num in range(1, 6):
        mapdl.n(node_num, (node_num - 1) * 120, 0, 0)

    # Define one node for the orientation of the beam cross-section.
    orient_node = mapdl.n(6, 60, 1)

    for elem_num in range(1, 5):
        mapdl.e(elem_num, elem_num + 1, orient_node)

    # BC for the beams seats
    mapdl.d(2, "UX", lab2="UY")
    mapdl.d(4, "UY")

    # BC for all nodes of the beam
    mapdl.nsel("S", "LOC", "Y", 0)
    mapdl.d("ALL", "UZ")
    mapdl.d("ALL", "ROTX")
    mapdl.d("ALL", "ROTY")
    mapdl.nsel("ALL")

    # Parametrization of the distributed load.
    w = 10000 / 12

    # Application of the surface load to the beam element.
    mapdl.sfbeam(1, 1, "PRES", w)
    mapdl.sfbeam(4, 1, "PRES", w)
    mapdl.finish()

    mapdl.run("/SOLU")
    mapdl.solve()
    mapdl.finish()


def create_geometry(mapdl):
    mapdl.prep7()
    k0 = mapdl.k(1, 0, 0, 0)
    k1 = mapdl.k(2, 0, 5, 0)
    k2 = mapdl.k(3, 5, 5, 0)
    k3 = mapdl.k(4, 5, 0, 0)
    k4 = mapdl.k(5, 0, 0, 5)
    k5 = mapdl.k(6, 0, 5, 5)
    k6 = mapdl.k(7, 5, 5, 5)
    k7 = mapdl.k(8, 5, 0, 5)
    a0 = mapdl.a(1, 2, 3, 4)
    a1 = mapdl.a(5, 6, 7, 8)
    a2 = mapdl.a(3, 4, 8, 7)
    a3 = mapdl.a(1, 2, 6, 5)
    keypoints = [k0, k1, k2, k3, k4, k5, k6, k7]
    areas = [a0, a1, a2, a3]
    mapdl.esize(5)
    mapdl.mshape(1, "2D")
    mapdl.et(1, "SHELL181")
    mapdl.amesh("ALL")
    return areas, keypoints


@pytest.fixture
def query(mapdl, cleared):
    return mapdl.queries


@pytest.fixture
def common_functions_and_classes():
    return get_details_of_nodes, get_details_of_elements, Node, Element<|MERGE_RESOLUTION|>--- conflicted
+++ resolved
@@ -595,16 +595,10 @@
         cleanup_on_exit=cleanup,
         license_server_check=False,
         start_timeout=50,
-<<<<<<< HEAD
-        log_apdl=LOG_APDL,
-        loglevel="DEBUG" if LOG_APDL else "ERROR",
-        mapdl_output="apdl.out" if LOG_APDL else None,
-=======
         loglevel="DEBUG" if DEBUG_TESTING else "ERROR",
         # If the following file names are changed, update `ci.yml`.
         log_apdl="pymapdl.apdl" if DEBUG_TESTING else None,
         mapdl_output="apdl.out" if (DEBUG_TESTING and ON_LOCAL) else None,
->>>>>>> 06c93c09
     )
 
     mapdl._show_matplotlib_figures = False  # CI: don't show matplotlib figures
