--- conflicted
+++ resolved
@@ -293,7 +293,6 @@
 
 
 @pytest.fixture
-<<<<<<< HEAD
 def selection_test_geometry(mapdl, cleared):
     mapdl.prep7()
     k0 = mapdl.k(1, 0, 0, 0)
@@ -306,7 +305,8 @@
     mapdl.esize(0.5)
     mapdl.vmesh('ALL')
     return Query(mapdl)
-=======
+
+  
 def twisted_sheet(mapdl, cleared):
     mapdl.prep7()
     mapdl.et(1, 'SHELL181')
@@ -329,7 +329,7 @@
     mapdl.finish()
     q = Query(mapdl)
     return q, get_details_of_nodes(mapdl)
->>>>>>> 2cb2f138
+
 
 
 def create_geometry(mapdl):
