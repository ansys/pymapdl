# Copyright (C) 2016 - 2024 ANSYS, Inc. and/or its affiliates.
# SPDX-License-Identifier: MIT
#
#
# Permission is hereby granted, free of charge, to any person obtaining a copy
# of this software and associated documentation files (the "Software"), to deal
# in the Software without restriction, including without limitation the rights
# to use, copy, modify, merge, publish, distribute, sublicense, and/or sell
# copies of the Software, and to permit persons to whom the Software is
# furnished to do so, subject to the following conditions:
#
# The above copyright notice and this permission notice shall be included in all
# copies or substantial portions of the Software.
#
# THE SOFTWARE IS PROVIDED "AS IS", WITHOUT WARRANTY OF ANY KIND, EXPRESS OR
# IMPLIED, INCLUDING BUT NOT LIMITED TO THE WARRANTIES OF MERCHANTABILITY,
# FITNESS FOR A PARTICULAR PURPOSE AND NONINFRINGEMENT. IN NO EVENT SHALL THE
# AUTHORS OR COPYRIGHT HOLDERS BE LIABLE FOR ANY CLAIM, DAMAGES OR OTHER
# LIABILITY, WHETHER IN AN ACTION OF CONTRACT, TORT OR OTHERWISE, ARISING FROM,
# OUT OF OR IN CONNECTION WITH THE SOFTWARE OR THE USE OR OTHER DEALINGS IN THE
# SOFTWARE.

"""gRPC service specific tests"""
import os
import re
import shutil
import sys

import grpc
import pytest

from ansys.mapdl.core import examples
from ansys.mapdl.core.common_grpc import DEFAULT_CHUNKSIZE
from ansys.mapdl.core.errors import (
    MapdlCommandIgnoredError,
    MapdlExitedError,
    MapdlgRPCError,
    MapdlRuntimeError,
)
from ansys.mapdl.core.mapdl_grpc import MAX_MESSAGE_LENGTH, MapdlGrpc
from ansys.mapdl.core.misc import random_string

PATH = os.path.dirname(os.path.abspath(__file__))

from conftest import has_dependency, requires

# skip entire module unless HAS_GRPC installed or connecting to server
pytestmark = requires("grpc")


def write_tmp_in_mapdl_instance(mapdl, filename, ext="txt"):
    """Write a temporary file from MAPDL."""
    with mapdl.non_interactive:
        mapdl.cfopen(filename, ext)
        mapdl.vwrite("dummy_file")  # Needs to write something, File cannot be empty.
        mapdl.run("(A10)")
        mapdl.cfclos()


@pytest.fixture(scope="function")
def setup_for_cmatrix(mapdl, cleared):
    mapdl.prep7()
    mapdl.title("Capacitance of two long cylinders above a ground plane")
    mapdl.run("a=100")  # Cylinder inside radius (μm)
    mapdl.run("d=400")  # Outer radius of air region
    mapdl.run("ro=800")  # Outer radius of infinite elements
    mapdl.et(1, 121)  # 8-node 2-D electrostatic element
    mapdl.et(2, 110, 1, 1)  # 8-node 2-D Infinite element
    mapdl.emunit("epzro", 8.854e-6)  # Set free-space permittivity for μMKSV units
    mapdl.mp("perx", 1, 1)
    mapdl.cyl4("d/2", "d/2", "a", 0)  # Create mode in first quadrant
    mapdl.cyl4(0, 0, "ro", 0, "", 90)
    mapdl.cyl4(0, 0, "2*ro", 0, "", 90)
    mapdl.aovlap("all")
    mapdl.numcmp("area")
    mapdl.run("smrtsiz,4")
    mapdl.mshape(1)  # Mesh air region
    mapdl.amesh(3)
    mapdl.lsel("s", "loc", "x", "1.5*ro")
    mapdl.lsel("a", "loc", "y", "1.5*ro")
    mapdl.lesize("all", "", "", 1)
    mapdl.type(2)
    mapdl.mshape(0)
    mapdl.mshkey(1)
    mapdl.amesh(2)  # Mesh infinite region
    mapdl.run("arsymm,x,all")  # Reflect model about y axis
    mapdl.nummrg("node")
    mapdl.nummrg("kpoi")
    mapdl.csys(1)
    mapdl.nsel("s", "loc", "x", "2*ro")
    mapdl.sf("all", "inf")  # Set infinite flag in Infinite elements
    mapdl.local(11, 1, "d/2", "d/2")
    mapdl.nsel("s", "loc", "x", "a")
    mapdl.cm("cond1", "node")  # Assign node component to 1st conductor
    mapdl.local(12, 1, "-d/2", "d/2")
    mapdl.nsel("s", "loc", "x", "a")
    mapdl.cm("cond2", "node")  # Assign node component to 2nd conductor
    mapdl.csys(0)
    mapdl.nsel("s", "loc", "y", 0)
    mapdl.cm("cond3", "node")  # Assign node component to ground conductor
    mapdl.allsel("all")
    mapdl.finish()
    mapdl.run("/solu")


@pytest.fixture(scope="function")
def grpc_channel(mapdl):
    channel = grpc.insecure_channel(
        mapdl._channel_str,
        options=[
            ("grpc.max_receive_message_length", MAX_MESSAGE_LENGTH),
        ],
    )
    return channel


def test_connect_via_channel(grpc_channel):
    """Validate MapdlGrpc can be created directly from a channel."""
    mapdl = MapdlGrpc(channel=grpc_channel)
    assert mapdl.is_alive


def test_clear_nostart(mapdl):
    resp = mapdl._send_command("FINISH")
    resp = mapdl._send_command("/CLEAR, NOSTART")
    assert re.search("CLEAR (ANSYS|MAPDL) DATABASE AND RESTART", resp)


# NOTE: This command cannot be run repeately, otherwise we end up with
# to many levels of /INPUT.  2021R2 should have a fix for this
def test_clear(mapdl):
    resp = mapdl._send_command("FINISH")
    resp = mapdl._send_command("/CLEAR")
    assert "CLEAR" in resp


def test_clear_multiple(mapdl):
    # simply should not fail.  See:
    # https://github.com/ansys/pymapdl/issues/380
    for i in range(20):
        mapdl.run("/CLEAR")


def test_invalid_get_bug(mapdl):
    # versions before 24.1 should raise an error
    if mapdl.version < 24.1:
        context = pytest.raises(MapdlCommandIgnoredError)
    else:
        context = pytest.raises((MapdlRuntimeError, MapdlCommandIgnoredError))

    with context:
        mapdl.get_value("ACTIVE", item1="SET", it1num="invalid")


def test_invalid_get(mapdl):
    with pytest.raises((MapdlRuntimeError, MapdlCommandIgnoredError)):
        mapdl.get_value("ACTIVE")


def test_stream(mapdl):
    resp = mapdl._send_command_stream("/PREP7")
    assert "PREP7" in resp


def test_basic_input_output(mapdl, tmpdir):
    mapdl.finish()
    mapdl.clear("NOSTART")
    filename = "tmp2.inp"
    basic_inp = tmpdir.join(filename)
    with open(basic_inp, "w") as f:
        f.write("FINISH\n")
        f.write("/PREP7\n")

    mapdl.upload(basic_inp)
    tmpfile = "tmp.out"
    mapdl._send_command("/OUT, %s" % tmpfile, mute=True)
    mapdl._send_command("/INPUT, %s" % filename, mute=True)
    mapdl._send_command("/OUT, TERM", mute=True)
    mapdl.download(tmpfile)
    assert os.path.isfile(tmpfile)
    os.remove(tmpfile)
    # input file won't actually run, but we want to see if the output switches


def test_upload_large(mapdl):
    mapdl.finish()
    mapdl.clear("NOSTART")

    file_name = examples.vmfiles["vm153"]
    test_file = os.path.join(PATH, "test_files", file_name)

    mapdl.upload(test_file)
    assert os.path.basename(file_name) in mapdl.list_files()


def test_upload_fail(mapdl):
    with pytest.raises(FileNotFoundError):
        mapdl.upload("thisisnotafile")


def test_input_empty(mapdl):
    resp = mapdl._send_command("/INPUT")
    assert "INPUT FILE" in resp


def test_input_empty(mapdl):
    resp = mapdl._send_command("/INPUT, not_a_file")
    assert "does not exist" in resp


def test_large_output(mapdl, cleared):
    """Verify we can receive messages over the default 4MB limit."""
    mapdl.block(0, 1, 0, 1, 0, 1)
    mapdl.et(1, 187)
    mapdl.esize(0.05)
    mapdl.vmesh("all")
    msg = mapdl.nlist()

    assert sys.getsizeof(msg) > 4 * 1024**2


def test__download_missing_file(mapdl, tmpdir):
    target = tmpdir.join("tmp")
    with pytest.raises(FileNotFoundError):
        mapdl.download("__notafile__", target)


def test_cmatrix(mapdl, setup_for_cmatrix):
    cap_name = "aaaaa"
    output = mapdl.cmatrix(1, "cond", 3, 0, cap_name)
    assert "Capacitance matricies are stored in file" in output
    assert cap_name in output

    # also test if it works while we're already in non-interactive:
    # no asserts needed here since we're not concerned about the last response
    cap_name = "bbbbb"
    with mapdl.non_interactive:
        mapdl.cmatrix(1, "cond", 3, 0, cap_name)

    # we have to manually get the response here.  This is ok because
    # user is not expected to do this.
    output = mapdl._download_as_raw("cmatrix.out").decode()
    assert "Capacitance matricies are stored in file" in output
    assert cap_name in output


# these tests take some time to run, and we might consider moving
# these to a functional testing module/directory outside of the tests
# directory.


def test_read_input_file_verbose(mapdl):
    test_file = examples.vmfiles["vm153"]
    mapdl.finish()
    mapdl.clear()
    response = mapdl.input(test_file, verbose=True)
    assert re.search("\*\*\*\*\*  (ANSYS|MAPDL) SOLUTION ROUTINE  \*\*\*\*\*", response)


@pytest.mark.parametrize("file_name", ["full26.dat", "static.dat"])
def test_read_input_file(mapdl, file_name):
    test_file = os.path.join(PATH, "test_files", file_name)
    mapdl.finish()
    mapdl.clear()
    response = mapdl.input(test_file)

    assert (
        re.search("\*\*\*\*\*  (ANSYS|MAPDL) SOLUTION ROUTINE  \*\*\*\*\*", response)
        or "PyMAPDL: Simulation Finished." in response
    )


def test_no_get_value_non_interactive(mapdl):
    with pytest.raises((MapdlRuntimeError, MapdlCommandIgnoredError)):
        with mapdl.non_interactive:
            mapdl.get_value("ACTIVE", item1="CSYS")


def test__download(mapdl, tmpdir):
    # Creating temp file
    write_tmp_in_mapdl_instance(mapdl, "myfile0")

    file_name = "myfile0.txt"
    assert file_name in mapdl.list_files()

    out_file = tmpdir.join("out_" + file_name)
    mapdl._download(file_name, out_file_name=out_file)
    assert out_file.exists()

    out_file = tmpdir.join("out1_" + file_name)
    if has_dependency("tqdm"):
        mapdl._download(file_name, out_file_name=out_file, progress_bar=True)
    else:
        mapdl._download(file_name, out_file_name=out_file)
    assert out_file.exists()

    out_file = tmpdir.join("out2_" + file_name)
    mapdl._download(file_name, out_file_name=out_file, chunk_size=DEFAULT_CHUNKSIZE / 2)
    assert out_file.exists()

    out_file = tmpdir.join("out3_" + file_name)
    mapdl._download(file_name, out_file_name=out_file, chunk_size=DEFAULT_CHUNKSIZE * 2)
    assert out_file.exists()


@pytest.mark.parametrize(
    "files_to_download,expected_output",
    [
        ["myfile0.txt", ["myfile0.txt"]],
        [["myfile0.txt", "myfile1.txt"], ["myfile0.txt", "myfile1.txt"]],
        ["myfile*", ["myfile0.txt", "myfile1.txt"]],
    ],
)
def test_download(mapdl, tmpdir, files_to_download, expected_output):
    write_tmp_in_mapdl_instance(mapdl, "myfile0")
    write_tmp_in_mapdl_instance(mapdl, "myfile1")

    list_files = mapdl.download(files_to_download, target_dir=tmpdir)
    assert len(expected_output) == len(list_files)

    for file_to_check in list_files:
        basename = os.path.basename(file_to_check)
        file_ = os.path.join(tmpdir, basename)
        assert basename in expected_output
        assert os.path.exists(file_)
        os.remove(file_)


@pytest.mark.parametrize(
    "files_to_download,expected_output",
    [
        ["myfile0.txt", ["myfile0.txt"]],
        [["myfile0.txt", "myfile1.txt"], ["myfile0.txt", "myfile1.txt"]],
        ["myfile*", ["myfile0.txt", "myfile1.txt"]],
    ],
)
def test_download_without_target_dir(mapdl, files_to_download, expected_output):
    write_tmp_in_mapdl_instance(mapdl, "myfile0")
    write_tmp_in_mapdl_instance(mapdl, "myfile1")

    list_files = mapdl.download(files_to_download)
    assert len(expected_output) == len(list_files)

    for file_to_check in list_files:
        basename = os.path.basename(file_to_check)
        file_ = os.path.join(os.getcwd(), basename)
        assert basename in expected_output
        assert os.path.exists(file_)
        os.remove(file_)


@pytest.mark.parametrize(
    "extension_to_download,files_to_download,expected_output",
    [
        ["txt", "myfile*", ["myfile0.txt", "myfile1.txt"]],
        ["txt", "myfile0", ["myfile0.txt"]],
        [None, "file*.err", None],
        ["err", "*", None],
    ],
)
def test_download_with_extension(
    mapdl, extension_to_download, files_to_download, expected_output
):
    write_tmp_in_mapdl_instance(mapdl, "myfile0")
    write_tmp_in_mapdl_instance(mapdl, "myfile1")

    list_files = mapdl.download(files_to_download, extension=extension_to_download)

    if extension_to_download == "err" or files_to_download.endswith("err"):
        remote_list_files = mapdl.list_files()

        assert all(
            [
                each.endswith("err") and os.path.basename(each) in remote_list_files
                for each in list_files
            ]
        )
    else:
        assert len(expected_output) == len(list_files)

        for file_to_check in list_files:
            basename = os.path.basename(file_to_check)
            assert basename in expected_output
            assert os.path.exists(os.path.join(os.getcwd(), basename))
            assert os.path.exists(file_to_check)

    for file in list_files:
        os.remove(file)


@requires("local")
def test_download_recursive(mapdl):
    if mapdl.is_local:
        temp_dir = os.path.join(mapdl.directory, "new_folder")
        os.makedirs(temp_dir, exist_ok=True)
        with open(os.path.join(temp_dir, "file0.txt"), "a") as fid:
            fid.write("dummy")
        with open(os.path.join(temp_dir, "file1.txt"), "a") as fid:
            fid.write("dummy")

        mapdl.download(temp_dir, recursive=True)  # This is referenced to os.getcwd
        assert os.path.exists("file0.txt")
        assert os.path.exists("file1.txt")
        os.remove("file0.txt")
        os.remove("file1.txt")

        mapdl.download("**", target_dir="new_dir", recursive=True)
        assert os.path.exists(os.path.join("new_dir", "file0.txt"))
        assert os.path.exists(os.path.join("new_dir", "file1.txt"))
        shutil.rmtree(temp_dir)
        shutil.rmtree("new_dir")


def test_download_project(mapdl, tmpdir):
    target_dir = tmpdir.mkdir("tmp")
    mapdl.download_project(target_dir=target_dir)
    files_extensions = list(
        set([each.split(".")[-1] for each in os.listdir(target_dir)])
    )
    assert "log" in files_extensions


def test_download_project_extensions(mapdl, tmpdir):
    target_dir = tmpdir.mkdir("tmp")
    mapdl.download_project(extensions=["log", "err"], target_dir=target_dir)
    files_extensions = set([each.split(".")[-1] for each in os.listdir(target_dir)])

    expected = {"log", "out", "err", "lock"}
    assert expected.intersection(files_extensions) == {"log", "err"}


def test_download_result(mapdl, cleared, tmpdir):
    if "file.rst" not in mapdl.list_files():
        write_tmp_in_mapdl_instance(mapdl, "file", ext="rst")  # fake rst file
    target_dir = tmpdir.mkdir(f"tmp_{random_string()}")
    mapdl.download_result(target_dir)
    assert os.path.exists(os.path.join(target_dir, "file.rst"))

    assert not os.path.exists("file.rst")
    mapdl.download_result(preference="rst")  # with default argument
    assert os.path.exists("file.rst")

    os.remove("file.rst")

    mapdl.download_result(preference="rth")
    try:
        os.remove("file.rst")
    except Exception:
        pass
    try:
        os.remove("file.rth")
    except Exception:
        pass


def test__channel_str(mapdl):
    assert mapdl._channel_str is not None
    assert ":" in mapdl._channel_str
    assert re.search("\d{1,3}\.\d{1,3}\.\d{1,3}\.\d{1,3}", mapdl._channel_str)
    assert re.search("\d{4,6}", mapdl._channel_str)


def test_mode(mapdl):
    assert mapdl.connection == "grpc"
    assert mapdl.is_grpc
    assert not mapdl.is_corba
    assert not mapdl.is_console


def test_input_output(mapdl):
    file_ = "myinput.inp"
    with open(file_, "w") as fid:
        for i in range(4):
            fid.write(f"/com, line {i}\n")

    output = mapdl.input(file_)
    assert "/INPUT FILE" in output
    assert "line 0" in output
    assert "line 3" in output

    os.remove(file_)


def test_input_ext_argument(mapdl):
    file_ = "myinput.inp"
    with open(file_, "w") as fid:
        for i in range(4):
            fid.write(f"/com, line {i}\n")

    output = mapdl.input("myinput", "inp")
    assert "/INPUT FILE" in output
    assert "line 0" in output
    assert "line 1" in output
    assert "line 2" in output
    assert "line 3" in output

    os.remove(file_)


def test_input_dir_argument(mapdl, tmpdir):
    file_ = "myinput.inp"
    target_dir = str(tmpdir.mkdir(f"tmp_{random_string()}"))
    file_path = os.path.join(target_dir, file_)
    with open(file_path, "w") as fid:
        for i in range(4):
            fid.write(f"/com, line {i}\n")

    output = mapdl.input(file_, "", target_dir)
    assert "/INPUT FILE" in output
    assert "line 0" in output
    assert "line 1" in output
    assert "line 2" in output
    assert "line 3" in output

    os.remove(file_path)


def test_input_line_argument(mapdl):
    file_ = "myinput.inp"
    with open(file_, "w") as fid:
        for i in range(4):
            fid.write(f"/com, line {i}\n")

    output = mapdl.input(file_, line=2)
    assert "/INPUT FILE" in output
    assert "line 0" not in output
    assert "line 1" not in output
    assert "line 2" in output
    assert "line 3" in output

    os.remove(file_)


def test_input_multiple_argument(mapdl, tmpdir):
    file_ = "myinput.inp"
    target_dir = str(tmpdir.mkdir(f"tmp_{random_string()}"))
    file_path = os.path.join(target_dir, file_)
    with open(file_path, "w") as fid:
        for i in range(4):
            fid.write(f"/com, line {i}\n")

    output = mapdl.input("myinput", "inp", target_dir, 2)
    assert "/INPUT FILE" in output
    assert "line 0" not in output
    assert "line 1" not in output
    assert "line 2" in output
    assert "line 3" in output

    os.remove(file_path)


def test_input_log_argument(mapdl):
    with pytest.raises(ValueError, match="'log' argument is not supported"):
        mapdl.input(log="asdf")


def test_input_compatibility_api_change(mapdl):
    """This test is because the API change happened in 0.65 to homogenise the APDL command
    with the gRPC method."""

    with pytest.raises(ValueError, match="Only strings are allowed in 'ext'"):
        mapdl.input(ext=1)

    with pytest.raises(ValueError, match="Only strings are allowed in 'dir_'"):
        mapdl.input(dir_=1)

    with pytest.raises(ValueError, match="A file name must be supplied."):
        mapdl.input()


@requires("grpc")
@requires("local")
def test__check_stds(mapdl):
    """Test that the standard input is checked."""

    mapdl._read_stds()
    assert mapdl._stdout is not None
    assert mapdl._stderr is not None


<<<<<<< HEAD
def test_subscribe_to_channel(mapdl):
    assert mapdl.channel_state in [
        "IDLE",
        "CONNECTING",
        "READY",
        "TRANSIENT_FAILURE",
        "SHUTDOWN",
    ]
    assert mapdl._channel_state in [
        grpc.ChannelConnectivity.IDLE,
        grpc.ChannelConnectivity.CONNECTING,
        grpc.ChannelConnectivity.READY,
        grpc.ChannelConnectivity.TRANSIENT_FAILURE,
        grpc.ChannelConnectivity.SHUTDOWN,
    ]
=======
@requires("remote")
def test_exception_message_length(mapdl):
    # This test does not fail if running on local
    channel = grpc.insecure_channel(
        mapdl._channel_str,
        options=[
            ("grpc.max_receive_message_length", int(1024)),
        ],
    )
    mapdl2 = MapdlGrpc(channel=channel)
    assert mapdl2.is_alive

    mapdl2.prep7()
    mapdl2.dim("myarr", "", 1e5)
    mapdl2.vfill("myarr", "rand", 0, 1)  # filling array with random numbers

    # Retrieving
    with pytest.raises(MapdlgRPCError, match="Received message larger than max"):
        values = mapdl2.parameters["myarr"]

    assert mapdl2.is_alive

    # Deleting generated mapdl instance and channel.
    channel.close()
    mapdl2._exited = True  # To avoid side effects.
    mapdl2.exit()


def test_generic_grpc_exception(monkeypatch, grpc_channel):
    mapdl = MapdlGrpc(channel=grpc_channel)
    assert mapdl.is_alive

    class UnavailableError(grpc.RpcError):
        def __init__(self, message="Service is temporarily unavailable."):
            self._message = message
            self._code = grpc.StatusCode.UNAVAILABLE
            super().__init__(message)

        def code(self):
            return self._code

        def details(self):
            return self._message

    def _raise_error_code(args, **kwargs):
        raise UnavailableError()

    monkeypatch.setattr(mapdl._stub, "SendCommand", _raise_error_code)

    with pytest.raises(
        MapdlExitedError, match="MAPDL server connection terminated unexpectedly while"
    ):
        mapdl.prep7()

    assert mapdl.is_alive
>>>>>>> 75f2b7e9
<|MERGE_RESOLUTION|>--- conflicted
+++ resolved
@@ -578,7 +578,6 @@
     assert mapdl._stderr is not None
 
 
-<<<<<<< HEAD
 def test_subscribe_to_channel(mapdl):
     assert mapdl.channel_state in [
         "IDLE",
@@ -594,7 +593,8 @@
         grpc.ChannelConnectivity.TRANSIENT_FAILURE,
         grpc.ChannelConnectivity.SHUTDOWN,
     ]
-=======
+
+
 @requires("remote")
 def test_exception_message_length(mapdl):
     # This test does not fail if running on local
@@ -649,5 +649,4 @@
     ):
         mapdl.prep7()
 
-    assert mapdl.is_alive
->>>>>>> 75f2b7e9
+    assert mapdl.is_alive