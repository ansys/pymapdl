# Copyright (C) 2016 - 2025 ANSYS, Inc. and/or its affiliates.
# SPDX-License-Identifier: MIT
#
#
# Permission is hereby granted, free of charge, to any person obtaining a copy
# of this software and associated documentation files (the "Software"), to deal
# in the Software without restriction, including without limitation the rights
# to use, copy, modify, merge, publish, distribute, sublicense, and/or sell
# copies of the Software, and to permit persons to whom the Software is
# furnished to do so, subject to the following conditions:
#
# The above copyright notice and this permission notice shall be included in all
# copies or substantial portions of the Software.
#
# THE SOFTWARE IS PROVIDED "AS IS", WITHOUT WARRANTY OF ANY KIND, EXPRESS OR
# IMPLIED, INCLUDING BUT NOT LIMITED TO THE WARRANTIES OF MERCHANTABILITY,
# FITNESS FOR A PARTICULAR PURPOSE AND NONINFRINGEMENT. IN NO EVENT SHALL THE
# AUTHORS OR COPYRIGHT HOLDERS BE LIABLE FOR ANY CLAIM, DAMAGES OR OTHER
# LIABILITY, WHETHER IN AN ACTION OF CONTRACT, TORT OR OTHERWISE, ARISING FROM,
# OUT OF OR IN CONNECTION WITH THE SOFTWARE OR THE USE OR OTHER DEALINGS IN THE
# SOFTWARE.

"""gRPC service specific tests"""
import os
import re
import shutil
import subprocess
import sys
from unittest.mock import patch

import grpc
import pytest

from ansys.mapdl.core import examples
from ansys.mapdl.core.common_grpc import DEFAULT_CHUNKSIZE
from ansys.mapdl.core.errors import (
    MapdlCommandIgnoredError,
    MapdlConnectionError,
    MapdlDidNotStart,
    MapdlExitedError,
    MapdlgRPCError,
    MapdlRuntimeError,
    protect_grpc,
)
from ansys.mapdl.core.mapdl_grpc import MAX_MESSAGE_LENGTH, MapdlGrpc
from ansys.mapdl.core.misc import random_string

PATH = os.path.dirname(os.path.abspath(__file__))

from conftest import has_dependency, requires

# skip entire module unless HAS_GRPC installed or connecting to server
pytestmark = requires("grpc")


class UnavailableError(grpc.RpcError):
    def __init__(self, message="Service is temporarily unavailable."):
        self._message = message
        self._code = grpc.StatusCode.UNAVAILABLE
        super().__init__(message)

    def code(self):
        return self._code

    def details(self):
        return self._message


def write_tmp_in_mapdl_instance(mapdl, filename, ext="txt"):
    """Write a temporary file from MAPDL."""
    with mapdl.non_interactive:
        mapdl.cfopen(filename, ext)
        mapdl.vwrite("dummy_file")  # Needs to write something, File cannot be empty.
        mapdl.run("(A10)")
        mapdl.cfclos()


@pytest.fixture(scope="function")
def setup_for_cmatrix(mapdl, cleared):
    mapdl.title("Capacitance of two long cylinders above a ground plane")
    mapdl.run("a=100")  # Cylinder inside radius (μm)
    mapdl.run("d=400")  # Outer radius of air region
    mapdl.run("ro=800")  # Outer radius of infinite elements
    mapdl.et(1, 121)  # 8-node 2-D electrostatic element
    mapdl.et(2, 110, 1, 1)  # 8-node 2-D Infinite element
    mapdl.emunit("epzro", 8.854e-6)  # Set free-space permittivity for μMKSV units
    mapdl.mp("perx", 1, 1)
    mapdl.cyl4("d/2", "d/2", "a", 0)  # Create mode in first quadrant
    mapdl.cyl4(0, 0, "ro", 0, "", 90)
    mapdl.cyl4(0, 0, "2*ro", 0, "", 90)
    mapdl.aovlap("all")
    mapdl.numcmp("area")
    mapdl.run("smrtsiz,4")
    mapdl.mshape(1)  # Mesh air region
    mapdl.amesh(3)
    mapdl.lsel("s", "loc", "x", "1.5*ro")
    mapdl.lsel("a", "loc", "y", "1.5*ro")
    mapdl.lesize("all", "", "", 1)
    mapdl.type(2)
    mapdl.mshape(0)
    mapdl.mshkey(1)
    mapdl.amesh(2)  # Mesh infinite region
    mapdl.run("arsymm,x,all")  # Reflect model about y axis
    mapdl.nummrg("node")
    mapdl.nummrg("kpoi")
    mapdl.csys(1)
    mapdl.nsel("s", "loc", "x", "2*ro")
    mapdl.sf("all", "inf")  # Set infinite flag in Infinite elements
    mapdl.local(11, 1, "d/2", "d/2")
    mapdl.nsel("s", "loc", "x", "a")
    mapdl.cm("cond1", "node")  # Assign node component to 1st conductor
    mapdl.local(12, 1, "-d/2", "d/2")
    mapdl.nsel("s", "loc", "x", "a")
    mapdl.cm("cond2", "node")  # Assign node component to 2nd conductor
    mapdl.csys(0)
    mapdl.nsel("s", "loc", "y", 0)
    mapdl.cm("cond3", "node")  # Assign node component to ground conductor
    mapdl.allsel("all")
    mapdl.finish()
    mapdl.run("/solu")


@pytest.fixture(scope="function")
def grpc_channel(mapdl, cleared):
    channel = grpc.insecure_channel(
        mapdl._channel_str,
        options=[
            ("grpc.max_receive_message_length", MAX_MESSAGE_LENGTH),
        ],
    )
    return channel


def test_connect_via_channel(grpc_channel):
    """Validate MapdlGrpc can be created directly from a channel."""
    mapdl = MapdlGrpc(channel=grpc_channel)
    assert mapdl.is_alive


def test_clear_nostart(mapdl, cleared):
    resp = mapdl._send_command("FINISH")
    resp = mapdl._send_command("/CLEAR, NOSTART")
    assert re.search("CLEAR (ANSYS|MAPDL) DATABASE AND RESTART", resp)


# NOTE: This command cannot be run repeately, otherwise we end up with
# to many levels of /INPUT.  2021R2 should have a fix for this
def test_clear(mapdl, cleared):
    resp = mapdl._send_command("FINISH")
    resp = mapdl._send_command("/CLEAR")
    assert "CLEAR" in resp


def test_clear_multiple(mapdl, cleared):
    # simply should not fail.  See:
    # https://github.com/ansys/pymapdl/issues/380
    for i in range(20):
        mapdl.run("/CLEAR")


def test_invalid_get_bug(mapdl, cleared):
    # versions before 24.1 should raise an error
    if mapdl.version < 24.1:
        context = pytest.raises(MapdlCommandIgnoredError)
    else:
        context = pytest.raises((MapdlRuntimeError, MapdlCommandIgnoredError))

    with context:
        mapdl.get_value("ACTIVE", item1="SET", it1num="invalid")


def test_invalid_get(mapdl, cleared):
    with pytest.raises((MapdlRuntimeError, MapdlCommandIgnoredError)):
        mapdl.get_value("ACTIVE")


def test_stream(mapdl, cleared):
    resp = mapdl._send_command_stream("/PREP7")
    assert "PREP7" in resp


def test_basic_input_output(mapdl, tmpdir, cleared):
    filename = "tmp2.inp"
    basic_inp = tmpdir.join(filename)
    with open(basic_inp, "w") as f:
        f.write("FINISH\n")
        f.write("/PREP7\n")

    mapdl.upload(basic_inp)
    tmpfile = "tmp.out"
    mapdl._send_command("/OUT, %s" % tmpfile, mute=True)
    mapdl._send_command("/INPUT, %s" % filename, mute=True)
    mapdl._send_command("/OUT, TERM", mute=True)
    mapdl.download(tmpfile)
    assert os.path.isfile(tmpfile)
    os.remove(tmpfile)
    # input file won't actually run, but we want to see if the output switches


def test_upload_large(mapdl, cleared):

    file_name = examples.vmfiles["vm153"]
    test_file = os.path.join(PATH, "test_files", file_name)

    mapdl.upload(test_file)
    assert os.path.basename(file_name) in mapdl.list_files()


def test_upload_fail(mapdl, cleared):
    with pytest.raises(FileNotFoundError):
        mapdl.upload("thisisnotafile")


def test_input_empty(mapdl, cleared):
    resp = mapdl._send_command("/INPUT")
    assert "INPUT FILE" in resp


def test_input_not_a_file(mapdl, cleared):
    resp = mapdl._send_command("/INPUT, not_a_file")
    assert "does not exist" in resp


def test_large_output(mapdl, cleared):
    """Verify we can receive messages over the default 4MB limit."""
    mapdl.block(0, 1, 0, 1, 0, 1)
    mapdl.et(1, 187)
    mapdl.esize(0.05)
    mapdl.vmesh("all")
    msg = mapdl.nlist()

    assert sys.getsizeof(msg) > 4 * 1024**2


def test__download_missing_file(mapdl, cleared, tmpdir):
    target = tmpdir.join("tmp")
    with pytest.raises(FileNotFoundError):
        mapdl.download("__notafile__", target)


def test_cmatrix(mapdl, setup_for_cmatrix):
    cap_name = "aaaaa"
    output = mapdl.cmatrix(1, "cond", 3, 0, cap_name)
    assert "Capacitance matricies are stored in file" in output
    assert cap_name in output

    # also test if it works while we're already in non-interactive:
    # no asserts needed here since we're not concerned about the last response
    cap_name = "bbbbb"
    with mapdl.non_interactive:
        mapdl.cmatrix(1, "cond", 3, 0, cap_name)

    # we have to manually get the response here.  This is ok because
    # user is not expected to do this.
    output = mapdl._download_as_raw("cmatrix.out").decode()
    assert "Capacitance matricies are stored in file" in output
    assert cap_name in output


# these tests take some time to run, and we might consider moving
# these to a functional testing module/directory outside of the tests
# directory.


def test_read_input_file_verbose(mapdl, cleared):
    test_file = examples.vmfiles["vm153"]
    response = mapdl.input(test_file, verbose=True)
    assert re.search(
        r"\*\*\*\*\*  (ANSYS|MAPDL) SOLUTION ROUTINE  \*\*\*\*\*", response
    )


@pytest.mark.parametrize("file_name", ["full26.dat", "static.dat"])
def test_read_input_file(mapdl, file_name, cleared):
    mapdl.prep7()
    test_file = os.path.join(PATH, "test_files", file_name)
    response = mapdl.input(test_file)

    assert (
<<<<<<< HEAD
        re.search(r"\*\*\*\*\*  (ANSYS|MAPDL) SOLUTION ROUTINE  \*\*\*\*\*", response)
        or "PyMAPDL: Simulation Finished." in response
=======
        re.search("\*\*\*\*\*  (ANSYS|MAPDL) SOLUTION ROUTINE  \*\*\*\*\*", response)
        or "***** ROUTINE COMPLETED *****" in response
>>>>>>> f2e25338
    )


def test_no_get_value_non_interactive(mapdl, cleared):
    with pytest.raises((MapdlRuntimeError, MapdlCommandIgnoredError)):
        with mapdl.non_interactive:
            mapdl.get_value("ACTIVE", item1="CSYS")


def test__download(mapdl, cleared, tmpdir):
    # Creating temp file
    write_tmp_in_mapdl_instance(mapdl, "myfile0")

    file_name = "myfile0.txt"
    assert file_name in mapdl.list_files()

    out_file = tmpdir.join("out_" + file_name)
    mapdl._download(file_name, out_file_name=out_file)
    assert out_file.exists()

    out_file = tmpdir.join("out1_" + file_name)
    if has_dependency("tqdm"):
        mapdl._download(file_name, out_file_name=out_file, progress_bar=True)
    else:
        mapdl._download(file_name, out_file_name=out_file)
    assert out_file.exists()

    out_file = tmpdir.join("out2_" + file_name)
    mapdl._download(file_name, out_file_name=out_file, chunk_size=DEFAULT_CHUNKSIZE / 2)
    assert out_file.exists()

    out_file = tmpdir.join("out3_" + file_name)
    mapdl._download(file_name, out_file_name=out_file, chunk_size=DEFAULT_CHUNKSIZE * 2)
    assert out_file.exists()


@pytest.mark.parametrize(
    "files_to_download,expected_output",
    [
        ["myfile0.txt", ["myfile0.txt"]],
        [["myfile0.txt", "myfile1.txt"], ["myfile0.txt", "myfile1.txt"]],
        ["myfile*", ["myfile0.txt", "myfile1.txt"]],
    ],
)
def test_download(mapdl, cleared, tmpdir, files_to_download, expected_output):
    write_tmp_in_mapdl_instance(mapdl, "myfile0")
    write_tmp_in_mapdl_instance(mapdl, "myfile1")

    list_files = mapdl.download(files_to_download, target_dir=tmpdir)
    assert len(expected_output) == len(list_files)

    for file_to_check in list_files:
        basename = os.path.basename(file_to_check)
        file_ = os.path.join(tmpdir, basename)
        assert basename in expected_output
        assert os.path.exists(file_)
        os.remove(file_)


@pytest.mark.parametrize(
    "files_to_download,expected_output",
    [
        ["myfile0.txt", ["myfile0.txt"]],
        [["myfile0.txt", "myfile1.txt"], ["myfile0.txt", "myfile1.txt"]],
        ["myfile*", ["myfile0.txt", "myfile1.txt"]],
    ],
)
def test_download_without_target_dir(
    mapdl, cleared, files_to_download, expected_output
):
    write_tmp_in_mapdl_instance(mapdl, "myfile0")
    write_tmp_in_mapdl_instance(mapdl, "myfile1")

    list_files = mapdl.download(files_to_download)
    assert len(expected_output) == len(list_files)

    for file_to_check in list_files:
        basename = os.path.basename(file_to_check)
        file_ = os.path.join(os.getcwd(), basename)
        assert basename in expected_output
        assert os.path.exists(file_)
        os.remove(file_)


@pytest.mark.parametrize(
    "extension_to_download,files_to_download,expected_output",
    [
        ["txt", "myfile*", ["myfile0.txt", "myfile1.txt"]],
        ["txt", "myfile0", ["myfile0.txt"]],
        [None, "file*.err", None],
        ["err", "*", None],
    ],
)
def test_download_with_extension(
    mapdl, cleared, extension_to_download, files_to_download, expected_output
):
    write_tmp_in_mapdl_instance(mapdl, "myfile0")
    write_tmp_in_mapdl_instance(mapdl, "myfile1")

    list_files = mapdl.download(files_to_download, extension=extension_to_download)

    if extension_to_download == "err" or files_to_download.endswith("err"):
        remote_list_files = mapdl.list_files()

        assert all(
            [
                each.endswith("err") and os.path.basename(each) in remote_list_files
                for each in list_files
            ]
        )
    else:
        assert len(expected_output) == len(list_files)

        for file_to_check in list_files:
            basename = os.path.basename(file_to_check)
            assert basename in expected_output
            assert os.path.exists(os.path.join(os.getcwd(), basename))
            assert os.path.exists(file_to_check)

    for file in list_files:
        os.remove(file)


@requires("local")
def test_download_recursive(mapdl, cleared):
    if mapdl.is_local:
        temp_dir = os.path.join(mapdl.directory, "new_folder")
        os.makedirs(temp_dir, exist_ok=True)
        with open(os.path.join(temp_dir, "file0.txt"), "a") as fid:
            fid.write("dummy")
        with open(os.path.join(temp_dir, "file1.txt"), "a") as fid:
            fid.write("dummy")

        mapdl.download(temp_dir, recursive=True)  # This is referenced to os.getcwd
        assert os.path.exists("file0.txt")
        assert os.path.exists("file1.txt")
        os.remove("file0.txt")
        os.remove("file1.txt")

        mapdl.download("**", target_dir="new_dir", recursive=True)
        assert os.path.exists(os.path.join("new_dir", "file0.txt"))
        assert os.path.exists(os.path.join("new_dir", "file1.txt"))
        shutil.rmtree(temp_dir)
        shutil.rmtree("new_dir")


def test_download_project(mapdl, cleared, tmpdir):
    target_dir = tmpdir.mkdir("tmp")
    mapdl.download_project(target_dir=target_dir)
    files_extensions = list(
        set([each.split(".")[-1] for each in os.listdir(target_dir)])
    )
    assert "log" in files_extensions


def test_download_project_extensions(mapdl, cleared, tmpdir):
    target_dir = tmpdir.mkdir("tmp")
    mapdl.download_project(extensions=["log", "err"], target_dir=target_dir)
    files_extensions = set([each.split(".")[-1] for each in os.listdir(target_dir)])

    expected = {"log", "out", "err", "lock"}
    assert expected.intersection(files_extensions) == {"log", "err"}


def test_download_result(mapdl, cleared, tmpdir):
    if "file.rst" not in mapdl.list_files():
        write_tmp_in_mapdl_instance(mapdl, "file", ext="rst")  # fake rst file
    target_dir = tmpdir.mkdir(f"tmp_{random_string()}")
    mapdl.download_result(target_dir)
    assert os.path.exists(os.path.join(target_dir, "file.rst"))

    assert not os.path.exists("file.rst")
    mapdl.download_result(preference="rst")  # with default argument
    assert os.path.exists("file.rst")

    os.remove("file.rst")

    mapdl.download_result(preference="rth")
    try:
        os.remove("file.rst")
    except Exception:
        pass
    try:
        os.remove("file.rth")
    except Exception:
        pass


def test__channel_str(mapdl, cleared):
    assert mapdl._channel_str is not None
    assert ":" in mapdl._channel_str
    assert re.search(r"\d{1,3}\.\d{1,3}\.\d{1,3}\.\d{1,3}", mapdl._channel_str)
    assert re.search(r"\d{4,6}", mapdl._channel_str)


def test_mode(mapdl, cleared):
    assert mapdl.connection == "grpc"
    assert mapdl.is_grpc
    assert not mapdl.is_corba
    assert not mapdl.is_console


def test_input_output(mapdl, cleared):
    file_ = "myinput.inp"
    with open(file_, "w") as fid:
        for i in range(4):
            fid.write(f"/com, line {i}\n")

    output = mapdl.input(file_)
    assert "/INPUT FILE" in output
    assert "line 0" in output
    assert "line 3" in output

    os.remove(file_)


def test_input_ext_argument(mapdl, cleared):
    file_ = "myinput.inp"
    with open(file_, "w") as fid:
        for i in range(4):
            fid.write(f"/com, line {i}\n")

    output = mapdl.input("myinput", "inp")
    assert "/INPUT FILE" in output
    assert "line 0" in output
    assert "line 1" in output
    assert "line 2" in output
    assert "line 3" in output

    os.remove(file_)


def test_input_dir_argument(mapdl, cleared, tmpdir):
    file_ = "myinput.inp"
    target_dir = str(tmpdir.mkdir(f"tmp_{random_string()}"))
    file_path = os.path.join(target_dir, file_)
    with open(file_path, "w") as fid:
        for i in range(4):
            fid.write(f"/com, line {i}\n")

    output = mapdl.input(file_, "", target_dir)
    assert "/INPUT FILE" in output
    assert "line 0" in output
    assert "line 1" in output
    assert "line 2" in output
    assert "line 3" in output

    os.remove(file_path)


def test_input_line_argument(mapdl, cleared):
    file_ = "myinput.inp"
    with open(file_, "w") as fid:
        for i in range(4):
            fid.write(f"/com, line {i}\n")

    output = mapdl.input(file_, line=2)
    assert "/INPUT FILE" in output
    assert "line 0" not in output
    assert "line 1" not in output
    assert "line 2" in output
    assert "line 3" in output

    os.remove(file_)


def test_input_multiple_argument(mapdl, cleared, tmpdir):
    file_ = "myinput.inp"
    target_dir = str(tmpdir.mkdir(f"tmp_{random_string()}"))
    file_path = os.path.join(target_dir, file_)
    with open(file_path, "w") as fid:
        for i in range(4):
            fid.write(f"/com, line {i}\n")

    output = mapdl.input("myinput", "inp", target_dir, 2)
    assert "/INPUT FILE" in output
    assert "line 0" not in output
    assert "line 1" not in output
    assert "line 2" in output
    assert "line 3" in output

    os.remove(file_path)


def test_input_log_argument(mapdl, cleared):
    with pytest.raises(ValueError, match="'log' argument is not supported"):
        mapdl.input(log="asdf")


def test_input_compatibility_api_change(mapdl, cleared):
    """This test is because the API change happened in 0.65 to homogenise the APDL command
    with the gRPC method."""

    with pytest.raises(ValueError, match="Only strings are allowed in 'ext'"):
        mapdl.input(ext=1)

    with pytest.raises(ValueError, match="Only strings are allowed in 'dir_'"):
        mapdl.input(dir_=1)

    with pytest.raises(ValueError, match="A file name must be supplied."):
        mapdl.input()


@requires("grpc")
def test__check_stds(mapdl):
    """Test that the standard input is checked."""
    from ansys.mapdl.core.launcher import _check_server_is_alive, _get_std_output

    cmd = "counter=1; while true; do echo $counter; ((counter++)); sleep 1; done"

    process = subprocess.Popen(
        ["bash", "-c", cmd], stdout=subprocess.PIPE, stderr=subprocess.PIPE
    )  # nosec B603 B607

    if not hasattr(mapdl, "_stdout_queue"):
        mapdl._stdout_queue = None
    if not hasattr(mapdl, "_stdout_thread"):
        mapdl._stdout_thread = None

    with (
        # To avoid overwriting the values for the rest of the tests.
        patch.object(mapdl, "_stdout_queue"),
        patch.object(mapdl, "_stdout_thread"),
        patch.object(mapdl, "_mapdl_process"),
        patch(
            "ansys.mapdl.core.launcher._get_std_output", autospec=True
        ) as mock_get_std_output,
    ):

        mock_get_std_output.side_effect = _get_std_output

        mapdl._mapdl_process = process
        mapdl._create_process_stds_queue(process)

        # this should raise no issues
        mapdl._post_mortem_checks(process)

        with pytest.raises(MapdlDidNotStart):
            _check_server_is_alive(mapdl._stdout_queue, 0.5)

        assert isinstance(mapdl._stdout, list)
        assert isinstance(mapdl._stderr, list)

        assert (
            mapdl._stdout
            and len(mapdl._stdout) > 0
            and mapdl._stdout[-1]
            and mapdl._stdout[-1].strip().isdigit()
        )

        mock_get_std_output.assert_called()


@requires("grpc")
@requires("nowindows")  # since we are using bash
def test__post_mortem_checks(mapdl):
    """Test that the standard input is checked."""
    from ansys.mapdl.core.launcher import _get_std_output

    bash_command = """
counter=1; while true; do
  echo $counter;
  ((counter++));
  sleep 0.1;
  if [ $counter -eq 7 ]; then
    echo "";
    echo "ERROR: Expected MapdlConnection error";
    echo "";
  fi;
done
"""
    process = subprocess.Popen(
        ["bash", "-c", bash_command], stdout=subprocess.PIPE, stderr=subprocess.PIPE
    )

    if not hasattr(mapdl, "_stdout_queue"):
        mapdl._stdout_queue = None
    if not hasattr(mapdl, "_stdout_thread"):
        mapdl._stdout_thread = None

    with (
        # To avoid overwriting the values for the rest of the tests.
        patch.object(mapdl, "_stdout_queue"),
        patch.object(mapdl, "_stdout_thread"),
        patch.object(mapdl, "_mapdl_process"),
        patch(
            "ansys.mapdl.core.launcher._get_std_output", autospec=True
        ) as mock_get_std_output,
    ):

        mock_get_std_output.side_effect = _get_std_output

        mapdl._mapdl_process = process
        mapdl._create_process_stds_queue(process)

        with pytest.raises(
            MapdlConnectionError, match="Expected MapdlConnection error"
        ):
            mapdl._post_mortem_checks(process)


def test_subscribe_to_channel(mapdl, cleared):
    assert mapdl.channel_state in [
        "IDLE",
        "CONNECTING",
        "READY",
        "TRANSIENT_FAILURE",
        "SHUTDOWN",
    ]
    assert mapdl._channel_state in [
        grpc.ChannelConnectivity.IDLE,
        grpc.ChannelConnectivity.CONNECTING,
        grpc.ChannelConnectivity.READY,
        grpc.ChannelConnectivity.TRANSIENT_FAILURE,
        grpc.ChannelConnectivity.SHUTDOWN,
    ]


@requires("remote")
def test_exception_message_length(mapdl, cleared):
    # This test does not fail if running on local
    channel = grpc.insecure_channel(
        mapdl._channel_str,
        options=[
            ("grpc.max_receive_message_length", int(1024)),
        ],
    )
    mapdl2 = MapdlGrpc(channel=channel)
    assert mapdl2.is_alive

    mapdl2.prep7()
    mapdl2.dim("myarr", "", 1e5)
    mapdl2.vfill("myarr", "rand", 0, 1)  # filling array with random numbers

    # Retrieving
    with pytest.raises(MapdlgRPCError, match="Received message larger than max"):
        values = mapdl2.parameters["myarr"]

    assert mapdl2.is_alive

    # Deleting generated mapdl instance and channel.
    channel.close()
    mapdl2._exited = True  # To avoid side effects.
    mapdl2.exit()


def test_generic_grpc_exception(monkeypatch, grpc_channel):
    mapdl = MapdlGrpc(channel=grpc_channel)
    assert mapdl.is_alive

    @protect_grpc
    def _raise_error_code(*args, **kwargs):
        raise UnavailableError()

    # Monkey patch to raise the same issue.
    monkeypatch.setattr(mapdl, "prep7", _raise_error_code)

    with pytest.raises(
        MapdlRuntimeError, match="MAPDL server connection terminated unexpectedly while"
    ):
        # passing mapdl to simulate the function `_raise_error_code` to be a method.
        mapdl.prep7(mapdl)

    assert not mapdl.is_alive
    mapdl._exited = False


def test_generic_grpc_exception_exited(monkeypatch, grpc_channel):
    mapdl = MapdlGrpc(channel=grpc_channel)
    assert mapdl.is_alive

    @protect_grpc
    def _raise_error_code(*args, **kwargs):
        raise UnavailableError()

    def _null_close_process():
        return None

    # faking exiting MAPDL
    mapdl._exited = True

    # Monkey patch to raise the same issue.
    monkeypatch.setattr(mapdl, "prep7", _raise_error_code)

    # monkey patch `_close_process` so MAPDL does not exit when
    monkeypatch.setattr(mapdl, "_close_process", _null_close_process)

    with pytest.raises(
        MapdlExitedError, match="MAPDL server connection terminated unexpectedly while"
    ):
        mapdl.prep7(mapdl)

    mapdl._exited = False  # Restoring


@pytest.mark.parametrize("platform", ["linux", "windows", "error"])
def test__get_time_step_stream(mapdl, platform):
    with patch("ansys.mapdl.core.mapdl_grpc.MapdlGrpc.platform", platform):
        from ansys.mapdl.core import mapdl_grpc

        mapdl._time_step_stream = None
        mapdl_grpc.DEFAULT_TIME_STEP_STREAM = None

        if platform == "linux":
            DEFAULT_TIME_STEP_STREAM = mapdl_grpc.DEFAULT_TIME_STEP_STREAM_POSIX
        elif platform == "windows":
            DEFAULT_TIME_STEP_STREAM = mapdl_grpc.DEFAULT_TIME_STEP_STREAM_NT
        else:
            mapdl_grpc.DEFAULT_TIME_STEP_STREAM = None
            with pytest.raises(ValueError, match="The MAPDL platform"):
                mapdl._get_time_step_stream()

            return  # Early exit

        assert DEFAULT_TIME_STEP_STREAM == mapdl._get_time_step_stream()

        # Using global
        mapdl._time_step_stream = None
        mapdl_grpc.DEFAULT_TIME_STEP_STREAM = 200
        assert mapdl_grpc.DEFAULT_TIME_STEP_STREAM == mapdl._get_time_step_stream()

        # Using argument, should override the global
        mapdl_grpc.DEFAULT_TIME_STEP_STREAM = 1000
        assert 700 == mapdl._get_time_step_stream(700)
        assert mapdl._time_step_stream == 700

        with pytest.raises(
            ValueError, match="``time_step`` argument must be greater than 0``"
        ):
            mapdl._get_time_step_stream(-700)

        mapdl._time_step_stream = None
        mapdl_grpc.DEFAULT_TIME_STEP_STREAM = None<|MERGE_RESOLUTION|>--- conflicted
+++ resolved
@@ -277,13 +277,8 @@
     response = mapdl.input(test_file)
 
     assert (
-<<<<<<< HEAD
         re.search(r"\*\*\*\*\*  (ANSYS|MAPDL) SOLUTION ROUTINE  \*\*\*\*\*", response)
-        or "PyMAPDL: Simulation Finished." in response
-=======
-        re.search("\*\*\*\*\*  (ANSYS|MAPDL) SOLUTION ROUTINE  \*\*\*\*\*", response)
         or "***** ROUTINE COMPLETED *****" in response
->>>>>>> f2e25338
     )
 
 
