--- conflicted
+++ resolved
@@ -1,5 +1,6 @@
 """gRPC service specific tests"""
 import os
+import re
 
 import pytest
 
@@ -152,11 +153,9 @@
         mapdl.download('__notafile__', target)
 
 
-<<<<<<< HEAD
 @skip_launch_mapdl  # need to be able to start/stop an instance of MAPDL
 def test_grpc_custom_ip():
     from ansys.mapdl.core import launch_mapdl
-    import re
     
     ip = '127.0.0.2'
     mapdl = launch_mapdl(ip=ip)
@@ -170,7 +169,7 @@
 
     assert ip == ip_in_output
 
-=======
+
 def test_cmatrix(mapdl, setup_for_cmatrix):
     cap_name = 'aaaaa'
     output = mapdl.cmatrix(1, 'cond', 3, 0, cap_name)
@@ -188,7 +187,7 @@
     output = mapdl._download_as_raw('cmatrix.out').decode()
     assert 'Capacitance matricies are stored in file' in output
     assert cap_name in output
->>>>>>> 30755033
+
 
 # these tests take some time to run, and we might consider moving
 # these to a functional testing module/directory outside of the tests
