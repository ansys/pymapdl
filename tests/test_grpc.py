"""gRPC service specific tests"""
import os
import re
import shutil

import pytest

from ansys.mapdl.core import examples
from ansys.mapdl.core.common_grpc import DEFAULT_CHUNKSIZE
from ansys.mapdl.core.errors import MapdlCommandIgnoredError, MapdlRuntimeError
from ansys.mapdl.core.misc import random_string

PATH = os.path.dirname(os.path.abspath(__file__))

# skip entire module unless HAS_GRPC installed or connecting to server
pytestmark = pytest.mark.skip_grpc

from conftest import skip_if_not_local


def write_tmp_in_mapdl_instance(mapdl, filename, ext="txt"):
    """Write a temporary file from MAPDL."""
    with mapdl.non_interactive:
        mapdl.cfopen(filename, ext)
        mapdl.vwrite("dummy_file")  # Needs to write something, File cannot be empty.
        mapdl.run("(A10)")
        mapdl.cfclos()


@pytest.fixture(scope="function")
def setup_for_cmatrix(mapdl, cleared):
    mapdl.prep7()
    mapdl.title("Capacitance of two long cylinders above a ground plane")
    mapdl.run("a=100")  # Cylinder inside radius (μm)
    mapdl.run("d=400")  # Outer radius of air region
    mapdl.run("ro=800")  # Outer radius of infinite elements
    mapdl.et(1, 121)  # 8-node 2-D electrostatic element
    mapdl.et(2, 110, 1, 1)  # 8-node 2-D Infinite element
    mapdl.emunit("epzro", 8.854e-6)  # Set free-space permittivity for μMKSV units
    mapdl.mp("perx", 1, 1)
    mapdl.cyl4("d/2", "d/2", "a", 0)  # Create mode in first quadrant
    mapdl.cyl4(0, 0, "ro", 0, "", 90)
    mapdl.cyl4(0, 0, "2*ro", 0, "", 90)
    mapdl.aovlap("all")
    mapdl.numcmp("area")
    mapdl.run("smrtsiz,4")
    mapdl.mshape(1)  # Mesh air region
    mapdl.amesh(3)
    mapdl.lsel("s", "loc", "x", "1.5*ro")
    mapdl.lsel("a", "loc", "y", "1.5*ro")
    mapdl.lesize("all", "", "", 1)
    mapdl.type(2)
    mapdl.mshape(0)
    mapdl.mshkey(1)
    mapdl.amesh(2)  # Mesh infinite region
    mapdl.run("arsymm,x,all")  # Reflect model about y axis
    mapdl.nummrg("node")
    mapdl.nummrg("kpoi")
    mapdl.csys(1)
    mapdl.nsel("s", "loc", "x", "2*ro")
    mapdl.sf("all", "inf")  # Set infinite flag in Infinite elements
    mapdl.local(11, 1, "d/2", "d/2")
    mapdl.nsel("s", "loc", "x", "a")
    mapdl.cm("cond1", "node")  # Assign node component to 1st conductor
    mapdl.local(12, 1, "-d/2", "d/2")
    mapdl.nsel("s", "loc", "x", "a")
    mapdl.cm("cond2", "node")  # Assign node component to 2nd conductor
    mapdl.csys(0)
    mapdl.nsel("s", "loc", "y", 0)
    mapdl.cm("cond3", "node")  # Assign node component to ground conductor
    mapdl.allsel("all")
    mapdl.finish()
    mapdl.run("/solu")


def test_connect_via_channel(mapdl):
    """Validate MapdlGrpc can be created directly from a channel."""

    import grpc

    from ansys.mapdl.core.mapdl_grpc import MAX_MESSAGE_LENGTH, MapdlGrpc

    channel = grpc.insecure_channel(
        mapdl._channel_str,
        options=[
            ("grpc.max_receive_message_length", MAX_MESSAGE_LENGTH),
        ],
    )
    mapdl = MapdlGrpc(channel=channel)
    assert mapdl.is_alive


def test_clear_nostart(mapdl):
    resp = mapdl._send_command("FINISH")
    resp = mapdl._send_command("/CLEAR, NOSTART")
    assert re.search("CLEAR (ANSYS|MAPDL) DATABASE AND RESTART", resp)


# NOTE: This command cannot be run repeately, otherwise we end up with
# to many levels of /INPUT.  2021R2 should have a fix for this
def test_clear(mapdl):
    resp = mapdl._send_command("FINISH")
    resp = mapdl._send_command("/CLEAR")
    assert "CLEAR" in resp


def test_clear_multiple(mapdl):
    # simply should not fail.  See:
    # https://github.com/pyansys/pymapdl/issues/380
    for i in range(20):
        mapdl.run("/CLEAR")


def test_invalid_get(mapdl):
    with pytest.raises((MapdlRuntimeError, MapdlCommandIgnoredError)):
        mapdl.get_value("ACTIVE", item1="SET", it1num="invalid")


def test_stream(mapdl):
    resp = mapdl._send_command_stream("/PREP7")
    assert "PREP7" in resp


def test_basic_input_output(mapdl, tmpdir):
    mapdl.finish()
    mapdl.clear("NOSTART")
    filename = "tmp2.inp"
    basic_inp = tmpdir.join(filename)
    with open(basic_inp, "w") as f:
        f.write("FINISH\n")
        f.write("/PREP7\n")

    mapdl.upload(basic_inp)
    tmpfile = "tmp.out"
    mapdl._send_command("/OUT, %s" % tmpfile, mute=True)
    mapdl._send_command("/INPUT, %s" % filename, mute=True)
    mapdl._send_command("/OUT, TERM", mute=True)
    mapdl.download(tmpfile)
    assert os.path.isfile(tmpfile)
    os.remove(tmpfile)
    # input file won't actually run, but we want to see if the output switches


def test_upload_large(mapdl):
    mapdl.finish()
    mapdl.clear("NOSTART")

    file_name = examples.vmfiles["vm153"]
    test_file = os.path.join(PATH, "test_files", file_name)

    mapdl.upload(test_file)
    assert os.path.basename(file_name) in mapdl.list_files()


def test_upload_fail(mapdl):
    with pytest.raises(FileNotFoundError):
        mapdl.upload("thisisnotafile")


def test_input_empty(mapdl):
    resp = mapdl._send_command("/INPUT")
    assert "INPUT FILE" in resp


def test_input_empty(mapdl):
    resp = mapdl._send_command("/INPUT, not_a_file")
    assert "does not exist" in resp


def test_large_output(mapdl, cleared):
    """Verify we can receive messages over the default 4MB limit."""
    mapdl.block(0, 1, 0, 1, 0, 1)
    mapdl.et(1, 187)
    mapdl.esize(0.05)
    mapdl.vmesh("all")
    msg = mapdl.nlist()
    assert len(msg) > 4 * 1024**2


def test__download_missing_file(mapdl, tmpdir):
    target = tmpdir.join("tmp")
    with pytest.raises(FileNotFoundError):
        mapdl.download("__notafile__", target)


def test_cmatrix(mapdl, setup_for_cmatrix):
    cap_name = "aaaaa"
    output = mapdl.cmatrix(1, "cond", 3, 0, cap_name)
    assert "Capacitance matricies are stored in file" in output
    assert cap_name in output

    # also test if it works while we're already in non-interactive:
    # no asserts needed here since we're not concerned about the last response
    cap_name = "bbbbb"
    with mapdl.non_interactive:
        mapdl.cmatrix(1, "cond", 3, 0, cap_name)

    # we have to manually get the response here.  This is ok because
    # user is not expected to do this.
    output = mapdl._download_as_raw("cmatrix.out").decode()
    assert "Capacitance matricies are stored in file" in output
    assert cap_name in output


# these tests take some time to run, and we might consider moving
# these to a functional testing module/directory outside of the tests
# directory.


def test_read_input_file_verbose(mapdl):
    test_file = examples.vmfiles["vm153"]
    mapdl.finish()
    mapdl.clear()
    response = mapdl.input(test_file, verbose=True)
    assert re.search("\*\*\*\*\*  (ANSYS|MAPDL) SOLUTION ROUTINE  \*\*\*\*\*", response)


@pytest.mark.parametrize("file_name", ["full26.dat", "static.dat"])
def test_read_input_file(mapdl, file_name):
    test_file = os.path.join(PATH, "test_files", file_name)
    mapdl.finish()
    mapdl.clear()
    response = mapdl.input(test_file)

    assert (
        re.search("\*\*\*\*\*  (ANSYS|MAPDL) SOLUTION ROUTINE  \*\*\*\*\*", response)
        or "PyMAPDL: Simulation Finished." in response
    )


def test_no_get_value_non_interactive(mapdl):
    with pytest.raises((MapdlRuntimeError, MapdlCommandIgnoredError)):
        with mapdl.non_interactive:
            mapdl.get_value("ACTIVE", item1="CSYS")


def test__download(mapdl, tmpdir):
    # Creating temp file
    write_tmp_in_mapdl_instance(mapdl, "myfile0")

    file_name = "myfile0.txt"
    assert file_name in mapdl.list_files()

    out_file = tmpdir.join("out_" + file_name)
    mapdl._download(file_name, out_file_name=out_file)
    assert out_file.exists()

    out_file = tmpdir.join("out1_" + file_name)
    mapdl._download(file_name, out_file_name=out_file, progress_bar=True)
    assert out_file.exists()

    out_file = tmpdir.join("out2_" + file_name)
    mapdl._download(file_name, out_file_name=out_file, chunk_size=DEFAULT_CHUNKSIZE / 2)
    assert out_file.exists()

    out_file = tmpdir.join("out3_" + file_name)
    mapdl._download(file_name, out_file_name=out_file, chunk_size=DEFAULT_CHUNKSIZE * 2)
    assert out_file.exists()


@pytest.mark.parametrize(
    "files_to_download,expected_output",
<<<<<<< HEAD
    [
        ["myfile0.txt", ["myfile0.txt"]],
        [["myfile0.txt", "myfile1.txt"], ["myfile0.txt", "myfile1.txt"]],
        ["myfile*", ["myfile0.txt", "myfile1.txt"]],
    ],
)
def test_download(mapdl, tmpdir, files_to_download, expected_output):
    write_tmp_in_mapdl_instance(mapdl, "myfile0")
    write_tmp_in_mapdl_instance(mapdl, "myfile1")

    list_files = mapdl.download(files_to_download, target_dir=tmpdir)
    assert len(expected_output) == len(list_files)

    for file_to_check in list_files:
        basename = os.path.basename(file_to_check)
        assert basename in expected_output
        assert os.path.exists(os.path.join(tmpdir, basename))


@pytest.mark.parametrize(
    "files_to_download,expected_output",
=======
>>>>>>> 4e5e3878
    [
        ["myfile0.txt", ["myfile0.txt"]],
        [["myfile0.txt", "myfile1.txt"], ["myfile0.txt", "myfile1.txt"]],
        ["myfile*", ["myfile0.txt", "myfile1.txt"]],
    ],
)
<<<<<<< HEAD
def test_download_without_target_dir(mapdl, files_to_download, expected_output):
    write_tmp_in_mapdl_instance(mapdl, "myfile0")
    write_tmp_in_mapdl_instance(mapdl, "myfile1")

    list_files = mapdl.download(files_to_download)
    assert len(expected_output) == len(list_files)

    for file_to_check in list_files:
        basename = os.path.basename(file_to_check)
        assert basename in expected_output
        assert os.path.exists(os.path.join(os.getcwd(), basename))
        assert os.path.exists(file_to_check)
        os.remove(file_to_check)
=======
def test_download(mapdl, tmpdir, files_to_download, expected_output):
    write_tmp_in_mapdl_instance(mapdl, "myfile0")
    write_tmp_in_mapdl_instance(mapdl, "myfile1")

    list_files = mapdl.download(files_to_download, target_dir=tmpdir)
    assert len(expected_output) == len(list_files)
>>>>>>> 4e5e3878

    for file_to_check in list_files:
        basename = os.path.basename(file_to_check)
        assert basename in expected_output
        assert os.path.exists(os.path.join(tmpdir, basename))

<<<<<<< HEAD
=======

@pytest.mark.parametrize(
    "files_to_download,expected_output",
    [
        ["myfile0.txt", ["myfile0.txt"]],
        [["myfile0.txt", "myfile1.txt"], ["myfile0.txt", "myfile1.txt"]],
        ["myfile*", ["myfile0.txt", "myfile1.txt"]],
    ],
)
def test_download_without_target_dir(mapdl, files_to_download, expected_output):
    write_tmp_in_mapdl_instance(mapdl, "myfile0")
    write_tmp_in_mapdl_instance(mapdl, "myfile1")

    list_files = mapdl.download(files_to_download)
    assert len(expected_output) == len(list_files)

    for file_to_check in list_files:
        basename = os.path.basename(file_to_check)
        assert basename in expected_output
        assert os.path.exists(os.path.join(os.getcwd(), basename))
        assert os.path.exists(file_to_check)


>>>>>>> 4e5e3878
@pytest.mark.parametrize(
    "extension_to_download,files_to_download,expected_output",
    [
        ["txt", "myfile*", ["myfile0.txt", "myfile1.txt"]],
        ["txt", "myfile0", ["myfile0.txt"]],
        [None, "file*.err", None],
<<<<<<< HEAD
        ["err", "**", None],
=======
        ["err", "*", None],
>>>>>>> 4e5e3878
    ],
)
def test_download_with_extension(
    mapdl, extension_to_download, files_to_download, expected_output
):
    write_tmp_in_mapdl_instance(mapdl, "myfile0")
    write_tmp_in_mapdl_instance(mapdl, "myfile1")

    list_files = mapdl.download(files_to_download, extension=extension_to_download)
<<<<<<< HEAD

    if extension_to_download == "err" or files_to_download.endswith("err"):
        remote_list_files = mapdl.list_files()

        assert all(
            [
                each.endswith("err") and os.path.basename(each) in remote_list_files
                for each in list_files
            ]
        )
    else:
        assert len(expected_output) == len(list_files)

        for file_to_check in list_files:
            basename = os.path.basename(file_to_check)
            assert basename in expected_output
            assert os.path.exists(os.path.join(os.getcwd(), basename))
            assert os.path.exists(file_to_check)

    for each in list_files:
        os.remove(each)


@skip_if_not_local  # This is going to run only in local
=======

    if extension_to_download == "err" or files_to_download.endswith("err"):
        remote_list_files = mapdl.list_files()

        assert all(
            [
                each.endswith("err") and os.path.basename(each) in remote_list_files
                for each in list_files
            ]
        )
    else:
        assert len(expected_output) == len(list_files)

        for file_to_check in list_files:
            basename = os.path.basename(file_to_check)
            assert basename in expected_output
            assert os.path.exists(os.path.join(os.getcwd(), basename))
            assert os.path.exists(file_to_check)


@skip_in_cloud  # This is going to run only in local
>>>>>>> 4e5e3878
def test_download_recursive(mapdl):
    if mapdl._local:
        temp_dir = os.path.join(mapdl.directory, "new_folder")
        os.makedirs(temp_dir, exist_ok=True)
        with open(os.path.join(temp_dir, "file0.txt"), "a") as fid:
            fid.write("dummy")
        with open(os.path.join(temp_dir, "file1.txt"), "a") as fid:
            fid.write("dummy")

        mapdl.download(temp_dir, recursive=True)  # This is referenced to os.getcwd
        assert os.path.exists("file0.txt")
        assert os.path.exists("file1.txt")
        os.remove("file0.txt")
        os.remove("file1.txt")

        mapdl.download("**", target_dir="new_dir", recursive=True)
        assert os.path.exists(os.path.join("new_dir", "file0.txt"))
        assert os.path.exists(os.path.join("new_dir", "file1.txt"))
        shutil.rmtree(temp_dir)
        shutil.rmtree("new_dir")


def test_download_project(mapdl, tmpdir):
    target_dir = tmpdir.mkdir("tmp")
    mapdl.download_project(target_dir=target_dir)
<<<<<<< HEAD
    files_extensions = list(
        set([each.split(".")[-1] for each in os.listdir(target_dir)])
    )
    assert "log" in files_extensions
=======
    files_extensions = set([each.split(".")[-1] for each in os.listdir(target_dir)])

    expected = {"log", "err"}
    assert expected.intersection(files_extensions) == expected
>>>>>>> 4e5e3878


def test_download_project_extensions(mapdl, tmpdir):
    target_dir = tmpdir.mkdir("tmp")
    mapdl.download_project(extensions=["log", "err"], target_dir=target_dir)
    files_extensions = set([each.split(".")[-1] for each in os.listdir(target_dir)])

    expected = {"log", "out", "err", "lock"}
    assert expected.intersection(files_extensions) == {"log", "err"}


def test_download_result(mapdl, cleared, tmpdir):
    if "file.rst" not in mapdl.list_files():
        write_tmp_in_mapdl_instance(mapdl, "file", ext="rst")  # fake rst file
    target_dir = tmpdir.mkdir(f"tmp_{random_string()}")
    mapdl.download_result(target_dir)
    assert os.path.exists(os.path.join(target_dir, "file.rst"))

    assert not os.path.exists("file.rst")
    mapdl.download_result()  # with default argument
    assert os.path.exists("file.rst")

    os.remove("file.rst")


def test__channel_str(mapdl):
    assert mapdl._channel_str is not None
    assert ":" in mapdl._channel_str
    assert re.search("\d{1,3}\.\d{1,3}\.\d{1,3}\.\d{1,3}", mapdl._channel_str)
    assert re.search("\d{4,6}", mapdl._channel_str)


def test_mode_corba(mapdl):
    assert mapdl.mode == "grpc"
    assert mapdl.is_grpc
    assert not mapdl.is_corba
    assert not mapdl.is_console


def test_input_output(mapdl):
    file_ = "myinput.inp"
    with open(file_, "w") as fid:
        for i in range(4):
            fid.write(f"/com, line {i}\n")

    output = mapdl.input(file_)
    assert "/INPUT FILE" in output
    assert "line 0" in output
    assert "line 3" in output

    os.remove(file_)


def test_input_ext_argument(mapdl):
    file_ = "myinput.inp"
    with open(file_, "w") as fid:
        for i in range(4):
            fid.write(f"/com, line {i}\n")

    output = mapdl.input("myinput", "inp")
    assert "/INPUT FILE" in output
    assert "line 0" in output
    assert "line 1" in output
    assert "line 2" in output
    assert "line 3" in output

    os.remove(file_)


def test_input_dir_argument(mapdl, tmpdir):
    file_ = "myinput.inp"
    target_dir = str(tmpdir.mkdir(f"tmp_{random_string()}"))
    file_path = os.path.join(target_dir, file_)
    with open(file_path, "w") as fid:
        for i in range(4):
            fid.write(f"/com, line {i}\n")

    output = mapdl.input(file_, "", target_dir)
    assert "/INPUT FILE" in output
    assert "line 0" in output
    assert "line 1" in output
    assert "line 2" in output
    assert "line 3" in output

    os.remove(file_path)


def test_input_line_argument(mapdl):
    file_ = "myinput.inp"
    with open(file_, "w") as fid:
        for i in range(4):
            fid.write(f"/com, line {i}\n")

    output = mapdl.input(file_, line=2)
    assert "/INPUT FILE" in output
    assert "line 0" not in output
    assert "line 1" not in output
    assert "line 2" in output
    assert "line 3" in output

    os.remove(file_)


def test_input_multiple_argument(mapdl, tmpdir):
    file_ = "myinput.inp"
    target_dir = str(tmpdir.mkdir(f"tmp_{random_string()}"))
    file_path = os.path.join(target_dir, file_)
    with open(file_path, "w") as fid:
        for i in range(4):
            fid.write(f"/com, line {i}\n")

    output = mapdl.input("myinput", "inp", target_dir, 2)
    assert "/INPUT FILE" in output
    assert "line 0" not in output
    assert "line 1" not in output
    assert "line 2" in output
    assert "line 3" in output

    os.remove(file_path)


def test_input_log_argument(mapdl):
    with pytest.raises(ValueError, match="'log' argument is not supported"):
        mapdl.input(log="asdf")


def test_input_compatibility_api_change(mapdl):
    """This test is because the API change happened in 0.65 to homogenise the APDL command
    with the gRPC method."""

    with pytest.raises(ValueError, match="Only strings are allowed in 'ext'"):
        mapdl.input(ext=1)

    with pytest.raises(ValueError, match="Only strings are allowed in 'dir_'"):
        mapdl.input(dir_=1)

    with pytest.raises(ValueError, match="A file name must be supplied."):
        mapdl.input()<|MERGE_RESOLUTION|>--- conflicted
+++ resolved
@@ -260,7 +260,6 @@
 
 @pytest.mark.parametrize(
     "files_to_download,expected_output",
-<<<<<<< HEAD
     [
         ["myfile0.txt", ["myfile0.txt"]],
         [["myfile0.txt", "myfile1.txt"], ["myfile0.txt", "myfile1.txt"]],
@@ -279,47 +278,6 @@
         assert basename in expected_output
         assert os.path.exists(os.path.join(tmpdir, basename))
 
-
-@pytest.mark.parametrize(
-    "files_to_download,expected_output",
-=======
->>>>>>> 4e5e3878
-    [
-        ["myfile0.txt", ["myfile0.txt"]],
-        [["myfile0.txt", "myfile1.txt"], ["myfile0.txt", "myfile1.txt"]],
-        ["myfile*", ["myfile0.txt", "myfile1.txt"]],
-    ],
-)
-<<<<<<< HEAD
-def test_download_without_target_dir(mapdl, files_to_download, expected_output):
-    write_tmp_in_mapdl_instance(mapdl, "myfile0")
-    write_tmp_in_mapdl_instance(mapdl, "myfile1")
-
-    list_files = mapdl.download(files_to_download)
-    assert len(expected_output) == len(list_files)
-
-    for file_to_check in list_files:
-        basename = os.path.basename(file_to_check)
-        assert basename in expected_output
-        assert os.path.exists(os.path.join(os.getcwd(), basename))
-        assert os.path.exists(file_to_check)
-        os.remove(file_to_check)
-=======
-def test_download(mapdl, tmpdir, files_to_download, expected_output):
-    write_tmp_in_mapdl_instance(mapdl, "myfile0")
-    write_tmp_in_mapdl_instance(mapdl, "myfile1")
-
-    list_files = mapdl.download(files_to_download, target_dir=tmpdir)
-    assert len(expected_output) == len(list_files)
->>>>>>> 4e5e3878
-
-    for file_to_check in list_files:
-        basename = os.path.basename(file_to_check)
-        assert basename in expected_output
-        assert os.path.exists(os.path.join(tmpdir, basename))
-
-<<<<<<< HEAD
-=======
 
 @pytest.mark.parametrize(
     "files_to_download,expected_output",
@@ -343,18 +301,13 @@
         assert os.path.exists(file_to_check)
 
 
->>>>>>> 4e5e3878
 @pytest.mark.parametrize(
     "extension_to_download,files_to_download,expected_output",
     [
         ["txt", "myfile*", ["myfile0.txt", "myfile1.txt"]],
         ["txt", "myfile0", ["myfile0.txt"]],
         [None, "file*.err", None],
-<<<<<<< HEAD
-        ["err", "**", None],
-=======
         ["err", "*", None],
->>>>>>> 4e5e3878
     ],
 )
 def test_download_with_extension(
@@ -364,7 +317,6 @@
     write_tmp_in_mapdl_instance(mapdl, "myfile1")
 
     list_files = mapdl.download(files_to_download, extension=extension_to_download)
-<<<<<<< HEAD
 
     if extension_to_download == "err" or files_to_download.endswith("err"):
         remote_list_files = mapdl.list_files()
@@ -388,30 +340,7 @@
         os.remove(each)
 
 
-@skip_if_not_local  # This is going to run only in local
-=======
-
-    if extension_to_download == "err" or files_to_download.endswith("err"):
-        remote_list_files = mapdl.list_files()
-
-        assert all(
-            [
-                each.endswith("err") and os.path.basename(each) in remote_list_files
-                for each in list_files
-            ]
-        )
-    else:
-        assert len(expected_output) == len(list_files)
-
-        for file_to_check in list_files:
-            basename = os.path.basename(file_to_check)
-            assert basename in expected_output
-            assert os.path.exists(os.path.join(os.getcwd(), basename))
-            assert os.path.exists(file_to_check)
-
-
-@skip_in_cloud  # This is going to run only in local
->>>>>>> 4e5e3878
+@skip_if_not_local
 def test_download_recursive(mapdl):
     if mapdl._local:
         temp_dir = os.path.join(mapdl.directory, "new_folder")
@@ -437,17 +366,10 @@
 def test_download_project(mapdl, tmpdir):
     target_dir = tmpdir.mkdir("tmp")
     mapdl.download_project(target_dir=target_dir)
-<<<<<<< HEAD
     files_extensions = list(
         set([each.split(".")[-1] for each in os.listdir(target_dir)])
     )
     assert "log" in files_extensions
-=======
-    files_extensions = set([each.split(".")[-1] for each in os.listdir(target_dir)])
-
-    expected = {"log", "err"}
-    assert expected.intersection(files_extensions) == expected
->>>>>>> 4e5e3878
 
 
 def test_download_project_extensions(mapdl, tmpdir):
