"""Test geometry commands"""
import numpy as np
<<<<<<< HEAD
=======

>>>>>>> 851868d1

def test_keypoint_selection(mapdl, cleared):
    def generate_random_kp():
        mapdl.k('', *np.random.random(3))

    # create n random rectangles
    n_item = 10
    for i in range(n_item):
        generate_random_kp()

    # select every other area
    rng = range(1, n_item + 1, 2)
    items = mapdl.geometry.keypoint_select(rng, return_selected=True)
    assert np.allclose(items, rng)

    items = mapdl.geometry.keypoint_select(None, return_selected=True)
    assert items is None

    items = mapdl.geometry.keypoint_select('ALL', return_selected=True)
    assert np.allclose(items, range(1, n_item + 1))


def test_line_selection(mapdl, cleared):
    def generate_random_line():
        k0 = mapdl.k('', *np.random.random(3))
        k1 = mapdl.k('', *np.random.random(3))
        mapdl.l(k0, k1)

    # create n random rectangles
    n_item = 10
    for i in range(n_item):
        generate_random_line()

    # select every other area
    rng = range(1, n_item + 1, 2)
    items = mapdl.geometry.line_select(rng, return_selected=True)
    assert np.allclose(items, rng)

    items = mapdl.geometry.line_select(None, return_selected=True)
    assert items is None

    items = mapdl.geometry.line_select('ALL', return_selected=True)
    assert np.allclose(items, range(1, n_item + 1))


def test_area_selection(mapdl, cleared):
    def generate_random_area():
        start_x, start_y, height, width = np.random.random(4)
        mapdl.blc4(start_x*10, start_y*10, height, width)

    # create n random rectangles
    n_item = 10
    for i in range(n_item):
        generate_random_area()

    # select every other area
    rng = range(1, n_item + 1, 2)
    items = mapdl.geometry.area_select(rng, return_selected=True)
    assert np.allclose(items, rng)

    items = mapdl.geometry.area_select(None, return_selected=True)
    assert items is None

    items = mapdl.geometry.area_select('ALL', return_selected=True)
    assert np.allclose(items, range(1, n_item + 1))


def test_volu_selection(mapdl, cleared):
    def generate_random_volu():
        start_x, start_y, height, width, depth = np.random.random(5)
        mapdl.blc4(start_x*10, start_y*10, height, width, depth)

    # create n random volumes
    n_item = 20
    for i in range(n_item):
        generate_random_volu()

    # select every other volu
    rng = range(1, n_item + 1, 2)
    items = mapdl.geometry.volume_select(rng, return_selected=True)
    assert np.allclose(items, rng)

    items = mapdl.geometry.volume_select(None, return_selected=True)
    assert items is None

    items = mapdl.geometry.volume_select('ALL', return_selected=True)
    assert np.allclose(items, range(1, n_item + 1))


def test_vdrag(mapdl, cleared):
    # create a square with a hole in it.
    anum0 = mapdl.blc4(0, 0, 1, 1)
    anum1 = mapdl.blc4(0.25, 0.25, 0.5, 0.5)
    aout = mapdl.asba(anum0, anum1)

    k0 = mapdl.k("", 0, 0, 0)
    k1 = mapdl.k("", 0, 0, 1)
    l0 = mapdl.l(k0, k1)
    assert 'DRAG AREAS' in mapdl.vdrag(aout, nlp1=l0)


def test_vext(mapdl, cleared):
    k0 = mapdl.k("", 0, 0, 0)
    k1 = mapdl.k("", 0, 0, 1)
    k2 = mapdl.k("", 0, 0, 0.5)
    carc0 = mapdl.circle(k0, 1, k1)
    a0 = mapdl.al(*carc0)

    # next, extrude it and plot it
    mapdl.vext(a0, dz=4)


def test_vrotate(mapdl, cleared):
    # first, create an area from a circle
    hoop_radius = 10
    hoop_thickness = 0.5
    k0 = mapdl.k("", hoop_radius, 0, 0)
    k1 = mapdl.k("", hoop_radius, 1, 0)
    k2 = mapdl.k("", hoop_radius, 0, hoop_thickness)
    carc0 = mapdl.circle(k0, 1, k1)
    a0 = mapdl.al(*carc0)

    # define a Z-axis
    k_axis0 = mapdl.k("", 0, 0, 0)
    k_axis1 = mapdl.k("", 0, 0, 1)

    # Rotate about the Z-axis.  By default it will rotate all 360 degrees
    mapdl.vrotat(a0, pax1=k_axis0, pax2=k_axis1)


def test_vsymm(mapdl, cleared):
    vnum = mapdl.blc4(1, 1, 1, 1, depth=1)
    mapdl.vsymm('X', vnum)
    assert mapdl.geometry.vnum.size == 2


def test_va(mapdl, cleared):
    k0 = mapdl.k('', 0, 0, 0)
    k1 = mapdl.k('', 1, 0,  0)
    k2 = mapdl.k('', 1,  1, 0)
    k3 = mapdl.k('', 1,  1, 1)

    # create faces
    a0 = mapdl.a(k0, k1, k2)
    a1 = mapdl.a(k0, k1, k3)
    a2 = mapdl.a(k1, k2, k3)
    a3 = mapdl.a(k0, k2, k3)

    # generate and plot the volume
    vnum = mapdl.va(a0, a1, a2, a3)
    assert vnum == 1


def test_e(mapdl, cleared):
    mapdl.et("", 183)
    n0 = mapdl.n("", 0, 0, 0)
    n1 = mapdl.n("", 1, 0, 0)
    n2 = mapdl.n("", 1, 1, 0)
    n3 = mapdl.n("", 0, 1, 1)
    n4 = mapdl.n("", 0, 1, -1)
    e0 = mapdl.e(n0, n1, n2, n3)
    assert e0 == 1
    e1 = mapdl.e(n0, n1, n2, n4)
    assert e1 == 2


def test_et(mapdl, cleared):
    n_plane183 = mapdl.et("", "PLANE183")
    assert n_plane183 == 1
    n_compare = int(mapdl.get_value("ETYP", item1="NUM", it1num="MAX"))
    assert n_plane183 == n_compare
    n_plane183 = mapdl.et(17, "PLANE183")
    assert n_plane183 == 17


def test_kbetw(cleared, mapdl):
    k0 = mapdl.k("", 0, 0, 0)
    k1 = mapdl.k("", 1, 0, 0)
    assert mapdl.kbetw(k0, k1) == 3


def test_kdist(cleared, mapdl):
    kp0 = (0, 10, -3)
    kp1 = (-1E10, 10, 4)

    knum0 = mapdl.k("", *kp0)
    knum1 = mapdl.k("", *kp1)
    xdist, ydist, zdist = mapdl.kdist(knum0, knum1)
    assert xdist == kp1[0] - kp0[0]
    assert ydist == kp1[1] - kp0[1]
    assert zdist == kp1[2] - kp0[2]


# kept here for potential usage
# def test_kfill(cleared, mapdl):
#     mapdl.clear()
#     mapdl.prep7()
#     kp0 = (0, 0, 0)
#     kp1 = (10, 0, 0)

#     knum0 = mapdl.k("", *kp0)
#     knum1 = mapdl.k("", *kp1)
#     mapdl.kfill(knum0, knum1, 8, ninc=1)


def test_kl(cleared, mapdl):
    kp0 = (0, 0, 0)
    kp1 = (10, 0, 0)
    knum0 = mapdl.k("", *kp0)
    knum1 = mapdl.k("", *kp1)
    lnum = mapdl.l(knum0, knum1)

    assert mapdl.kl(lnum, 0.5) == knum1 + 1


def test_knode(cleared, mapdl):
    nnum = mapdl.n('', 1, 2, 3)
    knum1 = mapdl.knode('', nnum)
    assert knum1 == 1


def test_l2ang(cleared, mapdl):
    k0 = mapdl.k("", 0, 0, 0)
    k1 = mapdl.k("", 0, 0, 1)
    k2 = mapdl.k("", 0, 0, 0.5)
    carc0 = mapdl.circle(k0, 1, k1)
    carc1 = mapdl.circle(k2, 1, k1)
    lnum = mapdl.l2ang(carc0[0], carc1[0], 90, 90)
    assert lnum == 11


def test_spline(cleared, mapdl):
    k0 = mapdl.k('', 0, 0, 0)
    k1 = mapdl.k('', 0.2, 0.2, 0)
    k2 = mapdl.k('', 0.4, 0.3, 0)
    k3 = mapdl.k('', 0.6, 0.5, 0)
    k4 = mapdl.k('', 0.8, 0.3, 0)
    assert mapdl.spline(k0, k1, k2, k3, k4) == [1, 2, 3, 4]


def test_ltan(cleared, mapdl):
    k0 = mapdl.k("", 0, 0, 0)
    k1 = mapdl.k("", 0, 0, 1)
    k2 = mapdl.k("", -1, 1.5, 0)
    carc = mapdl.circle(k0, 1, k1, arc=90)
    assert mapdl.ltan(carc[0], k2) == 2


def test_adrag(cleared, mapdl):
    k0 = mapdl.k("", 0, 0, 0)
    k1 = mapdl.k("", 0, 0, 1)
    carc = mapdl.circle(k0, 1, k1, arc=90)
    l0 = mapdl.l(k0, k1)
    assert '2' in mapdl.adrag(carc[0], nlp1=l0)


def test_l2tan(cleared, mapdl):
    k0 = mapdl.k("", 0, 0, 0)
    k1 = mapdl.k("", 0, 0, 1)

    k2 = mapdl.k("", -1.5, 1.5, 0)
    k3 = mapdl.k("", -1.5, 1.5, 1)

    carc0 = mapdl.circle(k0, 1, k1, arc=90)
    carc1 = mapdl.circle(k2, 1, k3, arc=90)
    lnum = mapdl.l2tan(1, 2)
    assert lnum == 3


def test_lang(cleared, mapdl):
    k0 = mapdl.k("", 0, 0, 0)
    k1 = mapdl.k("", 1, 0, 0)
    lnum = mapdl.l(k0, k1)
    k2 = mapdl.k("", 1, 1, 0)

    # output is three as the first line is split
    assert mapdl.lang(lnum, k2, 60) == 3


def test_larc(cleared, mapdl):
    k0 = mapdl.k("", 0, 0, 0)
    k1 = mapdl.k("", 1, 1, 0)
    k2 = mapdl.k("", 0, 1, 0)
    assert mapdl.larc(k0, k1, k2, 2) == 1


def test_kcenter(cleared, mapdl):
    # compute the center of a circle
    x, y, z = 0+1j, 1+0j, 0-1j

    # commented out should we wish to confirm the coordinates
    # w = z-x
    # w /= y-x
    # c = (x-y)*(w-abs(w)**2)/2j/w.imag-x

    k0 = mapdl.k("", x.real, x.imag, 0)
    k1 = mapdl.k("", y.real, y.imag, 0)
    k2 = mapdl.k("", z.real, z.imag, 0)
    k3 = mapdl.kcenter('KP', k0, k1, k2)
    assert k3 == k2 + 1


def test_blc4(cleared, mapdl):
    assert mapdl.blc4(0, 0, 1, 1) == 1


def test_kbetw(cleared, mapdl):
    k0 = mapdl.k("", 0, 0, 0)
    k1 = mapdl.k("", 1, 0, 0)
    assert mapdl.kbetw(k0, k1) == 3


def test_asba(cleared, mapdl):
    anum0 = mapdl.blc4(0, 0, 1, 1)
    anum1 = mapdl.blc4(0.25, 0.25, 0.5, 0.5)
    aout = mapdl.asba(anum0, anum1)
    assert aout == 3


def test_cyl4(cleared, mapdl):
    assert mapdl.cyl4(0, 0, 1, depth=10) == 1


def test_k(cleared, mapdl):
    k0 = mapdl.k("", 0, 0, 0)
    assert k0 == 1
    k1 = mapdl.k(2, 0, 0, 1)
    assert k1 == 2


def test_l(cleared, mapdl):
    k0 = mapdl.k("", 0, 0, 0)
    k1 = mapdl.k("", 1, 0, 0)
    l0 = mapdl.l(k0, k1)
    assert l0 == 1


def test_a(cleared, mapdl):
    k0 = mapdl.k("", 0, 0, 0)
    k1 = mapdl.k("", 1, 0, 0)
    k2 = mapdl.k("", 0, 1, 0)
    a0 = mapdl.a(k0, k1, k2)
    assert a0 == 1


def test_larea(cleared, mapdl):
    k0 = mapdl.k("", 0, 0, 0)
    k1 = mapdl.k("", 1, 0, 0)
    k2 = mapdl.k("", 1, 1, 0)
    k3 = mapdl.k("", 0, 1, 0)
    a0 = mapdl.a(k0, k1, k2, k3)
    assert mapdl.larea(k0, k2, a0) == 5


def test_lextnd(cleared, mapdl):
    k0 = mapdl.k("", 0, 0, 0)
    k1 = mapdl.k("", 0, 0, 1)
    carcs = mapdl.circle(k0, 1, k1, arc=90)
    mapdl.lextnd(carcs[0], 3, 1)


def test_lfillt(cleared, mapdl):
    k0 = mapdl.k("", 0, 0, 0)
    k1 = mapdl.k("", 0, 1, 0)
    k2 = mapdl.k("", 1, 0, 0)
    l0 = mapdl.l(k0, k1)
    l1 = mapdl.l(k0, k2)
    assert mapdl.lfillt(l0, l1, 0.25) == 3


def test_lstr(cleared, mapdl):
    k0 = mapdl.k("", 0, 0, 0)
    k1 = mapdl.k("", 1, 1, 1)
    assert mapdl.lstr(k0, k1) == 1


def test_lcomb(cleared, mapdl):
    k0 = mapdl.k("", 0, 0, 0)
    k1 = mapdl.k("", 1, 0, 0)
    k2 = mapdl.k("", 2, 0, 0)
    l0 = mapdl.l(k0, k1)
    l1 = mapdl.l(k0, k2)
    assert mapdl.lcomb(l0, l1) == 1


def test_v(cleared, mapdl):
    k0 = mapdl.k("", 0, 0, 0)
    k1 = mapdl.k("", 1, 0, 0)
    k2 = mapdl.k("", 0, 1, 0)
    k3 = mapdl.k("", 0, 0, 1)
    v0 = mapdl.v(k0, k1, k2, k3)
    assert v0 == 1


def test_n(cleared, mapdl):
    n0 = mapdl.n("", 0, 0, 0)
    assert n0 == 1
    n1 = mapdl.n(2, 0, 0, 1)
    assert n1 == 2


def test_bsplin(cleared, mapdl):
    k0 = mapdl.k("", 0, 0, 0)
    k1 = mapdl.k("", 1, 0, 0)
    k2 = mapdl.k("", 2, 1, 0)
    l0 = mapdl.bsplin(k0, k1, k2)
    assert l0 == 1


def test_a(cleared, mapdl):
    k0 = mapdl.k("", 0, 0, 0)
    k1 = mapdl.k("", 1, 0, 0)
    k2 = mapdl.k("", 1, 1, 0)
    k3 = mapdl.k("", 0, 1, 0)
    a0 = mapdl.a(k0, k1, k2, k3)
    assert a0 == 1


def test_al(cleared, mapdl):
    k0 = mapdl.k("", 0, 0, 0)
    k1 = mapdl.k("", 1, 0, 0)
    k2 = mapdl.k("", 1, 1, 0)
    k3 = mapdl.k("", 0, 1, 0)
    l0 = mapdl.l(k0, k1)
    l1 = mapdl.l(k1, k2)
    l2 = mapdl.l(k2, k3)
    l3 = mapdl.l(k3, k0)
    a0 = mapdl.al(l0, l1, l2, l3)
    assert a0 == 1


def test_bcl5(cleared, mapdl):
    # test both the area and volume cases
    assert mapdl.blc5(width=0.5, height=0.5) == 1
    assert mapdl.blc5(width=1, height=4, depth=9) == 1


def test_block(cleared, mapdl):
    assert mapdl.block(0, 1, 0, 2, 1, 4) == 1


def test_con4(cleared, mapdl):
    assert mapdl.con4(rad1=3, rad2=0, depth=10) == 1

def test_cone(cleared, mapdl):
    assert mapdl.cone(rbot=5, rtop=1, z1=0, z2=10, theta1=180, theta2=90) == 1<|MERGE_RESOLUTION|>--- conflicted
+++ resolved
@@ -1,9 +1,6 @@
 """Test geometry commands"""
 import numpy as np
-<<<<<<< HEAD
-=======
-
->>>>>>> 851868d1
+
 
 def test_keypoint_selection(mapdl, cleared):
     def generate_random_kp():
@@ -448,5 +445,6 @@
 def test_con4(cleared, mapdl):
     assert mapdl.con4(rad1=3, rad2=0, depth=10) == 1
 
+
 def test_cone(cleared, mapdl):
     assert mapdl.cone(rbot=5, rtop=1, z1=0, z2=10, theta1=180, theta2=90) == 1