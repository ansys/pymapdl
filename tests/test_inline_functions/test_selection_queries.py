from ansys.mapdl.core.inline_functions import SelectionStatus
import pytest


class TestSelectionStatus:
    @pytest.mark.parametrize('value', [1, -1, 0, 1., -1., 0.])
    def test_happy(self, value):
        select = SelectionStatus(value)
        assert select == value
        assert select is not value

    @pytest.mark.parametrize('value', [1.5, 999, 99., '1'])
    def test_unhappy(self, value):
        with pytest.raises(ValueError):
            SelectionStatus(value)


class TestNSEL:
    def test_selected(self, selection_test_geometry):
        q = selection_test_geometry
        q._mapdl.nsel('S', 'LOC', 'X', 0)
        node = q.node(0, 0, 0)
        select = q.nsel(node)
        assert select == 1

    def test_unselected(self, selection_test_geometry):
        q = selection_test_geometry
        node = q.node(0, 0, 0)
        q._mapdl.nsel('NONE')
        select = q.nsel(node)
        assert select == -1

    def test_undefined(self, selection_test_geometry):
        q = selection_test_geometry
        select = q.nsel(999)
        assert select == 0


class TestKSEL:
    def test_selected(self, selection_test_geometry):
        q = selection_test_geometry
        q._mapdl.ksel('S', 'LOC', 'X', 0)
        node = q.kp(0, 0, 0)
        select = q.ksel(node)
        assert select == 1

    def test_unselected(self, selection_test_geometry):
        q = selection_test_geometry
        node = q.kp(0, 0, 0)
        q._mapdl.ksel('NONE')
        select = q.ksel(node)
        assert select == -1

    def test_undefined(self, selection_test_geometry):
        q = selection_test_geometry
        select = q.ksel(999)
        assert select == 0


class TestLSEL:
    def test_selected(self, selection_test_geometry):
        q = selection_test_geometry
        q._mapdl.lsel('all')
        # there are 6 lines numbered 1-6
        for line in range(1, 7, 1):
            select = q.lsel(line)
            assert select == 1

    def test_unselected(self, selection_test_geometry):
        q = selection_test_geometry
        q._mapdl.lsel('NONE')
        for line in range(1, 7, 1):
            select = q.lsel(line)
            assert select == -1

    def test_undefined(self, selection_test_geometry):
        q = selection_test_geometry
        select = q.lsel(999)
        assert select == 0


<<<<<<< HEAD

=======
>>>>>>> 01955916
class TestASEL:
    def test_selected(self, selection_test_geometry):
        q = selection_test_geometry
        q._mapdl.asel('all')
        # there are 4 areas numbered 1-4
        for area in range(1, 5, 1):
            select = q.asel(area)
            assert select == 1

    def test_unselected(self, selection_test_geometry):
        q = selection_test_geometry
        q._mapdl.asel('NONE')
        for area in range(1, 5, 1):
            select = q.asel(area)
            assert select == -1

    def test_undefined(self, selection_test_geometry):
        q = selection_test_geometry
        select = q.asel(999)
<<<<<<< HEAD
        assert select == 0


class TestESEL:
    def test_selected(self, selection_test_geometry):
        q = selection_test_geometry
        q._mapdl.esel('all')
        # there are at least 4 elements numbered 1-4
        for element in range(1, 5, 1):
            select = q.esel(element)
            assert select == 1

    def test_unselected(self, selection_test_geometry):
        q = selection_test_geometry
        q._mapdl.esel('NONE')
        for element in range(1, 5, 1):
            select = q.esel(element)
            assert select == -1

    def test_undefined(self, selection_test_geometry):
        q = selection_test_geometry
        select = q.esel(999)
=======
>>>>>>> 01955916
        assert select == 0<|MERGE_RESOLUTION|>--- conflicted
+++ resolved
@@ -79,10 +79,6 @@
         assert select == 0
 
 
-<<<<<<< HEAD
-
-=======
->>>>>>> 01955916
 class TestASEL:
     def test_selected(self, selection_test_geometry):
         q = selection_test_geometry
@@ -102,7 +98,6 @@
     def test_undefined(self, selection_test_geometry):
         q = selection_test_geometry
         select = q.asel(999)
-<<<<<<< HEAD
         assert select == 0
 
 
@@ -125,6 +120,4 @@
     def test_undefined(self, selection_test_geometry):
         q = selection_test_geometry
         select = q.esel(999)
-=======
->>>>>>> 01955916
         assert select == 0