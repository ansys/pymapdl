# Core settings
# =============

# Location of our `styles`
StylesPath = "styles"

# The options are `suggestion`, `warning`, or `error` (defaults to “warning”).
MinAlertLevel = warning

# By default, `code` and `tt` are ignored.
IgnoredScopes = code, tt

# By default, `script`, `style`, `pre`, and `figure` are ignored.
SkippedScopes = script, style, pre, figure

# WordTemplate specifies what Vale will consider to be an individual word.
WordTemplate = \b(?:%s)\b

# List of Packages to be used for our guidelines
Packages = Google

# Define the Ansys vocabulary
Vocab = ANSYS

[*.{md,rst}]

# Apply the following styles
BasedOnStyles = Vale, Google

TokenIgnores = (:(func|class|meth|attr|py):`(?:.|\n)*?`)|(<.*>)

# Removing Google-specific rule - Not applicable under some circumstances
Google.Colons = NO
<<<<<<< HEAD
Google.Headings = NO

=======
Google.Headings = NO
>>>>>>> 2c00eaf9
<|MERGE_RESOLUTION|>--- conflicted
+++ resolved
@@ -1,39 +1,34 @@
-# Core settings
-# =============
-
-# Location of our `styles`
-StylesPath = "styles"
-
-# The options are `suggestion`, `warning`, or `error` (defaults to “warning”).
-MinAlertLevel = warning
-
-# By default, `code` and `tt` are ignored.
-IgnoredScopes = code, tt
-
-# By default, `script`, `style`, `pre`, and `figure` are ignored.
-SkippedScopes = script, style, pre, figure
-
-# WordTemplate specifies what Vale will consider to be an individual word.
-WordTemplate = \b(?:%s)\b
-
-# List of Packages to be used for our guidelines
-Packages = Google
-
-# Define the Ansys vocabulary
-Vocab = ANSYS
-
-[*.{md,rst}]
-
-# Apply the following styles
-BasedOnStyles = Vale, Google
-
-TokenIgnores = (:(func|class|meth|attr|py):`(?:.|\n)*?`)|(<.*>)
-
-# Removing Google-specific rule - Not applicable under some circumstances
-Google.Colons = NO
-<<<<<<< HEAD
-Google.Headings = NO
-
-=======
-Google.Headings = NO
->>>>>>> 2c00eaf9
+# Core settings
+# =============
+
+# Location of our `styles`
+StylesPath = "styles"
+
+# The options are `suggestion`, `warning`, or `error` (defaults to “warning”).
+MinAlertLevel = warning
+
+# By default, `code` and `tt` are ignored.
+IgnoredScopes = code, tt
+
+# By default, `script`, `style`, `pre`, and `figure` are ignored.
+SkippedScopes = script, style, pre, figure
+
+# WordTemplate specifies what Vale will consider to be an individual word.
+WordTemplate = \b(?:%s)\b
+
+# List of Packages to be used for our guidelines
+Packages = Google
+
+# Define the Ansys vocabulary
+Vocab = ANSYS
+
+[*.{md,rst}]
+
+# Apply the following styles
+BasedOnStyles = Vale, Google
+
+TokenIgnores = (:(func|class|meth|attr|py):`(?:.|\n)*?`)|(<.*>)
+
+# Removing Google-specific rule - Not applicable under some circumstances
+Google.Colons = NO
+Google.Headings = NO