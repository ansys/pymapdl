--- conflicted
+++ resolved
@@ -139,319 +139,4 @@
 If you have MAPDL installed on your local host, you
 can use ``launch_mapdl`` to both start and connect to MAPDL.
 
-<<<<<<< HEAD
-If you find any problem launching PyMAPDL, please check :ref:`debugging_launch_mapdl`
-=======
-
-Debugging Launching MAPDL
--------------------------
-For any number of reasons, Python may fail to launch MAPDL.  Here's
-some approaches to debug the start:
-
-
-Manually Set the Executable Location
-~~~~~~~~~~~~~~~~~~~~~~~~~~~~~~~~~~~~
-If you have a non-standard install, ``pymapdl`` may be unable find
-your installation.  If that's the case, provide the location of MAPDL
-as the first parameter to ``launch_mapdl``.  For example, on Windows,
-this will be:
-
-.. code:: python
-
-    >>> from ansys.mapdl.core import launch_mapdl
-    >>> exec_loc = 'C:/Program Files/ANSYS Inc/v211/ansys/bin/winx64/ANSYS211.exe'
-    >>> mapdl = launch_mapdl(exec_loc)
-
-For Linux:
-
-.. code:: python
-
-    >>> from ansys.mapdl.core import launch_mapdl
-    >>> exec_loc = '/usr/ansys_inc/v211/ansys/bin/ansys211'
-    >>> mapdl = launch_mapdl(exec_loc)
-
-Should this fail to launch or hang while launching, pass
-``verbose_mapdl=True`` when using ``launch_mapdl``.  This will print
-the output of MAPDL within Python and can be used to debug why MAPDL
-isn't launching. On Windows, output is limited due to the way
-MAPDL launches.
-
-Default Executable Location
-~~~~~~~~~~~~~~~~~~~~~~~~~~~
-
-The first time that you run PyMAPDL, it detects the
-available ANSYS installations.
-
-On Windows, Ansys installations are normally under:
-
-.. code:: text
-
-    C:/Program Files/ANSYS Inc/vXXX
-
-On Linux, Ansys installations are normally under:
-
-.. code:: text
-
-    /usr/ansys_inc/vXXX
-
-If PyMAPDL finds a valid ANSYS installation, it caches its
-path in the configuration file, ``config.txt``, whose path is shown in the
-following code:
-
-.. code:: python
-
-    >>> from ansys.mapdl.core.launcher import CONFIG_FILE
-    >>> print(CONFIG_FILE)
-    'C:\\Users\\user\\AppData\\Local\\ansys_mapdl_core\\ansys_mapdl_core\\config.txt'
-
-
-In certain cases, this configuration might become obsolete. For example, when a new
-Ansys version is installed and an earlier installation is removed.
-To update this configuration file with the latest path, use:
-
-.. code:: python
-
-    >>> from ansys.mapdl.core import save_ansys_path
-    >>> save_ansys_path(r"C:\Program Files\ANSYS Inc\v222\ansys\bin\winx64\ansys222.exe")
-    'C:\\Program Files\\ANSYS Inc\\v222\\ansys\\bin\\winx64\\ansys222.exe'
-
-If you want to check which Ansys installations PyMAPDL has detected, use:
-
-.. code:: python
-
-    >>> from ansys.mapdl.core.launcher import _get_available_base_ansys
-    >>> _get_available_base_ansys()
-    {222: 'C:\\Program Files\\ANSYS Inc\\v222',
-    212: 'C:\\Program Files\\ANSYS Inc\\v212',
-    -222: 'C:\\Program Files\\ANSYS Inc\\ANSYS Student\\v222'}
-
-Student versions are provided as negative versions because the Python dictionary
-does not accept two equal keys. The result of the ``_get_available_base_ansys()`` method
-lists higher versions first and student versions last.
-
-.. warning::
-    You should not have the same Ansys product version and student version installed. For more
-    information, see `Debug Launch Issues`_.
-
-Debug Launch Issues
-~~~~~~~~~~~~~~~~~~~
-In some cases, it may be necessary to debug why MAPDL isn't launching
-by running the launch command manually from the command line.  In
-Windows, open up a command prompt and run the following (version
-dependent) command:
-
-.. code::
-
-    "C:\Program Files\ANSYS Inc\v211\ansys\bin\winx64\ANSYS211.exe"
-
-.. note::
-   Powershell users can run the above without quotes.
-
-
-For Linux:
-
-.. code::
-
-    /usr/ansys_inc/v211/ansys/bin/ansys211
-
-You should start MAPDL in a temporary working directory because MAPDL creates
-several temporary files.
-
-You can specify a directory by launching MAPDL from the temporary directory:
-
-.. code:: pwsh
-
-    mkdir temporary_directory
-    cd temporary_directory
-     & 'C:\Program Files\ANSYS Inc\v222\ansys\bin\winx64\ANSYS222.exe'
-
-Or, you can specify the directory using the ``-dir`` flag:
-
-.. code:: pwsh
-
-    mkdir temporary_directory
-    & 'C:\Program Files\ANSYS Inc\v222\ansys\bin\winx64\ANSYS222.exe' -dir "C:\ansys_job\mytest1"
-
-
-If this command doesn't launch MAPDL, look at the command output:
-
-.. code:: pwsh
-
-    (base) PS C:\Users\user\temp> & 'C:\Program Files\ANSYS Inc\v222\ansys\bin\winx64\ANSYS222.exe'
-    *** ERROR ***
-    Another Ansys job with the same job name (file) is already running in this
-    directory or the file.lock file has not been deleted from an abnormally
-    terminated Ansys run. To disable this check, set the ANSYS_LOCK environment
-    variable to OFF.
-
-
-There are many issues that can cause Ansys not to launch, including:
-
-- License server setup
-- Running behind a VPN
-- Missing dependencies
-- Conflicts with a student version
-
-
-Licensing Issues
-----------------
-
-Incorrect license server configuration can prevent Ansys from being able to get a valid license.
-In those cases, you might see output **similar** to:
-
-.. code:: pwsh
-
-   (base) PS C:\Users\user\temp> & 'C:\Program Files\ANSYS Inc\v222\ansys\bin\winx64\ANSYS222.exe'
-
-   ANSYS LICENSE MANAGER ERROR:
-
-   Maximum licensed number of demo users already reached.
-
-
-   ANSYS LICENSE MANAGER ERROR:
-
-   Request name mech_2 does not exist in the licensing pool.
-   No such feature exists.
-   Feature:          mech_2
-   License path:  C:\Users\user\AppData\Local\Temp\\cb0400ba-6edb-4bb9-a333-41e7318c007d;
-   FlexNet Licensing error:-5,357
-
-
-PADT generally has a great blog regarding ANSYS issues, and licensing is always a common issue 
-(for example `Changes to Licensing at ANSYS 2020R1 <https://www.padtinc.com/blog/15271-2/>`_).  
-Should you be responsible for maintaining Ansys licensing or have a personal install of Ansys,
-please check the online Ansys licensing documentation at 
-`Installation and Licensing <https://ansyshelp.ansys.com/account/secured?returnurl=/Views/Secured/prod_page.html?pn=Installation%20and%20Licensing&pid=InstallationAndLicensing&lang=en>`_.
-
-For more comprehensive information, download the :download:`ANSYS Licensing Guide <ANSYS_Inc._Licensing_Guide.pdf>`.
-
-
-VPN Issues
-----------
-Sometimes, MAPDL has issues starting when VPN software is running.  One
-issue stems from MPI communication and can be solved by passing
-the ``-smp`` option that sets the execution mode to "Shared Memory
-Parallel", rather than the default "Distributed Memory Parallel" mode.
-
-.. code::
-
-    >>> from ansys.mapdl.core import launch_mapdl
-    >>> mapdl = launch_mapdl(additional_switches='-smp')
-
-While this approach has the disadvantage of using the potentially slower shared memory parallel mode, you'll at least be able to run MAPDL.  For more details on shared vs distributed memory, see `High-Performance Computing for Mechanical Simulations using ANSYS <https://www.ansys.com/-/media/Ansys/corporate/resourcelibrary/presentation/hpc-for-mechanical-ansys.pdf>`_.
-
-
-In addition, if your device is inside a virtual private network (VPN), ANSYS might have some problems to correctly
-resolve the IP of the license server. Please do check that the hostname or IP of the license server
-is correct.
-In Windows, you can find the license configuration file that points to the license server in:
-
-.. code:: text
-
-    C:\Program Files\ANSYS Inc\Shared Files\Licensing\ansyslmd.ini
-
-
-Incorrect environment variables
-~~~~~~~~~~~~~~~~~~~~~~~~~~~~~~~
-
-The license server can be also specified using the environment variable ``ANSYSLMD_LICENSE_FILE``.
-You can check the value of this environment variable by issuing on Windows:
-
-  .. code:: pwsh
-    
-    $env:ANSYSLMD_LICENSE_FILE
-    1055@1.1.1.1
-
-  And on linux:
-
-  .. code:: bash
-
-    printenv | grep ANSYSLMD_LICENSE_FILE
-
-
-Missing Dependencies on Linux
------------------------------
-Some Linux installations may be missing required dependencies.  Should
-you get errors like ``libXp.so.6: cannot open shared object file: No
-such file or directory``, you may be missing some necessary
-dependencies.
-
-CentOS
-~~~~~~
-On CentOS 7, you can install these with:
-
-.. code::
-
-    yum install openssl openssh-clients mesa-libGL mesa-libGLU motif libgfortran
-
-
-Ubuntu
-~~~~~~
-Since MAPDL isn't officially supported on Ubuntu, it's a bit more
-difficult to setup, but it's still possible.  On Ubuntu 20.04 with
-Ansys 2021R1, install the following:
-
-.. code::
-
-    sudo apt-get install libx11-6 libgl1 libxm4 libxt6 libxext6 libxi6 libx11-6 libsm6 libice6 libxxf86vm1 libglu1
-
-This takes care of everything except for ``libxp6``.  Should you be
-using Ubuntu 16.04, you can install that simply with ``sudo apt
-install libxp6``.  However, on Ubuntu 18.04+, you must manually
-download and install the package.
-
-Since ``libxpl6`` also pre-depends on ``multiarch-support``, which is
-also outdated, it must be removed, otherwise you'll have a broken
-package configuration.  The following step downloads and modifies the
-``libxp6`` package to remove the ``multiarch-support`` dependency, and
-then installs it via ``dpkg``.
-
-.. code::
-
-    cd /tmp
-    wget http://ftp.br.debian.org/debian/pool/main/libx/libxp/libxp6_1.0.2-2_amd64.deb
-    ar x libxp6_1.0.2-2_amd64.deb
-    sudo tar xzf control.tar.gz
-    sudo sed '/Pre-Depends/d' control -i
-    sudo bash -c "tar c postinst postrm md5sums control | gzip -c > control.tar.gz"
-    sudo ar rcs libxp6_1.0.2-2_amd64_mod.deb debian-binary control.tar.gz data.tar.xz
-    sudo dpkg -i ./libxp6_1.0.2-2_amd64_mod.deb
-
-
-
-Conflicts with Student Version
-------------------------------
-
-Although you can install Ansys together with other Ansys products or versions, on Windows, you
-should not install a student version of an Ansys product together with its non-student version.
-For example, installing both the Ansys MAPDL 202 2R2 Student Version and Ansys MAPDL 2022
-R2 might cause license conflicts due to overwriting of environment variables. Having different
-versions, for example the Ansys MAPDL 2022 R2 Student Version and Ansys MAPDL 2021 R1,
-is fine.
-
-If you experience issues, you should edit these environment variables to remove any
-reference to the student version: ``ANSYSXXX_DIR``, ``AWP_ROOTXXX``, and
-``CADOE_LIBDIRXXX``. The three-digit MAPDL version appears where ``XXX`` is
-shown. For Ansys MAPDL 2022 R2, ``222`` appears where ``XXX`` is shown.
-
-.. code:: pwsh
-
-    PS echo $env:AWP_ROOT222
-    C:\Program Files\ANSYS Inc\ANSYS Student\v222
-    PS $env:AWP_ROOT222 = "C:\Program Files\ANSYS Inc\v222"  # This will overwrite the env var for the terminal session only.
-    PS [System.Environment]::SetEnvironmentVariable('AWP_ROOT222','C:\Program Files\ANSYS Inc\v222',[System.EnvironmentVariableTarget]::User)  # This will change the env var permanently.
-    PS echo $env:AWP_ROOT222
-    C:\Program Files\ANSYS Inc\v222
-
-    PS echo $env:ANSYS222_DIR
-    C:\Program Files\ANSYS Inc\ANSYS Student\v222\ANSYS
-    PS [System.Environment]::SetEnvironmentVariable('ANSYS222_DIR','C:\Program Files\ANSYS Inc\v222\ANSYS',[System.EnvironmentVariableTarget]::User)
-    PS echo $env:ANSYS222_DIR
-    C:\Program Files\ANSYS Inc\v222\ANSYS
-
-    PS echo $env:CADOE_LIBDIR222
-    C:\Program Files\ANSYS Inc\ANSYS Student\v222\CommonFiles\Language\en-us
-    PS [System.Environment]::SetEnvironmentVariable('CADOE_LIBDIR222','C:\Program Files\ANSYS Inc\v222\CommonFiles\Language\en-us',[System.EnvironmentVariableTarget]::User)
-    PS echo $env:CADOE_LIBDIR222
-    C:\Program Files\ANSYS Inc\v222\CommonFiles\Language\en-us
->>>>>>> 080515cc
+If you find any problem launching PyMAPDL, please check :ref:`debugging_launch_mapdl`