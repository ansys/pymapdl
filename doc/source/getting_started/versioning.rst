***********************
Versions and interfaces
***********************
The PyMAPDL project attempts to maintain compatibility with legacy
versions of MAPDL while allowing for support of faster and better
interfaces with the latest versions of MAPDL.


Ansys 2021 R1 and later
~~~~~~~~~~~~~~~~~~~~~~~
Ansys 2020 R1 and later support the latest gRPC interface, allowing
for remote management of MAPDL with rapid streaming of mesh, results,
and files from the MAPDL service. If you have the applicable
license, you can install and use MAPDL with Docker, enabling you
to run and solve even on officially unsupported platforms like Mac
OS.


AnsysS 17.0 to 2020 R1 - CORBA
~~~~~~~~~~~~~~~~~~~~~~~~~~~~~~
Ansys 17.0 supports the legacy CORBA interface, enabled with the
``ansys.mapdl.corba`` module. This interface allows you to send only
text to and from the MAPDL service, relying on file IO for all other
<<<<<<< HEAD
operations.  While not as performant as gRPC, this interface still
allows you to control a local instance of MAPDL.  These versions of
MAPDL support specific versions of Windows and Linux.  See `Ansys Platform Support
<ansys_platform_support>`_
for more details on the supported platforms.
=======
operations. While not as performant as gRPC, this interface still
allows you to control a local instance of MAPDL. These versions of
MAPDL support specific versions of Windows and Linux. For more information
on the supported platforms, see `Ansys Platform Support
<https://www.ansys.com/solutions/solutions-by-role/it-professionals/platform-support>`_.
>>>>>>> d1b0bb1a

.. Note::

   The CORBA interface is likely to be phased out from MAPDL at some
   point. The gRPC interface is faster, more stable, and can run in
   both local and remote connection configurations.


Earlier than Ansys 17.0
~~~~~~~~~~~~~~~~~~~~~~~
The ``PyMAPDL`` project supports Ansys versions as early as 13.0 on Linux using a
console interface. Like CORBA, the console interface allows for the exchange of text to
and from the Ansys instance.

.. Warning::

   Because console-specific support is to be depreciated at some point, you should
   shift to a modern version of Ansys to continue to use PyMAPDL.<|MERGE_RESOLUTION|>--- conflicted
+++ resolved
@@ -21,19 +21,11 @@
 Ansys 17.0 supports the legacy CORBA interface, enabled with the
 ``ansys.mapdl.corba`` module. This interface allows you to send only
 text to and from the MAPDL service, relying on file IO for all other
-<<<<<<< HEAD
-operations.  While not as performant as gRPC, this interface still
-allows you to control a local instance of MAPDL.  These versions of
-MAPDL support specific versions of Windows and Linux.  See `Ansys Platform Support
-<ansys_platform_support>`_
-for more details on the supported platforms.
-=======
 operations. While not as performant as gRPC, this interface still
 allows you to control a local instance of MAPDL. These versions of
 MAPDL support specific versions of Windows and Linux. For more information
 on the supported platforms, see `Ansys Platform Support
-<https://www.ansys.com/solutions/solutions-by-role/it-professionals/platform-support>`_.
->>>>>>> d1b0bb1a
+<ansys_platform_support>`_.
 
 .. Note::
 
