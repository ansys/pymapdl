.. _docker:

************************
Use MAPDL through Docker
************************
You can run MAPDL within a container on any OS using `docker` and
connect to it via PyMAPDL.

There are several situations in which it is advantageous to run MAPDL
in a containerized environment (for example, Docker or Singularity):

- Run in a consistent environment regardless of the host OS.
- Portability and ease of install.
- Large-scale cluster deployment using Kubernetes
- Genuine application isolation through containerization.


<<<<<<< HEAD
Installing the MAPDL Image
--------------------------
There is a docker image hosted on the `PyMAPDL GitHub 
<pymapdl_repo>`_ repository that you
can download using your GitHub credentials.

Assuming you have docker installed, you can get started by
authorizing docker to access this repository using a personal access
token.  Create a GH personal access token with ``packages read`` permissions
according to `Creating a personal access token <gh_creating_pat>`_
=======
Install the MAPDL image
-----------------------
There is a Docker image hosted on the `PyMAPDL GitHub
<https://https://github.com/pyansys/pymapdl>`_ repository that you
can download using your GitHub credentials.

Assuming that you have docker installed, you can get started by
authorizing Docker to access this repository using a personal access
token. Create a GitHub personal access token with ``packages read`` permissions
according to `Creating a personal access token <https://help.github.com/en/github/authenticating-to-github/creating-a-personal-access-token>`_
>>>>>>> d1b0bb1a

Save that token to a file with:

.. code::

   echo XXXXXXXXXXXXXXXXXXXXXXXXXXXXXXXXXXXXXXXX > GH_TOKEN.txt


This lets you send the token to Docker without leaving the token value
in your history. Next, authorize Docker to access this repository
with:

.. code::

    GH_USERNAME=<my-github-username>
    cat GH_TOKEN.txt | docker login ghcr.io -u $GH_USERNAME --password-stdin


You can now launch MAPDL directly from docker with a short script or
directly from the command line. Because this image contains no license
server, you must enter your license server IP address in the
``LICENSE_SERVER`` environment variable. With that, you can launch
MAPDL with:

.. code::

    LICENSE_SERVER=1055@XXX.XXX.XXX.XXX
    VERSION=v21.1.0

    IMAGE=ghcr.io/pyansys/pymapdl/mapdl:$VERSION
    docker run -e ANSYSLMD_LICENSE_FILE=$LICENSE_SERVER -p 50052:50052 $IMAGE -smp


Note that port `50052` (local to the container) is being mapped to
50052 on the host. This makes it possible to launch several MAPDL
instances with different port mappings to allow for multiple instances
of MAPDL.

Once you've launched MAPDL you should see:

.. code::

    Start GRPC Server

    ##############################
    ### START GRPC SERVER      ###
    ##############################

    Server Executable   : MapdlGrpc Server
    Server listening on : 0.0.0.0:50052

Connect to the MAPDL container from Python
-------------------------------------------

You can now connect to the instance with:

.. code:: python

    >>> from ansys.mapdl.core import Mapdl
    >>> mapdl = Mapdl()

If you mapped to any other port other than 50052, you should specify
that port when connecting to MAPDL with:

.. code:: python

    >>> mapdl = Mapdl(port=<my-port>)

Verify your connection with:

.. code:: python

    >>> print(mapdl)

    Product:             ANSYS Mechanical Enterprise
    MAPDL Version:       RELEASE  2021 R1           BUILD 21.0
    PyMAPDL Version:     Version: 0.57.0

Additional considerations
-------------------------

Append MAPDL options to the container
~~~~~~~~~~~~~~~~~~~~~~~~~~~~~~~~~~~~~

In the command:

.. code::

    IMAGE=ghcr.io/pyansys/pymapdl/mapdl:$VERSION
    docker run -e ANSYSLMD_LICENSE_FILE=$LICENSE_SERVER -p 50052:50052 $IMAGE -smp

You can provide additional command line parameters to MAPDL by simply
appending to the docker command. For example, you can increase the
number of processors (up to the number available on the host machine)
with the ```-np``` switch. For example:

.. code::

    IMAGE=ghcr.io/pyansys/pymapdl/mapdl:$VERSION
    docker run -e ANSYSLMD_LICENSE_FILE=$LICENSE_SERVER -p 50052:50052 $IMAGE -np 4

For additional command-line arguments, see the Ansys
<<<<<<< HEAD
documentation at `ANSYS help <ansys_help>`_.  Also,
=======
documentation at `ANSYS help <https://ansyshelp.ansys.com>`_. Also,
>>>>>>> d1b0bb1a
be sure to have the appropriate license for additional HPC features.

Use ``--restart`` policy with MAPDL products
~~~~~~~~~~~~~~~~~~~~~~~~~~~~~~~~~~~~~~~~~~~~

By default, MAPDL creates a ``LOCK`` file in the working directory when it starts
and deletes this file if it exits normally. The file is used to avoid overwriting files
such as database (DB) files or result (RST) files when starting MAPDL after an
abnormal termination.

Because of this behavior, when using the Docker ``--restart`` flag in the ``docker run``
command, you might enter into an infinite loop if you specify the Docker image to
reboot after an abnormal termination. For example, ``--restart always``. 
Because of the presence of the ``LOCK`` file, MAPDL exits, attempting to not overwrite
the files from the previous crash, while the Docker process keeps attempting to
restart the MAPDL container (and the MAPDL process with it).

In such cases, you should not use the ``--restart`` option. If you really need to use
this option, you can avoid MAPDL checks and create the ``LOCK`` file by starting
the process with the environment variable ``ANSYS_LOCK`` set to ``"OFF"``. 

You can do this in your ``docker run`` command:

.. code:: bash

  docker run \
      --restart always \
      -e ANSYSLMD_LICENSE_FILE=1055@$LICENSE_SERVER \
      -e ANSYS_LOCK="OFF" \
      -p 50052:50052 \
      $IMAGE


Get useful files after abnormal termination
~~~~~~~~~~~~~~~~~~~~~~~~~~~~~~~~~~~~~~~~~~~

In some cases, the MAPDL container might crash after the MAPDL process experiences an
abnormal termination. In these cases, you can retrieve log files and output files using 
tools that Docker provides.

First, get the Docker container name:

.. code:: pwsh

  PS docker ps
  CONTAINER ID   IMAGE                                   COMMAND                  CREATED          STATUS          PORTS                      NAMES
  c14560bff70f   ghcr.io/pyansys/pymapdl/mapdl:v22.2.0   "/ansys_inc/ansys/bi…"   9 seconds ago    Up 8 seconds    0.0.0.0:50053->50052/tcp   mapdl

To appear in ``docker ps``, the container should be running.

You can then use the ``name`` in the following command:

.. code:: pwsh

  PS docker exec -it mapdl /bin/bash

This command executes the command shell (``/bin/bash``) of the container and attaches your current terminal to it (interactive ``-it``).

.. code:: pwsh

  PS C:\Users\user> docker exec -it mapdl /bin/bash
  [root@c14560bff70f /]#

Now you can enter commands inside the Docker container and navigate inside it.

.. code:: pwsh

  PS C:\Users\user> docker exec -it mapdl /bin/bash
  [root@c14560bff70f /]# ls
  anaconda-post.log  cleanup-ansys-c14560bff70f-709.sh  file0.err   file1.err  file1.page  file2.out   file3.log   home   media  proc  sbin  tmp
  ansys_inc          dev                                file0.log   file1.log  file2.err   file2.page  file3.out   lib    mnt    root  srv   usr
  bin                etc                                file0.page  file1.out  file2.log   file3.err   file3.page  lib64  opt    run   sys   var

You can then take note of the files you want to retrieve. For example, the error and output files (``file*.err`` and ``file*.out``).

Exit the container terminal using ``exit``:

.. code:: pwsh

  [root@c14560bff70f /]# exit
  exit
  (base) PS C:\Users\user>

You can copy the noted files using this script:

.. code:: pwsh

  docker cp mapdl:/file0.err .
  docker cp mapdl:/file1.err .
  docker cp mapdl:/file1.out .

If you want to retrieve multiple files, the most efficient approach is to get back inside the Docker container:

.. code:: pwsh

  PS C:\Users\user> docker exec -it mapdl /bin/bash
  [root@c14560bff70f /]#

Create a folder where you are going to copy all the desired files:

.. code:: pwsh

  [root@c14560bff70f /]# mkdir -p /mapdl_logs
  [root@c14560bff70f /]# cp -f /file*.out /mapdl_logs
  [root@c14560bff70f /]# cp -f /file*.err /mapdl_logs
  [root@c14560bff70f /]# ls mapdl_logs/
  file0.err  file1.err  file1.out  file2.err  file2.out  file3.err  file3.out

Then copy the entire folder content at once:

.. code:: pwsh

  docker cp mapdl:/mapdl_logs/. .
<|MERGE_RESOLUTION|>--- conflicted
+++ resolved
@@ -15,29 +15,16 @@
 - Genuine application isolation through containerization.
 
 
-<<<<<<< HEAD
-Installing the MAPDL Image
---------------------------
-There is a docker image hosted on the `PyMAPDL GitHub 
-<pymapdl_repo>`_ repository that you
-can download using your GitHub credentials.
-
-Assuming you have docker installed, you can get started by
-authorizing docker to access this repository using a personal access
-token.  Create a GH personal access token with ``packages read`` permissions
-according to `Creating a personal access token <gh_creating_pat>`_
-=======
 Install the MAPDL image
 -----------------------
-There is a Docker image hosted on the `PyMAPDL GitHub
-<https://https://github.com/pyansys/pymapdl>`_ repository that you
+There is a Docker image hosted on the `PyMAPDL GitHub 
+<pymapdl_repo>`_ repository that you
 can download using your GitHub credentials.
 
 Assuming that you have docker installed, you can get started by
 authorizing Docker to access this repository using a personal access
 token. Create a GitHub personal access token with ``packages read`` permissions
-according to `Creating a personal access token <https://help.github.com/en/github/authenticating-to-github/creating-a-personal-access-token>`_
->>>>>>> d1b0bb1a
+according to `Creating a personal access token <gh_creating_pat>`_
 
 Save that token to a file with:
 
@@ -140,11 +127,7 @@
     docker run -e ANSYSLMD_LICENSE_FILE=$LICENSE_SERVER -p 50052:50052 $IMAGE -np 4
 
 For additional command-line arguments, see the Ansys
-<<<<<<< HEAD
 documentation at `ANSYS help <ansys_help>`_.  Also,
-=======
-documentation at `ANSYS help <https://ansyshelp.ansys.com>`_. Also,
->>>>>>> d1b0bb1a
 be sure to have the appropriate license for additional HPC features.
 
 Use ``--restart`` policy with MAPDL products
