--- conflicted
+++ resolved
@@ -1,14 +1,3 @@
-<<<<<<< HEAD
-.. image:: ../source/_static/logo_dark.png
-    :class: only-dark
-
-.. image:: ../source/_static/logo_light.png
-    :class: only-light
-
-
-PyMAPDL documentation |version|
-===============================
-=======
 
 :thispagetitle: Welcome to PyMAPDL
 
@@ -16,7 +5,6 @@
 .. meta::
    :keywords: pymapdl mapdl simulation finite elements python
 
->>>>>>> c10cc144
 
 .. toctree::
    :hidden:
@@ -28,106 +16,6 @@
    api/index
    examples/index
 
-<<<<<<< HEAD
-Introduction and purpose
-------------------------
-PyMAPDL is part of the larger `PyAnsys <pyansys_>`_
-effort to facilitate the use of Ansys technologies directly from
-Python. Its primary package, ``ansys-mapdl-core``, provides:
-
-- Scripting of MAPDL through both Python and Ansys Parametric Design
-  Language (APDL) syntax.
-- Plotting of MAPDL geometry and meshes using `PyVista
-  <pyvista_docs_>`_ from within a Python script or an
-  interactive `Jupyter notebook <jupyter_>`_.
-- Access to MAPDL arrays as Python objects (for example, nodes, elements,
-  solution matrices, and results).
-
-Thanks to an API that looks familiar to APDL and Python users alike, PyMAPDL
-makes it is easier than ever to integrate the simulation capabilities 
-of the Ansys MAPDL multi-physics solver directly into novel applications.
-The package presents a Python-friendly interface to drive the software
-that manages the submission of low-level APDL commands, while exchanging
-data through high-performance gRPC interfaces.
-
-Accelerate the preparation of your simulations using PyMAPDL. Combine the
-expressiveness of general-purpose Python code to control the flow in your
-input decks with methods that drive the solver. Explore proof of concept 
-studies or capture knowledge using interactive Jupyter notebooks. Tap
-the solver as the physics engine in your next AI app. PyMAPDL is now open source,
-so enjoy it. Contributions are welcome.
-
-
-Background
-----------
-PyMAPDL, based on `gRPC <grpc_>`_, represents an
-improvement over its predecessor based on CORBA. These technologies
-allow the MAPDL solver to function as a server, ready to respond to
-connecting clients.
-
-Google remote procedure calls, or gRPC, are used to establish secure 
-connections so that a client app can directly call methods on 
-a potentially remote MAPDL instance as if it were a local object. The 
-use of HTTP/2 makes it friendly to modern internet infrastructures. 
-This, along with the use of binary transmission formats, favors higher
-performance. Using gRPC, PyMAPDL can convert Python statements into APDL 
-commands that can then be transmitted to an MAPDL instance running anywhere, 
-while producing network footprints that are compact and efficient.
-
-The following diagram presents a simplified architecture of PyMAPDL.
-
-.. figure:: ./images/architecture_diagram.png
-    :width: 400pt
-
-    PyMAPDL architecture diagram
-
-Quick code
-----------
-Here's a brief example of how PyMAPDL works:
-
-.. code:: pycon
-
-    >>> from ansys.mapdl.core import launch_mapdl
-    >>> mapdl = launch_mapdl()
-    >>> print(mapdl)
-    Product:             Ansys Mechanical Enterprise
-    MAPDL Version:       24.1
-    ansys.mapdl Version: 0.68.0
-
-MAPDL is now active and you can send commands to it as a genuine
-Python class. For example, if you wanted to create a surface using
-key points, you could run:
-
-.. code:: python
-
-    mapdl.run("/PREP7")
-    mapdl.run("K, 1, 0, 0, 0")
-    mapdl.run("K, 2, 1, 0, 0")
-    mapdl.run("K, 3, 1, 1, 0")
-    mapdl.run("K, 4, 0, 1, 0")
-    mapdl.run("L, 1, 2")
-    mapdl.run("L, 2, 3")
-    mapdl.run("L, 3, 4")
-    mapdl.run("L, 4, 1")
-    mapdl.run("AL, 1, 2, 3, 4")
-
-MAPDL interactively returns the result of each command, which is
-stored to the logging module. The ``print(mapdl.run)`` method can
-also be used to immediately print out the result. Errors are caught
-immediately and Pythonically.
-
-Calling MAPDL Pythonically
-~~~~~~~~~~~~~~~~~~~~~~~~~~
-MAPDL functions can be called directly from a :class:`Mapdl
-<ansys.mapdl.core.mapdl.MapdlBase>` instance in a Pythonic manner. This is to
-simplify calling MAPDL, especially when inputs are variables within
-Python. For example, the following two commands are equivalent:
-
-.. code:: python
-
-    mapdl.k(1, 0, 0, 0)
-    mapdl.run("K, 1, 0, 0, 0")
-=======
 
 .. image:: ../source/_static/logo_dark.png
     :class: only-dark
@@ -140,7 +28,6 @@
     :width: 800
     :alt: PyMAPDL Logo
     :align: center
->>>>>>> c10cc144
 
 
 .. vale off
@@ -195,14 +82,6 @@
             :link: ref_user_guide
             :link-type: ref
 
-<<<<<<< HEAD
-Documentation and issues
-------------------------
-Documentation for the latest stable release of PyMAPDL is hosted at `PyMAPDL documentation
-<https://mapdl.docs.pyansys.com/version/stable/>`_.
-The same documentation is also `available as PDF <pymapdl_latest_pdf_doc_>`_ in the `Assets` section in the
-`latest GitHub package release <pymapdl_latest_github_release_>`_.
-=======
             Check our :ref:`ref_user_guide` chapter.
             Don't miss the right side bar with the table content.
  
@@ -210,7 +89,6 @@
         .. card:: :fa:`question` Help with PyMAPDL
             :link: ref_troubleshooting
             :link-type: ref
->>>>>>> c10cc144
 
             Check our :ref:`ref_troubleshooting` section.
             Additionally, there are some helpful
