--- conflicted
+++ resolved
@@ -105,11 +105,8 @@
     "sphinx_gallery.gen_gallery",
     "sphinxemoji.sphinxemoji",
     "sphinx.ext.graphviz",
-<<<<<<< HEAD
-=======
     "ansys_sphinx_theme.extension.linkcode",
     "sphinx.ext.mathjax",
->>>>>>> 4e9fc46f
 ]
 
 # Intersphinx mapping
