--- conflicted
+++ resolved
@@ -313,11 +313,7 @@
     },
 }
 
-<<<<<<< HEAD
 BUILD_CHEATSHEET = os.environ.get("BUILD_CHEATSHEET", "false").lower() == "true"
-=======
-BUILD_CHEATSHEET = os.environ.get("BUILD_CHEATSHEET", "true").lower() == "true"
->>>>>>> ac54f2c9
 
 if BUILD_CHEATSHEET:
     html_theme_options["cheatsheet"] = {
