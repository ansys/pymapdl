"""Sphinx documentation configuration file."""

from datetime import datetime
import os
from pathlib import Path
import sys
import warnings

import ansys.tools.visualization_interface as viz_interface
from ansys_sphinx_theme import ansys_favicon, get_version_match
import numpy as np
import pyvista
import sphinx
from sphinx.application import Sphinx
from sphinx.util import logging
from sphinx_gallery.sorting import FileNameSortKey

from ansys.mapdl import core as pymapdl
from ansys.mapdl.core import __version__

# Convert notebooks into Python scripts and include them in the output files
logger = logging.getLogger(__name__)

viz_interface.DOCUMENTATION_BUILD = True
pyvista.BUILDING_GALLERY = True
pyvista.OFF_SCREEN = True

# Manage errors
pyvista.set_error_output_file("errors.txt")

# Ensure that offscreen rendering is used for docs generation

# must be less than or equal to the XVFB window size
try:
    pyvista.global_theme.window_size = np.array([1024, 768])
except AttributeError:
    # for compatibility with pyvista < 0.40
    pyvista.rcParams["window_size"] = np.array([1024, 768])

# Save figures in specified directory
pyvista.FIGURE_PATH = os.path.join(os.path.abspath("./images/"), "auto-generated/")
if not os.path.exists(pyvista.FIGURE_PATH):
    os.makedirs(pyvista.FIGURE_PATH)

# necessary when building the sphinx gallery
pyvista.BUILDING_GALLERY = True
pymapdl.BUILDING_GALLERY = True

# suppress annoying matplotlib bug
warnings.filterwarnings(
    "ignore",
    category=UserWarning,
    message="Matplotlib is currently using agg, which is a non-GUI backend, so cannot show the figure.",
)

# To allow using 'helper' python file as a module
sys.path.append(os.path.dirname(__file__))


# -- Project information -----------------------------------------------------

project = "ansys-mapdl-core"
copyright = f"(c) {datetime.now().year} ANSYS, Inc. All rights reserved"
author = "ANSYS Inc."

# The short X.Y version
release = version = __version__
cname = os.getenv("DOCUMENTATION_CNAME", "mapdl.docs.pyansys.com")
switcher_version = get_version_match(__version__)

REPOSITORY_NAME = "pymapdl"
USERNAME = "ansys"
BRANCH = "main"

DEFAULT_EXAMPLE_EXTENSION = "py"

DOC_PATH = "doc/source"
GALLERY_EXAMPLES_PATH = "examples/gallery_examples"
EXAMPLES_ROOT = "examples"
EXAMPLES_PATH_FOR_DOCS = f"../../{EXAMPLES_ROOT}/"

SEARCH_HINTS = ["def", "class"]

SOURCE_PATH = Path(__file__).parent.resolve().absolute()
pyansys_light_mode_logo = str(
    os.path.join(SOURCE_PATH, "_static", "pyansys-logo-light_mode.png")
)

# -- General configuration ---------------------------------------------------
extensions = [
    "jupyter_sphinx",
    "numpydoc",
    "sphinx.ext.autodoc",
    "sphinx.ext.autosummary",
    "sphinx.ext.coverage",
    "sphinx.ext.doctest",
    "sphinx.ext.extlinks",
    "sphinx.ext.intersphinx",
    "sphinx_autodoc_typehints",
    "sphinx_design",
    "sphinx_jinja",
    "sphinx_copybutton",
    "sphinx_gallery.gen_gallery",
    "sphinxemoji.sphinxemoji",
    "sphinx.ext.graphviz",
    "ansys_sphinx_theme.extension.linkcode",
]

# Intersphinx mapping
intersphinx_mapping = {
    "python": ("https://docs.python.org/3/", None),
    "scipy": ("https://docs.scipy.org/doc/scipy/", None),
    "numpy": ("https://numpy.org/doc/stable/", None),
    "matplotlib": ("https://matplotlib.org/stable/", None),
    "pandas": ("https://pandas.pydata.org/docs/", None),
    "pyvista": ("https://docs.pyvista.org", None),
    "grpc": ("https://grpc.github.io/grpc/python/", None),
    "pypim": ("https://pypim.docs.pyansys.com/version/dev/", None),
    "ansys-dpf-core": ("https://dpf.docs.pyansys.com/version/stable/", None),
    "ansys-math-core": ("https://math.docs.pyansys.com/version/stable/", None),
    "ansys-tools-path": ("https://path.tools.docs.pyansys.com/version/stable/", None),
}

suppress_warnings = ["label.*", "design.fa-build", "config.cache"]
sd_fontawesome_latex = True

# Graphviz diagrams configuration
graphviz_output_format = "png"

# numpydoc configuration
numpydoc_use_plots = True
numpydoc_show_class_members = False
numpydoc_xref_param_type = True
numpydoc_validate = True
numpydoc_validation_checks = {
    # "GL06",  # Found unknown section
    # "GL07",  # Sections are in the wrong order.
    "GL08",  # The object does not have a docstring
    "GL09",  # Deprecation warning should precede extended summary
    "GL10",  # reST directives {directives} must be followed by two colons
    "SS01",  # No summary found
    "SS02",  # Summary does not start with a capital letter
    # "SS03", # Summary does not end with a period
    "SS04",  # Summary contains heading whitespaces
    # "SS05", # Summary must start with infinitive verb, not third person
    "RT02",  # The first line of the Returns section should contain only the
    # type, unless multiple values are being returned"
}

numpydoc_validation_exclude = {  # set of regex
    # class inherits from pymapdl-reader
    r"\.*MeshGrpc\.*",
}

# Favicon
html_favicon = ansys_favicon

# notfound.extension
notfound_template = "404.rst"
notfound_urls_prefix = "/../"
html_baseurl = f"https://{cname}/version/stable"

# static path
html_static_path = ["_static"]

html_css_files = [
    "custom.css",
    "https://cdnjs.cloudflare.com/ajax/libs/font-awesome/4.7.0/css/font-awesome.min.css",
]

panels_add_fontawesome_latex = True

# Add any paths that contain templates here, relative to this directory.
templates_path = ["_templates"]

# The suffix(es) of source filenames.
source_suffix = ".rst"

# The master toctree document.
master_doc = "index"

# The language for content autogenerated by Sphinx. Refer to documentation
# for a list of supported languages.
#
# This is also used if you do content translation via gettext catalogs.
# Usually you set "language" from the command line for these cases.
language = "en"

# List of patterns, relative to source directory, that match files and
# directories to ignore when looking for source files.
# This pattern also affects html_static_path and html_extra_path.
exclude_patterns = [
    "_build",
    "Thumbs.db",
    ".DS_Store",
    # because we include this in examples/index.rst
    f"{GALLERY_EXAMPLES_PATH}/index.rst",
    "links.rst",
    "substitutions.rst",
]

# make rst_epilog a variable, so you can add other epilog parts to it
rst_epilog = ""

# Read link all targets from file
with open("links.rst") as f:
    rst_epilog += f.read()

rst_epilog = rst_epilog.replace("%%VERSION%%", "v231")
rst_epilog = rst_epilog.replace("%%PYMAPDLVERSION%%", release)


# Read link all substitutions from file
with open("substitutions.rst") as f:
    rst_epilog += f.read()

# Broken anchors:
linkcheck_exclude_documents = ["index"]
linkcheck_anchors_ignore_for_url = ["https://docs.pyvista.org/api/*"]
linkcheck_ignore = [
    "https://github.com/ansys/pymapdl/*",
    "https://mapdl.docs.pyansys.com/*",
    "https://ansysaccount.b2clogin.com/*",  # behind payfirewall
    "https://ansyshelp.ansys.com/*",  # behind payfirewall
    "https://forum.ansys.com/forums/*",  # It is detected as broken
    "https://courses.ansys.com/*",  # It is detected as broken
]
linkcheck_anchors_ignore = [
    # these anchors are picked by linkcheck as broken but they are not.
    "firewall-rules",
    "pyvista.Plotter",
    "pyvista.UnstructuredGrid",
    "pyvista.Plotter.show",
]

# If we are on a release, we have to ignore the "release" URLs, since it is not
# available until the release is published.
if switcher_version != "dev":
    linkcheck_ignore.append(
        f"https://github.com/ansys/pymapdl/releases/tag/v{__version__}"
    )

user_agent = """curl https://www.ansys.com -A "Mozilla/5.0 (Windows NT 10.0; Win64; x64) AppleWebKit/537.36 (KHTML, like Gecko) Chrome/123.0.0.0 Safari/537.3"""

# The name of the Pygments (syntax highlighting) style to use.
pygments_style = "sphinx"

# If true, `todo` and `todoList` produce output, else they produce nothing.
todo_include_todos = False

# Copy button customization ---------------------------------------------------
# exclude traditional Python prompts from the copied code
copybutton_prompt_text = r">>> ?|\.\.\. "
copybutton_prompt_is_regexp = True

# -- Sphinx Gallery Options ---------------------------------------------------
sphinx_gallery_conf = {
    # convert rst to md for ipynb
    "pypandoc": True,
    # path to your examples scripts
    "examples_dirs": [EXAMPLES_PATH_FOR_DOCS],
    # path where to save gallery generated examples
    "gallery_dirs": [GALLERY_EXAMPLES_PATH],
    # Pattern to search for example files
    "filename_pattern": r"\." + DEFAULT_EXAMPLE_EXTENSION,
    # Remove the "Download all examples" button from the top level gallery
    "download_all_examples": False,
    # Sort gallery example by file name instead of number of lines (default)
    "within_subsection_order": FileNameSortKey,
    # directory where function granular galleries are stored
    "backreferences_dir": None,
    # Modules for which function level galleries are created.  In
    "doc_module": "ansys-mapdl-core",
    "image_scrapers": ("pyvista", "matplotlib"),
    "ignore_pattern": "flycheck*",
    "thumbnail_size": (350, 350),
    "remove_config_comments": True,
    "default_thumb_file": pyansys_light_mode_logo,
    "show_signature": False,
}
# ---


# -- Options for HTML output -------------------------------------------------
html_short_title = html_title = "PyMAPDL"
html_theme = "ansys_sphinx_theme"
html_theme_options = {
    "logo": "pyansys",
    "analytics": {"google_analytics_id": "G-JQJKPV6ZVB"},
    "github_url": f"https://github.com/{USERNAME}/{REPOSITORY_NAME}",
    "show_prev_next": False,
    "show_breadcrumbs": True,
    "collapse_navigation": True,
    "use_edit_page_button": True,
    "navigation_with_keys": False,
    "additional_breadcrumbs": [
        ("PyAnsys", "https://docs.pyansys.com/"),
    ],
    "icon_links": [
        {
            "name": "Support",
            "url": f"https://github.com/{USERNAME}/{REPOSITORY_NAME}/discussions",
            "icon": "fa fa-comment fa-fw",
        },
        {
            "name": "Contribute",
            "url": "https://mapdl.docs.pyansys.com/version/dev/getting_started/contribution.html",
            "icon": "fa fa-wrench",
        },
    ],
    "switcher": {
        "json_url": f"https://{cname}/versions.json",
        "version_match": switcher_version,
    },
    # "use_meilisearch": {
    #     "api_key": os.getenv("MEILISEARCH_PUBLIC_API_KEY", ""),
    #     "index_uids": {
    #         f"pymapdl-v{switcher_version.replace('.', '-')}": "PyMAPDL",
    #     },
    # },
    "cheatsheet": {
        "file": "cheat_sheet/cheat_sheet.qmd",
        "title": "PyMAPDL cheat sheet",
        "version": f"v{version}",
        "pages": ["index", "getting_started/learning"],
    },
}

html_context = {
    "display_github": True,  # Integrate GitHub
    "github_user": USERNAME,
    "github_repo": REPOSITORY_NAME,
    "github_version": BRANCH,
    "doc_path": str(DOC_PATH),
    "source_path": "src",
}
html_show_sourcelink = False

html_sidebars = {
    "mapdl_commands/**/**": [],
    "mapdl_commands/index": [],
}

# -- Options for HTMLHelp output ---------------------------------------------

# Output file base name for HTML help builder.
htmlhelp_basename = "pymapdldoc"


# -- Options for LaTeX output ------------------------------------------------
latex_elements = {}

latex_engine = "xelatex"

# Grouping the document tree into LaTeX files. List of tuples
# (source start file, target name, title,
#  author, documentclass [howto, manual, or own class]).
latex_documents = [
    (
        master_doc,
        f"pymapdl-Documentation-{__version__}.tex",
        "ansys.mapdl.core Documentation",
        author,
        "manual",
    ),
]


# -- Options for manual page output ------------------------------------------

# One entry per manual page. List of tuples
# (source start file, name, description, authors, manual section).
man_pages = [
    (
        master_doc,
        "ansys.mapdl.core",
        "ansys.mapdl.core Documentation",
        [author],
        1,
    )
]


# -- Options for Texinfo output ----------------------------------------------

# Grouping the document tree into Texinfo files. List of tuples
# (source start file, target name, title, author,
#  dir menu entry, description, category)
texinfo_documents = [
    (
        master_doc,
        "ansys.mapdl.core",
        "ansys.mapdl.core Documentation",
        author,
        "ansys.mapdl.core",
        "Pythonic interface to MAPDL using gRPC",
        "Engineering Software",
    ),
]


# -- Options for Epub output -------------------------------------------------

# Bibliographic Dublin Core info.
epub_title = project

# The unique identifier of the text. This can be a ISBN number
# or the project homepage.
#
# epub_identifier = ''

# A unique identification for the text.
#
# epub_uid = ''

# A list of files that should not be packed into the epub file.
epub_exclude_files = ["search.html"]


def setup(app: Sphinx):
    """Add custom configuration to sphinx app.

    Parameters
    ----------
    app : sphinx.application.Sphinx
        The Sphinx application.
    """

    # Adding apdl syntax highlighting
    from pygments.lexers.apdlexer import apdlexer
    from pygments.lexers.julia import JuliaLexer

    # ANSYS lexer
    app.add_lexer("apdl", apdlexer)
    app.add_lexer("ansys", apdlexer)

    # Julia lexer
    app.add_lexer("julia", JuliaLexer)

<<<<<<< HEAD

jinja_contexts = {
    "cheat_sheet": {"version": switcher_version},
}
=======
    # Setting custom directive
    from helpers import HideObject

    app.add_directive("hideobject", HideObject)
>>>>>>> 79152bd3
<|MERGE_RESOLUTION|>--- conflicted
+++ resolved
@@ -436,15 +436,13 @@
 
     # Julia lexer
     app.add_lexer("julia", JuliaLexer)
-
-<<<<<<< HEAD
+    
+    # Setting custom directive
+    from helpers import HideObject
+
+    app.add_directive("hideobject", HideObject)
+
 
 jinja_contexts = {
     "cheat_sheet": {"version": switcher_version},
-}
-=======
-    # Setting custom directive
-    from helpers import HideObject
-
-    app.add_directive("hideobject", HideObject)
->>>>>>> 79152bd3
+}