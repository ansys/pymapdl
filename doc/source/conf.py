--- conflicted
+++ resolved
@@ -250,16 +250,7 @@
 with open("substitutions.rst") as f:
     rst_epilog += f.read()
 
-<<<<<<< HEAD
-
-# Setting redicts
-redirects = {
-    # Old link: https://dev.mapdl.docs.pyansys.com/user_guide/krylov.html
-    "user_guide/krylov": "examples/extended_examples/Krylov/krylov_example"
-}
-
-=======
->>>>>>> 93dd176c
+
 # Broken anchors:
 linkcheck_exclude_documents = ["index"]
 linkcheck_anchors_ignore_for_url = ["https://docs.pyvista.org/api/*"]
