FROM ghcr.io/ansys/mapdl:v24.1-ubuntu-student

ENV USERNAME=mapdl
USER root

# General libraries
ENV DEBIAN_FRONTEND=noninteractive
ENV ON_CODESPACES=true
ENV CODESPACES_MODE=dev

# Installing libs for testing and docs
<<<<<<< HEAD
RUN apt-get -qq update &&  apt install -qq -y libgl1 libglx-mesa0 xvfb libgomp1 && \
=======
RUN apt-get -qq update &&  apt install -qq -y
    libgl1-mesa-glx \
    libgomp1 \
    python3-pip \
    python3.11-venv \
    xvfb \
    && \
>>>>>>> 539a9256
    apt-get -qq clean  && rm -rf /var/lib/apt/lists/* && \
    usermod -s /bin/bash $USERNAME && \
    usermod -a -G sudo $USERNAME && \
    echo '%sudo ALL=(ALL) NOPASSWD:ALL' >> /etc/sudoers

# Setting up locale
RUN apt-get install -y --no-install-recommends locales && \
    locale-gen 'en_US.UTF-8' && \
    update-locale LC_ALL='en_US.UTF-8' && \
    sed -i '/en_US.UTF-8/s/^# //g' /etc/locale.gen && \
    locale-gen && \
    echo 'export LANG=en_US.UTF-8' >> ~/.bashrc && \
    echo 'export LANGUAGE=en_US:en' >> ~/.bashrc && \
    echo 'export LC_ALL=en_US.UTF-8' >> ~/.bashrc && \
    apt-get -qq clean  && rm -rf /var/lib/apt/lists/* && \
    mkdir -p /home/$USERNAME/pymapdl

WORKDIR /home/$USERNAME
USER $USERNAME

COPY requirements.txt requirements.txt

# Installing Python environment
RUN python3.11 -m venv ./.venv && \
    . ./.venv/bin/activate && \
    pip install pre-commit && \
    pip install ansys-mapdl-core && \
    pip install -r requirements.txt && \
    echo 'source ./.venv/bin/activate' >> ~/.bashrc && \
    rm requirements.txt

WORKDIR /home/$USERNAME/pymapdl<|MERGE_RESOLUTION|>--- conflicted
+++ resolved
@@ -9,17 +9,14 @@
 ENV CODESPACES_MODE=dev
 
 # Installing libs for testing and docs
-<<<<<<< HEAD
-RUN apt-get -qq update &&  apt install -qq -y libgl1 libglx-mesa0 xvfb libgomp1 && \
-=======
 RUN apt-get -qq update &&  apt install -qq -y
+    libgl1 \
     libgl1-mesa-glx \
     libgomp1 \
     python3-pip \
     python3.11-venv \
     xvfb \
     && \
->>>>>>> 539a9256
     apt-get -qq clean  && rm -rf /var/lib/apt/lists/* && \
     usermod -s /bin/bash $USERNAME && \
     usermod -a -G sudo $USERNAME && \
