--- conflicted
+++ resolved
@@ -9,11 +9,9 @@
 ENV CODESPACES_MODE=docs
 
 # Installing libs for testing and docs
-<<<<<<< HEAD
-RUN apt-get -qq update && apt install -qq -y zip pandoc libgl1 libglx-mesa0 xvfb texlive-latex-extra latexmk graphviz texlive-xetex && \
-=======
 RUN apt-get -qq update && apt install -qq -y \
     graphviz \
+    libgl1 \
     latexmk \
     libgl1-mesa-glx \
     pandoc \
@@ -24,7 +22,6 @@
     xvfb \
     zip \
     && \
->>>>>>> 539a9256
     apt-get -qq clean  && rm -rf /var/lib/apt/lists/* && \
     usermod -s /bin/bash $USERNAME && \
     usermod -a -G sudo $USERNAME && \
