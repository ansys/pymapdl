--- conflicted
+++ resolved
@@ -4,12 +4,7 @@
 
 export VEN=/home/mapdl/pymapdl/.venv/bin/activate
 
-<<<<<<< HEAD
 if [ -f $VEN ]; then
-=======
-if [ -f "$VEN" ];
-then
->>>>>>> a19b305d
     echo "It seems a venv exists already. Stopping here"
 
 else
@@ -25,10 +20,6 @@
     pre-commit install
     echo "Done! Enjoy PyMAPDL!"
 
-<<<<<<< HEAD
-    # Setting VEN
-=======
     # Setting VENV
->>>>>>> a19b305d
     echo 'source /home/mapdl/pymapdl/.venv/bin/activate' >> ~/.bashrc
 fi