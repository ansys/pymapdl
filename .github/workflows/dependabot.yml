--- conflicted
+++ resolved
@@ -15,11 +15,7 @@
     steps:
       - uses: marcoroth/dependabot-bump-together-action@v0.3.1
         with:
-<<<<<<< HEAD
-          dependencies: ansys-api-mapdl, vtk, ansys-corba, ansys-dpf-core, ansys-mapdl-reader, ansys-platform-instancemanagement, ansys-sphinx-theme, pyansys-tools-report, appdirs, autopep8, click, imageio-ffmpeg, imageio, importlib-metadata, jupyter_sphinx, jupyterlab, matplotlib, numpy, numpydoc, pandas, pexpect, plotly, protobuf, pyiges, pypandoc, pytest-cov, pytest-rerunfailures, pytest-sphinx, pytest, pythreejs, pyvista, scipy, setuptools, sphinx-autobuild, sphinx-autodoc-typehints, sphinx-copybutton, sphinx-gallery, sphinx-notfound-page, sphinx, sphinxcontrib-websupport, sphinxemoji, tqdm, wheel
-=======
-          dependencies: ansys-api-mapdl,vtk, ansys-corba, ansys-dpf-core, ansys-mapdl-reader, ansys-platform-instancemanagement, ansys-sphinx-theme, pyansys-tools-report, appdirs, autopep8, click, imageio-ffmpeg, imageio, importlib-metadata, jupyter_sphinx, jupyterlab, matplotlib, numpy, numpydoc, pandas, pexpect, plotly, protobuf, pyiges, pypandoc, pytest-cov, pytest-rerunfailures, pytest-sphinx, pytest, pythreejs, pyvista, scipy, setuptools, sphinx-autobuild, sphinx-autodoc-typehints, sphinx-copybutton, sphinx-gallery, sphinx-notfound-page, sphinxcontrib-websupport, sphinxemoji, tqdm, wheel
->>>>>>> a4b32421
+          dependencies: ansys-api-mapdl, vtk, ansys-corba, ansys-dpf-core, ansys-mapdl-reader, ansys-platform-instancemanagement, ansys-sphinx-theme, pyansys-tools-report, appdirs, autopep8, click, imageio-ffmpeg, imageio, importlib-metadata, jupyter_sphinx, jupyterlab, matplotlib, numpy, numpydoc, pandas, pexpect, plotly, protobuf, pyiges, pypandoc, pytest-cov, pytest-rerunfailures, pytest-sphinx, pytest, pythreejs, pyvista, scipy, setuptools, sphinx-autobuild, sphinx-autodoc-typehints, sphinx-copybutton, sphinx-gallery, sphinx-notfound-page, sphinxcontrib-websupport, sphinxemoji, tqdm, wheel
           package_managers: pip
           directory: /
           branch: main
