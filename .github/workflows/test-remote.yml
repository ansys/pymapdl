# This action starts a MAPDL instance in a Docker container and runs the PyMAPDL test suite against it
name: |
  Test PyMAPDL with remote MAPDL instances

on:
  workflow_call:

    inputs:
      mapdl-version:
        description: |
          MAPDL version to test.
        required: true
        type: string

      file-name:
        description: |
          Name of the file to save the logs.
        required: true
        type: string

      upload-logs:
        description: |
          If true, logs will be uploaded encrypted. Set to false to disable log upload (for security).
        required: false
        type: boolean
        default: false

      python-version:
        description: |
          Python version to use.
        required: false
        type: string
        default: "3.12"

    secrets:
      username:
        description: |
          Username for the GitHub container registry.
        required: true

      token:
        description: |
          Token for GitHub.
        required: true

      license-server:
        description: |
          License server for ANSYS MAPDL
        required: true

      codecov-token:
        description: |
          Token for Codecov.
        required: true

      log-encryption-key:
        description: |
          Encryption key for sensitive log files.
        required: false

permissions: {}

jobs:
  test-remote:
    name: Test PyMAPDL with remote MAPDL instances
    runs-on: ubuntu-latest
    permissions:
      contents: read
      packages: read
    env:
      ON_CI: True
      ON_LOCAL: FALSE
      ON_UBUNTU: FALSE
      PYANSYS_OFF_SCREEN: True
      PYMAPDL_DEBUG_TESTING: True
      PYMAPDL_START_INSTANCE: FALSE
      PYMAPDL_PORT: 21000  # default won't work on GitHub runners
      PYMAPDL_PORT2: 21001  # for the pool testing and default won't work on GitHub runners
      PYMAPDL_DB_PORT: 21002  # default won't work on GitHub runners
      PYMAPDL_DB_PORT2: 21003  # default won't work on GitHub runners
      DPF_DOCKER_IMAGE: ghcr.io/ansys/mapdl:v25.2-rocky-dpf-standalone
      DPF_PORT: 21014
      DPF_PORT_INTERNAL: 50055 # Internal port for DPF server
      DPF_PORT2: 21015
      DPF_START_SERVER: False
      HAS_DPF: True
      TEST_DPF_BACKEND: false
<<<<<<< HEAD
      PYTEST_ARGUMENTS: '--ignore_image_cache'
=======
      PYTEST_ARGUMENTS: '-vvv -ra --color=yes --durations=30 --random-order --random-order-bucket=class --maxfail=2 --reruns 2 --reruns-delay 2 --cov=ansys.mapdl.core --cov-report=html --timeout=180 --profile-svg --profile --report-log-exclude-logs-on-passed-tests --strict-markers'
>>>>>>> ea62b815
      MAPDL_PACKAGE: ghcr.io/ansys/mapdl

    steps:
      - name: "Freeing some space and show space consumption (pre-test)"
        shell: bash
        run: |
          echo "Deleting CodeQL..."
          rm -rf /__t/CodeQL || echo "CodeQL not found"

          echo "Disk space:"
          df -h

      - name: "Install Git and checkout project"
        uses: actions/checkout@08c6903cd8c0fde910a37f88322edcfb5dd907a8 #v5.0.0
        with:
          persist-credentials: false

      - name: "Login in Github container registry"
        uses: docker/login-action@5e57cd118135c172c3672efd75eb46360885c0ef #v3.6.0
        with:
          registry: ghcr.io
          username: ${{ secrets.username }}
          password: ${{ secrets.token }}

      - name: "Getting SMP/DMP mode"
        id: distributed_mode
        shell: bash
        env:
          image: ${{ inputs.mapdl-version }}
        run: |
          export distributed_mode="smp"
          if [[ $image == *".1."* ]]; then
            export distributed_mode="dmp";
          fi
          echo "Distributed mode: $distributed_mode"
          echo "distributed_mode=$(echo $distributed_mode)" >> $GITHUB_OUTPUT

      - name: "Get if running on Ubuntu"
        id: ubuntu_check
        shell: bash
        env:
          MAPDL_VERSION: ${{ inputs.mapdl-version }}
        run: |
          export ON_SAME_CONTAINER=false

          if [[ "${MAPDL_VERSION}" == *"ubuntu"* ]];
            then export ON_UBUNTU=true; export TAG_UBUNTU="ubuntu";
            else export ON_UBUNTU=false; export TAG_UBUNTU="centos";
          fi

          if [[ "${MAPDL_VERSION}" == *"cicd"* ]]; then
            echo "CICD MAPDL version detected, testing DPF backend for results module.";
            echo "TEST_DPF_BACKEND=true" >> $GITHUB_ENV;

            echo "It should be run on the same container as MAPDL";
            export ON_SAME_CONTAINER=true;
          fi

          echo "ON_UBUNTU: $ON_UBUNTU"
          echo "TAG_UBUNTU: $TAG_UBUNTU"
          echo "ON_SAME_CONTAINER: $ON_SAME_CONTAINER"

          echo "ON_UBUNTU=$(echo $ON_UBUNTU)" >> $GITHUB_OUTPUT
          echo "TAG_UBUNTU=$(echo $TAG_UBUNTU)" >> $GITHUB_OUTPUT
          echo "ON_SAME_CONTAINER=$(echo $ON_SAME_CONTAINER)" >> $GITHUB_OUTPUT

      - name: "Get if running student version"
        id: student_check
        shell: bash
        env:
          MAPDL_VERSION: ${{ inputs.mapdl-version }}
        run: |
          if [[ "${MAPDL_VERSION}" == *"student"* ]]; 
            then export ON_STUDENT=true; export TAG_STUDENT="student";
            else export ON_STUDENT=false; export TAG_STUDENT="non-student";
          fi
          echo "ON_STUDENT: $ON_STUDENT"
          echo "TAG_STUDENT: $TAG_STUDENT"
          echo "ON_STUDENT=$(echo $ON_STUDENT)" >> $GITHUB_OUTPUT
          echo "TAG_STUDENT=$(echo $TAG_STUDENT)" >> $GITHUB_OUTPUT

      - name: "Pull, launch, and validate MAPDL service"
        id: start_mapdl
        env:
          LICENSE_SERVER: ${{ secrets.license-server }}
          MAPDL_VERSION: ${{ inputs.mapdl-version }}
          DISTRIBUTED_MODE: ${{ steps.distributed_mode.outputs.distributed_mode }}
          MAPDL_PACKAGE: ${{ env.MAPDL_PACKAGE }}
          DPF_PORT_INTERNAL: ${{ env.DPF_PORT_INTERNAL }}
        shell: bash
        run: |
          echo "Launching first MAPDL instance..."
          export INSTANCE_NAME=MAPDL_0
          export RUN_DPF_SERVER=true
          .ci/start_mapdl.sh &> mapdl_launch_0.log & export DOCKER_PID_0=$!

          echo "Launching a second instance for MAPDL pool testing..."
          export RUN_DPF_SERVER=false
          export PYMAPDL_PORT=${PYMAPDL_PORT2}
          export PYMAPDL_DB_PORT=${PYMAPDL_DB_PORT2}
          export INSTANCE_NAME=MAPDL_1
          export DPF_PORT=${DPF_PORT2}
          .ci/start_mapdl.sh &> mapdl_launch_1.log & export DOCKER_PID_1=$!

          echo "Launching MAPDL service 0 at PID: $DOCKER_PID_0"
          echo "Launching MAPDL service 1 at PID: $DOCKER_PID_1"
          echo "DOCKER_PID_0=$(echo $DOCKER_PID_0)" >> $GITHUB_OUTPUT
          echo "DOCKER_PID_1=$(echo $DOCKER_PID_1)" >> $GITHUB_OUTPUT

      - name: "Start DPF server on a separate container"
        shell: bash
        if: ${{ steps.ubuntu_check.outputs.ON_SAME_CONTAINER == 'false' }}
        env:
          ANSYS_DPF_ACCEPT_LA: Y
        run: |
          docker pull $DPF_DOCKER_IMAGE && docker run -d --name dpfserver --env ANSYS_DPF_ACCEPT_LA=Y -p ${DPF_PORT}:50052 $DPF_DOCKER_IMAGE && echo "DPF Server active on port ${DPF_PORT}." > log_dpf.log &

      - name: "Getting files change filters"
        uses: dorny/paths-filter@de90cc6fb38fc0963ad72b210f1f284cd68cea36 #v3.0.2
        id: changes
        with:
          filters: |
            workflows:
              - '.github/workflows/**'

      - name: "Setup Python with cache"
        uses: actions/setup-python@e797f83bcb11b83ae66e0230d6156d7c80228e7c #v6.0.0
        if:  steps.changes.outputs.workflows != 'true'
        with:
          cache: 'pip'
          python-version: ${{ inputs.python-version }}

      - name: "Setup Python without cache"
        uses: actions/setup-python@e797f83bcb11b83ae66e0230d6156d7c80228e7c #v6.0.0
        if: steps.changes.outputs.workflows == 'true'
        with:
          python-version: ${{ inputs.python-version }}

      - name: "Install os packages"
        shell: bash
        run: |
          sudo apt update
          sudo apt install libgl1 libglx-mesa0 xvfb graphviz

      - name: "Test virtual framebuffer"
        shell: bash
        run: |
          ls -laR .
          pip install -r .ci/requirements_test_xvfb.txt
          xvfb-run python .ci/display_test.py

      - name: Install ansys-mapdl-core
        shell: bash
        run: |
          python -m pip install build
          python -m build
          python -m pip install dist/*.whl
          xvfb-run python -c "from ansys.mapdl import core as pymapdl; print(pymapdl.Report())"

      - name: "Unit testing requirements installation"
        shell: bash
        run: |
          python -m pip install .[tests]

      - name: "Waiting for the services to be up"
        shell: bash
        env:
          PYMAPDL_PORT: ${{ env.PYMAPDL_PORT }}
          PYMAPDL_PORT2: ${{ env.PYMAPDL_PORT2 }}
          MAPDL_INSTANCE: MAPDL_0
        run: |
          docker ps > docker_ps_start.log || echo "Failed to get the docker images from the docker container"
          (docker exec "${MAPDL_INSTANCE}" /bin/bash -c "ps aux > docker_processes_start.log") || echo "Failed to get the processes from the docker container"

          .ci/waiting_services.sh

      - name: "Unit testing"
        env:
          DISTRIBUTED_MODE: ${{ steps.distributed_mode.outputs.distributed_mode }}
          ON_UBUNTU: ${{ steps.ubuntu_check.outputs.ON_UBUNTU }}
          ON_STUDENT: ${{ steps.student_check.outputs.ON_STUDENT }}
          file_name: "${{ inputs.file-name }}"
          MAPDL_VERSION: "${{ inputs.mapdl-version }}"
          PYTEST_ARGUMENTS: "${{ env.PYTEST_ARGUMENTS }}"
        shell: bash
        run: |
          echo "ON_UBUNTU: $ON_UBUNTU"
          echo "ON_STUDENT: $ON_STUDENT"
          xvfb-run pytest \
            ${PYTEST_ARGUMENTS} \
            --report-log=$file_name.jsonl \
            --cov-report=xml:$file_name.xml

      - name: "Print amount of restarts"
        if: always()
        run: |
          N_RESTART=$(docker inspect --format '{{ .RestartCount }}'  MAPDL_0)
          echo "Number of restarts in the MAPDL_0 container: $N_RESTART"
          N_RESTART=$(docker inspect --format '{{ .RestartCount }}'  MAPDL_1)
          echo "Number of restarts in the MAPDL_1 container: $N_RESTART"

      - name: "Upload pytest reports to GitHub"
        uses: actions/upload-artifact@ea165f8d65b6e75b540449e92b4886f43607fa02 #v4.6.2
        with:
          name: "reports-${{ inputs.file-name }}"
          path: ./${{ inputs.file-name }}.jsonl

      - uses: codecov/codecov-action@5a1091511ad55cbe89839c7260b706298ca349f7 #v5.5.1
        name: "Upload coverage to Codecov"
        with:
          token: ${{ secrets.codecov-token }} # required
          name: "${{ inputs.file-name }}.xml"
          flags: remote-${{ steps.ubuntu_check.outputs.TAG_UBUNTU }}-${{ inputs.mapdl-version }}-${{ steps.distributed_mode.outputs.distributed_mode }}-${{ steps.student_check.outputs.TAG_STUDENT }}

      - name: Upload coverage artifacts
        uses: actions/upload-artifact@ea165f8d65b6e75b540449e92b4886f43607fa02 #v4.6.2
        with:
          name: "${{ inputs.file-name }}.xml"
          path: "./${{ inputs.file-name }}.xml"

      - name: "Check package"
        shell: bash
        run: |
          pip install twine
          twine check dist/*

      - name: "Upload wheel and binaries"
        uses: actions/upload-artifact@ea165f8d65b6e75b540449e92b4886f43607fa02 #v4.6.2
        with:
          name: PyMAPDL-packages-${{ inputs.mapdl-version }}
          path: dist/
          retention-days: 7

      - name: "Collect logs on failure"
        if: always()
        env:
          MAPDL_VERSION: ${{ inputs.mapdl-version }}
          MAPDL_INSTANCE: MAPDL_0
          LOG_NAMES: logs-${{ inputs.file-name }}
        shell: bash
        run: |
          .ci/collect_mapdl_logs_remote.sh

      - name: "Encrypt and upload logs to GitHub"
        if: always() && inputs.upload-logs == true
        env:
          ENCRYPTION_KEY: ${{ secrets.log-encryption-key }}
          FILE_NAME: ${{ inputs.file-name }}
        shell: bash
        run: |
          # Check if logs exist
          if [ -f "./logs-${FILE_NAME}.tgz" ]; then
            echo "Encrypting logs..."

            # Encrypt using OpenSSL
            openssl enc -aes-256-cbc -salt -pbkdf2 \
              -in ./logs-${FILE_NAME}.tgz \
              -out ./logs-${FILE_NAME}.tgz.enc \
              -pass env:ENCRYPTION_KEY

            echo "Logs encrypted successfully"
            echo "To decrypt locally, use:"
            echo "openssl enc -aes-256-cbc -d -pbkdf2 -in logs-${FILE_NAME}.tgz.enc -out logs-${FILE_NAME}.tgz -pass pass:YOUR_KEY"
          else
            echo "No log file found to encrypt"
          fi

      - name: "Upload encrypted logs to GitHub"
        if: always() && inputs.upload-logs == true
        uses: actions/upload-artifact@ea165f8d65b6e75b540449e92b4886f43607fa02 #v4.6.2
        with:
          name: logs-${{ inputs.file-name }}-encrypted
          path: ./logs-${{ inputs.file-name }}.tgz.enc
          retention-days: 3

      - name: "Display files structure"
        if: always()
        env:
          MAPDL_INSTANCE: MAPDL_0
          LOG_NAMES: logs-${{ inputs.file-name }}
        shell: bash
        run: |
          .ci/display_logs_remote.sh

      - name: "Show space consumption (post-test)"
        if: always()
        shell: bash
        run: |
          echo "Disk space:"
          df -h<|MERGE_RESOLUTION|>--- conflicted
+++ resolved
@@ -85,11 +85,7 @@
       DPF_START_SERVER: False
       HAS_DPF: True
       TEST_DPF_BACKEND: false
-<<<<<<< HEAD
       PYTEST_ARGUMENTS: '--ignore_image_cache'
-=======
-      PYTEST_ARGUMENTS: '-vvv -ra --color=yes --durations=30 --random-order --random-order-bucket=class --maxfail=2 --reruns 2 --reruns-delay 2 --cov=ansys.mapdl.core --cov-report=html --timeout=180 --profile-svg --profile --report-log-exclude-logs-on-passed-tests --strict-markers'
->>>>>>> ea62b815
       MAPDL_PACKAGE: ghcr.io/ansys/mapdl
 
     steps:
