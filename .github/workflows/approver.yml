name: Approve PRs
on:
  workflow_dispatch:
    inputs:
      user:
        description: 'Username'
        required: true
        type: string
      html_url:
        description: 'URL to the comment'
        required: true
        type: string
      pr:
        description: 'Pull request to approve'
        required: true
        type: number

  issue_comment:                                     
    types: [created, edited]

jobs:
  autoapprove:
    # This job only runs for pull request comments
    name: PR comment
    if: (github.event.issue.pull_request &&
        contains(github.event.comment.body, '@pyansys-ci-bot LGTM') && (
          github.event.comment.user.login == 'germa89'
        )) || github.event_name == 'workflow_dispatch'
    permissions:
      pull-requests: write
    runs-on: ubuntu-latest

    steps:
      - name: "Settings"
        id: settings
        if: github.event_name == 'workflow_dispatch'
        run: |
          export event_name=${{ github.event_name }}

          if [[ $event_name == "workflow_dispatch" ]] ; then
            echo "On workflow dispatch"
            echo "user=${{ inputs.user }}" >> $GITHUB_OUTPUT
            echo "html_url=${{ inputs.html_url }}" >> $GITHUB_OUTPUT
            echo "pull_request=${{ inputs.pr }}" >> $GITHUB_OUTPUT

          else
            echo "On $event_name"
            echo "user=${{ github.event.comment.user.login }}" >> $GITHUB_OUTPUT
            echo "html_url=${{ github.event.comment.html_url }}" >> $GITHUB_OUTPUT
            echo "pull_request=${{ github.event.issue.number }}" >> $GITHUB_OUTPUT

          fi;

      - name: "Grab url for GIF"
        id: image_grabber
        run: |
          sudo apt-get install jq
          export IMG_MSG=$(curl -s 'https://us-central1-lgtm-reloaded.cloudfunctions.net/lgtm' | jq -r '.markdown' | grep -v 'Powered By GIPHY')
          echo "IMG_MSG=$IMG_MSG" >> $GITHUB_OUTPUT

      - uses: hmarr/auto-approve-action@v3
        with:
          review-message: |
<<<<<<< HEAD
            :white_check_mark: Approving this PR because [${{ steps.settings.outputs.user }}](https://github.com/${{ steps.settings.outputs.user }}) said so in [here](${{ steps.settings.outputs.html_url }}) :grimacing:

            ${{ steps.image_grabber.outputs.IMG_MSG }}
=======
            ":white_check_mark: Approving this PR because [${{ github.event.comment.user.login }}](https://github.com/${{ github.event.comment.user.login }}) said so in [here](${{ github.event.comment.html_url }}) :grimacing:" \r\n ${{ steps.image_grabber.outputs.IMG_MSG }}
>>>>>>> 5d10aff7

          pull-request-number: ${{ steps.settings.outputs.pull_request }}
          github-token: ${{ secrets.PYANSYS_CI_BOT_TOKEN }}<|MERGE_RESOLUTION|>--- conflicted
+++ resolved
@@ -61,13 +61,10 @@
       - uses: hmarr/auto-approve-action@v3
         with:
           review-message: |
-<<<<<<< HEAD
             :white_check_mark: Approving this PR because [${{ steps.settings.outputs.user }}](https://github.com/${{ steps.settings.outputs.user }}) said so in [here](${{ steps.settings.outputs.html_url }}) :grimacing:
 
             ${{ steps.image_grabber.outputs.IMG_MSG }}
-=======
-            ":white_check_mark: Approving this PR because [${{ github.event.comment.user.login }}](https://github.com/${{ github.event.comment.user.login }}) said so in [here](${{ github.event.comment.html_url }}) :grimacing:" \r\n ${{ steps.image_grabber.outputs.IMG_MSG }}
->>>>>>> 5d10aff7
+
 
           pull-request-number: ${{ steps.settings.outputs.pull_request }}
           github-token: ${{ secrets.PYANSYS_CI_BOT_TOKEN }}