--- conflicted
+++ resolved
@@ -60,11 +60,7 @@
       #https://github.com/ansys/pymapdl/pull/2654#issuecomment-1889009514
         uses: dkershner6/reaction-action@v2 # You can also use a specific version, e.g. v2.0.0
         with:
-<<<<<<< HEAD
-          token: ${{ secrets.GITHUB_TOKEN }}
-=======
           token: ${{ secrets.PYANSYS_CI_BOT_TOKEN }}
->>>>>>> c10cc144
           commentId: ${{ steps.settings.outputs.commentid }} # Optional if the trigger is a comment. Use another action to find this otherwise.
           reaction: "+1" # Optional
 
@@ -75,11 +71,7 @@
           export IMG_MSG=$(curl -s 'https://us-central1-lgtm-reloaded.cloudfunctions.net/lgtm' | jq -r '.markdown' | grep -v 'Powered By GIPHY')
           echo "IMG_MSG=$IMG_MSG" >> $GITHUB_OUTPUT
 
-<<<<<<< HEAD
-      - uses: hmarr/auto-approve-action@v3
-=======
       - uses: hmarr/auto-approve-action@v4
->>>>>>> c10cc144
         with:
           review-message: |
             :white_check_mark: Approving this PR because [${{ steps.settings.outputs.user }}](https://github.com/${{ steps.settings.outputs.user }}) said so in [here](${{ steps.settings.outputs.html_url }}) :grimacing:
