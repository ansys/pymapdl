name: CI

on:
  pull_request:
  workflow_dispatch:
  push:
    tags:
      - "*"
    branches:
      - main

env:
  PROJECT_NAME: 'PyMAPDL'
  MAIN_PYTHON_VERSION: '3.9'
  PACKAGE_NAME: 'ansys-mapdl-core'
  PACKAGE_NAMESPACE: 'ansys.mapdl.core'
  DOCUMENTATION_CNAME: 'mapdl.docs.pyansys.com'
  PYANSYS_OFF_SCREEN: True
  DOCKER_PACKAGE: ghcr.io/pyansys/pymapdl/mapdl
  DOCKER_IMAGE_VERSION_DOCS_BUILD: v22.2.0
  DOCUMENTATION_CNAME: "mapdl.docs.pyansys.com"
  # Following env vars when changed will "reset" the mentioned cache,
  # by changing the cache file name. It is rendered as ...-v%RESET_XXX%-...
  # You should go up in number, if you go down (or repeat a previous value)
  # you might end up reusing a previous cache if it haven't been deleted already.
  # It applies 7 days retention policy by default.
  RESET_PIP_CACHE: 5
  RESET_EXAMPLES_CACHE: 5
  RESET_DOC_BUILD_CACHE: 5
  RESET_AUTOSUMMARY_CACHE: 5

concurrency:
  group: ${{ github.workflow }}-${{ github.ref }}
  cancel-in-progress: true

permissions:
  packages: read
  pages: write

defaults:
  run:
    shell: bash

jobs:

  code-style:
    name: "Code style"
    runs-on: ubuntu-latest
    steps:
      - name: "PyAnsys code style checks"
        uses: pyansys/actions/code-style@v2
        with:
          python-version: ${{ env.MAIN_PYTHON_VERSION }}

  smoke-tests:
    name: "Build and smoke tests"
    runs-on: ${{ matrix.os }}
    needs: code-style
    strategy:
      fail-fast: false
      matrix:
        os: [ubuntu-latest, windows-latest]
        python-version: ['3.7', '3.8', '3.9', '3.10']
    steps:
      - name: "Build wheelhouse and perform smoke test"
        uses: pyansys/actions/build-wheelhouse@v2
        with:
          library-name: ${{ env.PACKAGE_NAME }}
          library-namespace: ${{ env.PACKAGE_NAMESPACE }}
          operating-system: ${{ matrix.os }}
          python-version: ${{ matrix.python-version }}

  docs_build:
    name: "Build documentation"
    runs-on: ubuntu-latest
    env:
      PYMAPDL_PORT: 21000  # default won't work on GitHub runners
      PYMAPDL_DB_PORT: 21001  # default won't work on GitHub runners
      PYMAPDL_START_INSTANCE: FALSE
    steps:
      - name: "Install Git and checkout project"
        uses: actions/checkout@v3

      - name: "Setup Python"
        uses: actions/setup-python@v4
        with:
          python-version: ${{ env.MAIN_PYTHON_VERSION }}

      - name: "Install OS packages"
        run: |
          sudo apt update
          sudo apt install zip pandoc libgl1-mesa-glx xvfb texlive-latex-extra latexmk

      - name: "Cache pip"
        uses: actions/cache@v3
        with:
          path: ~/.cache/pip
          key: Python-v${{ env.RESET_PIP_CACHE }}-${{ runner.os }}-${{ matrix.python-version }}-${{ hashFiles('setup.py') }}-${{ hashFiles('requirements/requirements_docs*.txt') }}
          restore-keys: |
            Python-v${{ env.RESET_PIP_CACHE }}-${{ runner.os }}-${{ matrix.python-version }}

      - name: "Test virtual framebuffer"
        run: |
          pip install -r .ci/requirements_test_xvfb.txt
          xvfb-run python .ci/display_test.py

      - name: "Install ansys-mapdl-core"
        run: |
          pip install .
          xvfb-run python -c "from ansys.mapdl import core as pymapdl; print(pymapdl.Report())"

      - name: "Login in Github container registry"
        uses: docker/login-action@v2.1.0
        with:
          registry: ghcr.io
          username: ${{ secrets.GH_USERNAME }}
          password: ${{ secrets.GITHUB_TOKEN }}

      - name: "Pull, launch, and validate MAPDL service"
        run: .ci/start_mapdl.sh
        env:
          LICENSE_SERVER: ${{ secrets.LICENSE_SERVER }}
          MAPDL_IMAGE: '${{ env.DOCKER_PACKAGE }}:${{ env.DOCKER_IMAGE_VERSION_DOCS_BUILD }}'

      - name: "Retrieve PyMAPDL version"
        run: |
          echo "::set-output name=PYMAPDL_VERSION::$(python -c "from ansys.mapdl.core import __version__; print(__version__)")"
          echo "PyMAPDL version is: $(python -c "from ansys.mapdl.core import __version__; print(__version__)")"
        id: version

      - name: "Cache examples"
        uses: actions/cache@v3
        with:
          path: doc/source/examples
          key: Examples-v${{ env.RESET_EXAMPLES_CACHE }}-${{ steps.version.outputs.PYMAPDL_VERSION }}-${{ github.sha }}
          restore-keys: |
            Examples-v${{ env.RESET_EXAMPLES_CACHE }}-${{ steps.version.outputs.PYMAPDL_VERSION }}

      - name: "Cache docs build directory"
        uses: actions/cache@v3
        with:
          path: doc/_build
          key: doc-build-v${{ env.RESET_DOC_BUILD_CACHE }}-${{ steps.version.outputs.PYMAPDL_VERSION }}-${{ github.sha }}
          restore-keys: |
            doc-build-v${{ env.RESET_DOC_BUILD_CACHE }}-${{ steps.version.outputs.PYMAPDL_VERSION }}

      - name: "Cache autosummary"
        uses: actions/cache@v3
        with:
          path: doc/source/**/_autosummary/*.rst
          key: autosummary-v${{ env.RESET_AUTOSUMMARY_CACHE }}-${{ steps.version.outputs.PYMAPDL_VERSION }}-${{ github.sha }}
          restore-keys: |
            autosummary-v${{ env.RESET_AUTOSUMMARY_CACHE }}-${{ steps.version.outputs.PYMAPDL_VERSION }}

      - name: "Install docs build requirements"
        run: |
<<<<<<< HEAD
          pip install -r requirements/requirements_doc.txt
=======
          pip install .[doc]
>>>>>>> 4a361187

      - name: "DPF server activation"
        run: |
          docker pull ghcr.io/pyansys/dpf-core:22.2dev
          docker run -d --name dpfserver -p ${{ env.DPF_PORT }}:50052 ghcr.io/pyansys/dpf-core:22.2dev && echo "DPF Server active on port ${{ env.DPF_PORT }}."

<<<<<<< HEAD
      - name: Upload HTML Documentation
=======
      - name: "Build documentation"
        run: |
          xvfb-run make -C doc html SPHINXOPTS="-j auto -W --keep-going"

      - name: "Upload HTML Documentation"
>>>>>>> 4a361187
        uses: actions/upload-artifact@v3
        with:
          name: documentation-html
          path: doc/_build/html
          retention-days: 7

<<<<<<< HEAD
      - name: Build PDF Documentation
=======
      - name: "Build PDF Documentation"
>>>>>>> 4a361187
        working-directory: doc
        run: make pdf

      - name: "Show latex dir"
        working-directory: doc
        run: ls _build/latex

      - name: "Upload PDF documentation"
        uses: actions/upload-artifact@v3
        with:
          name: documentation-pdf
          path: doc/_build/latex/pymapdl*.pdf
          retention-days: 7

      - name: "Display files structure"
        if: always()
        run: |
          mkdir logs-build-docs
          echo "::group:: Display files structure" && ls -R && echo "::endgroup::"
          ls -R > ./logs-build-docs/files_structure.txt

      - name: "Display Docker files structures"
        if: always()
        run: |
          echo "::group:: Display files structure" && docker exec mapdl /bin/bash -c "ls -R" && echo "::endgroup::"
          docker exec mapdl /bin/bash -c "ls -R" > ./logs-build-docs/docker_files_structure.txt

      - name: "Collect MAPDL logs on failure"
        if: always()
        run: |
          docker exec mapdl /bin/bash -c "mkdir -p /mapdl_logs && echo 'Successfully created directory inside docker container'"
          docker exec mapdl /bin/bash -c "if compgen -G 'file*.out' > /dev/null ;then cp -f /file*.out /mapdl_logs && echo 'Successfully copied out files.'; fi"
          docker exec mapdl /bin/bash -c "if compgen -G 'file*.err' > /dev/null ;then cp -f /file*.err /mapdl_logs && echo 'Successfully copied err files.'; fi"
          docker exec mapdl /bin/bash -c "if compgen -G 'file*.log' > /dev/null ;then cp -f /file*.log /mapdl_logs && echo 'Successfully copied log files.'; fi"
          docker exec mapdl /bin/bash -c "if compgen -G '*.crash' > /dev/null ;then cp -f /*.crash /mapdl_logs && echo 'Successfully copied crash files.'; fi"
          docker cp mapdl:/mapdl_logs/. ./logs-build-docs/.

      - name: "Tar logs"
        if: always()
        run: |
          cp -f doc/_build/latex/*.log ./logs-build-docs/
          cp log.txt ./logs-build-docs/
          tar cvzf ./logs-build-docs.tgz ./logs-build-docs

      - name: "Upload logs to GitHub"
        if: always()
        uses: actions/upload-artifact@master
        with:
          name: logs-build-docs.tgz
          path: ./logs-build-docs.tgz

      - name: "Display MAPDL Logs"
        if: always()
        run: cat log.txt

      - name: "List main files"
        if: always()
        run: |
          if compgen -G 'doc/_build/latex/*.log' > /dev/null ;then for f in doc/_build/latex/*.log; do echo "::group:: Output latex log file $f" && cat $f && echo "::endgroup::" ; done; fi
          if compgen -G './logs-build-docs/*.err' > /dev/null ;then for f in ./logs-build-docs/*.err; do echo "::group:: Error file $f" && cat $f && echo "::endgroup::" ; done; fi
          if compgen -G './logs-build-docs/*.log' > /dev/null ;then for f in ./logs-build-docs/*.log; do echo "::group:: Log file $f" && cat $f && echo "::endgroup::" ; done; fi
          if compgen -G './logs-build-docs/*.out' > /dev/null ;then for f in ./logs-build-docs/*.out; do echo "::group:: Output file $f" && cat $f && echo "::endgroup::" ; done; fi

  build_test:
    name: "Build and unit testing"
    runs-on: ubuntu-latest
    needs: [smoke-tests]
    strategy:
      matrix:
        mapdl-version: ['v21.1.1', 'v21.2.1', 'v22.1.0', 'v22.2.0']

    steps:
      - name: "Install Git and checkout project"
        uses: actions/checkout@v3

      - name: "Setup Python"
        uses: actions/setup-python@v4
        with:
          python-version: ${{ env.MAIN_PYTHON_VERSION }}

      - name: "Install os packages"
        run: |
          sudo apt update
          sudo apt install libgl1-mesa-glx xvfb

      - name: "Cache pip"
        uses: actions/cache@v3
        with:
          path: ~/.cache/pip
          key: Python-v${{ env.RESET_PIP_CACHE }}-${{ runner.os }}-${{ matrix.python-version }}-${{ hashFiles('setup.py') }}-${{ hashFiles('requirements/requirements_tests.txt') }}
          restore-keys: |
            Python-v${{ env.RESET_PIP_CACHE }}-${{ runner.os }}-${{ matrix.python-version }}

      - name: "Test virtual framebuffer"
        run: |
          pip install -r .ci/requirements_test_xvfb.txt
          xvfb-run python .ci/display_test.py

      - name: Install ansys-mapdl-core
        run: |
          python -m pip install build
          python -m build
          python -m pip install dist/*.whl
          xvfb-run python -c "from ansys.mapdl import core as pymapdl; print(pymapdl.Report())"

      - name: "Login in Github container registry"
        uses: docker/login-action@v2.1.0
        with:
          registry: ghcr.io
          username: ${{ secrets.GH_USERNAME }}
          password: ${{ secrets.GITHUB_TOKEN }}

      - name: "Pull, launch, and validate MAPDL service"
        run: .ci/start_mapdl.sh
        env:
          LICENSE_SERVER: ${{ secrets.LICENSE_SERVER }}
          MAPDL_IMAGE: ${{ env.DOCKER_PACKAGE }}:${{ matrix.mapdl-version }}

      - name: "Pull, launch, and validate Ubuntu MAPDL service from private"
        run: .ci/start_mapdl_ubuntu.sh
        if: ${{ contains( matrix.mapdl-version, 'ubuntu') }}
        env:
          LICENSE_SERVER: ${{ secrets.LICENSE_SERVER }}
          MAPDL_IMAGE: ghcr.io/pyansys/mapdl:${{ matrix.mapdl-version }}

      - name: "Unit testing requirements installation"
        run: |
          python -m pip install .[tests]

      - name: "DPF server activation"
        run: |
          docker pull ghcr.io/pyansys/dpf-core:22.2dev
          docker run -d --name dpfserver -p ${{ env.DPF_PORT }}:50052 ghcr.io/pyansys/dpf-core:22.2dev && echo "DPF Server active on port ${{ env.DPF_PORT }}."

      - name: "Unit testing"
        run: |
          pip install -r requirements/requirements_tests.txt
          xvfb-run pytest -v --durations=0 --cov=ansys.mapdl.core --cov-report=xml --cov-report=html

      - uses: codecov/codecov-action@v3
        name: "Upload coverage to Codecov"

      - name: "Check package"
        run: |
          pip install twine
          twine check dist/*

      - name: "Upload wheel and binaries"
        uses: actions/upload-artifact@v3
        with:
          name: PyMAPDL-packages
          path: dist/
          retention-days: 7

      - name: "Display files structure"
        if: always()
        run: |
          mkdir logs-${{ matrix.mapdl-version }} && echo "Successfully generated directory ${{ matrix.mapdl-version }}"
          echo "::group:: Display files structure" && ls -R && echo "::endgroup::"
          ls -R > ./logs-${{ matrix.mapdl-version }}/files_structure.txt

      - name: "Display docker files structures"
        if: always()
        run: |
          echo "::group:: Display files structure" && docker exec mapdl /bin/bash -c "ls -R" && echo "::endgroup::"
          docker exec mapdl /bin/bash -c "ls -R" > ./logs-${{ matrix.mapdl-version }}/docker_files_structure.txt

      - name: "Collect MAPDL logs on failure"
        if: ${{ always() && !contains( matrix.mapdl-version, 'ubuntu') }}
        run: |
          docker exec mapdl /bin/bash -c "mkdir -p /mapdl_logs && echo 'Successfully created directory inside docker container'"
          docker exec mapdl /bin/bash -c "if compgen -G 'file*.out' > /dev/null ;then cp -f /file*.out /mapdl_logs && echo 'Successfully copied out files.'; fi"
          docker exec mapdl /bin/bash -c "if compgen -G 'file*.err' > /dev/null ;then cp -f /file*.err /mapdl_logs && echo 'Successfully copied err files.'; fi"
          docker exec mapdl /bin/bash -c "if compgen -G 'file*.log' > /dev/null ;then cp -f /file*.log /mapdl_logs && echo 'Successfully copied log files.'; fi"
          docker exec mapdl /bin/bash -c "if compgen -G '*.crash' > /dev/null ;then cp -f /*.crash /mapdl_logs && echo 'Successfully copied crash files.'; fi"
          docker cp mapdl:/mapdl_logs/. ./logs-${{ matrix.mapdl-version }}/.


      - name: "Collect MAPDL logs on failure for ubuntu image"
        if: ${{ always() && contains( matrix.mapdl-version,'ubuntu') }}
        run: |
          docker exec mapdl /bin/bash -c "mkdir -p /mapdl_logs && echo 'Successfully created directory inside docker container'"
          docker exec mapdl /bin/bash -c "if compgen -G '/jobs/file*.out' > /dev/null ;then cp -f /jobs/file*.out /mapdl_logs && echo 'Successfully copied out files.'; fi"
          docker exec mapdl /bin/bash -c "if compgen -G '/jobs/file*.err' > /dev/null ;then cp -f /jobs/file*.err /mapdl_logs && echo 'Successfully copied err files.'; fi"
          docker exec mapdl /bin/bash -c "if compgen -G '/jobs/file*.log' > /dev/null ;then cp -f /jobs/file*.log /mapdl_logs && echo 'Successfully copied log files.'; fi"
          docker exec mapdl /bin/bash -c "if compgen -G '/jobs/*.crash' > /dev/null ;then cp -f /jobs/*.crash /mapdl_logs && echo 'Successfully copied crash files.'; fi"
          docker cp mapdl:/mapdl_logs/. ./logs-${{ matrix.mapdl-version }}/.

      - name: "Tar logs"
        if: always()
        run: |
          cp log.txt ./logs-${{ matrix.mapdl-version }}/log.txt
          tar cvzf ./logs-${{ matrix.mapdl-version }}.tgz ./logs-${{ matrix.mapdl-version }}

      - name: "Upload logs to GitHub"
        if: always()
        uses: actions/upload-artifact@master
        with:
          name: logs-${{ matrix.mapdl-version }}.tgz
          path: ./logs-${{ matrix.mapdl-version }}.tgz

      - name: "Display MAPDL Logs"
        if: always()
        run: cat log.txt

      - name: "List main files"
        if: always()
        run: |
          if compgen -G './logs-${{ matrix.mapdl-version }}/*.err' > /dev/null ;then for f in ./logs-${{ matrix.mapdl-version }}/*.err; do echo "::group:: Error file $f" && cat $f && echo "::endgroup::" ; done; fi
          if compgen -G './logs-${{ matrix.mapdl-version }}/*.log' > /dev/null ;then for f in ./logs-${{ matrix.mapdl-version }}/*.log; do echo "::group:: Log file $f" && cat $f && echo "::endgroup::" ; done; fi
          if compgen -G './logs-${{ matrix.mapdl-version }}/*.out' > /dev/null ;then for f in ./logs-${{ matrix.mapdl-version }}/*.out; do echo "::group:: Output file $f" && cat $f && echo "::endgroup::" ; done; fi

  build_test_ubuntu:
    name: "Local unit testing on ubuntu"
    runs-on: ubuntu-latest
    needs: [smoke-tests]
    timeout-minutes: 20
    container:
      image: ghcr.io/pyansys/mapdl:v22.2-ubuntu
      options: "--entrypoint /bin/bash"
      credentials:
        username: ${{ secrets.GH_USERNAME }}
        password: ${{ secrets.GITHUB_TOKEN }}

    steps:
      - name: "Install Git and checkout project"
        uses: actions/checkout@v3

      - name: "Setup Python"
        uses: actions/setup-python@v4
        with:
          python-version: ${{ env.MAIN_PYTHON_VERSION }}

      - name: "Checking Python"
        run: |
          python --version
          python -m pip install --upgrade pip
          python -m venv ./.venv
          source ./.venv/bin/activate
 
      - name: "Install OS packages"
        run: |
          apt update
          apt install -y libgl1-mesa-glx xvfb

      - name: "Test virtual framebuffer"
        run: |
          python -m pip install -r .ci/requirements_test_xvfb.txt
          xvfb-run python .ci/display_test.py

      - name: "Install ansys-mapdl-core"
        run: |
          python -m pip install build
          python -m build
          python -m pip install dist/*.whl
          xvfb-run python -c "from ansys.mapdl import core as pymapdl; print(pymapdl.Report())"

      - name: "Unit testing requirements installation"
        run: |
          python -m pip install .[tests]

      # - name: DPF Server Activation
      #   run: |
      #     docker pull ghcr.io/pyansys/dpf-core:22.2dev
      #     docker run -d --name dpfserver -p ${{ env.DPF_PORT }}:50052 ghcr.io/pyansys/dpf-core:22.2dev && echo "DPF Server active on port ${{ env.DPF_PORT }}."

      - name: "Unit testing"
        run: |
          unset PYMAPDL_PORT
          unset PYMAPDL_START_INSTANCE
          export ANSYSLMD_LICENSE_FILE=1055@${{ secrets.LICENSE_SERVER }}
          export AWP_ROOT222=/ansys_inc
          xvfb-run pytest -v -k "not test_database and not test_dpf" --durations=10 --maxfail=10  --reruns 7 --reruns-delay 3 --only-rerun MapdlExitedError --only-rerun EmptyRecordError  --cov=ansys.mapdl.core --cov-report=xml --cov-report=html

      - uses: codecov/codecov-action@v3
        name: "Upload coverage to Codecov"
        with:
          root_dir: ${{ github.workspace }}

  test_windows:
    name: "Unit testing on windows"
    runs-on: [self-hosted, Windows, pymapdl]
    timeout-minutes: 30

    steps:
      - uses: actions/checkout@v3

      # - name: Setup Python
      #   uses: actions/setup-python@v4.3.2
      #   with:
      #     python-version: 3.9

      - name: "Checking python_"
        shell: powershell
        run: |
          python -m pip install --upgrade pip
      
      - name: "Creating python venv"
        shell: powershell
        run: |
          python -m venv .\.venv
          .\.venv\Scripts\activate

      - name: "Install ansys-mapdl-core"
        shell: powershell
        run: |
          python -m pip install build
          python -m build
          $FILE_=Resolve-Path '.\dist\*.whl'
          python -m pip install $FILE_.Path --upgrade
          python -c "from ansys.mapdl import core as pymapdl; print(pymapdl.Report())"

      - name: "Unit testing requirements installation"
        shell: powershell
        run: |
          python -m pip install .[tests]

      # - name: DPF Server Activation
      #   run: |
      #     docker pull ghcr.io/pyansys/dpf-core:22.2dev
      #     docker run -d --name dpfserver -p ${{ env.DPF_PORT }}:50052 ghcr.io/pyansys/dpf-core:22.2dev && echo "DPF Server active on port ${{ env.DPF_PORT }}."

      - name: "Unit testing"
        shell: powershell
        run: |
          set PYMAPDL_PORT=
          set PYMAPDL_START_INSTANCE=
          python -m pytest -v -k "not test_database and not test_dpf" --durations=10 --maxfail=10  --reruns 7 --reruns-delay 3 --only-rerun MapdlExitedError --only-rerun EmptyRecordError  --cov=ansys.mapdl.core --cov-report=xml --cov-report=html

      - uses: codecov/codecov-action@v3
        name: "Upload coverage to Codecov"

  release:
    if: github.event_name == 'push' && contains(github.ref, 'refs/tags')
    needs: [docs_build, build_test]
    runs-on: ubuntu-latest
    steps:
      
      - name: "Release to the public PyPI repository"
        uses: pyansys/actions/release-pypi-public@v2
        with:
          library-name: ${{ env.PACKAGE_NAME }}
          twine-username: "__token__"
          twine-token: ${{ secrets.PYPI_TOKEN }}

      - name: "Release to GitHub"
        uses: pyansys/actions/release-github@v2
        with:
          library-name: ${{ env.PACKAGE_NAME }}

      - name: "Notify if fail"
        uses: skitionek/notify-microsoft-teams@master
        if: ${{ failure() }}
        with:
          webhook_url: ${{ secrets.TEAM_HOOK }}
          needs: ${{ toJson(needs) }}
          job: ${{ toJson(job) }}
          steps: ${{ toJson(steps) }}
          overwrite: "{
            title: `Release FAILED!`,
            }"

  upload_dev_docs:
    name: "Upload dev documentation"
    if: github.ref == 'refs/heads/main'
    runs-on: ubuntu-latest
    needs: [docs_build]
    steps:
      - name: Deploy the latest documentation
        uses: pyansys/actions/doc-deploy-dev@v2
        with:
          cname: ${{ env.DOCUMENTATION_CNAME }}
          token: ${{ secrets.GITHUB_TOKEN }}

  upload_docs_release:
    name: "Upload release documentation"
    if: github.event_name == 'push' && contains(github.ref, 'refs/tags')
    runs-on: ubuntu-latest
<<<<<<< HEAD
    needs: [Release]
=======
    needs: [release]
>>>>>>> 4a361187
    steps:
      - name: Deploy the stable documentation
        uses: pyansys/actions/doc-deploy-stable@v2
        with:
          cname: ${{ env.DOCUMENTATION_CNAME }}
          token: ${{ secrets.GITHUB_TOKEN }}
<<<<<<< HEAD
          python-version: '3.10'
=======
          python-version: ${{ env.MAIN_PYTHON_VERSION }}
>>>>>>> 4a361187
<|MERGE_RESOLUTION|>--- conflicted
+++ resolved
@@ -154,37 +154,21 @@
 
       - name: "Install docs build requirements"
         run: |
-<<<<<<< HEAD
           pip install -r requirements/requirements_doc.txt
-=======
-          pip install .[doc]
->>>>>>> 4a361187
 
       - name: "DPF server activation"
         run: |
           docker pull ghcr.io/pyansys/dpf-core:22.2dev
           docker run -d --name dpfserver -p ${{ env.DPF_PORT }}:50052 ghcr.io/pyansys/dpf-core:22.2dev && echo "DPF Server active on port ${{ env.DPF_PORT }}."
 
-<<<<<<< HEAD
       - name: Upload HTML Documentation
-=======
-      - name: "Build documentation"
-        run: |
-          xvfb-run make -C doc html SPHINXOPTS="-j auto -W --keep-going"
-
-      - name: "Upload HTML Documentation"
->>>>>>> 4a361187
         uses: actions/upload-artifact@v3
         with:
           name: documentation-html
           path: doc/_build/html
           retention-days: 7
 
-<<<<<<< HEAD
       - name: Build PDF Documentation
-=======
-      - name: "Build PDF Documentation"
->>>>>>> 4a361187
         working-directory: doc
         run: make pdf
 
@@ -563,19 +547,11 @@
     name: "Upload release documentation"
     if: github.event_name == 'push' && contains(github.ref, 'refs/tags')
     runs-on: ubuntu-latest
-<<<<<<< HEAD
     needs: [Release]
-=======
-    needs: [release]
->>>>>>> 4a361187
     steps:
       - name: Deploy the stable documentation
         uses: pyansys/actions/doc-deploy-stable@v2
         with:
           cname: ${{ env.DOCUMENTATION_CNAME }}
           token: ${{ secrets.GITHUB_TOKEN }}
-<<<<<<< HEAD
-          python-version: '3.10'
-=======
-          python-version: ${{ env.MAIN_PYTHON_VERSION }}
->>>>>>> 4a361187
+          python-version: '3.10'