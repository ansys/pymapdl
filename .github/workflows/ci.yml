name: GitHub Actions

on:
  pull_request:
  workflow_dispatch:
  push:
    tags:
      - "*"
    branches:
      - main

env:
  PACKAGE_NAME: PyMAPDL
  PYMAPDL_PORT: 21000  # default won't work on GitHub runners
  PYMAPDL_DB_PORT: 21001  # default won't work on GitHub runners
  PYMAPDL_START_INSTANCE: FALSE
  PYANSYS_OFF_SCREEN: True
  DPF_START_SERVER: False
  DPF_PORT: 21002
  DOCKER_PACKAGE: ghcr.io/pyansys/pymapdl/mapdl
  DOCKER_IMAGE_VERSION_DOCS_BUILD: v22.2.0
  ON_CI: True
  # Following env vars when changed will "reset" the mentioned cache,
  # by changing the cache file name. It is rendered as ...-v%RESET_XXX%-...
  # You should go up in number, if you go down (or repeat a previous value)
  # you might end up reusing a previous cache if it haven't been deleted already.
  # It applies 7 days retention policy by default.
<<<<<<< HEAD
  RESET_PIP_CACHE: 0
  RESET_EXAMPLES_CACHE: 0
  RESET_DOC_BUILD_CACHE: 0
  RESET_AUTOSUMMARY_CACHE: 0
=======
  RESET_PIP_CACHE: 11
  RESET_EXAMPLES_CACHE: 11
  RESET_DOC_BUILD_CACHE: 11
  RESET_AUTOSUMMARY_CACHE: 11 
>>>>>>> fb5fb8b6

concurrency:
  group: ${{ github.workflow }}-${{ github.ref }}
  cancel-in-progress: true

permissions:
  packages: read


jobs:

  stylecheck:
    name: Style Check
    runs-on: ubuntu-latest
    steps:
      - uses: actions/checkout@v3
      - name: Setup Python
        uses: actions/setup-python@v4.3.0
        with:
          python-version: 3.9
      - name: Install pre-commit
        run: pip install pre-commit
      - name: Run pre-commit
        run: pre-commit run --all-files || ( git status --short ; git diff ; exit 1 )

  testimport:
    name: Smoke Tests
    runs-on: ${{ matrix.os }}
    strategy:
      matrix:
        os: [windows-latest, ubuntu-latest]
        python-version: ['3.7', '3.8', '3.9', '3.10']

    steps:
      - uses: actions/checkout@v3

      - name: Set up Python ${{ matrix.python-version }}
        uses: actions/setup-python@v4.3.0
        with:
          python-version: ${{ matrix.python-version }}

      - name: Linux pip cache
        uses: actions/cache@v3
        if: ${{ runner.os == 'Linux' }}
        with:
          path: ~/.cache/pip
          key: Python-v${{ env.RESET_PIP_CACHE }}-${{ runner.os }}-${{ matrix.python-version }}-${{ hashFiles('setup.py') }}-${{ hashFiles('requirements/requirements_tests.txt') }}
          restore-keys: |
            Python-v${{ env.RESET_PIP_CACHE }}-${{ runner.os }}-${{ matrix.python-version }}

      - name: Window pip cache
        uses: actions/cache@v3
        if: ${{ runner.os == 'Windows' }}
        with:
          path: ~\AppData\Local\pip\Cache
          key: Python-v${{ env.RESET_PIP_CACHE }}-${{ runner.os }}-${{ matrix.python-version }}-${{ hashFiles('setup.py') }}-${{ hashFiles('requirements/requirements_tests*.txt') }}
          restore-keys: |
            Python-v${{ env.RESET_PIP_CACHE }}-${{ runner.os }}-${{ matrix.python-version }}

      - name: Install PyMAPDL
        run: pip install .

      - name: Test import
        working-directory: tests
        run: python -c "from ansys.mapdl import core as pymapdl; print(pymapdl.Report(gpu=False))"

      - name: Retrieve PyMAPDL version
        run: |
          echo "{PYMAPDL_VERSION}={$(python -c 'from ansys.mapdl.core import __version__; print(__version__)')}" >> $GITHUB_OUTPUT
          echo "PyMAPDL version is: $(python -c "from ansys.mapdl.core import __version__; print(__version__)")"
        id: version

      - name: Generate wheelhouse
        run: pip wheel . -w wheelhouse

      - name: Zip wheelhouse
        uses: vimtor/action-zip@master
        with:
          files: wheelhouse
          dest: ${{ env.PACKAGE_NAME }}-v${{ steps.version.outputs.PYMAPDL_VERSION }}-wheelhouse-${{ runner.os }}-${{ matrix.python-version }}.zip

      - name: Upload Wheelhouse
        uses: actions/upload-artifact@v3
        with:
          name: ${{ env.PACKAGE_NAME }}-v${{ steps.version.outputs.PYMAPDL_VERSION }}-wheelhouse-${{ runner.os }}-${{ matrix.python-version }}
          path: '*.zip'
          retention-days: 7

  docs_build:
    name: Build Documentation
    runs-on: ubuntu-latest

    steps:
      - uses: actions/checkout@v3

      # used for documentation deployment
      - name: Get Bot Application Token
        if: github.event_name == 'push' && contains(github.ref, 'refs/tags')
        id: get_workflow_token
        uses: peter-murray/workflow-application-token-action@v2
        with:
          application_id: ${{ secrets.BOT_APPLICATION_ID }}
          application_private_key: ${{ secrets.BOT_APPLICATION_PRIVATE_KEY }}

      - name: Setup Python
        uses: actions/setup-python@v4.3.0
        with:
          python-version: 3.9

      - name: Install OS packages
        run: |
          sudo apt update
          sudo apt install zip pandoc libgl1-mesa-glx xvfb texlive-latex-extra latexmk

      - name: Cache pip
        uses: actions/cache@v3
        with:
          path: ~/.cache/pip
          key: Python-v${{ env.RESET_PIP_CACHE }}-${{ runner.os }}-${{ matrix.python-version }}-${{ hashFiles('setup.py') }}-${{ hashFiles('requirements/requirements_docs*.txt') }}
          restore-keys: |
            Python-v${{ env.RESET_PIP_CACHE }}-${{ runner.os }}-${{ matrix.python-version }}

      - name: Test virtual framebuffer
        run: |
          pip install -r .ci/requirements_test_xvfb.txt
          xvfb-run python .ci/display_test.py

      - name: Install ansys-mapdl-core
        run: |
          pip install build
          python -m build
          pip install dist/ansys*.whl
          xvfb-run python -c "from ansys.mapdl import core as pymapdl; print(pymapdl.Report())"

      - name: Login in Github Container registry
        uses: docker/login-action@v2.1.0
        with:
          registry: ghcr.io
          username: ${{ secrets.GH_USERNAME }}
          password: ${{ secrets.GITHUB_TOKEN }}

      - name: Pull, launch, and validate MAPDL service
        run: .ci/start_mapdl.sh
        env:
          LICENSE_SERVER: ${{ secrets.LICENSE_SERVER }}
          MAPDL_IMAGE: '${{ env.DOCKER_PACKAGE }}:${{ env.DOCKER_IMAGE_VERSION_DOCS_BUILD }}'

      - name: Retrieve PyMAPDL version
        run: |
          echo "{PYMAPDL_VERSION}={$(python -c 'from ansys.mapdl.core import __version__; print(__version__)')}" >> $GITHUB_OUTPUT
          echo "PyMAPDL version is: $(python -c "from ansys.mapdl.core import __version__; print(__version__)")"
        id: version

      - name: Cache examples
        uses: actions/cache@v3
        with:
          path: doc/source/examples
          key: Examples-v${{ env.RESET_EXAMPLES_CACHE }}-${{ steps.version.outputs.PYMAPDL_VERSION }}-${{ github.sha }}
          restore-keys: |
            Examples-v${{ env.RESET_EXAMPLES_CACHE }}-${{ steps.version.outputs.PYMAPDL_VERSION }}

      - name: Cache docs build directory
        uses: actions/cache@v3
        with:
          path: doc/build
          key: doc-build-v${{ env.RESET_DOC_BUILD_CACHE }}-${{ steps.version.outputs.PYMAPDL_VERSION }}-${{ github.sha }}
          restore-keys: |
            doc-build-v${{ env.RESET_DOC_BUILD_CACHE }}-${{ steps.version.outputs.PYMAPDL_VERSION }}

      - name: Cache autosummary
        uses: actions/cache@v3
        with:
          path: doc/source/**/_autosummary/*.rst
          key: autosummary-v${{ env.RESET_AUTOSUMMARY_CACHE }}-${{ steps.version.outputs.PYMAPDL_VERSION }}-${{ github.sha }}
          restore-keys: |
            autosummary-v${{ env.RESET_AUTOSUMMARY_CACHE }}-${{ steps.version.outputs.PYMAPDL_VERSION }}

      - name: Install Docs Build Requirements
        run: |
          pip install -r requirements/requirements_docs.txt

      - name: DPF Server Activation
        run: |
          docker pull ghcr.io/pyansys/dpf-core:22.2dev
          docker run -d --name dpfserver -p ${{ env.DPF_PORT }}:50052 ghcr.io/pyansys/dpf-core:22.2dev && echo "DPF Server active on port ${{ env.DPF_PORT }}."

      - name: Build Documentation
        run: |
          xvfb-run make -C doc html SPHINXOPTS="-j auto -W --keep-going"

      - name: Zip documentation
        run: |
          cd doc/build/html
          zip -r PyMAPDL_documentation.zip *

      - name: Upload HTML Documentation
        uses: actions/upload-artifact@v3
        with:
          name: HTML-Documentation
          path: doc/build/html/PyMAPDL_documentation.zip
          retention-days: 7

      - name: Deploy
        if: github.event_name == 'push' && contains(github.ref, 'refs/tags')
        uses: JamesIves/github-pages-deploy-action@v4.4.1
        with:
          repository-name: pyansys/pymapdl-docs
          token: ${{ steps.get_workflow_token.outputs.token }}
          branch: gh-pages
          folder: doc/build/html
          clean: true

      - name: Build PDF Documentation
        working-directory: doc
        run: make pdf

      - name: Upload PDF Documentation
        uses: actions/upload-artifact@v3
        with:
          name: PDF-Documentation
          path: doc/build/latex/pymapdl*.pdf
          retention-days: 7

      - name: Display files structure
        if: always()
        run: |
          mkdir logs-build-docs
          echo "::group:: Display files structure" && ls -R && echo "::endgroup::"
          ls -R > ./logs-build-docs/files_structure.txt

      - name: Display docker files structures
        if: always()
        run: |
          echo "::group:: Display files structure" && docker exec mapdl /bin/bash -c "ls -R" && echo "::endgroup::"
          docker exec mapdl /bin/bash -c "ls -R" > ./logs-build-docs/docker_files_structure.txt

      - name: Collect MAPDL logs on failure
        if: always()
        run: |
          docker exec mapdl /bin/bash -c "mkdir -p /mapdl_logs && echo 'Successfully created directory inside docker container'"
          docker exec mapdl /bin/bash -c "if compgen -G 'file*.out' > /dev/null ;then cp -f /file*.out /mapdl_logs && echo 'Successfully copied out files.'; fi"
          docker exec mapdl /bin/bash -c "if compgen -G 'file*.err' > /dev/null ;then cp -f /file*.err /mapdl_logs && echo 'Successfully copied err files.'; fi"
          docker exec mapdl /bin/bash -c "if compgen -G 'file*.log' > /dev/null ;then cp -f /file*.log /mapdl_logs && echo 'Successfully copied log files.'; fi"
          docker exec mapdl /bin/bash -c "if compgen -G '*.crash' > /dev/null ;then cp -f /*.crash /mapdl_logs && echo 'Successfully copied crash files.'; fi"
          docker cp mapdl:/mapdl_logs/. ./logs-build-docs/.

      - name: Tar logs
        if: always()
        run: |
          cp -f doc/build/latex/*.log ./logs-build-docs/
          cp log.txt ./logs-build-docs/
          tar cvzf ./logs-build-docs.tgz ./logs-build-docs

      - name: Upload logs to GitHub
        if: always()
        uses: actions/upload-artifact@master
        with:
          name: logs-build-docs.tgz
          path: ./logs-build-docs.tgz

      - name: Display MAPDL Logs
        if: always()
        run: cat log.txt

      - name: List main files
        if: always()
        run: |
          if compgen -G 'doc/build/latex/*.log' > /dev/null ;then for f in doc/build/latex/*.log; do echo "::group:: Output latex log file $f" && cat $f && echo "::endgroup::" ; done; fi
          if compgen -G './logs-build-docs/*.err' > /dev/null ;then for f in ./logs-build-docs/*.err; do echo "::group:: Error file $f" && cat $f && echo "::endgroup::" ; done; fi
          if compgen -G './logs-build-docs/*.log' > /dev/null ;then for f in ./logs-build-docs/*.log; do echo "::group:: Log file $f" && cat $f && echo "::endgroup::" ; done; fi
          if compgen -G './logs-build-docs/*.out' > /dev/null ;then for f in ./logs-build-docs/*.out; do echo "::group:: Output file $f" && cat $f && echo "::endgroup::" ; done; fi

  build_test:
    name: Build and Unit Testing
    runs-on: ubuntu-latest
    strategy:
      matrix:
        mapdl-version: ['v21.1.1', 'v21.2.1', 'v22.1.0', 'v22.2.0']

    steps:
      - uses: actions/checkout@v3

      - name: Setup Python
        uses: actions/setup-python@v4.3.0
        with:
          python-version: 3.9

      - name: Install OS packages
        run: |
          sudo apt update
          sudo apt install libgl1-mesa-glx xvfb

      - name: Cache pip
        uses: actions/cache@v3
        with:
          path: ~/.cache/pip
          key: Python-v${{ env.RESET_PIP_CACHE }}-${{ runner.os }}-${{ matrix.python-version }}-${{ hashFiles('setup.py') }}-${{ hashFiles('requirements/requirements_tests.txt') }}
          restore-keys: |
            Python-v${{ env.RESET_PIP_CACHE }}-${{ runner.os }}-${{ matrix.python-version }}

      - name: Test virtual framebuffer
        run: |
          pip install -r .ci/requirements_test_xvfb.txt
          xvfb-run python .ci/display_test.py

      - name: Install ansys-mapdl-core
        run: |
          pip install build
          python -m build
          pip install dist/*.whl
          xvfb-run python -c "from ansys.mapdl import core as pymapdl; print(pymapdl.Report())"

      - name: Login in Github Container registry
        uses: docker/login-action@v2.1.0
        with:
          registry: ghcr.io
          username: ${{ secrets.GH_USERNAME }}
          password: ${{ secrets.GITHUB_TOKEN }}

      - name: Pull, launch, and validate MAPDL service
        run: .ci/start_mapdl.sh
        env:
          LICENSE_SERVER: ${{ secrets.LICENSE_SERVER }}
          MAPDL_IMAGE: ${{ env.DOCKER_PACKAGE }}:${{ matrix.mapdl-version }}

      - name: Unit Testing Requirements Installation
        run: |
          pip install -r requirements/requirements_tests.txt

      - name: DPF Server Activation
        run: |
          docker pull ghcr.io/pyansys/dpf-core:22.2dev
          docker run -d --name dpfserver -p ${{ env.DPF_PORT }}:50052 ghcr.io/pyansys/dpf-core:22.2dev && echo "DPF Server active on port ${{ env.DPF_PORT }}."

      - name: Unit Testing
        run: |
          xvfb-run pytest -v --durations=10 --maxfail=10  --reruns 7 --reruns-delay 3 --only-rerun MapdlExitedError  --cov=ansys.mapdl.core --cov-report=xml --cov-report=html

      - uses: codecov/codecov-action@v3
        name: 'Upload coverage to Codecov'

      - name: Check package
        run: |
          pip install twine
          twine check dist/*

      - name: Upload wheel and binaries
        uses: actions/upload-artifact@v3
        with:
          name: PyMAPDL-packages
          path: dist/
          retention-days: 7

      - name: Display files structure
        if: always()
        run: |
          mkdir logs-${{ matrix.mapdl-version }} && echo "Successfully generated directory ${{ matrix.mapdl-version }}"
          echo "::group:: Display files structure" && ls -R && echo "::endgroup::"
          ls -R > ./logs-${{ matrix.mapdl-version }}/files_structure.txt

      - name: Display docker files structures
        if: always()
        run: |
          echo "::group:: Display files structure" && docker exec mapdl /bin/bash -c "ls -R" && echo "::endgroup::"
          docker exec mapdl /bin/bash -c "ls -R" > ./logs-${{ matrix.mapdl-version }}/docker_files_structure.txt

      - name: Collect MAPDL logs on failure
        if: always()
        run: |
          docker exec mapdl /bin/bash -c "mkdir -p /mapdl_logs && echo 'Successfully created directory inside docker container'"
          docker exec mapdl /bin/bash -c "if compgen -G 'file*.out' > /dev/null ;then cp -f /file*.out /mapdl_logs && echo 'Successfully copied out files.'; fi"
          docker exec mapdl /bin/bash -c "if compgen -G 'file*.err' > /dev/null ;then cp -f /file*.err /mapdl_logs && echo 'Successfully copied err files.'; fi"
          docker exec mapdl /bin/bash -c "if compgen -G 'file*.log' > /dev/null ;then cp -f /file*.log /mapdl_logs && echo 'Successfully copied log files.'; fi"
          docker exec mapdl /bin/bash -c "if compgen -G '*.crash' > /dev/null ;then cp -f /*.crash /mapdl_logs && echo 'Successfully copied crash files.'; fi"
          docker cp mapdl:/mapdl_logs/. ./logs-${{ matrix.mapdl-version }}/.

      - name: Tar logs
        if: always()
        run: |
          cp log.txt ./logs-${{ matrix.mapdl-version }}/log.txt
          tar cvzf ./logs-${{ matrix.mapdl-version }}.tgz ./logs-${{ matrix.mapdl-version }}

      - name: Upload logs to GitHub
        if: always()
        uses: actions/upload-artifact@master
        with:
          name: logs-${{ matrix.mapdl-version }}.tgz
          path: ./logs-${{ matrix.mapdl-version }}.tgz

      - name: Display MAPDL Logs
        if: always()
        run: cat log.txt

      - name: List main files
        if: always()
        run: |
          if compgen -G './logs-${{ matrix.mapdl-version }}/*.err' > /dev/null ;then for f in ./logs-${{ matrix.mapdl-version }}/*.err; do echo "::group:: Error file $f" && cat $f && echo "::endgroup::" ; done; fi
          if compgen -G './logs-${{ matrix.mapdl-version }}/*.log' > /dev/null ;then for f in ./logs-${{ matrix.mapdl-version }}/*.log; do echo "::group:: Log file $f" && cat $f && echo "::endgroup::" ; done; fi
          if compgen -G './logs-${{ matrix.mapdl-version }}/*.out' > /dev/null ;then for f in ./logs-${{ matrix.mapdl-version }}/*.out; do echo "::group:: Output file $f" && cat $f && echo "::endgroup::" ; done; fi

  build_test_ubuntu:
    name: Local Unit Testing on Ubuntu
    runs-on: ubuntu-latest
    container:
      image: ghcr.io/pyansys/mapdl:v22.2-ubuntu
      options: "--entrypoint /bin/bash"
      credentials:
        username: ${{ secrets.GH_USERNAME }}
        password: ${{ secrets.GITHUB_TOKEN }}

    steps:
      - uses: actions/checkout@v3

      - name: Setup Python
        uses: actions/setup-python@v4.3.0
        with:
          python-version: 3.9

      - name: Checking python
        run: |
          python -m pip install --upgrade pip

      - name: Install OS packages
        run: |
          apt update
          apt install -y libgl1-mesa-glx xvfb

      - name: Test virtual framebuffer
        run: |
          python -m pip install -r .ci/requirements_test_xvfb.txt
          xvfb-run python .ci/display_test.py

      - name: Install ansys-mapdl-core
        run: |
          python -m pip install build
          python -m build
          python -m pip install dist/*.whl
          xvfb-run python -c "from ansys.mapdl import core as pymapdl; print(pymapdl.Report())"


      - name: Unit Testing Requirements Installation
        run: |
          python -m pip install -r requirements/requirements_tests.txt

      # - name: DPF Server Activation
      #   run: |
      #     docker pull ghcr.io/pyansys/dpf-core:22.2dev
      #     docker run -d --name dpfserver -p ${{ env.DPF_PORT }}:50052 ghcr.io/pyansys/dpf-core:22.2dev && echo "DPF Server active on port ${{ env.DPF_PORT }}."

      - name: Unit Testing
        run: |
          unset PYMAPDL_PORT
          unset PYMAPDL_START_INSTANCE
          export ANSYSLMD_LICENSE_FILE=1055@${{ secrets.LICENSE_SERVER }}
          export AWP_ROOT222=/ansys_inc
          xvfb-run pytest -v -k "not test_database and not test_dpf" --durations=10 --maxfail=10  --reruns 7 --reruns-delay 3 --only-rerun MapdlExitedError  --cov=ansys.mapdl.core --cov-report=xml --cov-report=html

      - uses: codecov/codecov-action@v3
        name: 'Upload coverage to Codecov'
        with:
          root_dir: ${{ github.workspace }}

  Release:
    if: github.event_name == 'push' && contains(github.ref, 'refs/tags')
    needs: [docs_build, build_test, build_test_ubuntu]
    runs-on: ubuntu-latest
    steps:
      - name: Set up Python
        uses: actions/setup-python@v4.3.0
        with:
          python-version: 3.9

      - uses: actions/download-artifact@v3

      - name: Display structure of downloaded files
        run: ls -R

      - name: Upload to Public PyPi
        run: |
          pip install twine
          twine upload --skip-existing ./**/*.whl
          twine upload --skip-existing ./**/*.tar.gz
        env:
          TWINE_USERNAME: __token__
          TWINE_PASSWORD: ${{ secrets.PYPI_TOKEN }}

      - name: Release
        uses: softprops/action-gh-release@v1
        with:
          files: |
            ./**/*.whl
            ./**/*.tar.gz
            ./**/*.pdf
            ./**/*.zip

      - name: Notify if fail
        uses: skitionek/notify-microsoft-teams@master
        if: ${{ failure() }}
        with:
          webhook_url: ${{ secrets.TEAM_HOOK }}
          needs: ${{ toJson(needs) }}
          job: ${{ toJson(job) }}
          steps: ${{ toJson(steps) }}
          overwrite: "{
            title: `Release FAILED!`,
            }"<|MERGE_RESOLUTION|>--- conflicted
+++ resolved
@@ -25,17 +25,10 @@
   # You should go up in number, if you go down (or repeat a previous value)
   # you might end up reusing a previous cache if it haven't been deleted already.
   # It applies 7 days retention policy by default.
-<<<<<<< HEAD
   RESET_PIP_CACHE: 0
   RESET_EXAMPLES_CACHE: 0
   RESET_DOC_BUILD_CACHE: 0
   RESET_AUTOSUMMARY_CACHE: 0
-=======
-  RESET_PIP_CACHE: 11
-  RESET_EXAMPLES_CACHE: 11
-  RESET_DOC_BUILD_CACHE: 11
-  RESET_AUTOSUMMARY_CACHE: 11 
->>>>>>> fb5fb8b6
 
 concurrency:
   group: ${{ github.workflow }}-${{ github.ref }}
