--- conflicted
+++ resolved
@@ -1,598 +1,397 @@
-name: CI
-
-on:
-  pull_request:
-  workflow_dispatch:
-    inputs:
-      run_all_builds:
-        description: 'Run all extended MAPDL build tests'
-        required: true
-        type: boolean
-
-  push:
-    tags:
-      - "v*"
-    branches:
-       - main
-  schedule:
-    # * is a special character in YAML so you have to quote this string
-    - cron:  '30 4 * * *'
-
-env:
-  ON_CI: True
-  PROJECT_NAME: 'PyMAPDL'
-  MAIN_PYTHON_VERSION: '3.12'
-  PACKAGE_NAME: 'ansys-mapdl-core'
-  PACKAGE_NAMESPACE: 'ansys.mapdl.core'
-  DOCUMENTATION_CNAME: 'mapdl.docs.pyansys.com'
-  MEILISEARCH_API_KEY: ${{ secrets.MEILISEARCH_API_KEY }}
-  MEILISEARCH_PUBLIC_API_KEY: ${{ secrets.MEILISEARCH_PUBLIC_API_KEY }}
-
-
-concurrency:
-  group: ${{ github.workflow }}-${{ github.ref }}
-  cancel-in-progress: true
-
-defaults:
-  run:
-    shell: bash
-
-permissions:
-  contents: write
-  packages: read
-  pull-requests: write
-  issues: write
-
-jobs:
-
-  update-changelog:
-    name: "Update CHANGELOG (on release)"
-    if: github.event_name == 'push' && contains(github.ref, 'refs/tags')
-    runs-on: ubuntu-22.04
-    permissions:
-      contents: write
-      pull-requests: write
-    steps:
-      - uses: ansys/actions/doc-deploy-changelog@v8
-        with:
-          token: ${{ secrets.PYANSYS_CI_BOT_TOKEN }}
-          bot-user: ${{ secrets.PYANSYS_CI_BOT_USERNAME }}
-          bot-email: ${{ secrets.PYANSYS_CI_BOT_EMAIL }}
-
-
-  pull-request-name:
-    if: github.event_name == 'pull_request'
-    name: Check the name of the pull-request
-    runs-on: ubuntu-22.04
-    steps:
-      - name: Check pull-request name
-        uses: ansys/actions/check-pr-title@v8
-        with:
-          token: ${{ secrets.GITHUB_TOKEN }}
-
-
-  doc-style:
-    name: "Documentation style ${{ matrix.folder }}"
-    runs-on: ubuntu-22.04
-    strategy:
-      matrix:
-        folder: ["doc", "examples"]
-    steps:
-      - name: "Ansys documentation style checks"
-        uses: ansys/actions/doc-style@v8
-        with:
-          token: ${{ secrets.GITHUB_TOKEN }}
-          files: ${{ matrix.folder }}
-          vale-config: ${{ matrix.folder }}/.vale.ini
-          vale-version: "3.4.1"
-
-
-  smoke-tests:
-    name: "${{ matrix.os }} | Py ${{ matrix.python-version }} | Rel ${{ matrix.should-release }}"
-    runs-on: ${{ matrix.os }}
-    if: github.ref != 'refs/heads/main' || github.event_name == 'schedule' || github.event_name == 'workflow_dispatch'
-    timeout-minutes: 20
-    strategy:
-      fail-fast: false
-      matrix:
-        os: [ubuntu-latest, windows-latest, macos-latest]
-        python-version: ['3.10', '3.11', '3.12']
-        # Only perform wheelhouse builds for macOS when releasing
-        should-release: 
-          - ${{ github.event_name == 'push' && contains(github.ref, 'refs/tags') }}
-        exclude:
-          - should-release: false
-            os: macos-latest
-    steps:
-      - name: "Build wheelhouse and perform smoke test"
-        uses: ansys/actions/build-wheelhouse@v8
-        with:
-          library-name: ${{ env.PACKAGE_NAME }}
-          operating-system: ${{ matrix.os }}
-          python-version: ${{ matrix.python-version }}
-          whitelist-license-check: "attrs" # This has MIT license but fails the check
-
-      - name: "Importing library"
-        run: python -c "from ansys.mapdl import core as pymapdl; print(pymapdl.Report())"
-
-      - name: "Checking plotting support"
-        run: python -c "from pyvista.plotting import system_supports_plotting; print('System support plotting ' + str(system_supports_plotting()))"
-
-
-  check-vulnerabilities:
-    name: "Check library vulnerabilities"
-    runs-on: ubuntu-22.04
-    steps:
-      - uses: ansys/actions/check-vulnerabilities@v8
-        with:
-          python-version: ${{ env.MAIN_PYTHON_VERSION }}
-          token: ${{ secrets.PYANSYS_CI_BOT_TOKEN }}
-          python-package-name: ${{ env.PACKAGE_NAME }}
-          dev-mode: ${{ github.ref != 'refs/heads/main' }}
-          upload-reports: True
-          hide-log: false
-
-  docs-build:
-    name: "Build documentation"
-    needs: doc-style
-<<<<<<< HEAD
-    timeout-minutes: 60
-    outputs:
-      PYMAPDL_VERSION: ${{ steps.version.outputs.PYMAPDL_VERSION }}
-    env:
-      PYMAPDL_PORT: 21000  # default won't work on GitHub runners
-      PYMAPDL_DB_PORT: 21001  # default won't work on GitHub runners
-      PYMAPDL_START_INSTANCE: FALSE
-      ON_DOCUMENTATION: TRUE
-      GRPC_ENABLE_FORK_SUPPORT: false  # See #3434
-    steps:
-      - name: "Install Git and checkout project"
-        uses: actions/checkout@v4.2.2
-
-      - name: "Login in Github container registry"
-        uses: docker/login-action@v3.3.0
-        with:
-          registry: ghcr.io
-          username: ${{ github.actor }}
-          password: ${{ secrets.GITHUB_TOKEN }}
-
-      - name: "Pull, launch, and validate MAPDL service"
-        id: start_mapdl
-        env:
-          LICENSE_SERVER: ${{ secrets.LICENSE_SERVER }}
-          MAPDL_VERSION: ${{ env.MAPDL_IMAGE_VERSION_DOCS_BUILD }}
-          DISTRIBUTED_MODE: "dmp"
-        run: |
-          export INSTANCE_NAME=MAPDL_0
-          .ci/start_mapdl.sh &> mapdl_launch.log & export DOCKER_PID=$!
-          echo "Launching MAPDL service at PID: $DOCKER_PID"
-          echo "DOCKER_PID=$(echo $DOCKER_PID)" >> $GITHUB_OUTPUT
-
-      - name: "DPF server activation"
-        run: |
-          $(docker pull ghcr.io/ansys/dpf-core:22.2dev && docker run -d --name dpfserver -p ${{ env.DPF_PORT }}:50052 ghcr.io/ansys/dpf-core:22.2dev && echo "DPF Server active on port ${{ env.DPF_PORT }}.") &
-
-      - name: "Getting files change filters"
-        uses: dorny/paths-filter@v3
-        id: changes
-        with:
-          filters: |
-            workflows:
-              - '.github/workflows/**'
-              - 'pyproject.toml'
-            examples:
-              - 'examples/**'
-              - 'pyproject.toml'
-            documentation:
-              - 'examples/**'
-              - 'doc/**'
-              - 'pyproject.toml'
-
-      - name: "Setup Python with cache"
-        uses: actions/setup-python@v5
-        if:  steps.changes.outputs.workflows != 'true'
-        with:
-          cache: 'pip'
-          python-version: ${{ env.MAIN_PYTHON_VERSION }}
-
-      - name: "Setup Python without cache"
-        uses: actions/setup-python@v5
-        if: steps.changes.outputs.workflows == 'true'
-        with:
-          python-version: ${{ env.MAIN_PYTHON_VERSION }}
-
-      - name: "Install OS packages"
-        run: |
-          sudo apt update 
-          sudo apt install zip pandoc libgl1-mesa-glx xvfb texlive-latex-extra latexmk graphviz texlive-xetex texlive-fonts-extra qpdf xindy
-
-      - name: "Test virtual framebuffer"
-        run: |
-          pip install -r .ci/requirements_test_xvfb.txt
-          xvfb-run python .ci/display_test.py
-
-      - name: "Install ansys-mapdl-core"
-        run: |
-          pip install .
-          xvfb-run python -c "from ansys.mapdl import core as pymapdl; print(pymapdl.Report())"
-
-      - name: "Retrieve PyMAPDL version"
-        id: version
-        run: |
-          echo "PYMAPDL_VERSION=$(python -c 'from ansys.mapdl.core import __version__; print(__version__)')" >> $GITHUB_OUTPUT
-          echo "PyMAPDL version is: $(python -c "from ansys.mapdl.core import __version__; print(__version__)")"
-
-      - name: "Cache examples"
-        uses: actions/cache@v4
-        if: steps.changes.outputs.documentation == 'false' || (github.ref == 'refs/heads/main' && !contains(github.ref, 'refs/tags'))
-        with:
-          path: doc/source/examples
-          key: Examples-v${{ env.RESET_EXAMPLES_CACHE }}-${{ steps.version.outputs.PYMAPDL_VERSION }}-${{ github.sha }}
-          restore-keys: |
-            Examples-v${{ env.RESET_EXAMPLES_CACHE }}-${{ steps.version.outputs.PYMAPDL_VERSION }}
-
-      - name: "Cache docs build directory"
-        uses: actions/cache@v4
-        if: steps.changes.outputs.documentation == 'false' || (github.ref == 'refs/heads/main' && !contains(github.ref, 'refs/tags'))
-        with:
-          path: doc/_build
-          key: doc-build-v${{ env.RESET_DOC_BUILD_CACHE }}-${{ steps.version.outputs.PYMAPDL_VERSION }}-${{ github.sha }}
-          restore-keys: |
-            doc-build-v${{ env.RESET_DOC_BUILD_CACHE }}-${{ steps.version.outputs.PYMAPDL_VERSION }}
-
-      - name: "Cache autosummary"
-        uses: actions/cache@v4
-        if: steps.changes.outputs.documentation == 'false' || (github.ref == 'refs/heads/main' && !contains(github.ref, 'refs/tags'))
-        with:
-          path: doc/source/**/_autosummary/*.rst
-          key: autosummary-v${{ env.RESET_AUTOSUMMARY_CACHE }}-${{ steps.version.outputs.PYMAPDL_VERSION }}-${{ github.sha }}
-          restore-keys: |
-            autosummary-v${{ env.RESET_AUTOSUMMARY_CACHE }}-${{ steps.version.outputs.PYMAPDL_VERSION }}
-
-      - name: "Install docs build requirements"
-        run: |
-          pip uninstall ansys-sphinx-theme
-          pip install .[doc]
-
-      - name: "Waiting for the services to be up"
-        run: |
-          .ci/waiting_services.sh
-      
-      - name: Install Quarto
-        uses: quarto-dev/quarto-actions/setup@v2
-        with:
-          tinytex: true
-
-      - name: Check Quarto Version
-        shell: bash
-        run: |
-          quarto --version
-      
-      - name: "Install Poppler for PDF to PNG conversion"
-        shell: bash
-        run: |
-          sudo apt-get update
-          sudo apt-get install -y poppler-utils
-
-      - name: "Build documentation"
-        run: |
-          xvfb-run make -C doc html SPHINXOPTS="-j auto"
-
-      - name: "Substitute defective GIF"
-        run: |
-          .ci/substitute_defective_gif.sh
-
-      - name: "Upload HTML Documentation"
-        uses: actions/upload-artifact@v4
-        with:
-          name: documentation-html
-          path: doc/_build/html
-          retention-days: 7
-
-      - name: "Build PDF Documentation"
-        working-directory: doc
-        run: make pdf
-
-      - name: "Show latex dir"
-        working-directory: doc
-        run: ls _build/latex
-
-      - name: "Upload PDF documentation"
-        uses: actions/upload-artifact@v4
-        with:
-          name: documentation-pdf
-          path: doc/_build/latex/pymapdl*.pdf
-          retention-days: 7
-
-      - name: "Upload minimal requirements file"
-        # To include it in the release
-        uses: actions/upload-artifact@v4
-        with:
-          name: minimum_requirements.txt
-          path: ./minimum_requirements.txt
-
-      - name: "Collect logs on failure"
-        if: always()
-        env:
-          MAPDL_VERSION: ${{ env.MAPDL_IMAGE_VERSION_DOCS_BUILD }}
-          MAPDL_INSTANCE: MAPDL_0
-          LOG_NAMES: logs-build-docs
-        run: |
-          .ci/collect_mapdl_logs_remote.sh
-
-      - name: "Upload logs to GitHub"
-        if: always()
-        uses: actions/upload-artifact@master
-        with:
-          name: logs-build-docs.tgz
-          path: ./logs-build-docs.tgz
-
-      - name: "Display files structure"
-        if: always()
-        env:
-          MAPDL_INSTANCE: MAPDL_0
-          LOG_NAMES: logs-build-docs
-        run: |
-          .ci/display_logs_remote.sh
-=======
-    uses: ./.github/workflows/doc-build.yml
-    secrets:
-      license-server: ${{ secrets.LICENSE_SERVER }}
-      username: ${{ github.actor }}
-      password: ${{ secrets.GITHUB_TOKEN }}
->>>>>>> 8f7b1958
-
-  build-test-remote-matrix:
-    name: "Build remote test matrix"
-    runs-on: ubuntu-22.04
-    if: github.ref != 'refs/heads/main' || github.event_name == 'schedule' || github.event_name == 'workflow_dispatch'
-    outputs:
-      matrix: ${{ steps.set-matrix.outputs.matrix }}
-
-    steps:
-      - name: "Install Git and checkout project"
-        uses: actions/checkout@v4.2.2
-
-      - name: Build matrix for remote testing
-        uses: ./.github/actions/build-matrix
-        id: set-matrix
-        with:
-          token_teams_user_read: ${{ secrets.TOKEN_TEAMS_USER_READ }}
-          local: false
-          run_all_builds: ${{ inputs.run_all_builds }}
-
-  build-test-remote:
-    name: "Remote: ${{ matrix.mapdl-version }}"
-    needs: [smoke-tests, build-test-remote-matrix]
-    strategy:
-      fail-fast: false
-      matrix: ${{ fromJson(needs.build-test-remote-matrix.outputs.matrix) }}
-    uses: ./.github/workflows/test-remote.yml
-    secrets:
-      license-server: ${{ secrets.LICENSE_SERVER }}
-      codecov-token: ${{ secrets.CODECOV_TOKEN }}
-      token: ${{ secrets.GITHUB_TOKEN }}
-      username: ${{ github.actor }}
-    with:
-      mapdl-version: "${{ matrix.mapdl-version }}"
-      file-name: "${{ matrix.mapdl-version }}-remote"
-
-  build-test-local-matrix:
-    name: "Build test matrix for minimal and local"
-    runs-on: ubuntu-22.04
-    if: github.ref != 'refs/heads/main' || github.event_name == 'schedule' || github.event_name == 'workflow_dispatch'
-    outputs:
-      matrix: ${{ steps.set-matrix.outputs.matrix }}
-    steps:
-      - name: "Install Git and checkout project"
-        uses: actions/checkout@v4.2.2
-
-      - name: Build matrix for local, minimal and console testing
-        uses: ./.github/actions/build-matrix
-        id: set-matrix
-        with:
-          token_teams_user_read: ${{ secrets.TOKEN_TEAMS_USER_READ }}
-          local: true
-          run_all_builds: ${{ inputs.run_all_builds }}
-
-  build-test-ubuntu-local:
-    name: "Local: ${{ matrix.mapdl-version }}"
-    if: github.ref != 'refs/heads/main' || github.event_name == 'schedule' || github.event_name == 'workflow_dispatch'
-    needs: [smoke-tests, build-test-local-matrix]
-    uses: ./.github/workflows/test-local.yml
-    strategy:
-      fail-fast: false
-      matrix: ${{ fromJson(needs.build-test-local-matrix.outputs.matrix) }}
-    secrets:
-      license-server: ${{ secrets.LICENSE_SERVER }}
-      codecov-token: ${{ secrets.CODECOV_TOKEN }}
-      token: ${{ secrets.GITHUB_TOKEN }}
-      username: ${{ github.actor }}
-    with:
-      testing-minimal: false
-      pytest-arguments: '-k "not test_dpf" --reset_only_failed  --add_missing_images'
-      mapdl-version: ${{ matrix.mapdl-version }}
-      file-name: "${{ matrix.mapdl-version }}-local"
-      tags: "local"
-      latest-version: "252"
-
-  build-test-ubuntu-minimal:
-    name: "Local-min: ${{ matrix.mapdl-version }}"
-    if: github.ref != 'refs/heads/main' || github.event_name == 'schedule' || github.event_name == 'workflow_dispatch'
-    needs: [build-test-ubuntu-local, build-test-remote]
-    uses: ./.github/workflows/test-local.yml
-    strategy:
-      fail-fast: false
-      matrix:
-        mapdl-version: ['latest-ubuntu', 'v25.1-ubuntu']
-    secrets:
-      license-server: ${{ secrets.LICENSE_SERVER }}
-      codecov-token: ${{ secrets.CODECOV_TOKEN }}
-      token: ${{ secrets.GITHUB_TOKEN }}
-      username: ${{ github.actor }}
-    with:
-      testing-minimal: true
-      pytest-arguments: '-k "not test_dpf"'
-      mapdl-version: ${{ matrix.mapdl-version }}
-      file-name: "${{ matrix.mapdl-version }}-minimal"
-      tags: "local,minimal"
-      latest-version: "252"
-
-  build-test-ubuntu-console:
-    name: "Local-min-console: ${{ matrix.mapdl-version }}"
-    if: github.ref != 'refs/heads/main' || github.event_name == 'schedule' || github.event_name == 'workflow_dispatch'
-    needs: [build-test-ubuntu-local, build-test-remote]
-    uses: ./.github/workflows/test-local.yml
-    strategy:
-      fail-fast: false
-      matrix:
-        mapdl-version: ['latest-ubuntu', 'v25.1-ubuntu']
-    secrets:
-      license-server: ${{ secrets.LICENSE_SERVER }}
-      codecov-token: ${{ secrets.CODECOV_TOKEN }}
-      token: ${{ secrets.GITHUB_TOKEN }}
-      username: ${{ github.actor }}
-    with:
-      latest-version: "252"
-      mapdl-version: ${{ matrix.mapdl-version }}
-      testing-minimal: true
-      on-console: true
-      pytest-arguments: '-k console'
-      file-name: "${{ matrix.mapdl-version }}-minimal-console"
-      tags: "local,minimal,console"
-
-  test-windows:
-    # Skipped
-    if: github.repository == ''
-    name: "Local: Build & test on Windows"
-    runs-on: [self-hosted, Windows, pymapdl]
-    timeout-minutes: 30
-    env:
-      ON_LOCAL: TRUE
-
-    steps:
-      - uses: actions/checkout@v4.2.2
-
-      - uses: ./.github/actions/test_windows
-        with:
-          codecov_token: ${{ secrets.CODECOV_TOKEN }}
-
-
-  package:
-    name: "Package library"
-    needs: [build-test-remote, build-test-ubuntu-local, build-test-ubuntu-minimal, docs-build]
-    runs-on: ubuntu-22.04
-    steps:
-      - name: "Build library source and wheel artifacts"
-        uses: ansys/actions/build-library@v8
-        with:
-          library-name: ${{ env.PACKAGE_NAME }}
-          python-version: ${{ env.MAIN_PYTHON_VERSION }}
-
-
-  release:
-    name: "Release project"
-    if: ${{ github.event_name == 'push' && contains(github.ref, 'refs/tags') }}
-    needs: [package, update-changelog]
-    runs-on: ubuntu-22.04
-    # Specifying a GitHub environment is optional, but strongly encouraged
-    environment: release
-    permissions:
-      id-token: write
-      contents: write
-    steps:
-      - name: "Release to the public PyPI repository"
-        uses: ansys/actions/release-pypi-public@v8
-        with:
-          library-name: ${{ env.PACKAGE_NAME }}
-          use-trusted-publisher: true
-
-      - name: "Release to GitHub"
-        uses: ansys/actions/release-github@v8
-        with:
-          library-name: ${{ env.PACKAGE_NAME }}
-          additional-artifacts: "minimum_requirements.txt"
-          token: ${{ secrets.GITHUB_TOKEN }}
-
-      - name: "Display structure of downloaded files"
-        run: ls -Rla
-
-
-  upload-docs-release:
-    name: "Upload release documentation"
-    if: github.event_name == 'push' && contains(github.ref, 'refs/tags')
-    runs-on: ubuntu-22.04
-    needs: [release]
-    steps:
-      - name: "Deploy the stable documentation"
-        uses: ansys/actions/doc-deploy-stable@v8
-        with:
-          cname: ${{ env.DOCUMENTATION_CNAME }}
-          token: ${{ secrets.GITHUB_TOKEN }}
-          render-last: '5'
-          bot-user: ${{ secrets.PYANSYS_CI_BOT_USERNAME }}
-          bot-email: ${{ secrets.PYANSYS_CI_BOT_EMAIL }}
-
-
-  upload-dev-docs:
-    name: "Upload dev documentation"
-    if: github.ref == 'refs/heads/main' && !contains(github.ref, 'refs/tags')
-    runs-on: ubuntu-22.04
-    needs: [docs-build]
-    steps:
-      - name: "Deploy the latest documentation"
-        uses: ansys/actions/doc-deploy-dev@v8
-        with:
-          cname: ${{ env.DOCUMENTATION_CNAME }}
-          token: ${{ secrets.GITHUB_TOKEN }}
-          bot-user: ${{ secrets.PYANSYS_CI_BOT_USERNAME }}
-          bot-email: ${{ secrets.PYANSYS_CI_BOT_EMAIL }}
-
-
-  notify:
-    name: "Notify failed build"
-    needs: [smoke-tests, docs-build, build-test-remote, build-test-ubuntu-local, build-test-ubuntu-minimal]
-    if: failure() && github.event_name == 'schedule'
-    runs-on: ubuntu-22.04
-    steps:
-      - name: "Open issue"
-        uses: jayqi/failed-build-issue-action@v1
-        with:
-          github-token: ${{ secrets.GITHUB_TOKEN }}
-          title-template: "Failed scheduled build"
-          label-name: "Build failed"
-
-
-  test_julia:
-    name: "Julia ${{ matrix.julia-version }} | ${{ matrix.os }}"
-    runs-on: ${{ matrix.os }}
-    if: github.ref != 'refs/heads/main' || github.event_name == 'schedule' || github.event_name == 'workflow_dispatch'
-    strategy:
-      fail-fast: false
-      matrix:
-        julia-version: ['1.10.3', '1.10.4']
-        os: [ubuntu-latest, windows-latest]
-
-    steps:
-      - uses: actions/checkout@v4.2.2
-
-      - name: "Run Julia testing"
-        uses: ./.github/actions/test-julia
-        with:
-          julia-version: ${{ matrix.julia-version }}
-
-  pytest-summary:
-    name: Pytest summary for all the test jobs
-    needs: [
-      build-test-remote, build-test-ubuntu-local, build-test-ubuntu-minimal, build-test-ubuntu-console
-      ]
-    if: always()
-    runs-on: ubuntu-22.04          
-    steps:
-      - name: "Install Git and checkout project"
-        uses: actions/checkout@v4.2.2
-
-      - name: "Run Pytest-summary action"
-        uses: ./.github/actions/pytest-summary
-        with:
+name: CI
+
+on:
+  pull_request:
+  workflow_dispatch:
+    inputs:
+      run_all_builds:
+        description: 'Run all extended MAPDL build tests'
+        required: true
+        type: boolean
+
+  push:
+    tags:
+      - "v*"
+    branches:
+       - main
+  schedule:
+    # * is a special character in YAML so you have to quote this string
+    - cron:  '30 4 * * *'
+
+env:
+  ON_CI: True
+  PROJECT_NAME: 'PyMAPDL'
+  MAIN_PYTHON_VERSION: '3.12'
+  PACKAGE_NAME: 'ansys-mapdl-core'
+  PACKAGE_NAMESPACE: 'ansys.mapdl.core'
+  DOCUMENTATION_CNAME: 'mapdl.docs.pyansys.com'
+  MEILISEARCH_API_KEY: ${{ secrets.MEILISEARCH_API_KEY }}
+  MEILISEARCH_PUBLIC_API_KEY: ${{ secrets.MEILISEARCH_PUBLIC_API_KEY }}
+
+
+concurrency:
+  group: ${{ github.workflow }}-${{ github.ref }}
+  cancel-in-progress: true
+
+defaults:
+  run:
+    shell: bash
+
+permissions:
+  contents: write
+  packages: read
+  pull-requests: write
+  issues: write
+
+jobs:
+
+  update-changelog:
+    name: "Update CHANGELOG (on release)"
+    if: github.event_name == 'push' && contains(github.ref, 'refs/tags')
+    runs-on: ubuntu-22.04
+    permissions:
+      contents: write
+      pull-requests: write
+    steps:
+      - uses: ansys/actions/doc-deploy-changelog@v8
+        with:
+          token: ${{ secrets.PYANSYS_CI_BOT_TOKEN }}
+          bot-user: ${{ secrets.PYANSYS_CI_BOT_USERNAME }}
+          bot-email: ${{ secrets.PYANSYS_CI_BOT_EMAIL }}
+
+
+  pull-request-name:
+    if: github.event_name == 'pull_request'
+    name: Check the name of the pull-request
+    runs-on: ubuntu-22.04
+    steps:
+      - name: Check pull-request name
+        uses: ansys/actions/check-pr-title@v8
+        with:
+          token: ${{ secrets.GITHUB_TOKEN }}
+
+
+  doc-style:
+    name: "Documentation style ${{ matrix.folder }}"
+    runs-on: ubuntu-22.04
+    strategy:
+      matrix:
+        folder: ["doc", "examples"]
+    steps:
+      - name: "Ansys documentation style checks"
+        uses: ansys/actions/doc-style@v8
+        with:
+          token: ${{ secrets.GITHUB_TOKEN }}
+          files: ${{ matrix.folder }}
+          vale-config: ${{ matrix.folder }}/.vale.ini
+          vale-version: "3.4.1"
+
+
+  smoke-tests:
+    name: "${{ matrix.os }} | Py ${{ matrix.python-version }} | Rel ${{ matrix.should-release }}"
+    runs-on: ${{ matrix.os }}
+    if: github.ref != 'refs/heads/main' || github.event_name == 'schedule' || github.event_name == 'workflow_dispatch'
+    timeout-minutes: 20
+    strategy:
+      fail-fast: false
+      matrix:
+        os: [ubuntu-latest, windows-latest, macos-latest]
+        python-version: ['3.10', '3.11', '3.12']
+        # Only perform wheelhouse builds for macOS when releasing
+        should-release: 
+          - ${{ github.event_name == 'push' && contains(github.ref, 'refs/tags') }}
+        exclude:
+          - should-release: false
+            os: macos-latest
+    steps:
+      - name: "Build wheelhouse and perform smoke test"
+        uses: ansys/actions/build-wheelhouse@v8
+        with:
+          library-name: ${{ env.PACKAGE_NAME }}
+          operating-system: ${{ matrix.os }}
+          python-version: ${{ matrix.python-version }}
+          whitelist-license-check: "attrs" # This has MIT license but fails the check
+
+      - name: "Importing library"
+        run: python -c "from ansys.mapdl import core as pymapdl; print(pymapdl.Report())"
+
+      - name: "Checking plotting support"
+        run: python -c "from pyvista.plotting import system_supports_plotting; print('System support plotting ' + str(system_supports_plotting()))"
+
+
+  check-vulnerabilities:
+    name: "Check library vulnerabilities"
+    runs-on: ubuntu-22.04
+    steps:
+      - uses: ansys/actions/check-vulnerabilities@v8
+        with:
+          python-version: ${{ env.MAIN_PYTHON_VERSION }}
+          token: ${{ secrets.PYANSYS_CI_BOT_TOKEN }}
+          python-package-name: ${{ env.PACKAGE_NAME }}
+          dev-mode: ${{ github.ref != 'refs/heads/main' }}
+          upload-reports: True
+          hide-log: false
+
+  docs-build:
+    name: "Build documentation"
+    needs: doc-style
+    uses: ./.github/workflows/doc-build.yml
+    secrets:
+      license-server: ${{ secrets.LICENSE_SERVER }}
+      username: ${{ github.actor }}
+      password: ${{ secrets.GITHUB_TOKEN }}
+
+  build-test-remote-matrix:
+    name: "Build remote test matrix"
+    runs-on: ubuntu-22.04
+    if: github.ref != 'refs/heads/main' || github.event_name == 'schedule' || github.event_name == 'workflow_dispatch'
+    outputs:
+      matrix: ${{ steps.set-matrix.outputs.matrix }}
+
+    steps:
+      - name: "Install Git and checkout project"
+        uses: actions/checkout@v4.2.2
+
+      - name: Build matrix for remote testing
+        uses: ./.github/actions/build-matrix
+        id: set-matrix
+        with:
+          token_teams_user_read: ${{ secrets.TOKEN_TEAMS_USER_READ }}
+          local: false
+          run_all_builds: ${{ inputs.run_all_builds }}
+
+  build-test-remote:
+    name: "Remote: ${{ matrix.mapdl-version }}"
+    needs: [smoke-tests, build-test-remote-matrix]
+    strategy:
+      fail-fast: false
+      matrix: ${{ fromJson(needs.build-test-remote-matrix.outputs.matrix) }}
+    uses: ./.github/workflows/test-remote.yml
+    secrets:
+      license-server: ${{ secrets.LICENSE_SERVER }}
+      codecov-token: ${{ secrets.CODECOV_TOKEN }}
+      token: ${{ secrets.GITHUB_TOKEN }}
+      username: ${{ github.actor }}
+    with:
+      mapdl-version: "${{ matrix.mapdl-version }}"
+      file-name: "${{ matrix.mapdl-version }}-remote"
+
+  build-test-local-matrix:
+    name: "Build test matrix for minimal and local"
+    runs-on: ubuntu-22.04
+    if: github.ref != 'refs/heads/main' || github.event_name == 'schedule' || github.event_name == 'workflow_dispatch'
+    outputs:
+      matrix: ${{ steps.set-matrix.outputs.matrix }}
+    steps:
+      - name: "Install Git and checkout project"
+        uses: actions/checkout@v4.2.2
+
+      - name: Build matrix for local, minimal and console testing
+        uses: ./.github/actions/build-matrix
+        id: set-matrix
+        with:
+          token_teams_user_read: ${{ secrets.TOKEN_TEAMS_USER_READ }}
+          local: true
+          run_all_builds: ${{ inputs.run_all_builds }}
+
+  build-test-ubuntu-local:
+    name: "Local: ${{ matrix.mapdl-version }}"
+    if: github.ref != 'refs/heads/main' || github.event_name == 'schedule' || github.event_name == 'workflow_dispatch'
+    needs: [smoke-tests, build-test-local-matrix]
+    uses: ./.github/workflows/test-local.yml
+    strategy:
+      fail-fast: false
+      matrix: ${{ fromJson(needs.build-test-local-matrix.outputs.matrix) }}
+    secrets:
+      license-server: ${{ secrets.LICENSE_SERVER }}
+      codecov-token: ${{ secrets.CODECOV_TOKEN }}
+      token: ${{ secrets.GITHUB_TOKEN }}
+      username: ${{ github.actor }}
+    with:
+      testing-minimal: false
+      pytest-arguments: '-k "not test_dpf" --reset_only_failed  --add_missing_images'
+      mapdl-version: ${{ matrix.mapdl-version }}
+      file-name: "${{ matrix.mapdl-version }}-local"
+      tags: "local"
+      latest-version: "252"
+
+  build-test-ubuntu-minimal:
+    name: "Local-min: ${{ matrix.mapdl-version }}"
+    if: github.ref != 'refs/heads/main' || github.event_name == 'schedule' || github.event_name == 'workflow_dispatch'
+    needs: [build-test-ubuntu-local, build-test-remote]
+    uses: ./.github/workflows/test-local.yml
+    strategy:
+      fail-fast: false
+      matrix:
+        mapdl-version: ['latest-ubuntu', 'v25.1-ubuntu']
+    secrets:
+      license-server: ${{ secrets.LICENSE_SERVER }}
+      codecov-token: ${{ secrets.CODECOV_TOKEN }}
+      token: ${{ secrets.GITHUB_TOKEN }}
+      username: ${{ github.actor }}
+    with:
+      testing-minimal: true
+      pytest-arguments: '-k "not test_dpf"'
+      mapdl-version: ${{ matrix.mapdl-version }}
+      file-name: "${{ matrix.mapdl-version }}-minimal"
+      tags: "local,minimal"
+      latest-version: "252"
+
+  build-test-ubuntu-console:
+    name: "Local-min-console: ${{ matrix.mapdl-version }}"
+    if: github.ref != 'refs/heads/main' || github.event_name == 'schedule' || github.event_name == 'workflow_dispatch'
+    needs: [build-test-ubuntu-local, build-test-remote]
+    uses: ./.github/workflows/test-local.yml
+    strategy:
+      fail-fast: false
+      matrix:
+        mapdl-version: ['latest-ubuntu', 'v25.1-ubuntu']
+    secrets:
+      license-server: ${{ secrets.LICENSE_SERVER }}
+      codecov-token: ${{ secrets.CODECOV_TOKEN }}
+      token: ${{ secrets.GITHUB_TOKEN }}
+      username: ${{ github.actor }}
+    with:
+      latest-version: "252"
+      mapdl-version: ${{ matrix.mapdl-version }}
+      testing-minimal: true
+      on-console: true
+      pytest-arguments: '-k console'
+      file-name: "${{ matrix.mapdl-version }}-minimal-console"
+      tags: "local,minimal,console"
+
+  test-windows:
+    # Skipped
+    if: github.repository == ''
+    name: "Local: Build & test on Windows"
+    runs-on: [self-hosted, Windows, pymapdl]
+    timeout-minutes: 30
+    env:
+      ON_LOCAL: TRUE
+
+    steps:
+      - uses: actions/checkout@v4.2.2
+
+      - uses: ./.github/actions/test_windows
+        with:
+          codecov_token: ${{ secrets.CODECOV_TOKEN }}
+
+
+  package:
+    name: "Package library"
+    needs: [build-test-remote, build-test-ubuntu-local, build-test-ubuntu-minimal, docs-build]
+    runs-on: ubuntu-22.04
+    steps:
+      - name: "Build library source and wheel artifacts"
+        uses: ansys/actions/build-library@v8
+        with:
+          library-name: ${{ env.PACKAGE_NAME }}
+          python-version: ${{ env.MAIN_PYTHON_VERSION }}
+
+
+  release:
+    name: "Release project"
+    if: ${{ github.event_name == 'push' && contains(github.ref, 'refs/tags') }}
+    needs: [package, update-changelog]
+    runs-on: ubuntu-22.04
+    # Specifying a GitHub environment is optional, but strongly encouraged
+    environment: release
+    permissions:
+      id-token: write
+      contents: write
+    steps:
+      - name: "Release to the public PyPI repository"
+        uses: ansys/actions/release-pypi-public@v8
+        with:
+          library-name: ${{ env.PACKAGE_NAME }}
+          use-trusted-publisher: true
+
+      - name: "Release to GitHub"
+        uses: ansys/actions/release-github@v8
+        with:
+          library-name: ${{ env.PACKAGE_NAME }}
+          additional-artifacts: "minimum_requirements.txt"
+          token: ${{ secrets.GITHUB_TOKEN }}
+
+      - name: "Display structure of downloaded files"
+        run: ls -Rla
+
+
+  upload-docs-release:
+    name: "Upload release documentation"
+    if: github.event_name == 'push' && contains(github.ref, 'refs/tags')
+    runs-on: ubuntu-22.04
+    needs: [release]
+    steps:
+      - name: "Deploy the stable documentation"
+        uses: ansys/actions/doc-deploy-stable@v8
+        with:
+          cname: ${{ env.DOCUMENTATION_CNAME }}
+          token: ${{ secrets.GITHUB_TOKEN }}
+          render-last: '5'
+          bot-user: ${{ secrets.PYANSYS_CI_BOT_USERNAME }}
+          bot-email: ${{ secrets.PYANSYS_CI_BOT_EMAIL }}
+
+
+  upload-dev-docs:
+    name: "Upload dev documentation"
+    if: github.ref == 'refs/heads/main' && !contains(github.ref, 'refs/tags')
+    runs-on: ubuntu-22.04
+    needs: [docs-build]
+    steps:
+      - name: "Deploy the latest documentation"
+        uses: ansys/actions/doc-deploy-dev@v8
+        with:
+          cname: ${{ env.DOCUMENTATION_CNAME }}
+          token: ${{ secrets.GITHUB_TOKEN }}
+          bot-user: ${{ secrets.PYANSYS_CI_BOT_USERNAME }}
+          bot-email: ${{ secrets.PYANSYS_CI_BOT_EMAIL }}
+
+
+  notify:
+    name: "Notify failed build"
+    needs: [smoke-tests, docs-build, build-test-remote, build-test-ubuntu-local, build-test-ubuntu-minimal]
+    if: failure() && github.event_name == 'schedule'
+    runs-on: ubuntu-22.04
+    steps:
+      - name: "Open issue"
+        uses: jayqi/failed-build-issue-action@v1
+        with:
+          github-token: ${{ secrets.GITHUB_TOKEN }}
+          title-template: "Failed scheduled build"
+          label-name: "Build failed"
+
+
+  test_julia:
+    name: "Julia ${{ matrix.julia-version }} | ${{ matrix.os }}"
+    runs-on: ${{ matrix.os }}
+    if: github.ref != 'refs/heads/main' || github.event_name == 'schedule' || github.event_name == 'workflow_dispatch'
+    strategy:
+      fail-fast: false
+      matrix:
+        julia-version: ['1.10.3', '1.10.4']
+        os: [ubuntu-latest, windows-latest]
+
+    steps:
+      - uses: actions/checkout@v4.2.2
+
+      - name: "Run Julia testing"
+        uses: ./.github/actions/test-julia
+        with:
+          julia-version: ${{ matrix.julia-version }}
+
+  pytest-summary:
+    name: Pytest summary for all the test jobs
+    needs: [
+      build-test-remote, build-test-ubuntu-local, build-test-ubuntu-minimal, build-test-ubuntu-console
+      ]
+    if: always()
+    runs-on: ubuntu-22.04          
+    steps:
+      - name: "Install Git and checkout project"
+        uses: actions/checkout@v4.2.2
+
+      - name: "Run Pytest-summary action"
+        uses: ./.github/actions/pytest-summary
+        with:
           python-version: ${{ env.MAIN_PYTHON_VERSION }}