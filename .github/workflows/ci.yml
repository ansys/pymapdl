name: GitHub Actions

on:
  pull_request:
  workflow_dispatch:
  push:
    tags:
      - "*"
    branches:
      - main

env:
  PACKAGE_NAME: PyMAPDL
  PYANSYS_OFF_SCREEN: True
  DPF_START_SERVER: False
  DPF_PORT: 21002
  DOCKER_PACKAGE: ghcr.io/pyansys/pymapdl/mapdl
  DOCKER_IMAGE_VERSION_DOCS_BUILD: v22.2.0
  # Following env vars when changed will "reset" the mentioned cache,
  # by changing the cache file name. It is rendered as ...-v%RESET_XXX%-...
  # You should go up in number, if you go down (or repeat a previous value)
  # you might end up reusing a previous cache if it haven't been deleted already.
  # It applies 7 days retention policy by default.
  RESET_PIP_CACHE: 11
  RESET_EXAMPLES_CACHE: 11
  RESET_DOC_BUILD_CACHE: 11
  RESET_AUTOSUMMARY_CACHE: 11 

concurrency:
  group: ${{ github.workflow }}-${{ github.ref }}
  cancel-in-progress: true

permissions:
  packages: read


jobs:

  style:
    name: Code style
    runs-on: ubuntu-latest
    steps:
      - name: PyAnsys code style checks
        uses: pyansys/actions/code-style@v1
        with:
          python-version: 3.9

  doc-style:
    name: Documentation style check
    runs-on: ubuntu-latest
    steps:
      - name: PyAnsys documentation style checks
        uses: pyansys/actions/doc-style@v1
        with:
          token: ${{ secrets.GITHUB_TOKEN }}

  testimport:
    name: Smoke Tests
    runs-on: ${{ matrix.os }}
    needs: [style]
    strategy:
      matrix:
        os: [windows-latest, ubuntu-latest]
        python-version: ['3.7', '3.8', '3.9', '3.10']

    steps:
      - uses: actions/checkout@v3

      - name: Set up Python ${{ matrix.python-version }}
        uses: actions/setup-python@v4.3.0
        with:
          python-version: ${{ matrix.python-version }}

      - name: Linux pip cache
        uses: actions/cache@v3
        if: ${{ runner.os == 'Linux' }}
        with:
          path: ~/.cache/pip
          key: Python-v${{ env.RESET_PIP_CACHE }}-${{ runner.os }}-${{ matrix.python-version }}-${{ hashFiles('pyproject.toml') }}
          restore-keys: |
            Python-v${{ env.RESET_PIP_CACHE }}-${{ runner.os }}-${{ matrix.python-version }}

      - name: Window pip cache
        uses: actions/cache@v3
        if: ${{ runner.os == 'Windows' }}
        with:
          path: ~\AppData\Local\pip\Cache
          key: Python-v${{ env.RESET_PIP_CACHE }}-${{ runner.os }}-${{ matrix.python-version }}-${{ hashFiles('pyproject.toml') }}
          restore-keys: |
            Python-v${{ env.RESET_PIP_CACHE }}-${{ runner.os }}-${{ matrix.python-version }}

      - name: Install PyMAPDL
        run: pip install .

      - name: Test import
        working-directory: tests
        run: python -c "from ansys.mapdl import core as pymapdl; print(pymapdl.Report(gpu=False))"

      - name: Retrieve PyMAPDL version
        run: |
          echo "{PYMAPDL_VERSION}={$(python -c 'from ansys.mapdl.core import __version__; print(__version__)')}" >> $GITHUB_OUTPUT
          echo "PyMAPDL version is: $(python -c "from ansys.mapdl.core import __version__; print(__version__)")"
        id: version

      - name: Generate wheelhouse
        run: pip wheel . -w wheelhouse

      - name: Zip wheelhouse
        uses: vimtor/action-zip@master
        with:
          files: wheelhouse
          dest: ${{ env.PACKAGE_NAME }}-v${{ steps.version.outputs.PYMAPDL_VERSION }}-wheelhouse-${{ runner.os }}-${{ matrix.python-version }}.zip

      - name: Upload Wheelhouse
        uses: actions/upload-artifact@v3
        with:
          name: ${{ env.PACKAGE_NAME }}-v${{ steps.version.outputs.PYMAPDL_VERSION }}-wheelhouse-${{ runner.os }}-${{ matrix.python-version }}
          path: '*.zip'
          retention-days: 7

  docs_build:
    name: Build Documentation
    runs-on: ubuntu-latest
<<<<<<< HEAD
    needs: [doc-style]
=======
    env:
      PYMAPDL_PORT: 21000  # default won't work on GitHub runners
      PYMAPDL_DB_PORT: 21001  # default won't work on GitHub runners
      PYMAPDL_START_INSTANCE: FALSE

>>>>>>> b4c1acf8
    steps:
      - uses: actions/checkout@v3

      # used for documentation deployment
      - name: Get Bot Application Token
        if: github.event_name == 'push' && contains(github.ref, 'refs/tags')
        id: get_workflow_token
        uses: peter-murray/workflow-application-token-action@v2
        with:
          application_id: ${{ secrets.BOT_APPLICATION_ID }}
          application_private_key: ${{ secrets.BOT_APPLICATION_PRIVATE_KEY }}

      - name: Setup Python
        uses: actions/setup-python@v4.3.0
        with:
          python-version: 3.9

      - name: Install OS packages
        run: |
          sudo apt update
          sudo apt install zip pandoc libgl1-mesa-glx xvfb texlive-latex-extra latexmk

      - name: Cache pip
        uses: actions/cache@v3
        with:
          path: ~/.cache/pip
          key: Python-v${{ env.RESET_PIP_CACHE }}-${{ runner.os }}-${{ matrix.python-version }}-${{ hashFiles('pyproject.toml') }}
          restore-keys: |
            Python-v${{ env.RESET_PIP_CACHE }}-${{ runner.os }}-${{ matrix.python-version }}

      - name: Test virtual framebuffer
        run: |
          pip install -r .ci/requirements_test_xvfb.txt
          xvfb-run python .ci/display_test.py

      - name: Install ansys-mapdl-core
        run: |
          pip install build
          python -m build
          pip install dist/ansys*.whl
          xvfb-run python -c "from ansys.mapdl import core as pymapdl; print(pymapdl.Report())"

      - name: Login in Github Container registry
        uses: docker/login-action@v2.1.0
        with:
          registry: ghcr.io
          username: ${{ secrets.GH_USERNAME }}
          password: ${{ secrets.GITHUB_TOKEN }}

      - name: Pull, launch, and validate MAPDL service
        run: .ci/start_mapdl.sh
        env:
          LICENSE_SERVER: ${{ secrets.LICENSE_SERVER }}
          MAPDL_IMAGE: '${{ env.DOCKER_PACKAGE }}:${{ env.DOCKER_IMAGE_VERSION_DOCS_BUILD }}'

      - name: Retrieve PyMAPDL version
        run: |
          echo "{PYMAPDL_VERSION}={$(python -c 'from ansys.mapdl.core import __version__; print(__version__)')}" >> $GITHUB_OUTPUT
          echo "PyMAPDL version is: $(python -c "from ansys.mapdl.core import __version__; print(__version__)")"
        id: version

      - name: Cache examples
        uses: actions/cache@v3
        with:
          path: doc/source/examples
          key: Examples-v${{ env.RESET_EXAMPLES_CACHE }}-${{ steps.version.outputs.PYMAPDL_VERSION }}-${{ github.sha }}
          restore-keys: |
            Examples-v${{ env.RESET_EXAMPLES_CACHE }}-${{ steps.version.outputs.PYMAPDL_VERSION }}

      - name: Cache docs build directory
        uses: actions/cache@v3
        with:
          path: doc/build
          key: doc-build-v${{ env.RESET_DOC_BUILD_CACHE }}-${{ steps.version.outputs.PYMAPDL_VERSION }}-${{ github.sha }}
          restore-keys: |
            doc-build-v${{ env.RESET_DOC_BUILD_CACHE }}-${{ steps.version.outputs.PYMAPDL_VERSION }}

      - name: Cache autosummary
        uses: actions/cache@v3
        with:
          path: doc/source/**/_autosummary/*.rst
          key: autosummary-v${{ env.RESET_AUTOSUMMARY_CACHE }}-${{ steps.version.outputs.PYMAPDL_VERSION }}-${{ github.sha }}
          restore-keys: |
            autosummary-v${{ env.RESET_AUTOSUMMARY_CACHE }}-${{ steps.version.outputs.PYMAPDL_VERSION }}

      - name: Install Docs Build Requirements
        run: |
          pip install .[doc]

      - name: DPF Server Activation
        run: |
          docker pull ghcr.io/pyansys/dpf-core:22.2dev
          docker run -d --name dpfserver -p ${{ env.DPF_PORT }}:50052 ghcr.io/pyansys/dpf-core:22.2dev && echo "DPF Server active on port ${{ env.DPF_PORT }}."

      - name: Build Documentation
        run: |
          xvfb-run make -C doc html SPHINXOPTS="-j auto -W --keep-going"

      - name: Zip documentation
        run: |
          cd doc/build/html
          zip -r PyMAPDL_documentation.zip *

      - name: Upload HTML Documentation
        uses: actions/upload-artifact@v3
        with:
          name: HTML-Documentation
          path: doc/build/html/PyMAPDL_documentation.zip
          retention-days: 7

      - name: Deploy
        if: github.event_name == 'push' && contains(github.ref, 'refs/tags')
        uses: JamesIves/github-pages-deploy-action@v4.4.1
        with:
          repository-name: pyansys/pymapdl-docs
          token: ${{ steps.get_workflow_token.outputs.token }}
          branch: gh-pages
          folder: doc/build/html
          clean: true

      - name: Build PDF Documentation
        working-directory: doc
        run: make pdf

      - name: Upload PDF Documentation
        uses: actions/upload-artifact@v3
        with:
          name: PDF-Documentation
          path: doc/build/latex/pymapdl*.pdf
          retention-days: 7

      - name: Display files structure
        if: always()
        run: |
          mkdir logs-build-docs
          echo "::group:: Display files structure" && ls -R && echo "::endgroup::"
          ls -R > ./logs-build-docs/files_structure.txt

      - name: Display docker files structures
        if: always()
        run: |
          echo "::group:: Display files structure" && docker exec mapdl /bin/bash -c "ls -R" && echo "::endgroup::"
          docker exec mapdl /bin/bash -c "ls -R" > ./logs-build-docs/docker_files_structure.txt

      - name: Collect MAPDL logs on failure
        if: always()
        run: |
          docker exec mapdl /bin/bash -c "mkdir -p /mapdl_logs && echo 'Successfully created directory inside docker container'"
          docker exec mapdl /bin/bash -c "if compgen -G 'file*.out' > /dev/null ;then cp -f /file*.out /mapdl_logs && echo 'Successfully copied out files.'; fi"
          docker exec mapdl /bin/bash -c "if compgen -G 'file*.err' > /dev/null ;then cp -f /file*.err /mapdl_logs && echo 'Successfully copied err files.'; fi"
          docker exec mapdl /bin/bash -c "if compgen -G 'file*.log' > /dev/null ;then cp -f /file*.log /mapdl_logs && echo 'Successfully copied log files.'; fi"
          docker exec mapdl /bin/bash -c "if compgen -G '*.crash' > /dev/null ;then cp -f /*.crash /mapdl_logs && echo 'Successfully copied crash files.'; fi"
          docker cp mapdl:/mapdl_logs/. ./logs-build-docs/.

      - name: Tar logs
        if: always()
        run: |
          cp -f doc/build/latex/*.log ./logs-build-docs/
          cp log.txt ./logs-build-docs/
          tar cvzf ./logs-build-docs.tgz ./logs-build-docs

      - name: Upload logs to GitHub
        if: always()
        uses: actions/upload-artifact@master
        with:
          name: logs-build-docs.tgz
          path: ./logs-build-docs.tgz

      - name: Display MAPDL Logs
        if: always()
        run: cat log.txt

      - name: List main files
        if: always()
        run: |
          if compgen -G 'doc/build/latex/*.log' > /dev/null ;then for f in doc/build/latex/*.log; do echo "::group:: Output latex log file $f" && cat $f && echo "::endgroup::" ; done; fi
          if compgen -G './logs-build-docs/*.err' > /dev/null ;then for f in ./logs-build-docs/*.err; do echo "::group:: Error file $f" && cat $f && echo "::endgroup::" ; done; fi
          if compgen -G './logs-build-docs/*.log' > /dev/null ;then for f in ./logs-build-docs/*.log; do echo "::group:: Log file $f" && cat $f && echo "::endgroup::" ; done; fi
          if compgen -G './logs-build-docs/*.out' > /dev/null ;then for f in ./logs-build-docs/*.out; do echo "::group:: Output file $f" && cat $f && echo "::endgroup::" ; done; fi

  build_test:
    name: Build and Unit Testing
    runs-on: ubuntu-latest
    needs: [style]
    strategy:
      matrix:
        mapdl-version: ['v21.1.1', 'v21.2.1', 'v22.1.0', 'v22.2.0', 'v22.2-ubuntu']
    env:
      PYMAPDL_PORT: 21000  # default won't work on GitHub runners
      PYMAPDL_DB_PORT: 21001  # default won't work on GitHub runners
      PYMAPDL_START_INSTANCE: FALSE

    steps:
      - uses: actions/checkout@v3

      - name: Setup Python
        uses: actions/setup-python@v4.3.0
        with:
          python-version: 3.9

      - name: Install OS packages
        run: |
          sudo apt update
          sudo apt install libgl1-mesa-glx xvfb

      - name: Cache pip
        uses: actions/cache@v3
        with:
          path: ~/.cache/pip
          key: Python-v${{ env.RESET_PIP_CACHE }}-${{ runner.os }}-${{ matrix.python-version }}-${{ hashFiles('pyproject.toml') }}
          restore-keys: |
            Python-v${{ env.RESET_PIP_CACHE }}-${{ runner.os }}-${{ matrix.python-version }}

      - name: Test virtual framebuffer
        run: |
          pip install -r .ci/requirements_test_xvfb.txt
          xvfb-run python .ci/display_test.py

      - name: Install ansys-mapdl-core
        run: |
          pip install build
          python -m build
          pip install dist/*.whl
          xvfb-run python -c "from ansys.mapdl import core as pymapdl; print(pymapdl.Report())"

      - name: Login in Github Container registry
        uses: docker/login-action@v2.1.0
        with:
          registry: ghcr.io
          username: ${{ secrets.GH_USERNAME }}
          password: ${{ secrets.GITHUB_TOKEN }}

      - name: Pull, launch, and validate MAPDL service
        run: .ci/start_mapdl.sh
        if: ${{ !contains( matrix.mapdl-version, 'ubuntu') }}
        env:
          LICENSE_SERVER: ${{ secrets.LICENSE_SERVER }}
          MAPDL_IMAGE: ${{ env.DOCKER_PACKAGE }}:${{ matrix.mapdl-version }}

      - name: Pull, launch, and validate Ubuntu MAPDL service from private
        run: bash .ci/start_mapdl_ubuntu.sh
        if: ${{ contains( matrix.mapdl-version, 'ubuntu') }}
        env:
          LICENSE_SERVER: ${{ secrets.LICENSE_SERVER }}
          MAPDL_IMAGE: ghcr.io/pyansys/mapdl:${{ matrix.mapdl-version }}

      - name: Unit Testing Requirements Installation
        run: |
          pip install .[tests]

      - name: DPF Server Activation
        run: |
          docker pull ghcr.io/pyansys/dpf-core:22.2dev
          docker run -d --name dpfserver -p ${{ env.DPF_PORT }}:50052 ghcr.io/pyansys/dpf-core:22.2dev && echo "DPF Server active on port ${{ env.DPF_PORT }}."

      - name: Unit Testing
        run: |
          xvfb-run pytest -v --durations=10 --maxfail=10  --reruns 7 --reruns-delay 3 --only-rerun MapdlExitedError  --cov=ansys.mapdl.core --cov-report=xml --cov-report=html

      - uses: codecov/codecov-action@v3
        name: 'Upload coverage to Codecov'

      - name: Check package
        run: |
          pip install twine
          twine check dist/*

      - name: Upload wheel and binaries
        uses: actions/upload-artifact@v3
        with:
          name: PyMAPDL-packages
          path: dist/
          retention-days: 7

      - name: Display files structure
        if: always()
        run: |
          mkdir logs-${{ matrix.mapdl-version }} && echo "Successfully generated directory ${{ matrix.mapdl-version }}"
          echo "::group:: Display files structure" && ls -R && echo "::endgroup::"
          ls -R > ./logs-${{ matrix.mapdl-version }}/files_structure.txt

      - name: Display docker files structures
        if: always()
        run: |
          echo "::group:: Display files structure" && docker exec mapdl /bin/bash -c "ls -R" && echo "::endgroup::"
          docker exec mapdl /bin/bash -c "ls -R" > ./logs-${{ matrix.mapdl-version }}/docker_files_structure.txt

      - name: Collect MAPDL logs on failure
        if: ${{ always() && !contains( matrix.mapdl-version, 'ubuntu') }}
        run: |
          docker exec mapdl /bin/bash -c "mkdir -p /mapdl_logs && echo 'Successfully created directory inside docker container'"
          docker exec mapdl /bin/bash -c "if compgen -G 'file*.out' > /dev/null ;then cp -f /file*.out /mapdl_logs && echo 'Successfully copied out files.'; fi"
          docker exec mapdl /bin/bash -c "if compgen -G 'file*.err' > /dev/null ;then cp -f /file*.err /mapdl_logs && echo 'Successfully copied err files.'; fi"
          docker exec mapdl /bin/bash -c "if compgen -G 'file*.log' > /dev/null ;then cp -f /file*.log /mapdl_logs && echo 'Successfully copied log files.'; fi"
          docker exec mapdl /bin/bash -c "if compgen -G '*.crash' > /dev/null ;then cp -f /*.crash /mapdl_logs && echo 'Successfully copied crash files.'; fi"
          docker cp mapdl:/mapdl_logs/. ./logs-${{ matrix.mapdl-version }}/.


      - name: Collect MAPDL logs on failure for ubuntu image
        if: ${{ always() && contains( matrix.mapdl-version,'ubuntu') }}
        run: |
          docker exec mapdl /bin/bash -c "mkdir -p /mapdl_logs && echo 'Successfully created directory inside docker container'"
          docker exec mapdl /bin/bash -c "if compgen -G '/jobs/file*.out' > /dev/null ;then cp -f /jobs/file*.out /mapdl_logs && echo 'Successfully copied out files.'; fi"
          docker exec mapdl /bin/bash -c "if compgen -G '/jobs/file*.err' > /dev/null ;then cp -f /jobs/file*.err /mapdl_logs && echo 'Successfully copied err files.'; fi"
          docker exec mapdl /bin/bash -c "if compgen -G '/jobs/file*.log' > /dev/null ;then cp -f /jobs/file*.log /mapdl_logs && echo 'Successfully copied log files.'; fi"
          docker exec mapdl /bin/bash -c "if compgen -G '/jobs/*.crash' > /dev/null ;then cp -f /jobs/*.crash /mapdl_logs && echo 'Successfully copied crash files.'; fi"
          docker cp mapdl:/mapdl_logs/. ./logs-${{ matrix.mapdl-version }}/.

      - name: Tar logs
        if: always()
        run: |
          cp log.txt ./logs-${{ matrix.mapdl-version }}/log.txt
          tar cvzf ./logs-${{ matrix.mapdl-version }}.tgz ./logs-${{ matrix.mapdl-version }}

      - name: Upload logs to GitHub
        if: always()
        uses: actions/upload-artifact@master
        with:
          name: logs-${{ matrix.mapdl-version }}.tgz
          path: ./logs-${{ matrix.mapdl-version }}.tgz

      - name: Display MAPDL Logs
        if: always()
        run: cat log.txt

      - name: List main files
        if: always()
        run: |
          if compgen -G './logs-${{ matrix.mapdl-version }}/*.err' > /dev/null ;then for f in ./logs-${{ matrix.mapdl-version }}/*.err; do echo "::group:: Error file $f" && cat $f && echo "::endgroup::" ; done; fi
          if compgen -G './logs-${{ matrix.mapdl-version }}/*.log' > /dev/null ;then for f in ./logs-${{ matrix.mapdl-version }}/*.log; do echo "::group:: Log file $f" && cat $f && echo "::endgroup::" ; done; fi
          if compgen -G './logs-${{ matrix.mapdl-version }}/*.out' > /dev/null ;then for f in ./logs-${{ matrix.mapdl-version }}/*.out; do echo "::group:: Output file $f" && cat $f && echo "::endgroup::" ; done; fi

  test_windows:
    name: Unit Testing on Windows
    runs-on: [self-hosted, Windows, pymapdl]

    steps:
      - uses: actions/checkout@v3

      # - name: Setup Python
      #   uses: actions/setup-python@v4.3.2
      #   with:
      #     python-version: 3.9

      - name: Checking python_
        shell: powershell
        run: |
          python -m pip install --upgrade pip
      
      - name: Creating python venv
        run: |
          python -m venv .\.venv
          .\.venv\Scripts\activate

      - name: Install ansys-mapdl-core
        shell: powershell
        run: |
          python -m pip install build
          python -m build
          $FILE_=Resolve-Path '.\dist\*.whl'
          python -m pip install $FILE_.Path --upgrade
          python -c "from ansys.mapdl import core as pymapdl; print(pymapdl.Report())"

      - name: Unit Testing Requirements Installation
        shell: powershell
        run: |
          python -m pip install .[tests]

      # - name: DPF Server Activation
      #   run: |
      #     docker pull ghcr.io/pyansys/dpf-core:22.2dev
      #     docker run -d --name dpfserver -p ${{ env.DPF_PORT }}:50052 ghcr.io/pyansys/dpf-core:22.2dev && echo "DPF Server active on port ${{ env.DPF_PORT }}."

      - name: Unit Testing
        run: |
          set PYMAPDL_PORT=
          set PYMAPDL_START_INSTANCE=
          python -m pytest -v -k "not test_database and not test_dpf" --durations=10 --maxfail=10  --reruns 7 --reruns-delay 3 --only-rerun MapdlExitedError  --cov=ansys.mapdl.core --cov-report=xml --cov-report=html

      - uses: codecov/codecov-action@v3
        name: 'Upload coverage to Codecov'

  Release:
    if: github.event_name == 'push' && contains(github.ref, 'refs/tags')
    needs: [docs_build, build_test]
    runs-on: ubuntu-latest
    steps:
      - name: Set up Python
        uses: actions/setup-python@v4.3.0
        with:
          python-version: 3.9

      - uses: actions/download-artifact@v3

      - name: Display structure of downloaded files
        run: ls -R

      - name: Upload to Public PyPi
        run: |
          pip install twine
          twine upload --skip-existing ./**/*.whl
          twine upload --skip-existing ./**/*.tar.gz
        env:
          TWINE_USERNAME: __token__
          TWINE_PASSWORD: ${{ secrets.PYPI_TOKEN }}

      - name: Release
        uses: softprops/action-gh-release@v1
        with:
          files: |
            ./**/*.whl
            ./**/*.tar.gz
            ./**/*.pdf
            ./**/*.zip

      - name: Notify if fail
        uses: skitionek/notify-microsoft-teams@master
        if: ${{ failure() }}
        with:
          webhook_url: ${{ secrets.TEAM_HOOK }}
          needs: ${{ toJson(needs) }}
          job: ${{ toJson(job) }}
          steps: ${{ toJson(steps) }}
          overwrite: "{
            title: `Release FAILED!`,
            }"<|MERGE_RESOLUTION|>--- conflicted
+++ resolved
@@ -121,15 +121,11 @@
   docs_build:
     name: Build Documentation
     runs-on: ubuntu-latest
-<<<<<<< HEAD
     needs: [doc-style]
-=======
     env:
       PYMAPDL_PORT: 21000  # default won't work on GitHub runners
       PYMAPDL_DB_PORT: 21001  # default won't work on GitHub runners
       PYMAPDL_START_INSTANCE: FALSE
-
->>>>>>> b4c1acf8
     steps:
       - uses: actions/checkout@v3
 
