--- conflicted
+++ resolved
@@ -359,20 +359,12 @@
 
       - name: DPF Server Activation
         run: |
-<<<<<<< HEAD
           docker pull ghcr.io/pyansys/dpf-core:22.2dev
           docker run -d --name dpfserver -v `pwd`:/dpf -p ${{ env.DPF_PORT }}:50052 ghcr.io/pyansys/dpf-core:22.2dev && echo "DPF Server active on port ${{ env.DPF_PORT }}."
 
       - name: Unit Testing
         run: |
-          xvfb-run pytest -v --durations=10 --maxfail=10 --cov=ansys.mapdl.core --cov-report=xml --cov-report=html
-=======
-          docker run -d -v `pwd`:/dpf -p ${{ env.DPF_PORT }}:50054 ghcr.io/pyansys/dpf-core/dpf:v2021.1
-
-      - name: Unit Testing
-        run: |
           xvfb-run pytest -v --durations=10 --maxfail=10  --reruns 7 --reruns-delay 3 --only-rerun MapdlExitedError  --cov=ansys.mapdl.core --cov-report=xml --cov-report=html
->>>>>>> d1b0bb1a
 
       - uses: codecov/codecov-action@v3
         name: 'Upload coverage to Codecov'
