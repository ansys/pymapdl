name: CI

on:
  pull_request:
  workflow_dispatch:
    inputs:
      test_dev_docs:
        description: 'Publish the documentation before merging'
        type: boolean
        required: false
  push:
    tags:
      - "*"

env:
  PROJECT_NAME: 'PyMAPDL'
  MAIN_PYTHON_VERSION: '3.9'
  PACKAGE_NAME: 'ansys-mapdl-core'
  PACKAGE_NAMESPACE: 'ansys.mapdl.core'
  DOCUMENTATION_CNAME: 'mapdl.docs.pyansys.com'
  PYANSYS_OFF_SCREEN: True
  DPF_START_SERVER: False
  DPF_PORT: 21002
  DOCKER_PACKAGE: ghcr.io/pyansys/pymapdl/mapdl
  DOCKER_IMAGE_VERSION_DOCS_BUILD: v22.2.0
  ON_CI: True
  # Following env vars when changed will "reset" the mentioned cache,
  # by changing the cache file name. It is rendered as ...-v%RESET_XXX%-...
  # You should go up in number, if you go down (or repeat a previous value)
  # you might end up reusing a previous cache if it haven't been deleted already.
  # It applies 7 days retention policy by default.
  RESET_PIP_CACHE: 5
  RESET_EXAMPLES_CACHE: 5
  RESET_DOC_BUILD_CACHE: 5
  RESET_AUTOSUMMARY_CACHE: 5

concurrency:
  group: ${{ github.workflow }}-${{ github.ref }}
  cancel-in-progress: true


defaults:
  run:
    shell: bash

jobs:

  code-style:
    name: "Code style"
    runs-on: ubuntu-latest
    steps:
      - name: "PyAnsys code style checks"
        uses: pyansys/actions/code-style@v2
        with:
          python-version: ${{ env.MAIN_PYTHON_VERSION }}

  doc-style:
    name: "Documentation style check"
    runs-on: ubuntu-latest
    steps:
      - name: "PyAnsys documentation style checks"
        uses: pyansys/actions/doc-style@v2
        with:
          token: ${{ secrets.GITHUB_TOKEN }}

  smoke-tests:
    name: "Build and smoke tests"
    runs-on: ${{ matrix.os }}
    needs: code-style
    strategy:
      fail-fast: false
      matrix:
        os: [ubuntu-latest, windows-latest]
        python-version: ['3.7', '3.8', '3.9', '3.10']
    steps:
      - name: "Build wheelhouse and perform smoke test"
        uses: pyansys/actions/build-wheelhouse@v2
        with:
          library-name: ${{ env.PACKAGE_NAME }}
          library-namespace: ${{ env.PACKAGE_NAMESPACE }}
          operating-system: ${{ matrix.os }}
          python-version: ${{ matrix.python-version }}

  docs_build:
    name: "Build documentation"
    runs-on: ubuntu-latest
    needs: doc-style
    env:
      PYMAPDL_PORT: 21000  # default won't work on GitHub runners
      PYMAPDL_DB_PORT: 21001  # default won't work on GitHub runners
      PYMAPDL_START_INSTANCE: FALSE
    steps:
      - name: "Install Git and checkout project"
        uses: actions/checkout@v3

      - name: "Setup Python"
        uses: actions/setup-python@v4
        with:
          python-version: ${{ env.MAIN_PYTHON_VERSION }}

      - name: "Install OS packages"
        run: |
          sudo apt update 
          sudo apt install zip pandoc libgl1-mesa-glx xvfb texlive-latex-extra latexmk graphviz

      - name: "Cache pip"
        uses: actions/cache@v3
        with:
          path: ~/.cache/pip
          key: Python-v${{ env.RESET_PIP_CACHE }}-Linux-${{ env.MAIN_PYTHON_VERSION }}-${{ hashFiles('pyproject.toml') }}
          restore-keys: |
            Python-v${{ env.RESET_PIP_CACHE }}-Linux-${{ env.MAIN_PYTHON_VERSION }}

      - name: "Test virtual framebuffer"
        run: |
          pip install -r .ci/requirements_test_xvfb.txt
          xvfb-run python .ci/display_test.py

      - name: "Install ansys-mapdl-core"
        run: |
          pip install .
          xvfb-run python -c "from ansys.mapdl import core as pymapdl; print(pymapdl.Report())"

      - name: "Login in Github container registry"
        uses: docker/login-action@v2.1.0
        with:
          registry: ghcr.io
          username: ${{ secrets.GH_USERNAME }}
          password: ${{ secrets.GITHUB_TOKEN }}

      - name: "Pull, launch, and validate MAPDL service"
        run: .ci/start_mapdl.sh
        env:
          LICENSE_SERVER: ${{ secrets.LICENSE_SERVER }}
          MAPDL_IMAGE: '${{ env.DOCKER_PACKAGE }}:${{ env.DOCKER_IMAGE_VERSION_DOCS_BUILD }}'

      - name: "Retrieve PyMAPDL version"
        run: |
          echo "{PYMAPDL_VERSION}={$(python -c 'from ansys.mapdl.core import __version__; print(__version__)')}" >> $GITHUB_OUTPUT
          echo "PyMAPDL version is: $(python -c "from ansys.mapdl.core import __version__; print(__version__)")"
        id: version

      - name: "Cache examples"
        uses: actions/cache@v3
        with:
          path: doc/source/examples
          key: Examples-v${{ env.RESET_EXAMPLES_CACHE }}-${{ steps.version.outputs.PYMAPDL_VERSION }}-${{ github.sha }}
          restore-keys: |
            Examples-v${{ env.RESET_EXAMPLES_CACHE }}-${{ steps.version.outputs.PYMAPDL_VERSION }}

      - name: "Cache docs build directory"
        uses: actions/cache@v3
        with:
          path: doc/_build
          key: doc-build-v${{ env.RESET_DOC_BUILD_CACHE }}-${{ steps.version.outputs.PYMAPDL_VERSION }}-${{ github.sha }}
          restore-keys: |
            doc-build-v${{ env.RESET_DOC_BUILD_CACHE }}-${{ steps.version.outputs.PYMAPDL_VERSION }}

      - name: "Cache autosummary"
        uses: actions/cache@v3
        with:
          path: doc/source/**/_autosummary/*.rst
          key: autosummary-v${{ env.RESET_AUTOSUMMARY_CACHE }}-${{ steps.version.outputs.PYMAPDL_VERSION }}-${{ github.sha }}
          restore-keys: |
            autosummary-v${{ env.RESET_AUTOSUMMARY_CACHE }}-${{ steps.version.outputs.PYMAPDL_VERSION }}

      - name: "Install docs build requirements"
        run: |
          pip install .[doc]

      - name: "DPF server activation"
        run: |
          docker pull ghcr.io/pyansys/dpf-core:22.2dev
          docker run -d --name dpfserver -p ${{ env.DPF_PORT }}:50052 ghcr.io/pyansys/dpf-core:22.2dev && echo "DPF Server active on port ${{ env.DPF_PORT }}."

      - name: "Build documentation"
        run: |
          xvfb-run make -C doc html SPHINXOPTS="-j auto -W --keep-going"

      - name: "Upload HTML Documentation"
        uses: actions/upload-artifact@v3
        with:
          name: documentation-html
          path: doc/_build/html
          retention-days: 7

      - name: "Build PDF Documentation"
        working-directory: doc
        run: make pdf

      - name: "Show latex dir"
        working-directory: doc
        run: ls _build/latex

      - name: "Upload PDF documentation"
        uses: actions/upload-artifact@v3
        with:
          name: documentation-pdf
          path: doc/_build/latex/pymapdl*.pdf
          retention-days: 7

      - name: "Display files structure"
        if: always()
        run: |
          mkdir logs-build-docs
          echo "::group:: Display files structure" && ls -R && echo "::endgroup::"
          ls -R > ./logs-build-docs/files_structure.txt

      - name: "Display Docker files structures"
        if: always()
        run: |
          echo "::group:: Display files structure" && docker exec mapdl /bin/bash -c "ls -R" && echo "::endgroup::"
          docker exec mapdl /bin/bash -c "ls -R" > ./logs-build-docs/docker_files_structure.txt

      - name: "Collect MAPDL logs on failure"
        if: always()
        run: |
          docker exec mapdl /bin/bash -c "mkdir -p /mapdl_logs && echo 'Successfully created directory inside docker container'"
          docker exec mapdl /bin/bash -c "if compgen -G 'file*.out' > /dev/null ;then cp -f /file*.out /mapdl_logs && echo 'Successfully copied out files.'; fi"
          docker exec mapdl /bin/bash -c "if compgen -G 'file*.err' > /dev/null ;then cp -f /file*.err /mapdl_logs && echo 'Successfully copied err files.'; fi"
          docker exec mapdl /bin/bash -c "if compgen -G 'file*.log' > /dev/null ;then cp -f /file*.log /mapdl_logs && echo 'Successfully copied log files.'; fi"
          docker exec mapdl /bin/bash -c "if compgen -G '*.crash' > /dev/null ;then cp -f /*.crash /mapdl_logs && echo 'Successfully copied crash files.'; fi"
          docker cp mapdl:/mapdl_logs/. ./logs-build-docs/.

      - name: "Tar logs"
        if: always()
        run: |
          cp -f doc/_build/latex/*.log ./logs-build-docs/
          cp log.txt ./logs-build-docs/
          tar cvzf ./logs-build-docs.tgz ./logs-build-docs

      - name: "Upload logs to GitHub"
        if: always()
        uses: actions/upload-artifact@master
        with:
          name: logs-build-docs.tgz
          path: ./logs-build-docs.tgz

      - name: "Display MAPDL Logs"
        if: always()
        run: cat log.txt

      - name: "List main files"
        if: always()
        run: |
          if compgen -G 'doc/_build/latex/*.log' > /dev/null ;then for f in doc/_build/latex/*.log; do echo "::group:: Output latex log file $f" && cat $f && echo "::endgroup::" ; done; fi
          if compgen -G './logs-build-docs/*.err' > /dev/null ;then for f in ./logs-build-docs/*.err; do echo "::group:: Error file $f" && cat $f && echo "::endgroup::" ; done; fi
          if compgen -G './logs-build-docs/*.log' > /dev/null ;then for f in ./logs-build-docs/*.log; do echo "::group:: Log file $f" && cat $f && echo "::endgroup::" ; done; fi
          if compgen -G './logs-build-docs/*.out' > /dev/null ;then for f in ./logs-build-docs/*.out; do echo "::group:: Output file $f" && cat $f && echo "::endgroup::" ; done; fi

  build_test:
    name: "Remote: Build and unit testing"
    runs-on: ubuntu-latest
    strategy:
      matrix:
        mapdl-version: ['v21.1.1', 'v21.2.1', 'v22.1.0', 'v22.2.0', 'v22.2-ubuntu']
    env:
      PYMAPDL_PORT: 21000  # default won't work on GitHub runners
      PYMAPDL_DB_PORT: 21001  # default won't work on GitHub runners
      PYMAPDL_START_INSTANCE: FALSE

    steps:
      - name: "Install Git and checkout project"
        uses: actions/checkout@v3

      - name: "Setup Python"
        uses: actions/setup-python@v4
        with:
          python-version: ${{ env.MAIN_PYTHON_VERSION }}

      - name: "Install os packages"
        run: |
          sudo apt update
          sudo apt install libgl1-mesa-glx xvfb

      - name: "Cache pip"
        uses: actions/cache@v3
        with:
          path: ~/.cache/pip
          key: Python-v${{ env.RESET_PIP_CACHE }}-Linux-${{ env.MAIN_PYTHON_VERSION }}-${{ hashFiles('pyproject.toml') }}
          restore-keys: |
            Python-v${{ env.RESET_PIP_CACHE }}-Linux-${{ env.MAIN_PYTHON_VERSION }}

      - name: "Test virtual framebuffer"
        run: |
          pip install -r .ci/requirements_test_xvfb.txt
          xvfb-run python .ci/display_test.py

      - name: Install ansys-mapdl-core
        run: |
          python -m pip install build
          python -m build
          python -m pip install dist/*.whl
          xvfb-run python -c "from ansys.mapdl import core as pymapdl; print(pymapdl.Report())"

      - name: "Login in Github container registry"
        uses: docker/login-action@v2.1.0
        with:
          registry: ghcr.io
          username: ${{ secrets.GH_USERNAME }}
          password: ${{ secrets.GITHUB_TOKEN }}

      - name: "Pull, launch, and validate MAPDL service"
        run: .ci/start_mapdl.sh
        if: ${{ !contains( matrix.mapdl-version, 'ubuntu') }}
        env:
          LICENSE_SERVER: ${{ secrets.LICENSE_SERVER }}
          MAPDL_IMAGE: ${{ env.DOCKER_PACKAGE }}:${{ matrix.mapdl-version }}

      - name: "Pull, launch, and validate Ubuntu MAPDL service from private"
        run: .ci/start_mapdl_ubuntu.sh
        if: ${{ contains( matrix.mapdl-version, 'ubuntu') }}
        env:
          LICENSE_SERVER: ${{ secrets.LICENSE_SERVER }}
          MAPDL_IMAGE: ghcr.io/pyansys/mapdl:${{ matrix.mapdl-version }}

      - name: "Unit testing requirements installation"
        run: |
          python -m pip install .[tests]

      - name: "DPF server activation"
        run: |
          docker pull ghcr.io/pyansys/dpf-core:22.2dev
          docker run -d --name dpfserver -p ${{ env.DPF_PORT }}:50052 ghcr.io/pyansys/dpf-core:22.2dev && echo "DPF Server active on port ${{ env.DPF_PORT }}."

      - name: "Unit testing"
        run: |
          xvfb-run pytest -v --durations=10 --maxfail=10  --reruns 7 --reruns-delay 3 --only-rerun MapdlExitedError --only-rerun EmptyRecordError  --cov=ansys.mapdl.core --cov-report=xml --cov-report=html

      - uses: codecov/codecov-action@v3
        name: "Upload coverage to Codecov"
        with:
<<<<<<< HEAD
          name: centos-${{ matrix.mapdl-version }}-remote.xml
          flags: centos,remote,${{ matrix.mapdl-version }}
=======
          name: "CentOS ${{ matrix.mapdl-version }} Local Coverage"
          path_to_write_report: ./coverage/centos_${{ matrix.mapdl-version }}_remote.xml
          flags: centos,remote
>>>>>>> aa9ad029

      - name: Upload coverage artifacts
        uses: actions/upload-artifact@v3
        with:
<<<<<<< HEAD
          name: centos-${{ matrix.mapdl-version }}-remote.xml
          path: ./centos-${{ matrix.mapdl-version }}-remote.xml
=======
          name: centos_${{ matrix.mapdl-version }}_remote.xml
          path: ./coverage/centos_${{ matrix.mapdl-version }}_remote.xml
>>>>>>> aa9ad029

      - name: "Check package"
        run: |
          pip install twine
          twine check dist/*

      - name: "Upload wheel and binaries"
        uses: actions/upload-artifact@v3
        with:
          name: PyMAPDL-packages
          path: dist/
          retention-days: 7

      - name: "Display files structure"
        if: always()
        run: |
          mkdir logs-${{ matrix.mapdl-version }} && echo "Successfully generated directory ${{ matrix.mapdl-version }}"
          echo "::group:: Display files structure" && ls -R && echo "::endgroup::"
          ls -R > ./logs-${{ matrix.mapdl-version }}/files_structure.txt

      - name: "Display docker files structures"
        if: always()
        run: |
          echo "::group:: Display files structure" && docker exec mapdl /bin/bash -c "ls -R" && echo "::endgroup::"
          docker exec mapdl /bin/bash -c "ls -R" > ./logs-${{ matrix.mapdl-version }}/docker_files_structure.txt

      - name: "Collect MAPDL logs on failure"
        if: ${{ always() && !contains( matrix.mapdl-version, 'ubuntu') }}
        run: |
          docker exec mapdl /bin/bash -c "mkdir -p /mapdl_logs && echo 'Successfully created directory inside docker container'"
          docker exec mapdl /bin/bash -c "if compgen -G 'file*.out' > /dev/null ;then cp -f /file*.out /mapdl_logs && echo 'Successfully copied out files.'; fi"
          docker exec mapdl /bin/bash -c "if compgen -G 'file*.err' > /dev/null ;then cp -f /file*.err /mapdl_logs && echo 'Successfully copied err files.'; fi"
          docker exec mapdl /bin/bash -c "if compgen -G 'file*.log' > /dev/null ;then cp -f /file*.log /mapdl_logs && echo 'Successfully copied log files.'; fi"
          docker exec mapdl /bin/bash -c "if compgen -G '*.crash' > /dev/null ;then cp -f /*.crash /mapdl_logs && echo 'Successfully copied crash files.'; fi"
          docker cp mapdl:/mapdl_logs/. ./logs-${{ matrix.mapdl-version }}/.


      - name: "Collect MAPDL logs on failure for ubuntu image"
        if: ${{ always() && contains( matrix.mapdl-version,'ubuntu') }}
        run: |
          docker exec mapdl /bin/bash -c "mkdir -p /mapdl_logs && echo 'Successfully created directory inside docker container'"
          docker exec mapdl /bin/bash -c "if compgen -G '/jobs/file*.out' > /dev/null ;then cp -f /jobs/file*.out /mapdl_logs && echo 'Successfully copied out files.'; fi"
          docker exec mapdl /bin/bash -c "if compgen -G '/jobs/file*.err' > /dev/null ;then cp -f /jobs/file*.err /mapdl_logs && echo 'Successfully copied err files.'; fi"
          docker exec mapdl /bin/bash -c "if compgen -G '/jobs/file*.log' > /dev/null ;then cp -f /jobs/file*.log /mapdl_logs && echo 'Successfully copied log files.'; fi"
          docker exec mapdl /bin/bash -c "if compgen -G '/jobs/*.crash' > /dev/null ;then cp -f /jobs/*.crash /mapdl_logs && echo 'Successfully copied crash files.'; fi"
          docker cp mapdl:/mapdl_logs/. ./logs-${{ matrix.mapdl-version }}/.

      - name: "Tar logs"
        if: always()
        run: |
          cp log.txt ./logs-${{ matrix.mapdl-version }}/log.txt
          tar cvzf ./logs-${{ matrix.mapdl-version }}.tgz ./logs-${{ matrix.mapdl-version }}

      - name: "Upload logs to GitHub"
        if: always()
        uses: actions/upload-artifact@master
        with:
          name: logs-${{ matrix.mapdl-version }}.tgz
          path: ./logs-${{ matrix.mapdl-version }}.tgz

      - name: "Display MAPDL Logs"
        if: always()
        run: cat log.txt

      - name: "List main files"
        if: always()
        run: |
          if compgen -G './logs-${{ matrix.mapdl-version }}/*.err' > /dev/null ;then for f in ./logs-${{ matrix.mapdl-version }}/*.err; do echo "::group:: Error file $f" && cat $f && echo "::endgroup::" ; done; fi
          if compgen -G './logs-${{ matrix.mapdl-version }}/*.log' > /dev/null ;then for f in ./logs-${{ matrix.mapdl-version }}/*.log; do echo "::group:: Log file $f" && cat $f && echo "::endgroup::" ; done; fi
          if compgen -G './logs-${{ matrix.mapdl-version }}/*.out' > /dev/null ;then for f in ./logs-${{ matrix.mapdl-version }}/*.out; do echo "::group:: Output file $f" && cat $f && echo "::endgroup::" ; done; fi

  build_test_ubuntu:
    name: "Local: Build and unit testing on Ubuntu"
    runs-on: ubuntu-latest
    timeout-minutes: 35
    container:
      image: ghcr.io/pyansys/mapdl:v22.2-ubuntu
      options: "-u=0:0 --entrypoint /bin/bash"
      credentials:
        username: ${{ secrets.GH_USERNAME }}
        password: ${{ secrets.GITHUB_TOKEN }}

    steps:
      - name: "Install Git and checkout project"
        uses: actions/checkout@v3

      - name: "Setup Python"
        uses: actions/setup-python@v4
        with:
          python-version: ${{ env.MAIN_PYTHON_VERSION }}

      - name: "Checking Python"
        run: |
          python --version
          python -m pip install --upgrade pip
          python -m venv ./.venv
          source ./.venv/bin/activate
 
      - name: "Install OS packages"
        run: |
          apt update
          apt install -y libgl1-mesa-glx xvfb

      - name: "Test virtual framebuffer"
        run: |
          python -m pip install -r .ci/requirements_test_xvfb.txt
          xvfb-run python .ci/display_test.py

      - name: "Install ansys-mapdl-core"
        run: |
          python -m pip install build
          python -m build
          python -m pip install dist/*.whl
          xvfb-run python -c "from ansys.mapdl import core as pymapdl; print(pymapdl.Report())"

      - name: "Unit testing requirements installation"
        run: |
          python -m pip install .[tests]

      # - name: DPF Server Activation
      #   run: |
      #     docker pull ghcr.io/pyansys/dpf-core:22.2dev
      #     docker run -d --name dpfserver -p ${{ env.DPF_PORT }}:50052 ghcr.io/pyansys/dpf-core:22.2dev && echo "DPF Server active on port ${{ env.DPF_PORT }}."

      - name: "Unit testing"
        run: |
          unset PYMAPDL_PORT
          unset PYMAPDL_START_INSTANCE
          export ANSYSLMD_LICENSE_FILE=1055@${{ secrets.LICENSE_SERVER }}
          export AWP_ROOT222=/ansys_inc
          xvfb-run pytest -v -k "not test_database and not test_dpf" --durations=10 --maxfail=10  --reruns 7 --reruns-delay 3 --only-rerun MapdlExitedError --only-rerun EmptyRecordError  --cov=ansys.mapdl.core --cov-report=xml --cov-report=html

      - uses: codecov/codecov-action@v3
        name: "Upload coverage to Codecov"
        with:
          root_dir: ${{ github.workspace }}
<<<<<<< HEAD
          name: ubuntu-v22.2.0-local.xml
          flags: ubuntu,local,v22.2.0
=======
          name: "Ubuntu Local Coverage"
          path_to_write_report: ./coverage/ubuntu_local.xml
          flags: ubuntu,local
>>>>>>> aa9ad029

      - name: 'Upload coverage artifacts'
        uses: actions/upload-artifact@v3
        with:
<<<<<<< HEAD
          name: ubuntu-v22.2.0-local.xml
          path: ./ubuntu-v22.2.0-local.xml
=======
          name: ubuntu_local.xml
          path: ./coverage/ubuntu_local.xml
>>>>>>> aa9ad029

  test_windows:
    if: github.repository == ''
    name: "Local: Build and unit testing on Windows"
    runs-on: [self-hosted, Windows, pymapdl]
    timeout-minutes: 30

    steps:
      - uses: actions/checkout@v3

      # Skipping because it is installed locally.
      # - name: Setup Python
      #   uses: actions/setup-python@v4.3.2
      #   with:
      #     python-version: 3.9

      - name: "Checking python_"
        shell: powershell
        run: |
          python -m pip install --upgrade pip
      
      - name: "Creating python venv"
        shell: powershell
        run: |
          python -m venv .\.venv
          .\.venv\Scripts\activate

      - name: "Install ansys-mapdl-core"
        shell: powershell
        run: |
          python -m pip install build
          python -m build
          $FILE_=Resolve-Path '.\dist\*.whl'
          python -m pip install $FILE_.Path --upgrade
          python -c "from ansys.mapdl import core as pymapdl; print(pymapdl.Report())"

      - name: "Unit testing requirements installation"
        shell: powershell
        run: |
          python -m pip install .[tests]

      # - name: DPF Server Activation
      #   run: |
      #     docker pull ghcr.io/pyansys/dpf-core:22.2dev
      #     docker run -d --name dpfserver -p ${{ env.DPF_PORT }}:50052 ghcr.io/pyansys/dpf-core:22.2dev && echo "DPF Server active on port ${{ env.DPF_PORT }}."

      - name: "Unit testing"
        shell: powershell
        run: |
          set PYMAPDL_PORT=
          set PYMAPDL_START_INSTANCE=
          python -m pytest -v -k "not test_database and not test_dpf" --durations=10 --maxfail=10  --reruns 7 --reruns-delay 3 --only-rerun MapdlExitedError --only-rerun EmptyRecordError  --cov=ansys.mapdl.core --cov-report=xml --cov-report=html

      - uses: codecov/codecov-action@v3
        name: "Upload coverage to Codecov"
        with:
<<<<<<< HEAD
          name: windows-v22.2.0-local.xml
          flags: windows,local,v22.2.0
=======
          name: "Windows Local Coverage"
          path_to_write_report: ./coverage/windows_local.xml
          flags: windows,local
>>>>>>> aa9ad029

      - name: Upload coverage artifacts
        uses: actions/upload-artifact@v3
        with:
<<<<<<< HEAD
          name: windows-v22.2.0-local.xml
          path: ./windows_local.xml
=======
          name: windows_local.xml
          path: ./coverage/windows_local.xml
>>>>>>> aa9ad029



  release:
    if: github.event_name == 'push' && contains(github.ref, 'refs/tags')
    needs: [docs_build, build_test, build_test_ubuntu, smoke-tests]
    runs-on: ubuntu-latest
    steps:
      
      - name: "Release to the public PyPI repository"
        uses: pyansys/actions/release-pypi-public@v2
        with:
          library-name: ${{ env.PACKAGE_NAME }}
          twine-username: "__token__"
          twine-token: ${{ secrets.PYPI_TOKEN }}

      - name: "Release to GitHub"
        uses: pyansys/actions/release-github@v2
        with:
          library-name: ${{ env.PACKAGE_NAME }}

      - name: "Notify if fail"
        uses: skitionek/notify-microsoft-teams@master
        if: ${{ failure() }}
        with:
          webhook_url: ${{ secrets.TEAM_HOOK }}
          needs: ${{ toJson(needs) }}
          job: ${{ toJson(job) }}
          steps: ${{ toJson(steps) }}
          overwrite: "{
            title: `Release FAILED!`,
            }"

  upload_docs_release:
    name: "Upload release documentation"
    if: github.event_name == 'push' && contains(github.ref, 'refs/tags')
    runs-on: ubuntu-latest
    needs: [release]
    steps:
      - name: Deploy the stable documentation
        uses: pyansys/actions/doc-deploy-stable@v2
        with:
          cname: ${{ env.DOCUMENTATION_CNAME }}
          token: ${{ secrets.GITHUB_TOKEN }}
          python-version: ${{ env.MAIN_PYTHON_VERSION }}<|MERGE_RESOLUTION|>--- conflicted
+++ resolved
@@ -330,25 +330,14 @@
       - uses: codecov/codecov-action@v3
         name: "Upload coverage to Codecov"
         with:
-<<<<<<< HEAD
           name: centos-${{ matrix.mapdl-version }}-remote.xml
           flags: centos,remote,${{ matrix.mapdl-version }}
-=======
-          name: "CentOS ${{ matrix.mapdl-version }} Local Coverage"
-          path_to_write_report: ./coverage/centos_${{ matrix.mapdl-version }}_remote.xml
-          flags: centos,remote
->>>>>>> aa9ad029
 
       - name: Upload coverage artifacts
         uses: actions/upload-artifact@v3
         with:
-<<<<<<< HEAD
           name: centos-${{ matrix.mapdl-version }}-remote.xml
           path: ./centos-${{ matrix.mapdl-version }}-remote.xml
-=======
-          name: centos_${{ matrix.mapdl-version }}_remote.xml
-          path: ./coverage/centos_${{ matrix.mapdl-version }}_remote.xml
->>>>>>> aa9ad029
 
       - name: "Check package"
         run: |
@@ -485,25 +474,14 @@
         name: "Upload coverage to Codecov"
         with:
           root_dir: ${{ github.workspace }}
-<<<<<<< HEAD
           name: ubuntu-v22.2.0-local.xml
           flags: ubuntu,local,v22.2.0
-=======
-          name: "Ubuntu Local Coverage"
-          path_to_write_report: ./coverage/ubuntu_local.xml
-          flags: ubuntu,local
->>>>>>> aa9ad029
 
       - name: 'Upload coverage artifacts'
         uses: actions/upload-artifact@v3
         with:
-<<<<<<< HEAD
           name: ubuntu-v22.2.0-local.xml
           path: ./ubuntu-v22.2.0-local.xml
-=======
-          name: ubuntu_local.xml
-          path: ./coverage/ubuntu_local.xml
->>>>>>> aa9ad029
 
   test_windows:
     if: github.repository == ''
@@ -560,26 +538,14 @@
       - uses: codecov/codecov-action@v3
         name: "Upload coverage to Codecov"
         with:
-<<<<<<< HEAD
           name: windows-v22.2.0-local.xml
           flags: windows,local,v22.2.0
-=======
-          name: "Windows Local Coverage"
-          path_to_write_report: ./coverage/windows_local.xml
-          flags: windows,local
->>>>>>> aa9ad029
 
       - name: Upload coverage artifacts
         uses: actions/upload-artifact@v3
         with:
-<<<<<<< HEAD
           name: windows-v22.2.0-local.xml
           path: ./windows_local.xml
-=======
-          name: windows_local.xml
-          path: ./coverage/windows_local.xml
->>>>>>> aa9ad029
-
 
 
   release:
