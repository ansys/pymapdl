--- conflicted
+++ resolved
@@ -1,883 +1,879 @@
-name: CI
-
-on:
-  pull_request:
-  workflow_dispatch:
-    inputs:
-      run_all_tests:
-        description: 'Run all extended MAPDL build tests'
-        required: true
-        type: boolean
-    
-  push:
-    tags:
-      - "*"     
-    branches:
-       - main
-  schedule:
-    # * is a special character in YAML so you have to quote this string
-    - cron:  '30 4 * * 1,3,5'
-
-env:
-  PROJECT_NAME: 'PyMAPDL'
-  MAIN_PYTHON_VERSION: '3.10'
-  PACKAGE_NAME: 'ansys-mapdl-core'
-  PACKAGE_NAMESPACE: 'ansys.mapdl.core'
-  DOCUMENTATION_CNAME: 'mapdl.docs.pyansys.com'
-  MEILISEARCH_API_KEY: ${{ secrets.MEILISEARCH_API_KEY }}
-  MEILISEARCH_PUBLIC_API_KEY: ${{ secrets.MEILISEARCH_PUBLIC_API_KEY }}
-  PYANSYS_OFF_SCREEN: True
-  DPF_START_SERVER: False
-  DPF_PORT: 21002
-  DOCKER_PACKAGE: ghcr.io/ansys/mapdl
-  DOCKER_IMAGE_VERSION_DOCS_BUILD: v24.1-ubuntu-student
-  ON_CI: True
-  PYTEST_ARGUMENTS: '-vv --durations=10 --maxfail=2 --reruns 2 --reruns-delay 1 --cov=ansys.mapdl.core --cov-report=html'
-
-  # Following env vars when changed will "reset" the mentioned cache,
-  # by changing the cache file name. It is rendered as ...-v%RESET_XXX%-...
-  # You should go up in number, if you go down (or repeat a previous value)
-  # you might end up reusing a previous cache if it haven't been deleted already.
-  # It applies 7 days retention policy by default.
-  RESET_EXAMPLES_CACHE: 2
-  RESET_DOC_BUILD_CACHE: 2
-  RESET_AUTOSUMMARY_CACHE: 2
-
-concurrency:
-  group: ${{ github.workflow }}-${{ github.ref }}
-  cancel-in-progress: true
-
-defaults:
-  run:
-    shell: bash
-
-permissions:
-  contents: write
-  packages: read
-  pull-requests: write
-  issues: write
-
-jobs:
-
-  doc-style:
-    name: "Documentation style check"
-    runs-on: ubuntu-latest
-    steps:
-      - name: "Ansys documentation style checks"
-        uses: ansys/actions/doc-style@v5
-        with:
-          token: ${{ secrets.GITHUB_TOKEN }}
-          version: 2.29.6
-
-  smoke-tests:
-    name: Build and smoke test (${{ matrix.os }} | Python ${{ matrix.python-version }}) (Release=${{ matrix.should-release }})
-    runs-on: ${{ matrix.os }}
-    if: github.ref != 'refs/heads/main'
-    timeout-minutes: 20
-    strategy:
-      fail-fast: false
-      matrix:
-        os: [ubuntu-latest, windows-latest, macos-latest]
-        python-version: ['3.9', '3.10', '3.11', '3.12']
-        # Only perform wheelhouse builds for macOS when releasing
-        should-release: 
-          - ${{ github.event_name == 'push' && contains(github.ref, 'refs/tags') }}
-        exclude:
-          - should-release: false
-            os: macos-latest
-    steps:
-      - name: "Build wheelhouse and perform smoke test"
-        uses: ansys/actions/build-wheelhouse@v5
-        with:
-          library-name: ${{ env.PACKAGE_NAME }}
-          operating-system: ${{ matrix.os }}
-          python-version: ${{ matrix.python-version }}
-      
-      - name: "Importing library"
-        run: |
-          python -c "from ansys.mapdl import core as pymapdl; print(pymapdl.Report())"
-      
-      - name: "Checking plotting support"
-        run:
-          python -c "from pyvista.plotting import system_supports_plotting; print('System support plotting ' + str(system_supports_plotting()))"
-
-
-  docs-build:
-    name: "Build documentation"
-    runs-on: ubuntu-latest
-    needs: doc-style
-    timeout-minutes: 60
-    outputs:
-      PYMAPDL_VERSION: ${{ steps.version.outputs.PYMAPDL_VERSION }}
-    env:
-      PYMAPDL_PORT: 21000  # default won't work on GitHub runners
-      PYMAPDL_DB_PORT: 21001  # default won't work on GitHub runners
-      PYMAPDL_START_INSTANCE: FALSE
-      ON_DOCUMENTATION: TRUE
-    steps:
-      - name: "Install Git and checkout project"
-        uses: actions/checkout@v4
-
-      - name: "Setup Python"
-        uses: actions/setup-python@v5
-        with:
-          cache: 'pip'
-          python-version: ${{ env.MAIN_PYTHON_VERSION }}
-
-      - name: "Install OS packages"
-        run: |
-          sudo apt update 
-          sudo apt install zip pandoc libgl1-mesa-glx xvfb texlive-latex-extra latexmk graphviz texlive-xetex
-
-      - name: "Test virtual framebuffer"
-        run: |
-          pip install -r .ci/requirements_test_xvfb.txt
-          xvfb-run python .ci/display_test.py
-
-      - name: "Install ansys-mapdl-core"
-        run: |
-          pip install .
-          xvfb-run python -c "from ansys.mapdl import core as pymapdl; print(pymapdl.Report())"
-
-      - name: "Login in Github container registry"
-        uses: docker/login-action@v3.0.0
-        with:
-          registry: ghcr.io
-          username: ${{ github.actor }}
-          password: ${{ secrets.GITHUB_TOKEN }}
-
-      - name: "Pull, launch, and validate MAPDL service"
-        run: .ci/start_mapdl_student.sh
-        env:
-          MAPDL_IMAGE: '${{ env.DOCKER_PACKAGE }}:${{ env.DOCKER_IMAGE_VERSION_DOCS_BUILD }}'
-<<<<<<< HEAD
-          DISTRIBUTED_MODE: 'dmp'
-=======
-          DISTRIBUTED_MODE: "dmp"
->>>>>>> 0a5f4fed
-
-      - name: "Retrieve PyMAPDL version"
-        id: version
-        run: |
-          echo "PYMAPDL_VERSION=$(python -c 'from ansys.mapdl.core import __version__; print(__version__)')" >> $GITHUB_OUTPUT
-          echo "PyMAPDL version is: $(python -c "from ansys.mapdl.core import __version__; print(__version__)")"
-
-      - name: "Cache examples"
-        uses: actions/cache@v3
-        with:
-          path: doc/source/examples
-          key: Examples-v${{ env.RESET_EXAMPLES_CACHE }}-${{ steps.version.outputs.PYMAPDL_VERSION }}-${{ github.sha }}
-          restore-keys: |
-            Examples-v${{ env.RESET_EXAMPLES_CACHE }}-${{ steps.version.outputs.PYMAPDL_VERSION }}
-
-      - name: "Cache docs build directory"
-        uses: actions/cache@v3
-        with:
-          path: doc/_build
-          key: doc-build-v${{ env.RESET_DOC_BUILD_CACHE }}-${{ steps.version.outputs.PYMAPDL_VERSION }}-${{ github.sha }}
-          restore-keys: |
-            doc-build-v${{ env.RESET_DOC_BUILD_CACHE }}-${{ steps.version.outputs.PYMAPDL_VERSION }}
-
-      - name: "Cache autosummary"
-        uses: actions/cache@v3
-        with:
-          path: doc/source/**/_autosummary/*.rst
-          key: autosummary-v${{ env.RESET_AUTOSUMMARY_CACHE }}-${{ steps.version.outputs.PYMAPDL_VERSION }}-${{ github.sha }}
-          restore-keys: |
-            autosummary-v${{ env.RESET_AUTOSUMMARY_CACHE }}-${{ steps.version.outputs.PYMAPDL_VERSION }}
-
-      - name: "Install docs build requirements"
-        run: |
-          pip install .[doc]
-
-      - name: "DPF server activation"
-        run: |
-          docker pull ghcr.io/ansys/dpf-core:22.2dev
-          docker run -d --name dpfserver -p ${{ env.DPF_PORT }}:50052 ghcr.io/ansys/dpf-core:22.2dev && echo "DPF Server active on port ${{ env.DPF_PORT }}."
-
-      - name: "Build documentation"
-        run: |
-          xvfb-run make -C doc html SPHINXOPTS="-j auto -W --keep-going"
-
-      - name: "Substitute defective GIF"
-        run: |
-          cd doc/_build/html/examples/gallery_examples/00-mapdl-examples
-          cp ../../../../../source/images/dcb.gif ../../../_images/
-          sed -i 's+../../../_images/sphx_glr_composite_dcb_004.gif+../../../_images/dcb.gif+g' composite_dcb.html
-          cd ../../../../../../
-
-      - name: "Upload HTML Documentation"
-        uses: actions/upload-artifact@v4
-        with:
-          name: documentation-html
-          path: doc/_build/html
-          retention-days: 7
-
-      - name: "Build PDF Documentation"
-        working-directory: doc
-        run: make pdf
-
-      - name: "Show latex dir"
-        working-directory: doc
-        run: ls _build/latex
-
-      - name: "Upload PDF documentation"
-        uses: actions/upload-artifact@v4
-        with:
-          name: documentation-pdf
-          path: doc/_build/latex/pymapdl*.pdf
-          retention-days: 7
-
-      - name: "Display files structure"
-        if: always()
-        run: |
-          mkdir logs-build-docs
-          echo "::group:: Display files structure" && ls -R && echo "::endgroup::"
-          ls -R > ./logs-build-docs/files_structure.txt
-
-      - name: "Display Docker files structures"
-        if: always()
-        run: |
-          echo "::group:: Display files structure" && docker exec mapdl /bin/bash -c "ls -R" && echo "::endgroup::" || echo "Failed to display the docker structure."
-          docker exec mapdl /bin/bash -c "ls -R" > ./logs-build-docs/docker_files_structure.txt || echo "Failed to copy the docker structure into a local file"
-
-      - name: "Collect MAPDL logs on failure"
-        if: always()
-        run: |
-          docker exec mapdl /bin/bash -c "mkdir -p /mapdl_logs && echo 'Successfully created directory inside docker container'" || echo "Failed to create a directory inside docker container for logs."
-          docker exec mapdl /bin/bash -c "if compgen -G 'file*.out' > /dev/null ;then cp -f /file*.out /mapdl_logs && echo 'Successfully copied out files.'; fi" || echo "Failed to copy the 'out' files into a local file"
-          docker exec mapdl /bin/bash -c "if compgen -G 'file*.err' > /dev/null ;then cp -f /file*.err /mapdl_logs && echo 'Successfully copied err files.'; fi" || echo "Failed to copy the 'err' files into a local file"
-          docker exec mapdl /bin/bash -c "if compgen -G 'file*.log' > /dev/null ;then cp -f /file*.log /mapdl_logs && echo 'Successfully copied log files.'; fi" || echo "Failed to copy the 'log' files into a local file"
-          docker exec mapdl /bin/bash -c "if compgen -G '*.crash' > /dev/null ;then cp -f /*.crash /mapdl_logs && echo 'Successfully copied crash files.'; fi" || echo "Failed to copy the 'crash' files into a local file"
-          docker cp mapdl:/mapdl_logs/. ./logs-build-docs/. || echo "Failed to copy the 'log-build-docs' files into a local directory"
-
-      - name: "Tar logs"
-        if: always()
-        run: |
-          cp -f doc/_build/latex/*.log ./logs-build-docs/ || echo "Latex logs couldn't be found."
-          cp log.txt ./logs-build-docs/ || echo "MAPDL log could not be found."
-          tar cvzf ./logs-build-docs.tgz ./logs-build-docs 
-
-      - name: "Upload logs to GitHub"
-        if: always()
-        uses: actions/upload-artifact@master
-        with:
-          name: logs-build-docs.tgz
-          path: ./logs-build-docs.tgz
-
-      - name: "Display MAPDL Logs"
-        if: always()
-        run: cat log.txt || echo "MAPDL log not found"
-
-
-  build-test:
-    
-    name: "Remote: Build & test MAPDL ${{ matrix.mapdl-version }} (Extended testing ${{ matrix.extended_testing }})"
-    runs-on: ubuntu-latest
-    if: github.ref != 'refs/heads/main' || github.event_name == 'schedule' || github.event_name == 'workflow_dispatch'
-    timeout-minutes: 35
-    strategy:
-      fail-fast: false
-      matrix:
-        mapdl-version: ['v22.2.1', 'v22.2-ubuntu', 'v23.1.0', 'v23.2.0', 'v24.1.0', 'v24.1-ubuntu-student']
-        extended_testing:
-          - ${{ github.event_name == 'schedule' || ( github.event_name == 'workflow_dispatch' && inputs.run_all_tests ) || ( github.event_name == 'push' && contains(github.ref, 'refs/tags') ) }}
-        exclude:
-          - extended_testing: false
-            mapdl-version: 'v22.2.1'
-          - extended_testing: false
-            mapdl-version: 'v22.2-ubuntu'
-          - extended_testing: false
-            mapdl-version: 'v23.1.0'
-          - extended_testing: false
-            mapdl-version: 'v23.2.0'
-          - extended_testing: false
-            mapdl-version: 'v23.1.0'
-          - extended_testing: false
-            mapdl-version: 'v24.1.0'
-    env:
-      PYMAPDL_PORT: 21000  # default won't work on GitHub runners
-      PYMAPDL_DB_PORT: 21001  # default won't work on GitHub runners
-      PYMAPDL_START_INSTANCE: FALSE
-      ON_LOCAL: FALSE
-      ON_UBUNTU: FALSE
-
-    outputs:
-      DISTRIBUTED_MODE: ${{ steps.distributed_mode.outputs.distributed_mode }}
-
-    steps:
-      - name: "Install Git and checkout project"
-        uses: actions/checkout@v4
-
-      - name: "Setup Python"
-        uses: actions/setup-python@v5
-        with:
-          cache: 'pip'
-          cache-dependency-path: pyproject.toml
-          python-version: ${{ env.MAIN_PYTHON_VERSION }}
-
-      - name: "Install os packages"
-        run: |
-          sudo apt update
-          sudo apt install libgl1-mesa-glx xvfb
-
-      - name: "Test virtual framebuffer"
-        run: |
-          pip install -r .ci/requirements_test_xvfb.txt
-          xvfb-run python .ci/display_test.py
-
-      - name: Install ansys-mapdl-core
-        run: |
-          python -m pip install build
-          python -m build
-          python -m pip install dist/*.whl
-          xvfb-run python -c "from ansys.mapdl import core as pymapdl; print(pymapdl.Report())"
-
-      - name: "Login in Github container registry"
-        uses: docker/login-action@v3.0.0
-        with:
-          registry: ghcr.io
-          username: ${{ github.actor }}
-          password: ${{ secrets.GITHUB_TOKEN }}
-
-      - name: "Getting SMP/DMP mode"
-        id: distributed_mode
-        run: |
-          image=${{ matrix.mapdl-version }}
-          export distributed_mode="smp"
-          if [[ $image == *".1."* ]]; then
-            export distributed_mode="dmp";
-          fi
-          echo "Distributed mode: $distributed_mode"
-          echo "distributed_mode=$(echo $distributed_mode)" >> $GITHUB_OUTPUT
-
-      - name: "Pull, launch, and validate MAPDL service"
-        env:
-          LICENSE_SERVER: ${{ secrets.LICENSE_SERVER }}
-        run: |
-          export MAPDL_VERSION=${{ matrix.mapdl-version }}
-          export MAPDL_IMAGE=${{ env.DOCKER_PACKAGE }}:${{ matrix.mapdl-version }}
-          export DISTRIBUTED_MODE=${{ steps.distributed_mode.outputs.distributed_mode }}
-
-          echo "MAPDL_VERSION: $MAPDL_VERSION"
-          echo "MAPDL_IMAGE:   $MAPDL_IMAGE"
-
-          if [[ $MAPDL_VERSION == *"ubuntu-student"* ]] ; then
-            echo "It is student version (ubuntu-based)."
-            echo "No license server is needed."
-            .ci/start_mapdl_student.sh
-
-          elif [[ $MAPDL_VERSION == *"ubuntu"* ]] ; then
-            echo "It is an ubuntu based image"
-            .ci/start_mapdl_ubuntu.sh
-
-          else
-            echo "It is a CentOS based image"
-            .ci/start_mapdl.sh
-
-          fi;
-
-      - name: "Unit testing requirements installation"
-        run: |
-          python -m pip install .[tests]
-
-      - name: "DPF server activation"
-        run: |
-          docker pull ghcr.io/ansys/dpf-core:22.2dev
-          docker run -d --name dpfserver -p ${{ env.DPF_PORT }}:50052 ghcr.io/ansys/dpf-core:22.2dev && echo "DPF Server active on port ${{ env.DPF_PORT }}."
-
-      - name: "Unit testing"
-        env:
-          DISTRIBUTED_MODE: ${{ steps.distributed_mode.outputs.distributed_mode }}
-        run: |
-          if [[ "${{ matrix.mapdl-version }}" == *"ubuntu"* ]]; then export ON_UBUNTU=true;fi
-          xvfb-run pytest \
-            ${{ env.PYTEST_ARGUMENTS }} \
-            --ignore_image_cache \
-            --cov-report=xml:centos-${{ matrix.mapdl-version }}-remote.xml
-
-      - uses: codecov/codecov-action@v3
-        name: "Upload coverage to Codecov"
-        with:
-          name: centos-${{ matrix.mapdl-version }}-remote.xml
-          flags: centos,remote,${{ matrix.mapdl-version }}
-
-      - name: Upload coverage artifacts
-        uses: actions/upload-artifact@v4
-        with:
-          name: centos-${{ matrix.mapdl-version }}-remote.xml
-          path: ./centos-${{ matrix.mapdl-version }}-remote.xml
-
-      - name: "Check package"
-        run: |
-          pip install twine
-          twine check dist/*
-
-      - name: "Upload wheel and binaries"
-        uses: actions/upload-artifact@v4
-        with:
-          name: PyMAPDL-packages-${{ matrix.mapdl-version }}
-          path: dist/
-          retention-days: 7
-
-      - name: "Display files structure"
-        if: always()
-        run: |
-          mkdir logs-${{ matrix.mapdl-version }} && echo "Successfully generated directory ${{ matrix.mapdl-version }}"
-          echo "::group:: Display files structure" && ls -R && echo "::endgroup::"
-          ls -R > ./logs-${{ matrix.mapdl-version }}/files_structure.txt
-
-      - name: "Display docker files structures"
-        if: always()
-        run: |
-          echo "::group:: Display files structure" && docker exec mapdl /bin/bash -c "ls -R" && echo "::endgroup::"
-          docker exec mapdl /bin/bash -c "ls -R" > ./logs-${{ matrix.mapdl-version }}/docker_files_structure.txt || echo "Failed to copy the docker structure into a local file"
-
-      - name: "Collect MAPDL logs on failure"
-        if: ${{ always() && !contains( matrix.mapdl-version, 'ubuntu') }}
-        run: |
-          docker exec mapdl /bin/bash -c "mkdir -p /mapdl_logs && echo 'Successfully created directory inside docker container'" || echo "Failed to create a directory inside docker container for logs."
-          docker exec mapdl /bin/bash -c "if compgen -G 'file*.out' > /dev/null ;then cp -f /file*.out /mapdl_logs && echo 'Successfully copied out files.'; fi" || echo "Failed to copy the 'out' files into a local file"
-          docker exec mapdl /bin/bash -c "if compgen -G 'file*.err' > /dev/null ;then cp -f /file*.err /mapdl_logs && echo 'Successfully copied err files.'; fi" || echo "Failed to copy the 'err' files into a local file"
-          docker exec mapdl /bin/bash -c "if compgen -G 'file*.log' > /dev/null ;then cp -f /file*.log /mapdl_logs && echo 'Successfully copied log files.'; fi" || echo "Failed to copy the 'log' files into a local file"
-          docker exec mapdl /bin/bash -c "if compgen -G '*.crash' > /dev/null ;then cp -f /*.crash /mapdl_logs && echo 'Successfully copied crash files.'; fi" || echo "Failed to copy the 'crash' files into a local file"
-          docker cp mapdl:/mapdl_logs/. ./logs-${{ matrix.mapdl-version }}/.
-
-      - name: "Collect MAPDL logs on failure for ubuntu image"
-        if: ${{ always() && contains( matrix.mapdl-version,'ubuntu') }}
-        run: |
-          docker exec mapdl /bin/bash -c "mkdir -p /mapdl_logs && echo 'Successfully created directory inside docker container'" || echo "Failed to create a directory inside docker container for logs."
-          docker exec mapdl /bin/bash -c "if compgen -G '/jobs/file*.out' > /dev/null ;then cp -f /jobs/file*.out /mapdl_logs && echo 'Successfully copied out files.'; fi" || echo "Failed to copy the 'out' files into a local file"
-          docker exec mapdl /bin/bash -c "if compgen -G '/jobs/file*.err' > /dev/null ;then cp -f /jobs/file*.err /mapdl_logs && echo 'Successfully copied err files.'; fi" || echo "Failed to copy the 'err' files into a local file"
-          docker exec mapdl /bin/bash -c "if compgen -G '/jobs/file*.log' > /dev/null ;then cp -f /jobs/file*.log /mapdl_logs && echo 'Successfully copied log files.'; fi" || echo "Failed to copy the 'log' files into a local file"
-          docker exec mapdl /bin/bash -c "if compgen -G '/jobs/*.crash' > /dev/null ;then cp -f /jobs/*.crash /mapdl_logs && echo 'Successfully copied crash files.'; fi" || echo "Failed to copy the 'crash' files into a local file"
-          docker cp mapdl:/mapdl_logs/. ./logs-${{ matrix.mapdl-version }}/.
-
-      - name: "Tar logs"
-        if: always()
-        run: |
-          cp log.txt ./logs-${{ matrix.mapdl-version }}/log.txt || echo "MAPDL log not found."
-          tar cvzf ./logs-${{ matrix.mapdl-version }}.tgz ./logs-${{ matrix.mapdl-version }} || echo "Failed to compress"
-
-      - name: "Upload logs to GitHub"
-        if: always()
-        uses: actions/upload-artifact@v4
-        with:
-          name: logs-${{ matrix.mapdl-version }}.tgz
-          path: ./logs-${{ matrix.mapdl-version }}.tgz
-
-      - name: "Display MAPDL Logs"
-        if: always()
-        run: cat log.txt
-
-      - name: "List main files"
-        if: always()
-        run: |
-          if compgen -G './logs-${{ matrix.mapdl-version }}/*.err' > /dev/null ;then for f in ./logs-${{ matrix.mapdl-version }}/*.err; do echo "::group:: Error file $f" && cat $f && echo "::endgroup::" ; done; fi || echo "Failed to display the 'out' files."
-          if compgen -G './logs-${{ matrix.mapdl-version }}/*.log' > /dev/null ;then for f in ./logs-${{ matrix.mapdl-version }}/*.log; do echo "::group:: Log file $f" && cat $f && echo "::endgroup::" ; done; fi || echo "Failed to display the 'err' files."
-          if compgen -G './logs-${{ matrix.mapdl-version }}/*.out' > /dev/null ;then for f in ./logs-${{ matrix.mapdl-version }}/*.out; do echo "::group:: Output file $f" && cat $f && echo "::endgroup::" ; done; fi || echo "Failed to display the 'log' files."
-
-
-  build-test-ubuntu:
-    name: "Local: Build & test on Ubuntu"
-    runs-on: ubuntu-latest
-    if: github.ref != 'refs/heads/main' || github.event_name == 'schedule' || github.event_name == 'workflow_dispatch'
-    timeout-minutes: 55
-    outputs:
-      pushed: ${{ steps.attatch-to-pr.outputs.pushed }}
-      committed: ${{ steps.attatch-to-pr.outputs.committed }}
-      commit_long_sha: ${{ steps.attatch-to-pr.outputs.commit_long_sha }}
-    container:
-      image: ghcr.io/ansys/mapdl:v24.1-ubuntu-student
-      options: -u=0:0 --oom-kill-disable --memory=6656MB --memory-swap=16896MB --shm-size=1gb --entrypoint /bin/bash
-      credentials:
-        username: ${{ github.actor }}
-        password: ${{ secrets.GITHUB_TOKEN }}
-    env:
-      ON_LOCAL: true
-      ON_UBUNTU: true
-      ON_STUDENT: true
-      P_SCHEMA: "/ansys_inc/v241/ansys/ac4/schema"
-      PYTEST_TIMEOUT: 120 # seconds. Limit the duration for each unit test
-
-    steps:
-      - name: "Install Git and checkout project"
-        uses: actions/checkout@v4
-        with:
-          repository: ${{ github.event.pull_request.head.repo.full_name }}
-          ref: ${{ github.event.pull_request.head.ref }}
-
-
-      - name: "Setup Python"
-        uses: actions/setup-python@v5
-        with:
-          python-version: ${{ env.MAIN_PYTHON_VERSION }}
-
-      - name: "Checking Python"
-        run: |
-          python --version
-          python -m pip install --upgrade pip
-          python -m venv ./.venv
-          source ./.venv/bin/activate
-
-      - name: "Install OS packages"
-        run: |
-          apt update
-          apt install -y libgl1-mesa-glx xvfb libgomp1
-
-      - name: "Test virtual framebuffer"
-        run: |
-          python -m pip install -r .ci/requirements_test_xvfb.txt
-          xvfb-run python .ci/display_test.py
-
-      - name: "Install ansys-mapdl-core"
-        run: |
-          python -m pip install build
-          python -m build
-          python -m pip install dist/*.whl
-          xvfb-run python -c "from ansys.mapdl import core as pymapdl; print(pymapdl.Report())"
-
-      - name: "Unit testing requirements installation"
-        run: |
-          python -m pip install .[tests]
-
-      # - name: DPF Server Activation
-      #   run: |
-      #     docker pull ghcr.io/ansys/dpf-core:22.2dev
-      #     docker run -d --name dpfserver -p ${{ env.DPF_PORT }}:50052 ghcr.io/ansys/dpf-core:22.2dev && echo "DPF Server active on port ${{ env.DPF_PORT }}."
-
-      - name: "Unit testing"
-        run: |
-          unset PYMAPDL_PORT
-          unset PYMAPDL_START_INSTANCE
-          export AWP_ROOT222=/ansys_inc
-          xvfb-run pytest -k "not test_dpf" \
-            ${{ env.PYTEST_ARGUMENTS }} \
-            --reset_only_failed --add_missing_images \
-            --cov-report=xml:ubuntu-v24.1.0-local.xml
-
-      - name: "Adding the directory as safe directory for later step"
-        run: |
-          git config --global --add safe.directory $GITHUB_WORKSPACE
-
-      - name: "Attaching modified files to PR"
-        id: attatch-to-pr
-        uses: EndBug/add-and-commit@v9
-        with:
-          message: Update the image cache
-          committer_name: GitHub Actions
-          committer_email: actions@github.com
-          add: './tests/.image_cache/*.png'
-
-      - name: "PR comment with reactions"
-        if: ${{ steps.attatch-to-pr.outputs.pushed == 'true' }}
-        uses: thollander/actions-comment-pull-request@v2
-        with:
-          message: |
-            Hello!  :wave:
-            
-            Your PR is changing the image cache. So I am attaching the new image cache
-            in a new [commit](https://github.com/ansys/pymapdl/commit/${{ steps.attatch-to-pr.outputs.commit_long_sha }}).
-
-            This commit does not re-run the CICD workflows (since no changes are made in the codebase) therefore
-            you will see the actions showing in their status `Expected — Waiting for status to be reported`. Do not worry.
-            You commit workflow is still running [here](https://github.com/ansys/pymapdl/pull/${{ github.event.pull_request.number }}/checks?sha=${{ github.event.pull_request.head.sha }}) :smile:
-            
-            You might want to rerun the test to make sure that everything is passing. You can retrigger the CICD sending an empty commit `git commit -m "Empty comment to trigger CICD" --allow-empty`.
-
-            You will see this message everytime your commit changes the image cache but you are not attaching the updated cache. :nerd_face:
-
-          reactions: rocket
-
-      - uses: codecov/codecov-action@v3
-        name: "Upload coverage to Codecov"
-        with:
-          root_dir: ${{ github.workspace }}
-          name: ubuntu-v24.1.0-local.xml
-          flags: ubuntu,local,v24.1.0
-
-      - name: 'Upload coverage artifacts'
-        uses: actions/upload-artifact@v4
-        with:
-          name: ubuntu-v24.1.0-local.xml
-          path: ./ubuntu-v24.1.0-local.xml
-      
-      - name: 'Upload minimal requirements file'
-        # To include it in the release
-        uses: actions/upload-artifact@v4
-        with:
-          name: minimum_requirements.txt
-          path: ./minimum_requirements.txt
-
-
-  build-test-ubuntu-minimal:
-    name: "Local: Build & test minimal package on Ubuntu"
-    runs-on: ubuntu-latest
-    if: github.ref != 'refs/heads/main' || github.event_name == 'schedule' || github.event_name == 'workflow_dispatch'
-    timeout-minutes: 55
-    container:
-      image: ghcr.io/ansys/mapdl:v24.1-ubuntu-student
-      options: -u=0:0 --oom-kill-disable --memory=6656MB --memory-swap=16896MB --shm-size=1gb --entrypoint /bin/bash
-      credentials:
-        username: ${{ github.actor }}
-        password: ${{ secrets.GITHUB_TOKEN }}
-    env:
-      ON_LOCAL: true
-      ON_UBUNTU: true
-      ON_STUDENT: true
-      # Because there is no 'ansys-tools-path' we need to input the executable path.
-      PYMAPDL_MAPDL_EXEC: /ansys_inc/v241/ansys/bin/ansys241
-
-    steps:
-      - name: "Install Git and checkout project"
-        uses: actions/checkout@v4
-        with:
-          repository: ${{ github.event.pull_request.head.repo.full_name }}
-          ref: ${{ github.event.pull_request.head.ref }}
-
-      - name: "Installing missing package"
-        run: |
-          sudo apt-get update
-          sudo apt-get install -y libgomp1
-
-      - name: "Setup Python"
-        uses: actions/setup-python@v5
-        with:
-          python-version: ${{ env.MAIN_PYTHON_VERSION }}
-
-      - name: "Checking Python"
-        run: |
-          python --version
-          python -m pip install --upgrade pip
-
-      - name: "Install ansys-mapdl-core"
-        run: |
-          python -m pip install . --no-deps
-          python -m pip install -r minimum_requirements.txt
-          python -c "from ansys.mapdl import core as pymapdl; print('Import successfull')"
-
-      - name: "Unit testing requirements installation"
-        run: |
-          python -m pip install pytest pytest-rerunfailures pytest-cov
-
-      - name: "Unit testing"
-        run: |
-          unset PYMAPDL_START_INSTANCE
-          pytest -k "not test_dpf" \
-            ${{ env.PYTEST_ARGUMENTS }} \
-            --cov-report=xml:ubuntu-v24.1.0-local-minimal.xml
-        
-      - uses: codecov/codecov-action@v3
-        name: "Upload coverage to Codecov"
-        with:
-          root_dir: ${{ github.workspace }}
-          name: ubuntu-v24.1.0-local-minimal.xml
-          flags: ubuntu,local,v24.1.0,minimal
-
-      - name: 'Upload coverage artifacts'
-        uses: actions/upload-artifact@v4
-        with:
-          name: ubuntu-v24.1.0-local-minimal.xml
-          path: ./ubuntu-v24.1.0-local-minimal.xml
-
-
-  test-windows:
-    if: github.repository == ''
-    name: "Local: Build & test on Windows"
-    runs-on: [self-hosted, Windows, pymapdl]
-    timeout-minutes: 30
-    env:
-      ON_LOCAL: TRUE
-
-    steps:
-      - uses: actions/checkout@v4
-
-      # Skipping because it is installed locally.
-      # - name: Setup Python
-      #   uses: actions/setup-python@v5
-      #   with:
-      #     python-version: 3.9
-
-      - name: "Checking python_"
-        shell: powershell
-        run: |
-          python -m pip install --upgrade pip
-
-      - name: "Creating python venv"
-        shell: powershell
-        run: |
-          python -m venv .\.venv
-          .\.venv\Scripts\activate
-
-      - name: "Install ansys-mapdl-core"
-        shell: powershell
-        run: |
-          python -m pip install build
-          python -m build
-          $FILE_=Resolve-Path '.\dist\*.whl'
-          python -m pip install $FILE_.Path --upgrade
-          python -c "from ansys.mapdl import core as pymapdl; print(pymapdl.Report())"
-
-      - name: "Unit testing requirements installation"
-        shell: powershell
-        run: |
-          python -m pip install .[tests]
-
-      # - name: DPF Server Activation
-      #   run: |
-      #     docker pull ghcr.io/ansys/dpf-core:22.2dev
-      #     docker run -d --name dpfserver -p ${{ env.DPF_PORT }}:50052 ghcr.io/ansys/dpf-core:22.2dev && echo "DPF Server active on port ${{ env.DPF_PORT }}."
-
-      - name: "Unit testing"
-        shell: powershell
-        run: |
-          set PYMAPDL_PORT=
-          set PYMAPDL_START_INSTANCE=
-          python -m pytest -k "not test_database and not test_dpf" \
-            ${{ env.PYTEST_ARGUMENTS }} \
-            --ignore_image_cache \
-            --cov-report=xml:windows-v22.2.0-local.xml
-
-      - uses: codecov/codecov-action@v3
-        name: "Upload coverage to Codecov"
-        with:
-          name: windows-v22.2.0-local.xml
-          flags: windows,local,v22.2.0
-
-      - name: Upload coverage artifacts
-        uses: actions/upload-artifact@v4
-        with:
-          name: windows-v22.2.0-local.xml
-          path: ./windows_local.xml
-
-
-  release:
-    if: github.event_name == 'push' && contains(github.ref, 'refs/tags')
-    needs: [smoke-tests, docs-build, build-test, build-test-ubuntu]
-    runs-on: ubuntu-latest
-    steps:
-      - name: Set up Python
-        uses: actions/setup-python@v5
-        with:
-          python-version: 3.9
-
-      - uses: actions/download-artifact@v4
-
-      - name: Display structure of downloaded files
-        run: ls -R
-
-      - name: "Release to GitHub"
-        uses: softprops/action-gh-release@v1
-        with:
-          files: |
-            ./**/*.whl
-            ./**/*.tar.gz
-            ./**/*pymapdl-Documentation-*.pdf
-            ./**/ansys-mapdl-core*.zip
-            ./minimum_requirements.txt
-
-      - name: Upload to Public PyPi
-        env:
-          TWINE_USERNAME: __token__
-          TWINE_PASSWORD: ${{ secrets.PYPI_TOKEN }}
-        run: |
-          pip install twine
-          twine upload --skip-existing ./**/*.whl
-          twine upload --skip-existing ./**/*.tar.gz
-
-      - name: "Notify if fail"
-        uses: skitionek/notify-microsoft-teams@master
-        if: ${{ failure() }}
-        with:
-          webhook_url: ${{ secrets.TEAM_HOOK }}
-          needs: ${{ toJson(needs) }}
-          job: ${{ toJson(job) }}
-          steps: ${{ toJson(steps) }}
-          overwrite: "{
-            title: `Release FAILED!`,
-            }"
-
-
-  upload-docs-release:
-    name: "Upload release documentation"
-    if: github.event_name == 'push' && contains(github.ref, 'refs/tags')
-    runs-on: ubuntu-latest
-    needs: [release]
-    steps:
-      - name: Deploy the stable documentation
-        uses: ansys/actions/doc-deploy-stable@v5
-        with:
-          cname: ${{ env.DOCUMENTATION_CNAME }}
-          token: ${{ secrets.GITHUB_TOKEN }}
-          python-version: ${{ env.MAIN_PYTHON_VERSION }}
-          render-last: '5'
-
-
-  doc-index-stable:
-    name: "Deploy stable docs index"
-    runs-on: ubuntu-latest
-    needs: upload-docs-release
-    steps:
-      - name: "Install Git and clone project"
-        uses: actions/checkout@v4
-
-      - name: "Install the package requirements"
-        run: pip install -e .
-
-      - name: "Get the version to PyMeilisearch"
-        run: |
-          VERSION=$(python -c "from ansys.mapdl.core import __version__; print('.'.join(__version__.split('.')[:2]))")
-          VERSION_MEILI=$(python -c "from ansys.mapdl.core import __version__; print('-'.join(__version__.split('.')[:2]))")
-          echo "Calculated VERSION: $VERSION"
-          echo "Calculated VERSION_MEILI: $VERSION_MEILI"
-          echo "VERSION=$VERSION" >> $GITHUB_ENV
-          echo "VERSION_MEILI=$VERSION_MEILI" >> $GITHUB_ENV
-
-      - name: "Deploy the latest documentation index"
-        uses: ansys/actions/doc-deploy-index@v5
-        with:
-          cname: ${{ env.DOCUMENTATION_CNAME }}/version/${{ env.VERSION }}
-          index-name: pymapdl-v${{ env.VERSION_MEILI }}
-          host-url: ${{ vars.MEILISEARCH_HOST_URL }}
-          api-key: ${{ env.MEILISEARCH_API_KEY }}
-
-
-  upload-dev-docs:
-    name: Upload dev documentation
-    if: github.ref == 'refs/heads/main' && !contains(github.ref, 'refs/tags')
-    runs-on: ubuntu-latest
-    needs: [docs-build]
-    steps:
-      - name: Deploy the latest documentation
-        uses: ansys/actions/doc-deploy-dev@v5
-        with:
-          cname: ${{ env.DOCUMENTATION_CNAME }}
-          token: ${{ secrets.GITHUB_TOKEN }}
-
-
-  doc-index-dev:
-    name: "Deploy dev index docs"
-    runs-on: ubuntu-latest
-    needs: upload-dev-docs
-    steps:
-      - name: "Deploy the latest documentation index"
-        uses: ansys/actions/doc-deploy-index@v5
-        with:
-          cname: ${{ env.DOCUMENTATION_CNAME }}/version/dev
-          index-name: pymapdl-vdev
-          host-url: ${{ vars.MEILISEARCH_HOST_URL }}
-          api-key: ${{ env.MEILISEARCH_API_KEY }}
-
-
-  notify:
-    name: Notify failed build
-    needs: [upload-dev-docs]
-    if: failure() && github.event.pull_request == null
-    runs-on: ubuntu-latest
-    steps:
-      - name: Open issue
-        uses: jayqi/failed-build-issue-action@v1
-        with:
-          github-token: ${{ secrets.GITHUB_TOKEN }}
-          title-template: "Failed scheduled build"
-          label-name: "Nightly build failed"
+name: CI
+
+on:
+  pull_request:
+  workflow_dispatch:
+    inputs:
+      run_all_tests:
+        description: 'Run all extended MAPDL build tests'
+        required: true
+        type: boolean
+    
+  push:
+    tags:
+      - "*"     
+    branches:
+       - main
+  schedule:
+    # * is a special character in YAML so you have to quote this string
+    - cron:  '30 4 * * 1,3,5'
+
+env:
+  PROJECT_NAME: 'PyMAPDL'
+  MAIN_PYTHON_VERSION: '3.10'
+  PACKAGE_NAME: 'ansys-mapdl-core'
+  PACKAGE_NAMESPACE: 'ansys.mapdl.core'
+  DOCUMENTATION_CNAME: 'mapdl.docs.pyansys.com'
+  MEILISEARCH_API_KEY: ${{ secrets.MEILISEARCH_API_KEY }}
+  MEILISEARCH_PUBLIC_API_KEY: ${{ secrets.MEILISEARCH_PUBLIC_API_KEY }}
+  PYANSYS_OFF_SCREEN: True
+  DPF_START_SERVER: False
+  DPF_PORT: 21002
+  DOCKER_PACKAGE: ghcr.io/ansys/mapdl
+  DOCKER_IMAGE_VERSION_DOCS_BUILD: v24.1-ubuntu-student
+  ON_CI: True
+  PYTEST_ARGUMENTS: '-vv --durations=10 --maxfail=2 --reruns 2 --reruns-delay 1 --cov=ansys.mapdl.core --cov-report=html'
+
+  # Following env vars when changed will "reset" the mentioned cache,
+  # by changing the cache file name. It is rendered as ...-v%RESET_XXX%-...
+  # You should go up in number, if you go down (or repeat a previous value)
+  # you might end up reusing a previous cache if it haven't been deleted already.
+  # It applies 7 days retention policy by default.
+  RESET_EXAMPLES_CACHE: 2
+  RESET_DOC_BUILD_CACHE: 2
+  RESET_AUTOSUMMARY_CACHE: 2
+
+concurrency:
+  group: ${{ github.workflow }}-${{ github.ref }}
+  cancel-in-progress: true
+
+defaults:
+  run:
+    shell: bash
+
+permissions:
+  contents: write
+  packages: read
+  pull-requests: write
+  issues: write
+
+jobs:
+
+  doc-style:
+    name: "Documentation style check"
+    runs-on: ubuntu-latest
+    steps:
+      - name: "Ansys documentation style checks"
+        uses: ansys/actions/doc-style@v5
+        with:
+          token: ${{ secrets.GITHUB_TOKEN }}
+          version: 2.29.6
+
+  smoke-tests:
+    name: Build and smoke test (${{ matrix.os }} | Python ${{ matrix.python-version }}) (Release=${{ matrix.should-release }})
+    runs-on: ${{ matrix.os }}
+    if: github.ref != 'refs/heads/main'
+    timeout-minutes: 20
+    strategy:
+      fail-fast: false
+      matrix:
+        os: [ubuntu-latest, windows-latest, macos-latest]
+        python-version: ['3.9', '3.10', '3.11', '3.12']
+        # Only perform wheelhouse builds for macOS when releasing
+        should-release: 
+          - ${{ github.event_name == 'push' && contains(github.ref, 'refs/tags') }}
+        exclude:
+          - should-release: false
+            os: macos-latest
+    steps:
+      - name: "Build wheelhouse and perform smoke test"
+        uses: ansys/actions/build-wheelhouse@v5
+        with:
+          library-name: ${{ env.PACKAGE_NAME }}
+          operating-system: ${{ matrix.os }}
+          python-version: ${{ matrix.python-version }}
+      
+      - name: "Importing library"
+        run: |
+          python -c "from ansys.mapdl import core as pymapdl; print(pymapdl.Report())"
+      
+      - name: "Checking plotting support"
+        run:
+          python -c "from pyvista.plotting import system_supports_plotting; print('System support plotting ' + str(system_supports_plotting()))"
+
+
+  docs-build:
+    name: "Build documentation"
+    runs-on: ubuntu-latest
+    needs: doc-style
+    timeout-minutes: 60
+    outputs:
+      PYMAPDL_VERSION: ${{ steps.version.outputs.PYMAPDL_VERSION }}
+    env:
+      PYMAPDL_PORT: 21000  # default won't work on GitHub runners
+      PYMAPDL_DB_PORT: 21001  # default won't work on GitHub runners
+      PYMAPDL_START_INSTANCE: FALSE
+      ON_DOCUMENTATION: TRUE
+    steps:
+      - name: "Install Git and checkout project"
+        uses: actions/checkout@v4
+
+      - name: "Setup Python"
+        uses: actions/setup-python@v5
+        with:
+          cache: 'pip'
+          python-version: ${{ env.MAIN_PYTHON_VERSION }}
+
+      - name: "Install OS packages"
+        run: |
+          sudo apt update 
+          sudo apt install zip pandoc libgl1-mesa-glx xvfb texlive-latex-extra latexmk graphviz texlive-xetex
+
+      - name: "Test virtual framebuffer"
+        run: |
+          pip install -r .ci/requirements_test_xvfb.txt
+          xvfb-run python .ci/display_test.py
+
+      - name: "Install ansys-mapdl-core"
+        run: |
+          pip install .
+          xvfb-run python -c "from ansys.mapdl import core as pymapdl; print(pymapdl.Report())"
+
+      - name: "Login in Github container registry"
+        uses: docker/login-action@v3.0.0
+        with:
+          registry: ghcr.io
+          username: ${{ github.actor }}
+          password: ${{ secrets.GITHUB_TOKEN }}
+
+      - name: "Pull, launch, and validate MAPDL service"
+        run: .ci/start_mapdl_student.sh
+        env:
+          MAPDL_IMAGE: '${{ env.DOCKER_PACKAGE }}:${{ env.DOCKER_IMAGE_VERSION_DOCS_BUILD }}'
+          DISTRIBUTED_MODE: "dmp"
+
+      - name: "Retrieve PyMAPDL version"
+        id: version
+        run: |
+          echo "PYMAPDL_VERSION=$(python -c 'from ansys.mapdl.core import __version__; print(__version__)')" >> $GITHUB_OUTPUT
+          echo "PyMAPDL version is: $(python -c "from ansys.mapdl.core import __version__; print(__version__)")"
+
+      - name: "Cache examples"
+        uses: actions/cache@v3
+        with:
+          path: doc/source/examples
+          key: Examples-v${{ env.RESET_EXAMPLES_CACHE }}-${{ steps.version.outputs.PYMAPDL_VERSION }}-${{ github.sha }}
+          restore-keys: |
+            Examples-v${{ env.RESET_EXAMPLES_CACHE }}-${{ steps.version.outputs.PYMAPDL_VERSION }}
+
+      - name: "Cache docs build directory"
+        uses: actions/cache@v3
+        with:
+          path: doc/_build
+          key: doc-build-v${{ env.RESET_DOC_BUILD_CACHE }}-${{ steps.version.outputs.PYMAPDL_VERSION }}-${{ github.sha }}
+          restore-keys: |
+            doc-build-v${{ env.RESET_DOC_BUILD_CACHE }}-${{ steps.version.outputs.PYMAPDL_VERSION }}
+
+      - name: "Cache autosummary"
+        uses: actions/cache@v3
+        with:
+          path: doc/source/**/_autosummary/*.rst
+          key: autosummary-v${{ env.RESET_AUTOSUMMARY_CACHE }}-${{ steps.version.outputs.PYMAPDL_VERSION }}-${{ github.sha }}
+          restore-keys: |
+            autosummary-v${{ env.RESET_AUTOSUMMARY_CACHE }}-${{ steps.version.outputs.PYMAPDL_VERSION }}
+
+      - name: "Install docs build requirements"
+        run: |
+          pip install .[doc]
+
+      - name: "DPF server activation"
+        run: |
+          docker pull ghcr.io/ansys/dpf-core:22.2dev
+          docker run -d --name dpfserver -p ${{ env.DPF_PORT }}:50052 ghcr.io/ansys/dpf-core:22.2dev && echo "DPF Server active on port ${{ env.DPF_PORT }}."
+
+      - name: "Build documentation"
+        run: |
+          xvfb-run make -C doc html SPHINXOPTS="-j auto -W --keep-going"
+
+      - name: "Substitute defective GIF"
+        run: |
+          cd doc/_build/html/examples/gallery_examples/00-mapdl-examples
+          cp ../../../../../source/images/dcb.gif ../../../_images/
+          sed -i 's+../../../_images/sphx_glr_composite_dcb_004.gif+../../../_images/dcb.gif+g' composite_dcb.html
+          cd ../../../../../../
+
+      - name: "Upload HTML Documentation"
+        uses: actions/upload-artifact@v4
+        with:
+          name: documentation-html
+          path: doc/_build/html
+          retention-days: 7
+
+      - name: "Build PDF Documentation"
+        working-directory: doc
+        run: make pdf
+
+      - name: "Show latex dir"
+        working-directory: doc
+        run: ls _build/latex
+
+      - name: "Upload PDF documentation"
+        uses: actions/upload-artifact@v4
+        with:
+          name: documentation-pdf
+          path: doc/_build/latex/pymapdl*.pdf
+          retention-days: 7
+
+      - name: "Display files structure"
+        if: always()
+        run: |
+          mkdir logs-build-docs
+          echo "::group:: Display files structure" && ls -R && echo "::endgroup::"
+          ls -R > ./logs-build-docs/files_structure.txt
+
+      - name: "Display Docker files structures"
+        if: always()
+        run: |
+          echo "::group:: Display files structure" && docker exec mapdl /bin/bash -c "ls -R" && echo "::endgroup::" || echo "Failed to display the docker structure."
+          docker exec mapdl /bin/bash -c "ls -R" > ./logs-build-docs/docker_files_structure.txt || echo "Failed to copy the docker structure into a local file"
+
+      - name: "Collect MAPDL logs on failure"
+        if: always()
+        run: |
+          docker exec mapdl /bin/bash -c "mkdir -p /mapdl_logs && echo 'Successfully created directory inside docker container'" || echo "Failed to create a directory inside docker container for logs."
+          docker exec mapdl /bin/bash -c "if compgen -G 'file*.out' > /dev/null ;then cp -f /file*.out /mapdl_logs && echo 'Successfully copied out files.'; fi" || echo "Failed to copy the 'out' files into a local file"
+          docker exec mapdl /bin/bash -c "if compgen -G 'file*.err' > /dev/null ;then cp -f /file*.err /mapdl_logs && echo 'Successfully copied err files.'; fi" || echo "Failed to copy the 'err' files into a local file"
+          docker exec mapdl /bin/bash -c "if compgen -G 'file*.log' > /dev/null ;then cp -f /file*.log /mapdl_logs && echo 'Successfully copied log files.'; fi" || echo "Failed to copy the 'log' files into a local file"
+          docker exec mapdl /bin/bash -c "if compgen -G '*.crash' > /dev/null ;then cp -f /*.crash /mapdl_logs && echo 'Successfully copied crash files.'; fi" || echo "Failed to copy the 'crash' files into a local file"
+          docker cp mapdl:/mapdl_logs/. ./logs-build-docs/. || echo "Failed to copy the 'log-build-docs' files into a local directory"
+
+      - name: "Tar logs"
+        if: always()
+        run: |
+          cp -f doc/_build/latex/*.log ./logs-build-docs/ || echo "Latex logs couldn't be found."
+          cp log.txt ./logs-build-docs/ || echo "MAPDL log could not be found."
+          tar cvzf ./logs-build-docs.tgz ./logs-build-docs 
+
+      - name: "Upload logs to GitHub"
+        if: always()
+        uses: actions/upload-artifact@master
+        with:
+          name: logs-build-docs.tgz
+          path: ./logs-build-docs.tgz
+
+      - name: "Display MAPDL Logs"
+        if: always()
+        run: cat log.txt || echo "MAPDL log not found"
+
+
+  build-test:
+    
+    name: "Remote: Build & test MAPDL ${{ matrix.mapdl-version }} (Extended testing ${{ matrix.extended_testing }})"
+    runs-on: ubuntu-latest
+    if: github.ref != 'refs/heads/main' || github.event_name == 'schedule' || github.event_name == 'workflow_dispatch'
+    timeout-minutes: 35
+    strategy:
+      fail-fast: false
+      matrix:
+        mapdl-version: ['v22.2.1', 'v22.2-ubuntu', 'v23.1.0', 'v23.2.0', 'v24.1.0', 'v24.1-ubuntu-student']
+        extended_testing:
+          - ${{ github.event_name == 'schedule' || ( github.event_name == 'workflow_dispatch' && inputs.run_all_tests ) || ( github.event_name == 'push' && contains(github.ref, 'refs/tags') ) }}
+        exclude:
+          - extended_testing: false
+            mapdl-version: 'v22.2.1'
+          - extended_testing: false
+            mapdl-version: 'v22.2-ubuntu'
+          - extended_testing: false
+            mapdl-version: 'v23.1.0'
+          - extended_testing: false
+            mapdl-version: 'v23.2.0'
+          - extended_testing: false
+            mapdl-version: 'v23.1.0'
+          - extended_testing: false
+            mapdl-version: 'v24.1.0'
+    env:
+      PYMAPDL_PORT: 21000  # default won't work on GitHub runners
+      PYMAPDL_DB_PORT: 21001  # default won't work on GitHub runners
+      PYMAPDL_START_INSTANCE: FALSE
+      ON_LOCAL: FALSE
+      ON_UBUNTU: FALSE
+
+    outputs:
+      DISTRIBUTED_MODE: ${{ steps.distributed_mode.outputs.distributed_mode }}
+
+    steps:
+      - name: "Install Git and checkout project"
+        uses: actions/checkout@v4
+
+      - name: "Setup Python"
+        uses: actions/setup-python@v5
+        with:
+          cache: 'pip'
+          cache-dependency-path: pyproject.toml
+          python-version: ${{ env.MAIN_PYTHON_VERSION }}
+
+      - name: "Install os packages"
+        run: |
+          sudo apt update
+          sudo apt install libgl1-mesa-glx xvfb
+
+      - name: "Test virtual framebuffer"
+        run: |
+          pip install -r .ci/requirements_test_xvfb.txt
+          xvfb-run python .ci/display_test.py
+
+      - name: Install ansys-mapdl-core
+        run: |
+          python -m pip install build
+          python -m build
+          python -m pip install dist/*.whl
+          xvfb-run python -c "from ansys.mapdl import core as pymapdl; print(pymapdl.Report())"
+
+      - name: "Login in Github container registry"
+        uses: docker/login-action@v3.0.0
+        with:
+          registry: ghcr.io
+          username: ${{ github.actor }}
+          password: ${{ secrets.GITHUB_TOKEN }}
+
+      - name: "Getting SMP/DMP mode"
+        id: distributed_mode
+        run: |
+          image=${{ matrix.mapdl-version }}
+          export distributed_mode="smp"
+          if [[ $image == *".1."* ]]; then
+            export distributed_mode="dmp";
+          fi
+          echo "Distributed mode: $distributed_mode"
+          echo "distributed_mode=$(echo $distributed_mode)" >> $GITHUB_OUTPUT
+
+      - name: "Pull, launch, and validate MAPDL service"
+        env:
+          LICENSE_SERVER: ${{ secrets.LICENSE_SERVER }}
+        run: |
+          export MAPDL_VERSION=${{ matrix.mapdl-version }}
+          export MAPDL_IMAGE=${{ env.DOCKER_PACKAGE }}:${{ matrix.mapdl-version }}
+          export DISTRIBUTED_MODE=${{ steps.distributed_mode.outputs.distributed_mode }}
+
+          echo "MAPDL_VERSION: $MAPDL_VERSION"
+          echo "MAPDL_IMAGE:   $MAPDL_IMAGE"
+
+          if [[ $MAPDL_VERSION == *"ubuntu-student"* ]] ; then
+            echo "It is student version (ubuntu-based)."
+            echo "No license server is needed."
+            .ci/start_mapdl_student.sh
+
+          elif [[ $MAPDL_VERSION == *"ubuntu"* ]] ; then
+            echo "It is an ubuntu based image"
+            .ci/start_mapdl_ubuntu.sh
+
+          else
+            echo "It is a CentOS based image"
+            .ci/start_mapdl.sh
+
+          fi;
+
+      - name: "Unit testing requirements installation"
+        run: |
+          python -m pip install .[tests]
+
+      - name: "DPF server activation"
+        run: |
+          docker pull ghcr.io/ansys/dpf-core:22.2dev
+          docker run -d --name dpfserver -p ${{ env.DPF_PORT }}:50052 ghcr.io/ansys/dpf-core:22.2dev && echo "DPF Server active on port ${{ env.DPF_PORT }}."
+
+      - name: "Unit testing"
+        env:
+          DISTRIBUTED_MODE: ${{ steps.distributed_mode.outputs.distributed_mode }}
+        run: |
+          if [[ "${{ matrix.mapdl-version }}" == *"ubuntu"* ]]; then export ON_UBUNTU=true;fi
+          xvfb-run pytest \
+            ${{ env.PYTEST_ARGUMENTS }} \
+            --ignore_image_cache \
+            --cov-report=xml:centos-${{ matrix.mapdl-version }}-remote.xml
+
+      - uses: codecov/codecov-action@v3
+        name: "Upload coverage to Codecov"
+        with:
+          name: centos-${{ matrix.mapdl-version }}-remote.xml
+          flags: centos,remote,${{ matrix.mapdl-version }}
+
+      - name: Upload coverage artifacts
+        uses: actions/upload-artifact@v4
+        with:
+          name: centos-${{ matrix.mapdl-version }}-remote.xml
+          path: ./centos-${{ matrix.mapdl-version }}-remote.xml
+
+      - name: "Check package"
+        run: |
+          pip install twine
+          twine check dist/*
+
+      - name: "Upload wheel and binaries"
+        uses: actions/upload-artifact@v4
+        with:
+          name: PyMAPDL-packages-${{ matrix.mapdl-version }}
+          path: dist/
+          retention-days: 7
+
+      - name: "Display files structure"
+        if: always()
+        run: |
+          mkdir logs-${{ matrix.mapdl-version }} && echo "Successfully generated directory ${{ matrix.mapdl-version }}"
+          echo "::group:: Display files structure" && ls -R && echo "::endgroup::"
+          ls -R > ./logs-${{ matrix.mapdl-version }}/files_structure.txt
+
+      - name: "Display docker files structures"
+        if: always()
+        run: |
+          echo "::group:: Display files structure" && docker exec mapdl /bin/bash -c "ls -R" && echo "::endgroup::"
+          docker exec mapdl /bin/bash -c "ls -R" > ./logs-${{ matrix.mapdl-version }}/docker_files_structure.txt || echo "Failed to copy the docker structure into a local file"
+
+      - name: "Collect MAPDL logs on failure"
+        if: ${{ always() && !contains( matrix.mapdl-version, 'ubuntu') }}
+        run: |
+          docker exec mapdl /bin/bash -c "mkdir -p /mapdl_logs && echo 'Successfully created directory inside docker container'" || echo "Failed to create a directory inside docker container for logs."
+          docker exec mapdl /bin/bash -c "if compgen -G 'file*.out' > /dev/null ;then cp -f /file*.out /mapdl_logs && echo 'Successfully copied out files.'; fi" || echo "Failed to copy the 'out' files into a local file"
+          docker exec mapdl /bin/bash -c "if compgen -G 'file*.err' > /dev/null ;then cp -f /file*.err /mapdl_logs && echo 'Successfully copied err files.'; fi" || echo "Failed to copy the 'err' files into a local file"
+          docker exec mapdl /bin/bash -c "if compgen -G 'file*.log' > /dev/null ;then cp -f /file*.log /mapdl_logs && echo 'Successfully copied log files.'; fi" || echo "Failed to copy the 'log' files into a local file"
+          docker exec mapdl /bin/bash -c "if compgen -G '*.crash' > /dev/null ;then cp -f /*.crash /mapdl_logs && echo 'Successfully copied crash files.'; fi" || echo "Failed to copy the 'crash' files into a local file"
+          docker cp mapdl:/mapdl_logs/. ./logs-${{ matrix.mapdl-version }}/.
+
+      - name: "Collect MAPDL logs on failure for ubuntu image"
+        if: ${{ always() && contains( matrix.mapdl-version,'ubuntu') }}
+        run: |
+          docker exec mapdl /bin/bash -c "mkdir -p /mapdl_logs && echo 'Successfully created directory inside docker container'" || echo "Failed to create a directory inside docker container for logs."
+          docker exec mapdl /bin/bash -c "if compgen -G '/jobs/file*.out' > /dev/null ;then cp -f /jobs/file*.out /mapdl_logs && echo 'Successfully copied out files.'; fi" || echo "Failed to copy the 'out' files into a local file"
+          docker exec mapdl /bin/bash -c "if compgen -G '/jobs/file*.err' > /dev/null ;then cp -f /jobs/file*.err /mapdl_logs && echo 'Successfully copied err files.'; fi" || echo "Failed to copy the 'err' files into a local file"
+          docker exec mapdl /bin/bash -c "if compgen -G '/jobs/file*.log' > /dev/null ;then cp -f /jobs/file*.log /mapdl_logs && echo 'Successfully copied log files.'; fi" || echo "Failed to copy the 'log' files into a local file"
+          docker exec mapdl /bin/bash -c "if compgen -G '/jobs/*.crash' > /dev/null ;then cp -f /jobs/*.crash /mapdl_logs && echo 'Successfully copied crash files.'; fi" || echo "Failed to copy the 'crash' files into a local file"
+          docker cp mapdl:/mapdl_logs/. ./logs-${{ matrix.mapdl-version }}/.
+
+      - name: "Tar logs"
+        if: always()
+        run: |
+          cp log.txt ./logs-${{ matrix.mapdl-version }}/log.txt || echo "MAPDL log not found."
+          tar cvzf ./logs-${{ matrix.mapdl-version }}.tgz ./logs-${{ matrix.mapdl-version }} || echo "Failed to compress"
+
+      - name: "Upload logs to GitHub"
+        if: always()
+        uses: actions/upload-artifact@v4
+        with:
+          name: logs-${{ matrix.mapdl-version }}.tgz
+          path: ./logs-${{ matrix.mapdl-version }}.tgz
+
+      - name: "Display MAPDL Logs"
+        if: always()
+        run: cat log.txt
+
+      - name: "List main files"
+        if: always()
+        run: |
+          if compgen -G './logs-${{ matrix.mapdl-version }}/*.err' > /dev/null ;then for f in ./logs-${{ matrix.mapdl-version }}/*.err; do echo "::group:: Error file $f" && cat $f && echo "::endgroup::" ; done; fi || echo "Failed to display the 'out' files."
+          if compgen -G './logs-${{ matrix.mapdl-version }}/*.log' > /dev/null ;then for f in ./logs-${{ matrix.mapdl-version }}/*.log; do echo "::group:: Log file $f" && cat $f && echo "::endgroup::" ; done; fi || echo "Failed to display the 'err' files."
+          if compgen -G './logs-${{ matrix.mapdl-version }}/*.out' > /dev/null ;then for f in ./logs-${{ matrix.mapdl-version }}/*.out; do echo "::group:: Output file $f" && cat $f && echo "::endgroup::" ; done; fi || echo "Failed to display the 'log' files."
+
+
+  build-test-ubuntu:
+    name: "Local: Build & test on Ubuntu"
+    runs-on: ubuntu-latest
+    if: github.ref != 'refs/heads/main' || github.event_name == 'schedule' || github.event_name == 'workflow_dispatch'
+    timeout-minutes: 55
+    outputs:
+      pushed: ${{ steps.attatch-to-pr.outputs.pushed }}
+      committed: ${{ steps.attatch-to-pr.outputs.committed }}
+      commit_long_sha: ${{ steps.attatch-to-pr.outputs.commit_long_sha }}
+    container:
+      image: ghcr.io/ansys/mapdl:v24.1-ubuntu-student
+      options: -u=0:0 --oom-kill-disable --memory=6656MB --memory-swap=16896MB --shm-size=1gb --entrypoint /bin/bash
+      credentials:
+        username: ${{ github.actor }}
+        password: ${{ secrets.GITHUB_TOKEN }}
+    env:
+      ON_LOCAL: true
+      ON_UBUNTU: true
+      ON_STUDENT: true
+      P_SCHEMA: "/ansys_inc/v241/ansys/ac4/schema"
+      PYTEST_TIMEOUT: 120 # seconds. Limit the duration for each unit test
+
+    steps:
+      - name: "Install Git and checkout project"
+        uses: actions/checkout@v4
+        with:
+          repository: ${{ github.event.pull_request.head.repo.full_name }}
+          ref: ${{ github.event.pull_request.head.ref }}
+
+
+      - name: "Setup Python"
+        uses: actions/setup-python@v5
+        with:
+          python-version: ${{ env.MAIN_PYTHON_VERSION }}
+
+      - name: "Checking Python"
+        run: |
+          python --version
+          python -m pip install --upgrade pip
+          python -m venv ./.venv
+          source ./.venv/bin/activate
+
+      - name: "Install OS packages"
+        run: |
+          apt update
+          apt install -y libgl1-mesa-glx xvfb libgomp1
+
+      - name: "Test virtual framebuffer"
+        run: |
+          python -m pip install -r .ci/requirements_test_xvfb.txt
+          xvfb-run python .ci/display_test.py
+
+      - name: "Install ansys-mapdl-core"
+        run: |
+          python -m pip install build
+          python -m build
+          python -m pip install dist/*.whl
+          xvfb-run python -c "from ansys.mapdl import core as pymapdl; print(pymapdl.Report())"
+
+      - name: "Unit testing requirements installation"
+        run: |
+          python -m pip install .[tests]
+
+      # - name: DPF Server Activation
+      #   run: |
+      #     docker pull ghcr.io/ansys/dpf-core:22.2dev
+      #     docker run -d --name dpfserver -p ${{ env.DPF_PORT }}:50052 ghcr.io/ansys/dpf-core:22.2dev && echo "DPF Server active on port ${{ env.DPF_PORT }}."
+
+      - name: "Unit testing"
+        run: |
+          unset PYMAPDL_PORT
+          unset PYMAPDL_START_INSTANCE
+          export AWP_ROOT222=/ansys_inc
+          xvfb-run pytest -k "not test_dpf" \
+            ${{ env.PYTEST_ARGUMENTS }} \
+            --reset_only_failed --add_missing_images \
+            --cov-report=xml:ubuntu-v24.1.0-local.xml
+
+      - name: "Adding the directory as safe directory for later step"
+        run: |
+          git config --global --add safe.directory $GITHUB_WORKSPACE
+
+      - name: "Attaching modified files to PR"
+        id: attatch-to-pr
+        uses: EndBug/add-and-commit@v9
+        with:
+          message: Update the image cache
+          committer_name: GitHub Actions
+          committer_email: actions@github.com
+          add: './tests/.image_cache/*.png'
+
+      - name: "PR comment with reactions"
+        if: ${{ steps.attatch-to-pr.outputs.pushed == 'true' }}
+        uses: thollander/actions-comment-pull-request@v2
+        with:
+          message: |
+            Hello!  :wave:
+            
+            Your PR is changing the image cache. So I am attaching the new image cache
+            in a new [commit](https://github.com/ansys/pymapdl/commit/${{ steps.attatch-to-pr.outputs.commit_long_sha }}).
+
+            This commit does not re-run the CICD workflows (since no changes are made in the codebase) therefore
+            you will see the actions showing in their status `Expected — Waiting for status to be reported`. Do not worry.
+            You commit workflow is still running [here](https://github.com/ansys/pymapdl/pull/${{ github.event.pull_request.number }}/checks?sha=${{ github.event.pull_request.head.sha }}) :smile:
+            
+            You might want to rerun the test to make sure that everything is passing. You can retrigger the CICD sending an empty commit `git commit -m "Empty comment to trigger CICD" --allow-empty`.
+
+            You will see this message everytime your commit changes the image cache but you are not attaching the updated cache. :nerd_face:
+
+          reactions: rocket
+
+      - uses: codecov/codecov-action@v3
+        name: "Upload coverage to Codecov"
+        with:
+          root_dir: ${{ github.workspace }}
+          name: ubuntu-v24.1.0-local.xml
+          flags: ubuntu,local,v24.1.0
+
+      - name: 'Upload coverage artifacts'
+        uses: actions/upload-artifact@v4
+        with:
+          name: ubuntu-v24.1.0-local.xml
+          path: ./ubuntu-v24.1.0-local.xml
+      
+      - name: 'Upload minimal requirements file'
+        # To include it in the release
+        uses: actions/upload-artifact@v4
+        with:
+          name: minimum_requirements.txt
+          path: ./minimum_requirements.txt
+
+
+  build-test-ubuntu-minimal:
+    name: "Local: Build & test minimal package on Ubuntu"
+    runs-on: ubuntu-latest
+    if: github.ref != 'refs/heads/main' || github.event_name == 'schedule' || github.event_name == 'workflow_dispatch'
+    timeout-minutes: 55
+    container:
+      image: ghcr.io/ansys/mapdl:v24.1-ubuntu-student
+      options: -u=0:0 --oom-kill-disable --memory=6656MB --memory-swap=16896MB --shm-size=1gb --entrypoint /bin/bash
+      credentials:
+        username: ${{ github.actor }}
+        password: ${{ secrets.GITHUB_TOKEN }}
+    env:
+      ON_LOCAL: true
+      ON_UBUNTU: true
+      ON_STUDENT: true
+      # Because there is no 'ansys-tools-path' we need to input the executable path.
+      PYMAPDL_MAPDL_EXEC: /ansys_inc/v241/ansys/bin/ansys241
+
+    steps:
+      - name: "Install Git and checkout project"
+        uses: actions/checkout@v4
+        with:
+          repository: ${{ github.event.pull_request.head.repo.full_name }}
+          ref: ${{ github.event.pull_request.head.ref }}
+
+      - name: "Installing missing package"
+        run: |
+          sudo apt-get update
+          sudo apt-get install -y libgomp1
+
+      - name: "Setup Python"
+        uses: actions/setup-python@v5
+        with:
+          python-version: ${{ env.MAIN_PYTHON_VERSION }}
+
+      - name: "Checking Python"
+        run: |
+          python --version
+          python -m pip install --upgrade pip
+
+      - name: "Install ansys-mapdl-core"
+        run: |
+          python -m pip install . --no-deps
+          python -m pip install -r minimum_requirements.txt
+          python -c "from ansys.mapdl import core as pymapdl; print('Import successfull')"
+
+      - name: "Unit testing requirements installation"
+        run: |
+          python -m pip install pytest pytest-rerunfailures pytest-cov
+
+      - name: "Unit testing"
+        run: |
+          unset PYMAPDL_START_INSTANCE
+          pytest -k "not test_dpf" \
+            ${{ env.PYTEST_ARGUMENTS }} \
+            --cov-report=xml:ubuntu-v24.1.0-local-minimal.xml
+        
+      - uses: codecov/codecov-action@v3
+        name: "Upload coverage to Codecov"
+        with:
+          root_dir: ${{ github.workspace }}
+          name: ubuntu-v24.1.0-local-minimal.xml
+          flags: ubuntu,local,v24.1.0,minimal
+
+      - name: 'Upload coverage artifacts'
+        uses: actions/upload-artifact@v4
+        with:
+          name: ubuntu-v24.1.0-local-minimal.xml
+          path: ./ubuntu-v24.1.0-local-minimal.xml
+
+
+  test-windows:
+    if: github.repository == ''
+    name: "Local: Build & test on Windows"
+    runs-on: [self-hosted, Windows, pymapdl]
+    timeout-minutes: 30
+    env:
+      ON_LOCAL: TRUE
+
+    steps:
+      - uses: actions/checkout@v4
+
+      # Skipping because it is installed locally.
+      # - name: Setup Python
+      #   uses: actions/setup-python@v5
+      #   with:
+      #     python-version: 3.9
+
+      - name: "Checking python_"
+        shell: powershell
+        run: |
+          python -m pip install --upgrade pip
+
+      - name: "Creating python venv"
+        shell: powershell
+        run: |
+          python -m venv .\.venv
+          .\.venv\Scripts\activate
+
+      - name: "Install ansys-mapdl-core"
+        shell: powershell
+        run: |
+          python -m pip install build
+          python -m build
+          $FILE_=Resolve-Path '.\dist\*.whl'
+          python -m pip install $FILE_.Path --upgrade
+          python -c "from ansys.mapdl import core as pymapdl; print(pymapdl.Report())"
+
+      - name: "Unit testing requirements installation"
+        shell: powershell
+        run: |
+          python -m pip install .[tests]
+
+      # - name: DPF Server Activation
+      #   run: |
+      #     docker pull ghcr.io/ansys/dpf-core:22.2dev
+      #     docker run -d --name dpfserver -p ${{ env.DPF_PORT }}:50052 ghcr.io/ansys/dpf-core:22.2dev && echo "DPF Server active on port ${{ env.DPF_PORT }}."
+
+      - name: "Unit testing"
+        shell: powershell
+        run: |
+          set PYMAPDL_PORT=
+          set PYMAPDL_START_INSTANCE=
+          python -m pytest -k "not test_database and not test_dpf" \
+            ${{ env.PYTEST_ARGUMENTS }} \
+            --ignore_image_cache \
+            --cov-report=xml:windows-v22.2.0-local.xml
+
+      - uses: codecov/codecov-action@v3
+        name: "Upload coverage to Codecov"
+        with:
+          name: windows-v22.2.0-local.xml
+          flags: windows,local,v22.2.0
+
+      - name: Upload coverage artifacts
+        uses: actions/upload-artifact@v4
+        with:
+          name: windows-v22.2.0-local.xml
+          path: ./windows_local.xml
+
+
+  release:
+    if: github.event_name == 'push' && contains(github.ref, 'refs/tags')
+    needs: [smoke-tests, docs-build, build-test, build-test-ubuntu]
+    runs-on: ubuntu-latest
+    steps:
+      - name: Set up Python
+        uses: actions/setup-python@v5
+        with:
+          python-version: 3.9
+
+      - uses: actions/download-artifact@v4
+
+      - name: Display structure of downloaded files
+        run: ls -R
+
+      - name: "Release to GitHub"
+        uses: softprops/action-gh-release@v1
+        with:
+          files: |
+            ./**/*.whl
+            ./**/*.tar.gz
+            ./**/*pymapdl-Documentation-*.pdf
+            ./**/ansys-mapdl-core*.zip
+            ./minimum_requirements.txt
+
+      - name: Upload to Public PyPi
+        env:
+          TWINE_USERNAME: __token__
+          TWINE_PASSWORD: ${{ secrets.PYPI_TOKEN }}
+        run: |
+          pip install twine
+          twine upload --skip-existing ./**/*.whl
+          twine upload --skip-existing ./**/*.tar.gz
+
+      - name: "Notify if fail"
+        uses: skitionek/notify-microsoft-teams@master
+        if: ${{ failure() }}
+        with:
+          webhook_url: ${{ secrets.TEAM_HOOK }}
+          needs: ${{ toJson(needs) }}
+          job: ${{ toJson(job) }}
+          steps: ${{ toJson(steps) }}
+          overwrite: "{
+            title: `Release FAILED!`,
+            }"
+
+
+  upload-docs-release:
+    name: "Upload release documentation"
+    if: github.event_name == 'push' && contains(github.ref, 'refs/tags')
+    runs-on: ubuntu-latest
+    needs: [release]
+    steps:
+      - name: Deploy the stable documentation
+        uses: ansys/actions/doc-deploy-stable@v5
+        with:
+          cname: ${{ env.DOCUMENTATION_CNAME }}
+          token: ${{ secrets.GITHUB_TOKEN }}
+          python-version: ${{ env.MAIN_PYTHON_VERSION }}
+          render-last: '5'
+
+
+  doc-index-stable:
+    name: "Deploy stable docs index"
+    runs-on: ubuntu-latest
+    needs: upload-docs-release
+    steps:
+      - name: "Install Git and clone project"
+        uses: actions/checkout@v4
+
+      - name: "Install the package requirements"
+        run: pip install -e .
+
+      - name: "Get the version to PyMeilisearch"
+        run: |
+          VERSION=$(python -c "from ansys.mapdl.core import __version__; print('.'.join(__version__.split('.')[:2]))")
+          VERSION_MEILI=$(python -c "from ansys.mapdl.core import __version__; print('-'.join(__version__.split('.')[:2]))")
+          echo "Calculated VERSION: $VERSION"
+          echo "Calculated VERSION_MEILI: $VERSION_MEILI"
+          echo "VERSION=$VERSION" >> $GITHUB_ENV
+          echo "VERSION_MEILI=$VERSION_MEILI" >> $GITHUB_ENV
+
+      - name: "Deploy the latest documentation index"
+        uses: ansys/actions/doc-deploy-index@v5
+        with:
+          cname: ${{ env.DOCUMENTATION_CNAME }}/version/${{ env.VERSION }}
+          index-name: pymapdl-v${{ env.VERSION_MEILI }}
+          host-url: ${{ vars.MEILISEARCH_HOST_URL }}
+          api-key: ${{ env.MEILISEARCH_API_KEY }}
+
+
+  upload-dev-docs:
+    name: Upload dev documentation
+    if: github.ref == 'refs/heads/main' && !contains(github.ref, 'refs/tags')
+    runs-on: ubuntu-latest
+    needs: [docs-build]
+    steps:
+      - name: Deploy the latest documentation
+        uses: ansys/actions/doc-deploy-dev@v5
+        with:
+          cname: ${{ env.DOCUMENTATION_CNAME }}
+          token: ${{ secrets.GITHUB_TOKEN }}
+
+
+  doc-index-dev:
+    name: "Deploy dev index docs"
+    runs-on: ubuntu-latest
+    needs: upload-dev-docs
+    steps:
+      - name: "Deploy the latest documentation index"
+        uses: ansys/actions/doc-deploy-index@v5
+        with:
+          cname: ${{ env.DOCUMENTATION_CNAME }}/version/dev
+          index-name: pymapdl-vdev
+          host-url: ${{ vars.MEILISEARCH_HOST_URL }}
+          api-key: ${{ env.MEILISEARCH_API_KEY }}
+
+
+  notify:
+    name: Notify failed build
+    needs: [upload-dev-docs]
+    if: failure() && github.event.pull_request == null
+    runs-on: ubuntu-latest
+    steps:
+      - name: Open issue
+        uses: jayqi/failed-build-issue-action@v1
+        with:
+          github-token: ${{ secrets.GITHUB_TOKEN }}
+          title-template: "Failed scheduled build"
+          label-name: "Nightly build failed"