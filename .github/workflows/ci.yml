--- conflicted
+++ resolved
@@ -76,29 +76,7 @@
           operating-system: ${{ matrix.os }}
           python-version: ${{ matrix.python-version }}
 
-<<<<<<< HEAD
-  macos-build:
-    name: Build and smoke tests (macOS)
-    if: github.event_name == 'push' && contains(github.ref, 'refs/tags')
-    runs-on: macos-latest
-    strategy:
-      fail-fast: false
-      matrix:
-        python-version: ['3.7', '3.8', '3.9', '3.10', '3.11']
-
-    steps:
-      - name: "Build wheelhouse and perform smoke test"
-        uses: pyansys/actions/build-wheelhouse@v3.0.8
-        with:
-          library-name: ${{ env.PACKAGE_NAME }}
-          library-namespace: ${{ env.PACKAGE_NAMESPACE }}
-          operating-system: ${{ runner.os }}
-          python-version: ${{ matrix.python-version }}
-
-  docs-build:
-=======
   docs_build:
->>>>>>> 8e1d1e34
     name: "Build documentation"
     runs-on: ubuntu-latest
     needs: doc-style
@@ -588,11 +566,7 @@
 
   release:
     if: github.event_name == 'push' && contains(github.ref, 'refs/tags')
-<<<<<<< HEAD
-    needs: [docs-build, build-test, smoke-tests, macos-build]
-=======
-    needs: [docs_build, build_test, build_test_ubuntu, smoke-tests]
->>>>>>> 8e1d1e34
+    needs: [smoke-tests, docs_build, build_test, build_test_ubuntu]
     runs-on: ubuntu-latest
     steps:
       - name: Set up Python
