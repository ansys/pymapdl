name: GitHub Actions

on:
  pull_request:
  workflow_dispatch:
  push:
    tags:
      - "*"
    branches:
      - main

env:
  PYMAPDL_PORT: 21000  # default won't work on GitHub runners
  PYMAPDL_DB_PORT: 21001  # default won't work on GitHub runners
  PYMAPDL_START_INSTANCE: FALSE
  PYANSYS_OFF_SCREEN: True
  DPF_START_SERVER: False
  DPF_PORT: 21002
  DOCKER_PACKAGE: ghcr.io/pyansys/pymapdl/mapdl
  DOCKER_IMAGE_VERSION_DOCS_BUILD: v22.2.0
  # Following env vars when changed will "reset" the mentioned cache,
  # by changing the cache file name. It is rendered as ...-v%RESET_XXX%-...
  # You should go up in number, if you go down (or repeat a previous value)
  # you might end up reusing a previous cache if it haven't been deleted already.
  # It applies 7 days retention policy by default.
  RESET_PIP_CACHE: 5
  RESET_EXAMPLES_CACHE: 5
  RESET_DOC_BUILD_CACHE: 5
  RESET_AUTOSUMMARY_CACHE: 5
  PACKAGE_NAME: PyMAPDL

concurrency:
  group: ${{ github.workflow }}-${{ github.ref }}
  cancel-in-progress: true

jobs:

  stylecheck:
    name: Style Check
    runs-on: ubuntu-latest
    steps:
      - uses: actions/checkout@v3
      - name: Setup Python
        uses: actions/setup-python@v4.2.0
        with:
          python-version: 3.9
      - name: Install pre-commit
        run: pip install pre-commit
      - name: Run pre-commit
        run: pre-commit run --all-files || ( git status --short ; git diff ; exit 1 )

  testimport:
    name: Smoke Tests
    runs-on: ${{ matrix.os }}
    strategy:
      matrix:
        os: [windows-latest, ubuntu-latest]
        python-version: ['3.7', '3.8', '3.9', '3.10']

    steps:
      - uses: actions/checkout@v3

      - name: Set up Python ${{ matrix.python-version }}
        uses: actions/setup-python@v4.2.0
        with:
          python-version: ${{ matrix.python-version }}

      - name: Linux pip cache
        uses: actions/cache@v3
        if: ${{ runner.os == 'Linux' }}
        with:
          path: ~/.cache/pip
          key: Python-v${{ env.RESET_PIP_CACHE }}-${{ runner.os }}-${{ matrix.python-version }}-${{ hashFiles('setup.py') }}-${{ hashFiles('requirements/requirements_tests.txt') }}
          restore-keys: |
            Python-v${{ env.RESET_PIP_CACHE }}-${{ runner.os }}-${{ matrix.python-version }}

      - name: Window pip cache
        uses: actions/cache@v3
        if: ${{ runner.os == 'Windows' }}
        with:
          path: ~\AppData\Local\pip\Cache
          key: Python-v${{ env.RESET_PIP_CACHE }}-${{ runner.os }}-${{ matrix.python-version }}-${{ hashFiles('setup.py') }}-${{ hashFiles('requirements/requirements_tests*.txt') }}
          restore-keys: |
            Python-v${{ env.RESET_PIP_CACHE }}-${{ runner.os }}-${{ matrix.python-version }}

      - name: Install PyMAPDL
        run: pip install .

      - name: Test import
        working-directory: tests
        run: python -c "from ansys.mapdl import core as pymapdl; print(pymapdl.Report(gpu=False))"

      - name: Retrieve PyMAPDL version
        run: |
          echo "::set-output name=PYMAPDL_VERSION::$(python -c "from ansys.mapdl.core import __version__; print(__version__)")"
          echo "PyMAPDL version is: $(python -c "from ansys.mapdl.core import __version__; print(__version__)")"
        id: version

      - name: Generate wheelhouse
        run: pip wheel . -w wheelhouse

      - name: Zip wheelhouse
        uses: vimtor/action-zip@v1
        with:
          files: wheelhouse
          dest: ${{ env.PACKAGE_NAME }}-v${{ steps.version.outputs.PYMAPDL_VERSION }}-wheelhouse-${{ runner.os }}-${{ matrix.python-version }}.zip

      - name: Upload Wheelhouse
        uses: actions/upload-artifact@v3
        with:
          name: ${{ env.PACKAGE_NAME }}-v${{ steps.version.outputs.PYMAPDL_VERSION }}-wheelhouse-${{ runner.os }}-${{ matrix.python-version }}
          path: '*.zip'
          retention-days: 7

  docs_build:
    name: Build Documentation
    runs-on: ubuntu-latest

    steps:
      - uses: actions/checkout@v3

      # used for documentation deployment
      - name: Get Bot Application Token
        if: github.event_name == 'push' && contains(github.ref, 'refs/tags')
        id: get_workflow_token
        uses: peter-murray/workflow-application-token-action@v1
        with:
          application_id: ${{ secrets.BOT_APPLICATION_ID }}
          application_private_key: ${{ secrets.BOT_APPLICATION_PRIVATE_KEY }}

      - name: Setup Python
        uses: actions/setup-python@v4.2.0
        with:
          python-version: 3.8

      - name: Install OS packages
        run: |
          sudo apt update
          sudo apt install zip pandoc libgl1-mesa-glx xvfb texlive-latex-extra latexmk

      - name: Cache pip
        uses: actions/cache@v3
        with:
          path: ~/.cache/pip
          key: Python-v${{ env.RESET_PIP_CACHE }}-${{ runner.os }}-${{ matrix.python-version }}-${{ hashFiles('setup.py') }}-${{ hashFiles('requirements/requirements_docs*.txt') }}
          restore-keys: |
            Python-v${{ env.RESET_PIP_CACHE }}-${{ runner.os }}-${{ matrix.python-version }}

      - name: Test virtual framebuffer
        run: |
          pip install -r .ci/requirements_test_xvfb.txt
          xvfb-run python .ci/display_test.py

      - name: Install ansys-mapdl-core
        run: |
          pip install build
          python -m build
          pip install dist/ansys*.whl
          xvfb-run python -c "from ansys.mapdl import core as pymapdl; print(pymapdl.Report())"

      - name: Login in Github Container registry
        uses: docker/login-action@v2
        with:
          registry: ghcr.io
          username: ${{ secrets.GH_USERNAME }}
          password: ${{ secrets.GITHUB_TOKEN }}

      - name: Pull, launch, and validate MAPDL service
        run: .ci/start_mapdl.sh
        env:
          LICENSE_SERVER: ${{ secrets.LICENSE_SERVER }}
          MAPDL_IMAGE: '${{ env.DOCKER_PACKAGE }}:${{ env.DOCKER_IMAGE_VERSION_DOCS_BUILD }}'

      - name: Retrieve PyMAPDL version
        run: |
          echo "::set-output name=PYMAPDL_VERSION::$(python -c "from ansys.mapdl.core import __version__; print(__version__)")"
          echo "PyMAPDL version is: $(python -c "from ansys.mapdl.core import __version__; print(__version__)")"
        id: version

      - name: Cache examples
        uses: actions/cache@v3
        with:
          path: doc/source/examples
          key: Examples-v${{ env.RESET_EXAMPLES_CACHE }}-${{ steps.version.outputs.PYMAPDL_VERSION }}-${{ github.sha }}
          restore-keys: |
            Examples-v${{ env.RESET_EXAMPLES_CACHE }}-${{ steps.version.outputs.PYMAPDL_VERSION }}

      - name: Cache docs build directory
        uses: actions/cache@v3
        with:
          path: doc/build
          key: doc-build-v${{ env.RESET_DOC_BUILD_CACHE }}-${{ steps.version.outputs.PYMAPDL_VERSION }}-${{ github.sha }}
          restore-keys: |
            doc-build-v${{ env.RESET_DOC_BUILD_CACHE }}-${{ steps.version.outputs.PYMAPDL_VERSION }}

      - name: Cache autosummary
        uses: actions/cache@v3
        with:
          path: doc/source/**/_autosummary/*.rst
          key: autosummary-v${{ env.RESET_AUTOSUMMARY_CACHE }}-${{ steps.version.outputs.PYMAPDL_VERSION }}-${{ github.sha }}
          restore-keys: |
            autosummary-v${{ env.RESET_AUTOSUMMARY_CACHE }}-${{ steps.version.outputs.PYMAPDL_VERSION }}

      - name: Install Docs Build Requirements
        run: |
          pip install -r requirements/requirements_docs.txt

      - name: Build Documentation
        run: |
          xvfb-run make -C doc html SPHINXOPTS="-j auto -W --keep-going"

      - name: Zip documentation
        run: |
          cd doc/build/html
          zip -r PyMAPDL_documentation.zip *

      - name: Upload HTML Documentation
        uses: actions/upload-artifact@v3
        with:
          name: HTML-Documentation
          path: doc/build/html/PyMAPDL_documentation.zip
          retention-days: 7

      - name: Deploy
        if: github.event_name == 'push' && contains(github.ref, 'refs/tags')
        uses: JamesIves/github-pages-deploy-action@v4.4.0
        with:
          repository-name: pyansys/pymapdl-docs
          token: ${{ steps.get_workflow_token.outputs.token }}
          branch: gh-pages
          folder: doc/build/html
          clean: true

      - name: Build PDF Documentation
        working-directory: doc
        run: make pdf

      - name: Upload PDF Documentation
        uses: actions/upload-artifact@v3
        with:
          name: PDF-Documentation
          path: doc/build/latex/pymapdl*.pdf
          retention-days: 7

      - name: Display files structure
        if: always()
        run: |
          mkdir logs-build-docs
          echo "::group:: Display files structure" && ls -R && echo "::endgroup::"
          ls -R > ./logs-build-docs/files_structure.txt

      - name: Display docker files structures
        if: always()
        run: |
          echo "::group:: Display files structure" && docker exec mapdl /bin/bash -c "ls -R" && echo "::endgroup::"
          docker exec mapdl /bin/bash -c "ls -R" > ./logs-build-docs/docker_files_structure.txt

      - name: Collect MAPDL logs on failure
        if: always()
        run: |
          docker exec mapdl /bin/bash -c "mkdir -p /mapdl_logs && echo 'Successfully created directory inside docker container'"
          docker exec mapdl /bin/bash -c "if compgen -G 'file*.out' > /dev/null ;then cp -f /file*.out /mapdl_logs && echo 'Successfully copied out files.'; fi"
          docker exec mapdl /bin/bash -c "if compgen -G 'file*.err' > /dev/null ;then cp -f /file*.err /mapdl_logs && echo 'Successfully copied err files.'; fi"
          docker exec mapdl /bin/bash -c "if compgen -G 'file*.log' > /dev/null ;then cp -f /file*.log /mapdl_logs && echo 'Successfully copied log files.'; fi"
          docker exec mapdl /bin/bash -c "if compgen -G '*.crash' > /dev/null ;then cp -f /*.crash /mapdl_logs && echo 'Successfully copied crash files.'; fi"
          docker cp mapdl:/mapdl_logs/. ./logs-build-docs/.

      - name: Tar logs
        if: always()
        run: |
          cp -f doc/build/latex/*.log ./logs-build-docs/
          cp log.txt ./logs-build-docs/
          tar cvzf ./logs-build-docs.tgz ./logs-build-docs

      - name: Upload logs to GitHub
        if: always()
        uses: actions/upload-artifact@master
        with:
          name: logs-build-docs.tgz
          path: ./logs-build-docs.tgz

      - name: Display MAPDL Logs
        if: always()
        run: cat log.txt

      - name: List main files
        if: always()
        run: |
          if compgen -G 'doc/build/latex/*.log' > /dev/null ;then for f in doc/build/latex/*.log; do echo "::group:: Output latex log file $f" && cat $f && echo "::endgroup::" ; done; fi
          if compgen -G './logs-build-docs/*.err' > /dev/null ;then for f in ./logs-build-docs/*.err; do echo "::group:: Error file $f" && cat $f && echo "::endgroup::" ; done; fi
          if compgen -G './logs-build-docs/*.log' > /dev/null ;then for f in ./logs-build-docs/*.log; do echo "::group:: Log file $f" && cat $f && echo "::endgroup::" ; done; fi
          if compgen -G './logs-build-docs/*.out' > /dev/null ;then for f in ./logs-build-docs/*.out; do echo "::group:: Output file $f" && cat $f && echo "::endgroup::" ; done; fi

  build_test:
    name: Build and Unit Testing
    runs-on: ubuntu-latest
    strategy:
      matrix:
        mapdl-version: ['v21.1.1', 'v21.2.1', 'v22.1.0', 'v22.2.0']

    steps:
      - uses: actions/checkout@v3

      - name: Setup Python
        uses: actions/setup-python@v4.2.0
        with:
          python-version: 3.8

      - name: Install OS packages
        run: |
          sudo apt update
          sudo apt install libgl1-mesa-glx xvfb

      - name: Cache pip
        uses: actions/cache@v3
        with:
          path: ~/.cache/pip
          key: Python-v${{ env.RESET_PIP_CACHE }}-${{ runner.os }}-${{ matrix.python-version }}-${{ hashFiles('setup.py') }}-${{ hashFiles('requirements/requirements_tests.txt') }}
          restore-keys: |
            Python-v${{ env.RESET_PIP_CACHE }}-${{ runner.os }}-${{ matrix.python-version }}

      - name: Test virtual framebuffer
        run: |
          pip install -r .ci/requirements_test_xvfb.txt
          xvfb-run python .ci/display_test.py

      - name: Install ansys-mapdl-core
        run: |
          pip install build
          python -m build
          pip install dist/*.whl
          xvfb-run python -c "from ansys.mapdl import core as pymapdl; print(pymapdl.Report())"

      - name: Login in Github Container registry
        uses: docker/login-action@v2
        with:
          registry: ghcr.io
          username: ${{ secrets.GH_USERNAME }}
          password: ${{ secrets.GITHUB_TOKEN }}

      - name: Pull, launch, and validate MAPDL service
        run: .ci/start_mapdl.sh
        env:
          LICENSE_SERVER: ${{ secrets.LICENSE_SERVER }}
          MAPDL_IMAGE: ${{ env.DOCKER_PACKAGE }}:${{ matrix.mapdl-version }}

      - name: Unit Testing Requirements Installation
        run: |
          pip install -r requirements/requirements_tests.txt
<<<<<<< HEAD

      - name: DPF Server Activation
        run: |
          docker run -d -v `pwd`:/dpf -p ${{ env.DPF_PORT }}:50054 ghcr.io/pyansys/dpf-core/dpf:v2021.1

      - name: Unit Testing
        run: |
          xvfb-run pytest -v --durations=0 --cov=ansys.mapdl.core --cov-report=xml --cov-report=html
=======
          xvfb-run pytest -v --maxfail=10 --durations=0 --cov=ansys.mapdl.core --cov-report=xml --cov-report=html
>>>>>>> 0fee35eb

      - uses: codecov/codecov-action@v3
        if: matrix.mapdl-version == 'v21.2.1'
        name: 'Upload coverage to Codecov'

      - name: Check package
        run: |
          pip install twine
          twine check dist/*

      - name: Upload wheel and binaries
        uses: actions/upload-artifact@v3
        with:
          name: PyMAPDL-packages
          path: dist/
          retention-days: 7

      - name: Display files structure
        if: always()
        run: |
          mkdir logs-${{ matrix.mapdl-version }} && echo "Successfully generated directory ${{ matrix.mapdl-version }}"
          echo "::group:: Display files structure" && ls -R && echo "::endgroup::"
          ls -R > ./logs-${{ matrix.mapdl-version }}/files_structure.txt

      - name: Display docker files structures
        if: always()
        run: |
          echo "::group:: Display files structure" && docker exec mapdl /bin/bash -c "ls -R" && echo "::endgroup::"
          docker exec mapdl /bin/bash -c "ls -R" > ./logs-${{ matrix.mapdl-version }}/docker_files_structure.txt

      - name: Collect MAPDL logs on failure
        if: always()
        run: |
          docker exec mapdl /bin/bash -c "mkdir -p /mapdl_logs && echo 'Successfully created directory inside docker container'"
          docker exec mapdl /bin/bash -c "if compgen -G 'file*.out' > /dev/null ;then cp -f /file*.out /mapdl_logs && echo 'Successfully copied out files.'; fi"
          docker exec mapdl /bin/bash -c "if compgen -G 'file*.err' > /dev/null ;then cp -f /file*.err /mapdl_logs && echo 'Successfully copied err files.'; fi"
          docker exec mapdl /bin/bash -c "if compgen -G 'file*.log' > /dev/null ;then cp -f /file*.log /mapdl_logs && echo 'Successfully copied log files.'; fi"
          docker exec mapdl /bin/bash -c "if compgen -G '*.crash' > /dev/null ;then cp -f /*.crash /mapdl_logs && echo 'Successfully copied crash files.'; fi"
          docker cp mapdl:/mapdl_logs/. ./logs-${{ matrix.mapdl-version }}/.

      - name: Tar logs
        if: always()
        run: |
          cp log.txt ./logs-${{ matrix.mapdl-version }}/log.txt
          tar cvzf ./logs-${{ matrix.mapdl-version }}.tgz ./logs-${{ matrix.mapdl-version }}

      - name: Upload logs to GitHub
        if: always()
        uses: actions/upload-artifact@master
        with:
          name: logs-${{ matrix.mapdl-version }}.tgz
          path: ./logs-${{ matrix.mapdl-version }}.tgz

      - name: Display MAPDL Logs
        if: always()
        run: cat log.txt

      - name: List main files
        if: always()
        run: |
          if compgen -G './logs-${{ matrix.mapdl-version }}/*.err' > /dev/null ;then for f in ./logs-${{ matrix.mapdl-version }}/*.err; do echo "::group:: Error file $f" && cat $f && echo "::endgroup::" ; done; fi
          if compgen -G './logs-${{ matrix.mapdl-version }}/*.log' > /dev/null ;then for f in ./logs-${{ matrix.mapdl-version }}/*.log; do echo "::group:: Log file $f" && cat $f && echo "::endgroup::" ; done; fi
          if compgen -G './logs-${{ matrix.mapdl-version }}/*.out' > /dev/null ;then for f in ./logs-${{ matrix.mapdl-version }}/*.out; do echo "::group:: Output file $f" && cat $f && echo "::endgroup::" ; done; fi

  Release:
    if: github.event_name == 'push' && contains(github.ref, 'refs/tags')
    needs: [docs_build, build_test]
    runs-on: ubuntu-latest
    steps:
      - name: Set up Python
        uses: actions/setup-python@v4.2.0
        with:
          python-version: 3.9

      - uses: actions/download-artifact@v3

      - name: Display structure of downloaded files
        run: ls -R

      - name: Upload to Public PyPi
        run: |
          pip install twine
          twine upload --skip-existing ./**/*.whl
          twine upload --skip-existing ./**/*.tar.gz
        env:
          TWINE_USERNAME: __token__
          TWINE_PASSWORD: ${{ secrets.PYPI_TOKEN }}

      - name: Release
        uses: softprops/action-gh-release@v1
        with:
          files: |
            ./**/*.whl
            ./**/*.tar.gz
            ./**/*.pdf
            ./**/*.zip

      - name: Notify if fail
        uses: skitionek/notify-microsoft-teams@master
        if: ${{ failure() }}
        with:
          webhook_url: ${{ secrets.TEAM_HOOK }}
          needs: ${{ toJson(needs) }}
          job: ${{ toJson(job) }}
          steps: ${{ toJson(steps) }}
          overwrite: "{
            title: `Release FAILED!`,
            }"<|MERGE_RESOLUTION|>--- conflicted
+++ resolved
@@ -347,7 +347,6 @@
       - name: Unit Testing Requirements Installation
         run: |
           pip install -r requirements/requirements_tests.txt
-<<<<<<< HEAD
 
       - name: DPF Server Activation
         run: |
@@ -355,10 +354,7 @@
 
       - name: Unit Testing
         run: |
-          xvfb-run pytest -v --durations=0 --cov=ansys.mapdl.core --cov-report=xml --cov-report=html
-=======
-          xvfb-run pytest -v --maxfail=10 --durations=0 --cov=ansys.mapdl.core --cov-report=xml --cov-report=html
->>>>>>> 0fee35eb
+          xvfb-run pytest -v --durations=10 --maxfail=10 --cov=ansys.mapdl.core --cov-report=xml --cov-report=html
 
       - uses: codecov/codecov-action@v3
         if: matrix.mapdl-version == 'v21.2.1'
