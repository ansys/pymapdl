name: CI

on:
  pull_request:
  workflow_dispatch:
    inputs:
      run_all_builds:
        description: 'Run all extended MAPDL build tests'
        required: true
        type: boolean

  push:
    tags:
      - "v*"
    branches:
       - main
  schedule:
    # * is a special character in YAML so you have to quote this string
    - cron:  '30 4 * * *'

env:
  ON_CI: True
  PROJECT_NAME: 'PyMAPDL'
  PACKAGE_NAME: 'ansys-mapdl-core'
  PACKAGE_NAMESPACE: 'ansys.mapdl.core'
  DOCUMENTATION_CNAME: 'mapdl.docs.pyansys.com'
  MEILISEARCH_API_KEY: ${{ secrets.MEILISEARCH_API_KEY }}
  MEILISEARCH_PUBLIC_API_KEY: ${{ secrets.MEILISEARCH_PUBLIC_API_KEY }}


concurrency:
  group: ${{ github.workflow }}-${{ github.ref }}
  cancel-in-progress: true

defaults:
  run:
    shell: bash

permissions:
  contents: write
  packages: read
  pull-requests: write
  issues: write

jobs:

  update-changelog:
    name: "Update CHANGELOG (on release)"
    if: github.event_name == 'push' && contains(github.ref, 'refs/tags')
    runs-on: ubuntu-22.04
    permissions:
      contents: write
      pull-requests: write
    steps:
      - uses: ansys/actions/doc-deploy-changelog@v9
        with:
          token: ${{ secrets.PYANSYS_CI_BOT_TOKEN }}
          bot-user: ${{ secrets.PYANSYS_CI_BOT_USERNAME }}
          bot-email: ${{ secrets.PYANSYS_CI_BOT_EMAIL }}


  pull-request-name:
    if: github.event_name == 'pull_request'
    name: Check the name of the pull-request
    runs-on: ubuntu-22.04
    steps:
      - name: Check pull-request name
        uses: ansys/actions/check-pr-title@v9
        with:
          token: ${{ secrets.GITHUB_TOKEN }}


  doc-style:
    name: "Documentation style ${{ matrix.folder }}"
    runs-on: ubuntu-22.04
    strategy:
      matrix:
        folder: ["doc", "examples"]
    steps:
      - name: "Ansys documentation style checks"
        uses: ansys/actions/doc-style@v9
        with:
          token: ${{ secrets.GITHUB_TOKEN }}
          files: ${{ matrix.folder }}
          vale-config: ${{ matrix.folder }}/.vale.ini
          vale-version: "3.4.1"


  smoke-tests:
    name: "${{ matrix.os }} | Py ${{ matrix.python-version }} | Rel ${{ matrix.should-release }}"
    runs-on: ${{ matrix.os }}
    if: github.ref != 'refs/heads/main' || github.event_name == 'schedule' || github.event_name == 'workflow_dispatch'
    timeout-minutes: 20
    strategy:
      fail-fast: false
      matrix:
        os: [ubuntu-latest, windows-latest, macos-latest]
        python-version: ['3.10', '3.11', '3.12', '3.13']
        # Only perform wheelhouse builds for macOS when releasing
        should-release: 
          - ${{ github.event_name == 'push' && contains(github.ref, 'refs/tags') }}
        exclude:
          - should-release: false
            os: macos-latest
    steps:
      - name: "Build wheelhouse and perform smoke test"
        uses: ansys/actions/build-wheelhouse@v9
        with:
          library-name: ${{ env.PACKAGE_NAME }}
          operating-system: ${{ matrix.os }}
          python-version: ${{ matrix.python-version }}
          check-licenses: true
          # whitelist-license-check: "attrs" # This has MIT license but fails the check

      - name: "Importing library"
        run: python -c "from ansys.mapdl import core as pymapdl; print(pymapdl.Report())"

      - name: "Checking plotting support"
        run: python -c "from pyvista.plotting import system_supports_plotting; print('System support plotting ' + str(system_supports_plotting()))"


  check-vulnerabilities:
    name: "Check library vulnerabilities"
    runs-on: ubuntu-22.04
    steps:
      - uses: ansys/actions/check-vulnerabilities@v9
        with:
          python-version: '3.13'
          token: ${{ secrets.PYANSYS_CI_BOT_TOKEN }}
          python-package-name: ${{ env.PACKAGE_NAME }}
          dev-mode: ${{ github.ref != 'refs/heads/main' }}
          upload-reports: True
          hide-log: false


  docs-build:
    name: "Build documentation"
    needs: doc-style
    uses: ./.github/workflows/doc-build.yml
    secrets:
      license-server: ${{ secrets.LICENSE_SERVER }}
      username: ${{ github.actor }}
      password: ${{ secrets.GITHUB_TOKEN }}


  build-test-remote-matrix:
    name: "Build remote test matrix"
    runs-on: ubuntu-22.04
    if: github.ref != 'refs/heads/main' || github.event_name == 'schedule' || github.event_name == 'workflow_dispatch'
    outputs:
      matrix: ${{ steps.set-matrix.outputs.matrix }}

    steps:
      - name: "Install Git and checkout project"
        uses: actions/checkout@v4.2.2

      - name: Build matrix for remote testing
        uses: ./.github/actions/build-matrix
        id: set-matrix
        with:
          token_teams_user_read: ${{ secrets.TOKEN_TEAMS_USER_READ }}
          local: false
          run_all_builds: ${{ inputs.run_all_builds }}


  build-test-remote:
    name: "Remote: ${{ matrix.mapdl-version }}"
    needs: [smoke-tests, build-test-remote-matrix]
    strategy:
      fail-fast: false
      matrix: ${{ fromJson(needs.build-test-remote-matrix.outputs.matrix) }}
    uses: ./.github/workflows/test-remote.yml
    secrets:
      license-server: ${{ secrets.LICENSE_SERVER }}
      codecov-token: ${{ secrets.CODECOV_TOKEN }}
      token: ${{ secrets.GITHUB_TOKEN }}
      username: ${{ github.actor }}
    with:
      mapdl-version: "${{ matrix.mapdl-version }}"
      file-name: "${{ matrix.mapdl-version }}-remote"
      python-version: '3.13'


  build-test-local-matrix:
    name: "Build test matrix for minimal and local"
    runs-on: ubuntu-22.04
    if: github.ref != 'refs/heads/main' || github.event_name == 'schedule' || github.event_name == 'workflow_dispatch'
    outputs:
      matrix: ${{ steps.set-matrix.outputs.matrix }}
    steps:
      - name: "Install Git and checkout project"
        uses: actions/checkout@v4.2.2

      - name: Build matrix for local, minimal and console testing
        uses: ./.github/actions/build-matrix
        id: set-matrix
        with:
          token_teams_user_read: ${{ secrets.TOKEN_TEAMS_USER_READ }}
          local: true
          run_all_builds: ${{ inputs.run_all_builds }}


  build-test-ubuntu-local:
    name: "Local: ${{ matrix.mapdl-version }}"
    if: github.ref != 'refs/heads/main' || github.event_name == 'schedule' || github.event_name == 'workflow_dispatch'
    needs: [smoke-tests, build-test-local-matrix]
    uses: ./.github/workflows/test-local.yml
    strategy:
      fail-fast: false
      matrix: ${{ fromJson(needs.build-test-local-matrix.outputs.matrix) }}
    secrets:
      license-server: ${{ secrets.LICENSE_SERVER }}
      codecov-token: ${{ secrets.CODECOV_TOKEN }}
      token: ${{ secrets.GITHUB_TOKEN }}
      username: ${{ github.actor }}
    with:
      testing-minimal: false
      pytest-arguments: '--reset_only_failed  --add_missing_images'
      mapdl-version: ${{ matrix.mapdl-version }}
      file-name: "${{ matrix.mapdl-version }}-local"
      tags: "local"
      latest-version: "252"
<<<<<<< HEAD
      python-version: '3.13'
=======
      test_dpf: ${{ contains(matrix.mapdl-version, 'cicd') }}
>>>>>>> 92094219


  build-test-ubuntu-minimal:
    name: "Local-min: ${{ matrix.mapdl-version }}"
    if: github.ref != 'refs/heads/main' || github.event_name == 'schedule' || github.event_name == 'workflow_dispatch'
    needs: [build-test-ubuntu-local, build-test-remote]
    uses: ./.github/workflows/test-local.yml
    strategy:
      fail-fast: false
      matrix:
        mapdl-version: ['v25.2-ubuntu-cicd', 'v25.1-ubuntu']
    secrets:
      license-server: ${{ secrets.LICENSE_SERVER }}
      codecov-token: ${{ secrets.CODECOV_TOKEN }}
      token: ${{ secrets.GITHUB_TOKEN }}
      username: ${{ github.actor }}
    with:
      testing-minimal: true
      pytest-arguments: ''
      mapdl-version: ${{ matrix.mapdl-version }}
      file-name: "${{ matrix.mapdl-version }}-minimal"
      tags: "local,minimal"
      latest-version: "252"
<<<<<<< HEAD
      python-version: '3.13'
=======
      test_dpf: false
>>>>>>> 92094219


  build-test-ubuntu-console:
    name: "Local-min-console: ${{ matrix.mapdl-version }}"
    if: github.ref != 'refs/heads/main' || github.event_name == 'schedule' || github.event_name == 'workflow_dispatch'
    needs: [build-test-ubuntu-local, build-test-remote]
    uses: ./.github/workflows/test-local.yml
    strategy:
      fail-fast: false
      matrix:
        mapdl-version: ['v25.2-ubuntu-cicd', 'v25.1-ubuntu']
    secrets:
      license-server: ${{ secrets.LICENSE_SERVER }}
      codecov-token: ${{ secrets.CODECOV_TOKEN }}
      token: ${{ secrets.GITHUB_TOKEN }}
      username: ${{ github.actor }}
    with:
      latest-version: "252"
      mapdl-version: ${{ matrix.mapdl-version }}
      testing-minimal: false
      on-console: true
      pytest-arguments: '-k console'
<<<<<<< HEAD
      python-version: '3.13'
=======
>>>>>>> 92094219
      file-name: "${{ matrix.mapdl-version }}-console"
      tags: "local,console"
      test_dpf: false


  test-windows:
    # Skipped
    if: github.repository == ''
    name: "Local: Build & test on Windows"
    runs-on: [self-hosted, Windows, pymapdl]
    timeout-minutes: 30
    env:
      ON_LOCAL: TRUE

    steps:
      - uses: actions/checkout@v4.2.2

      - uses: ./.github/actions/test_windows
        with:
          codecov_token: ${{ secrets.CODECOV_TOKEN }}


  package:
    name: "Package library"
    needs: [build-test-remote, build-test-ubuntu-local, build-test-ubuntu-minimal, docs-build]
    runs-on: ubuntu-22.04
    steps:
      - name: "Build library source and wheel artifacts"
        uses: ansys/actions/build-library@v9
        with:
          library-name: ${{ env.PACKAGE_NAME }}
          python-version: '3.13'


  release:
    name: "Release project"
    if: ${{ github.event_name == 'push' && contains(github.ref, 'refs/tags') }}
    needs: [package, update-changelog]
    runs-on: ubuntu-22.04
    # Specifying a GitHub environment is optional, but strongly encouraged
    environment: release
    permissions:
      id-token: write
      contents: write
    steps:
      - name: "Download the library artifacts from build-library step"
<<<<<<< HEAD
        uses: actions/download-artifact@95815c38cf2ff2164869cbab79da8d1f422bc89e # v4.2.1
=======
        uses: actions/download-artifact@d3f86a106a0bac45b974a628896c90dbdf5c8093 # v4.3.0
>>>>>>> 92094219
        with:
          name: ${{ env.PACKAGE_NAME }}-artifacts
          path: ${{ env.PACKAGE_NAME }}-artifacts

      - name: "Display structure of downloaded files"
        run: ls -Rla

      - name: "Release to PyPI using trusted publisher"
        uses: pypa/gh-action-pypi-publish@76f52bc884231f62b9a034ebfe128415bbaabdfc # v1.12.4
        with:
          repository-url: "https://upload.pypi.org/legacy/"
          print-hash: true
          packages-dir: ${{ env.PACKAGE_NAME }}-artifacts
          skip-existing: false

      - name: "Release to GitHub"
        uses: ansys/actions/release-github@v9
        with:
          library-name: ${{ env.PACKAGE_NAME }}
          additional-artifacts: "minimum_requirements.txt"
          token: ${{ secrets.GITHUB_TOKEN }}


  upload-docs-release:
    name: "Upload release documentation"
    if: github.event_name == 'push' && contains(github.ref, 'refs/tags')
    runs-on: ubuntu-22.04
    needs: [release]
    steps:
      - name: "Deploy the stable documentation"
        uses: ansys/actions/doc-deploy-stable@v9
        with:
          cname: ${{ env.DOCUMENTATION_CNAME }}
          token: ${{ secrets.GITHUB_TOKEN }}
          render-last: '5'
          bot-user: ${{ secrets.PYANSYS_CI_BOT_USERNAME }}
          bot-email: ${{ secrets.PYANSYS_CI_BOT_EMAIL }}


  upload-dev-docs:
    name: "Upload dev documentation"
    if: github.ref == 'refs/heads/main' && !contains(github.ref, 'refs/tags')
    runs-on: ubuntu-22.04
    needs: [docs-build]
    steps:
      - name: "Deploy the latest documentation"
        uses: ansys/actions/doc-deploy-dev@v9
        with:
          cname: ${{ env.DOCUMENTATION_CNAME }}
          token: ${{ secrets.GITHUB_TOKEN }}
          bot-user: ${{ secrets.PYANSYS_CI_BOT_USERNAME }}
          bot-email: ${{ secrets.PYANSYS_CI_BOT_EMAIL }}


  notify:
    name: "Notify failed build"
    needs: [smoke-tests, docs-build, build-test-remote, build-test-ubuntu-local, build-test-ubuntu-minimal]
    if: failure() && github.event_name == 'schedule'
    runs-on: ubuntu-22.04
    steps:
      - name: "Open issue"
        uses: jayqi/failed-build-issue-action@v1
        with:
          github-token: ${{ secrets.GITHUB_TOKEN }}
          title-template: "Failed scheduled build"
          label-name: "Build failed"


  test_julia:
    name: "Julia ${{ matrix.julia-version }} | ${{ matrix.os }}"
    runs-on: ${{ matrix.os }}
    if: github.ref != 'refs/heads/main' || github.event_name == 'schedule' || github.event_name == 'workflow_dispatch'
    strategy:
      fail-fast: false
      matrix:
        julia-version: ['1.10.3', '1.10.4']
        os: [ubuntu-latest, windows-latest]

    steps:
      - uses: actions/checkout@v4.2.2

      - name: "Run Julia testing"
        uses: ./.github/actions/test-julia
        with:
          julia-version: ${{ matrix.julia-version }}


  pytest-summary:
    name: Pytest summary for all the test jobs
    needs: [
      build-test-remote, build-test-ubuntu-local, build-test-ubuntu-minimal, build-test-ubuntu-console
      ]
    if: always()
    runs-on: ubuntu-22.04          
    steps:
      - name: "Install Git and checkout project"
        uses: actions/checkout@v4.2.2

      - name: "Run Pytest-summary action"
        uses: ./.github/actions/pytest-summary
        with:
          python-version: '3.13'
<|MERGE_RESOLUTION|>--- conflicted
+++ resolved
@@ -1,434 +1,421 @@
-name: CI
-
-on:
-  pull_request:
-  workflow_dispatch:
-    inputs:
-      run_all_builds:
-        description: 'Run all extended MAPDL build tests'
-        required: true
-        type: boolean
-
-  push:
-    tags:
-      - "v*"
-    branches:
-       - main
-  schedule:
-    # * is a special character in YAML so you have to quote this string
-    - cron:  '30 4 * * *'
-
-env:
-  ON_CI: True
-  PROJECT_NAME: 'PyMAPDL'
-  PACKAGE_NAME: 'ansys-mapdl-core'
-  PACKAGE_NAMESPACE: 'ansys.mapdl.core'
-  DOCUMENTATION_CNAME: 'mapdl.docs.pyansys.com'
-  MEILISEARCH_API_KEY: ${{ secrets.MEILISEARCH_API_KEY }}
-  MEILISEARCH_PUBLIC_API_KEY: ${{ secrets.MEILISEARCH_PUBLIC_API_KEY }}
-
-
-concurrency:
-  group: ${{ github.workflow }}-${{ github.ref }}
-  cancel-in-progress: true
-
-defaults:
-  run:
-    shell: bash
-
-permissions:
-  contents: write
-  packages: read
-  pull-requests: write
-  issues: write
-
-jobs:
-
-  update-changelog:
-    name: "Update CHANGELOG (on release)"
-    if: github.event_name == 'push' && contains(github.ref, 'refs/tags')
-    runs-on: ubuntu-22.04
-    permissions:
-      contents: write
-      pull-requests: write
-    steps:
-      - uses: ansys/actions/doc-deploy-changelog@v9
-        with:
-          token: ${{ secrets.PYANSYS_CI_BOT_TOKEN }}
-          bot-user: ${{ secrets.PYANSYS_CI_BOT_USERNAME }}
-          bot-email: ${{ secrets.PYANSYS_CI_BOT_EMAIL }}
-
-
-  pull-request-name:
-    if: github.event_name == 'pull_request'
-    name: Check the name of the pull-request
-    runs-on: ubuntu-22.04
-    steps:
-      - name: Check pull-request name
-        uses: ansys/actions/check-pr-title@v9
-        with:
-          token: ${{ secrets.GITHUB_TOKEN }}
-
-
-  doc-style:
-    name: "Documentation style ${{ matrix.folder }}"
-    runs-on: ubuntu-22.04
-    strategy:
-      matrix:
-        folder: ["doc", "examples"]
-    steps:
-      - name: "Ansys documentation style checks"
-        uses: ansys/actions/doc-style@v9
-        with:
-          token: ${{ secrets.GITHUB_TOKEN }}
-          files: ${{ matrix.folder }}
-          vale-config: ${{ matrix.folder }}/.vale.ini
-          vale-version: "3.4.1"
-
-
-  smoke-tests:
-    name: "${{ matrix.os }} | Py ${{ matrix.python-version }} | Rel ${{ matrix.should-release }}"
-    runs-on: ${{ matrix.os }}
-    if: github.ref != 'refs/heads/main' || github.event_name == 'schedule' || github.event_name == 'workflow_dispatch'
-    timeout-minutes: 20
-    strategy:
-      fail-fast: false
-      matrix:
-        os: [ubuntu-latest, windows-latest, macos-latest]
-        python-version: ['3.10', '3.11', '3.12', '3.13']
-        # Only perform wheelhouse builds for macOS when releasing
-        should-release: 
-          - ${{ github.event_name == 'push' && contains(github.ref, 'refs/tags') }}
-        exclude:
-          - should-release: false
-            os: macos-latest
-    steps:
-      - name: "Build wheelhouse and perform smoke test"
-        uses: ansys/actions/build-wheelhouse@v9
-        with:
-          library-name: ${{ env.PACKAGE_NAME }}
-          operating-system: ${{ matrix.os }}
-          python-version: ${{ matrix.python-version }}
-          check-licenses: true
-          # whitelist-license-check: "attrs" # This has MIT license but fails the check
-
-      - name: "Importing library"
-        run: python -c "from ansys.mapdl import core as pymapdl; print(pymapdl.Report())"
-
-      - name: "Checking plotting support"
-        run: python -c "from pyvista.plotting import system_supports_plotting; print('System support plotting ' + str(system_supports_plotting()))"
-
-
-  check-vulnerabilities:
-    name: "Check library vulnerabilities"
-    runs-on: ubuntu-22.04
-    steps:
-      - uses: ansys/actions/check-vulnerabilities@v9
-        with:
-          python-version: '3.13'
-          token: ${{ secrets.PYANSYS_CI_BOT_TOKEN }}
-          python-package-name: ${{ env.PACKAGE_NAME }}
-          dev-mode: ${{ github.ref != 'refs/heads/main' }}
-          upload-reports: True
-          hide-log: false
-
-
-  docs-build:
-    name: "Build documentation"
-    needs: doc-style
-    uses: ./.github/workflows/doc-build.yml
-    secrets:
-      license-server: ${{ secrets.LICENSE_SERVER }}
-      username: ${{ github.actor }}
-      password: ${{ secrets.GITHUB_TOKEN }}
-
-
-  build-test-remote-matrix:
-    name: "Build remote test matrix"
-    runs-on: ubuntu-22.04
-    if: github.ref != 'refs/heads/main' || github.event_name == 'schedule' || github.event_name == 'workflow_dispatch'
-    outputs:
-      matrix: ${{ steps.set-matrix.outputs.matrix }}
-
-    steps:
-      - name: "Install Git and checkout project"
-        uses: actions/checkout@v4.2.2
-
-      - name: Build matrix for remote testing
-        uses: ./.github/actions/build-matrix
-        id: set-matrix
-        with:
-          token_teams_user_read: ${{ secrets.TOKEN_TEAMS_USER_READ }}
-          local: false
-          run_all_builds: ${{ inputs.run_all_builds }}
-
-
-  build-test-remote:
-    name: "Remote: ${{ matrix.mapdl-version }}"
-    needs: [smoke-tests, build-test-remote-matrix]
-    strategy:
-      fail-fast: false
-      matrix: ${{ fromJson(needs.build-test-remote-matrix.outputs.matrix) }}
-    uses: ./.github/workflows/test-remote.yml
-    secrets:
-      license-server: ${{ secrets.LICENSE_SERVER }}
-      codecov-token: ${{ secrets.CODECOV_TOKEN }}
-      token: ${{ secrets.GITHUB_TOKEN }}
-      username: ${{ github.actor }}
-    with:
-      mapdl-version: "${{ matrix.mapdl-version }}"
-      file-name: "${{ matrix.mapdl-version }}-remote"
-      python-version: '3.13'
-
-
-  build-test-local-matrix:
-    name: "Build test matrix for minimal and local"
-    runs-on: ubuntu-22.04
-    if: github.ref != 'refs/heads/main' || github.event_name == 'schedule' || github.event_name == 'workflow_dispatch'
-    outputs:
-      matrix: ${{ steps.set-matrix.outputs.matrix }}
-    steps:
-      - name: "Install Git and checkout project"
-        uses: actions/checkout@v4.2.2
-
-      - name: Build matrix for local, minimal and console testing
-        uses: ./.github/actions/build-matrix
-        id: set-matrix
-        with:
-          token_teams_user_read: ${{ secrets.TOKEN_TEAMS_USER_READ }}
-          local: true
-          run_all_builds: ${{ inputs.run_all_builds }}
-
-
-  build-test-ubuntu-local:
-    name: "Local: ${{ matrix.mapdl-version }}"
-    if: github.ref != 'refs/heads/main' || github.event_name == 'schedule' || github.event_name == 'workflow_dispatch'
-    needs: [smoke-tests, build-test-local-matrix]
-    uses: ./.github/workflows/test-local.yml
-    strategy:
-      fail-fast: false
-      matrix: ${{ fromJson(needs.build-test-local-matrix.outputs.matrix) }}
-    secrets:
-      license-server: ${{ secrets.LICENSE_SERVER }}
-      codecov-token: ${{ secrets.CODECOV_TOKEN }}
-      token: ${{ secrets.GITHUB_TOKEN }}
-      username: ${{ github.actor }}
-    with:
-      testing-minimal: false
-      pytest-arguments: '--reset_only_failed  --add_missing_images'
-      mapdl-version: ${{ matrix.mapdl-version }}
-      file-name: "${{ matrix.mapdl-version }}-local"
-      tags: "local"
-      latest-version: "252"
-<<<<<<< HEAD
-      python-version: '3.13'
-=======
-      test_dpf: ${{ contains(matrix.mapdl-version, 'cicd') }}
->>>>>>> 92094219
-
-
-  build-test-ubuntu-minimal:
-    name: "Local-min: ${{ matrix.mapdl-version }}"
-    if: github.ref != 'refs/heads/main' || github.event_name == 'schedule' || github.event_name == 'workflow_dispatch'
-    needs: [build-test-ubuntu-local, build-test-remote]
-    uses: ./.github/workflows/test-local.yml
-    strategy:
-      fail-fast: false
-      matrix:
-        mapdl-version: ['v25.2-ubuntu-cicd', 'v25.1-ubuntu']
-    secrets:
-      license-server: ${{ secrets.LICENSE_SERVER }}
-      codecov-token: ${{ secrets.CODECOV_TOKEN }}
-      token: ${{ secrets.GITHUB_TOKEN }}
-      username: ${{ github.actor }}
-    with:
-      testing-minimal: true
-      pytest-arguments: ''
-      mapdl-version: ${{ matrix.mapdl-version }}
-      file-name: "${{ matrix.mapdl-version }}-minimal"
-      tags: "local,minimal"
-      latest-version: "252"
-<<<<<<< HEAD
-      python-version: '3.13'
-=======
-      test_dpf: false
->>>>>>> 92094219
-
-
-  build-test-ubuntu-console:
-    name: "Local-min-console: ${{ matrix.mapdl-version }}"
-    if: github.ref != 'refs/heads/main' || github.event_name == 'schedule' || github.event_name == 'workflow_dispatch'
-    needs: [build-test-ubuntu-local, build-test-remote]
-    uses: ./.github/workflows/test-local.yml
-    strategy:
-      fail-fast: false
-      matrix:
-        mapdl-version: ['v25.2-ubuntu-cicd', 'v25.1-ubuntu']
-    secrets:
-      license-server: ${{ secrets.LICENSE_SERVER }}
-      codecov-token: ${{ secrets.CODECOV_TOKEN }}
-      token: ${{ secrets.GITHUB_TOKEN }}
-      username: ${{ github.actor }}
-    with:
-      latest-version: "252"
-      mapdl-version: ${{ matrix.mapdl-version }}
-      testing-minimal: false
-      on-console: true
-      pytest-arguments: '-k console'
-<<<<<<< HEAD
-      python-version: '3.13'
-=======
->>>>>>> 92094219
-      file-name: "${{ matrix.mapdl-version }}-console"
-      tags: "local,console"
-      test_dpf: false
-
-
-  test-windows:
-    # Skipped
-    if: github.repository == ''
-    name: "Local: Build & test on Windows"
-    runs-on: [self-hosted, Windows, pymapdl]
-    timeout-minutes: 30
-    env:
-      ON_LOCAL: TRUE
-
-    steps:
-      - uses: actions/checkout@v4.2.2
-
-      - uses: ./.github/actions/test_windows
-        with:
-          codecov_token: ${{ secrets.CODECOV_TOKEN }}
-
-
-  package:
-    name: "Package library"
-    needs: [build-test-remote, build-test-ubuntu-local, build-test-ubuntu-minimal, docs-build]
-    runs-on: ubuntu-22.04
-    steps:
-      - name: "Build library source and wheel artifacts"
-        uses: ansys/actions/build-library@v9
-        with:
-          library-name: ${{ env.PACKAGE_NAME }}
-          python-version: '3.13'
-
-
-  release:
-    name: "Release project"
-    if: ${{ github.event_name == 'push' && contains(github.ref, 'refs/tags') }}
-    needs: [package, update-changelog]
-    runs-on: ubuntu-22.04
-    # Specifying a GitHub environment is optional, but strongly encouraged
-    environment: release
-    permissions:
-      id-token: write
-      contents: write
-    steps:
-      - name: "Download the library artifacts from build-library step"
-<<<<<<< HEAD
-        uses: actions/download-artifact@95815c38cf2ff2164869cbab79da8d1f422bc89e # v4.2.1
-=======
-        uses: actions/download-artifact@d3f86a106a0bac45b974a628896c90dbdf5c8093 # v4.3.0
->>>>>>> 92094219
-        with:
-          name: ${{ env.PACKAGE_NAME }}-artifacts
-          path: ${{ env.PACKAGE_NAME }}-artifacts
-
-      - name: "Display structure of downloaded files"
-        run: ls -Rla
-
-      - name: "Release to PyPI using trusted publisher"
-        uses: pypa/gh-action-pypi-publish@76f52bc884231f62b9a034ebfe128415bbaabdfc # v1.12.4
-        with:
-          repository-url: "https://upload.pypi.org/legacy/"
-          print-hash: true
-          packages-dir: ${{ env.PACKAGE_NAME }}-artifacts
-          skip-existing: false
-
-      - name: "Release to GitHub"
-        uses: ansys/actions/release-github@v9
-        with:
-          library-name: ${{ env.PACKAGE_NAME }}
-          additional-artifacts: "minimum_requirements.txt"
-          token: ${{ secrets.GITHUB_TOKEN }}
-
-
-  upload-docs-release:
-    name: "Upload release documentation"
-    if: github.event_name == 'push' && contains(github.ref, 'refs/tags')
-    runs-on: ubuntu-22.04
-    needs: [release]
-    steps:
-      - name: "Deploy the stable documentation"
-        uses: ansys/actions/doc-deploy-stable@v9
-        with:
-          cname: ${{ env.DOCUMENTATION_CNAME }}
-          token: ${{ secrets.GITHUB_TOKEN }}
-          render-last: '5'
-          bot-user: ${{ secrets.PYANSYS_CI_BOT_USERNAME }}
-          bot-email: ${{ secrets.PYANSYS_CI_BOT_EMAIL }}
-
-
-  upload-dev-docs:
-    name: "Upload dev documentation"
-    if: github.ref == 'refs/heads/main' && !contains(github.ref, 'refs/tags')
-    runs-on: ubuntu-22.04
-    needs: [docs-build]
-    steps:
-      - name: "Deploy the latest documentation"
-        uses: ansys/actions/doc-deploy-dev@v9
-        with:
-          cname: ${{ env.DOCUMENTATION_CNAME }}
-          token: ${{ secrets.GITHUB_TOKEN }}
-          bot-user: ${{ secrets.PYANSYS_CI_BOT_USERNAME }}
-          bot-email: ${{ secrets.PYANSYS_CI_BOT_EMAIL }}
-
-
-  notify:
-    name: "Notify failed build"
-    needs: [smoke-tests, docs-build, build-test-remote, build-test-ubuntu-local, build-test-ubuntu-minimal]
-    if: failure() && github.event_name == 'schedule'
-    runs-on: ubuntu-22.04
-    steps:
-      - name: "Open issue"
-        uses: jayqi/failed-build-issue-action@v1
-        with:
-          github-token: ${{ secrets.GITHUB_TOKEN }}
-          title-template: "Failed scheduled build"
-          label-name: "Build failed"
-
-
-  test_julia:
-    name: "Julia ${{ matrix.julia-version }} | ${{ matrix.os }}"
-    runs-on: ${{ matrix.os }}
-    if: github.ref != 'refs/heads/main' || github.event_name == 'schedule' || github.event_name == 'workflow_dispatch'
-    strategy:
-      fail-fast: false
-      matrix:
-        julia-version: ['1.10.3', '1.10.4']
-        os: [ubuntu-latest, windows-latest]
-
-    steps:
-      - uses: actions/checkout@v4.2.2
-
-      - name: "Run Julia testing"
-        uses: ./.github/actions/test-julia
-        with:
-          julia-version: ${{ matrix.julia-version }}
-
-
-  pytest-summary:
-    name: Pytest summary for all the test jobs
-    needs: [
-      build-test-remote, build-test-ubuntu-local, build-test-ubuntu-minimal, build-test-ubuntu-console
-      ]
-    if: always()
-    runs-on: ubuntu-22.04          
-    steps:
-      - name: "Install Git and checkout project"
-        uses: actions/checkout@v4.2.2
-
-      - name: "Run Pytest-summary action"
-        uses: ./.github/actions/pytest-summary
-        with:
-          python-version: '3.13'
+name: CI
+
+on:
+  pull_request:
+  workflow_dispatch:
+    inputs:
+      run_all_builds:
+        description: 'Run all extended MAPDL build tests'
+        required: true
+        type: boolean
+
+  push:
+    tags:
+      - "v*"
+    branches:
+       - main
+  schedule:
+    # * is a special character in YAML so you have to quote this string
+    - cron:  '30 4 * * *'
+
+env:
+  ON_CI: True
+  PROJECT_NAME: 'PyMAPDL'
+  PACKAGE_NAME: 'ansys-mapdl-core'
+  PACKAGE_NAMESPACE: 'ansys.mapdl.core'
+  DOCUMENTATION_CNAME: 'mapdl.docs.pyansys.com'
+  MEILISEARCH_API_KEY: ${{ secrets.MEILISEARCH_API_KEY }}
+  MEILISEARCH_PUBLIC_API_KEY: ${{ secrets.MEILISEARCH_PUBLIC_API_KEY }}
+
+
+concurrency:
+  group: ${{ github.workflow }}-${{ github.ref }}
+  cancel-in-progress: true
+
+defaults:
+  run:
+    shell: bash
+
+permissions:
+  contents: write
+  packages: read
+  pull-requests: write
+  issues: write
+
+jobs:
+
+  update-changelog:
+    name: "Update CHANGELOG (on release)"
+    if: github.event_name == 'push' && contains(github.ref, 'refs/tags')
+    runs-on: ubuntu-22.04
+    permissions:
+      contents: write
+      pull-requests: write
+    steps:
+      - uses: ansys/actions/doc-deploy-changelog@v9
+        with:
+          token: ${{ secrets.PYANSYS_CI_BOT_TOKEN }}
+          bot-user: ${{ secrets.PYANSYS_CI_BOT_USERNAME }}
+          bot-email: ${{ secrets.PYANSYS_CI_BOT_EMAIL }}
+
+
+  pull-request-name:
+    if: github.event_name == 'pull_request'
+    name: Check the name of the pull-request
+    runs-on: ubuntu-22.04
+    steps:
+      - name: Check pull-request name
+        uses: ansys/actions/check-pr-title@v9
+        with:
+          token: ${{ secrets.GITHUB_TOKEN }}
+
+
+  doc-style:
+    name: "Documentation style ${{ matrix.folder }}"
+    runs-on: ubuntu-22.04
+    strategy:
+      matrix:
+        folder: ["doc", "examples"]
+    steps:
+      - name: "Ansys documentation style checks"
+        uses: ansys/actions/doc-style@v9
+        with:
+          token: ${{ secrets.GITHUB_TOKEN }}
+          files: ${{ matrix.folder }}
+          vale-config: ${{ matrix.folder }}/.vale.ini
+          vale-version: "3.4.1"
+
+
+  smoke-tests:
+    name: "${{ matrix.os }} | Py ${{ matrix.python-version }} | Rel ${{ matrix.should-release }}"
+    runs-on: ${{ matrix.os }}
+    if: github.ref != 'refs/heads/main' || github.event_name == 'schedule' || github.event_name == 'workflow_dispatch'
+    timeout-minutes: 20
+    strategy:
+      fail-fast: false
+      matrix:
+        os: [ubuntu-latest, windows-latest, macos-latest]
+        python-version: ['3.10', '3.11', '3.12', '3.13']
+        # Only perform wheelhouse builds for macOS when releasing
+        should-release: 
+          - ${{ github.event_name == 'push' && contains(github.ref, 'refs/tags') }}
+        exclude:
+          - should-release: false
+            os: macos-latest
+    steps:
+      - name: "Build wheelhouse and perform smoke test"
+        uses: ansys/actions/build-wheelhouse@v9
+        with:
+          library-name: ${{ env.PACKAGE_NAME }}
+          operating-system: ${{ matrix.os }}
+          python-version: ${{ matrix.python-version }}
+          check-licenses: true
+          # whitelist-license-check: "attrs" # This has MIT license but fails the check
+
+      - name: "Importing library"
+        run: python -c "from ansys.mapdl import core as pymapdl; print(pymapdl.Report())"
+
+      - name: "Checking plotting support"
+        run: python -c "from pyvista.plotting import system_supports_plotting; print('System support plotting ' + str(system_supports_plotting()))"
+
+
+  check-vulnerabilities:
+    name: "Check library vulnerabilities"
+    runs-on: ubuntu-22.04
+    steps:
+      - uses: ansys/actions/check-vulnerabilities@v9
+        with:
+          python-version: '3.13'
+          token: ${{ secrets.PYANSYS_CI_BOT_TOKEN }}
+          python-package-name: ${{ env.PACKAGE_NAME }}
+          dev-mode: ${{ github.ref != 'refs/heads/main' }}
+          upload-reports: True
+          hide-log: false
+
+
+  docs-build:
+    name: "Build documentation"
+    needs: doc-style
+    uses: ./.github/workflows/doc-build.yml
+    secrets:
+      license-server: ${{ secrets.LICENSE_SERVER }}
+      username: ${{ github.actor }}
+      password: ${{ secrets.GITHUB_TOKEN }}
+
+
+  build-test-remote-matrix:
+    name: "Build remote test matrix"
+    runs-on: ubuntu-22.04
+    if: github.ref != 'refs/heads/main' || github.event_name == 'schedule' || github.event_name == 'workflow_dispatch'
+    outputs:
+      matrix: ${{ steps.set-matrix.outputs.matrix }}
+
+    steps:
+      - name: "Install Git and checkout project"
+        uses: actions/checkout@v4.2.2
+
+      - name: Build matrix for remote testing
+        uses: ./.github/actions/build-matrix
+        id: set-matrix
+        with:
+          token_teams_user_read: ${{ secrets.TOKEN_TEAMS_USER_READ }}
+          local: false
+          run_all_builds: ${{ inputs.run_all_builds }}
+
+
+  build-test-remote:
+    name: "Remote: ${{ matrix.mapdl-version }}"
+    needs: [smoke-tests, build-test-remote-matrix]
+    strategy:
+      fail-fast: false
+      matrix: ${{ fromJson(needs.build-test-remote-matrix.outputs.matrix) }}
+    uses: ./.github/workflows/test-remote.yml
+    secrets:
+      license-server: ${{ secrets.LICENSE_SERVER }}
+      codecov-token: ${{ secrets.CODECOV_TOKEN }}
+      token: ${{ secrets.GITHUB_TOKEN }}
+      username: ${{ github.actor }}
+    with:
+      mapdl-version: "${{ matrix.mapdl-version }}"
+      file-name: "${{ matrix.mapdl-version }}-remote"
+      python-version: '3.13'
+
+
+  build-test-local-matrix:
+    name: "Build test matrix for minimal and local"
+    runs-on: ubuntu-22.04
+    if: github.ref != 'refs/heads/main' || github.event_name == 'schedule' || github.event_name == 'workflow_dispatch'
+    outputs:
+      matrix: ${{ steps.set-matrix.outputs.matrix }}
+    steps:
+      - name: "Install Git and checkout project"
+        uses: actions/checkout@v4.2.2
+
+      - name: Build matrix for local, minimal and console testing
+        uses: ./.github/actions/build-matrix
+        id: set-matrix
+        with:
+          token_teams_user_read: ${{ secrets.TOKEN_TEAMS_USER_READ }}
+          local: true
+          run_all_builds: ${{ inputs.run_all_builds }}
+
+
+  build-test-ubuntu-local:
+    name: "Local: ${{ matrix.mapdl-version }}"
+    if: github.ref != 'refs/heads/main' || github.event_name == 'schedule' || github.event_name == 'workflow_dispatch'
+    needs: [smoke-tests, build-test-local-matrix]
+    uses: ./.github/workflows/test-local.yml
+    strategy:
+      fail-fast: false
+      matrix: ${{ fromJson(needs.build-test-local-matrix.outputs.matrix) }}
+    secrets:
+      license-server: ${{ secrets.LICENSE_SERVER }}
+      codecov-token: ${{ secrets.CODECOV_TOKEN }}
+      token: ${{ secrets.GITHUB_TOKEN }}
+      username: ${{ github.actor }}
+    with:
+      testing-minimal: false
+      pytest-arguments: '--reset_only_failed  --add_missing_images'
+      mapdl-version: ${{ matrix.mapdl-version }}
+      file-name: "${{ matrix.mapdl-version }}-local"
+      tags: "local"
+      latest-version: "252"
+      python-version: '3.13'
+      test_dpf: ${{ contains(matrix.mapdl-version, 'cicd') }}
+
+
+  build-test-ubuntu-minimal:
+    name: "Local-min: ${{ matrix.mapdl-version }}"
+    if: github.ref != 'refs/heads/main' || github.event_name == 'schedule' || github.event_name == 'workflow_dispatch'
+    needs: [build-test-ubuntu-local, build-test-remote]
+    uses: ./.github/workflows/test-local.yml
+    strategy:
+      fail-fast: false
+      matrix:
+        mapdl-version: ['v25.2-ubuntu-cicd', 'v25.1-ubuntu']
+    secrets:
+      license-server: ${{ secrets.LICENSE_SERVER }}
+      codecov-token: ${{ secrets.CODECOV_TOKEN }}
+      token: ${{ secrets.GITHUB_TOKEN }}
+      username: ${{ github.actor }}
+    with:
+      testing-minimal: true
+      pytest-arguments: ''
+      mapdl-version: ${{ matrix.mapdl-version }}
+      file-name: "${{ matrix.mapdl-version }}-minimal"
+      tags: "local,minimal"
+      latest-version: "252"
+      python-version: '3.13'
+      test_dpf: false
+
+
+  build-test-ubuntu-console:
+    name: "Local-min-console: ${{ matrix.mapdl-version }}"
+    if: github.ref != 'refs/heads/main' || github.event_name == 'schedule' || github.event_name == 'workflow_dispatch'
+    needs: [build-test-ubuntu-local, build-test-remote]
+    uses: ./.github/workflows/test-local.yml
+    strategy:
+      fail-fast: false
+      matrix:
+        mapdl-version: ['v25.2-ubuntu-cicd', 'v25.1-ubuntu']
+    secrets:
+      license-server: ${{ secrets.LICENSE_SERVER }}
+      codecov-token: ${{ secrets.CODECOV_TOKEN }}
+      token: ${{ secrets.GITHUB_TOKEN }}
+      username: ${{ github.actor }}
+    with:
+      latest-version: "252"
+      mapdl-version: ${{ matrix.mapdl-version }}
+      testing-minimal: false
+      on-console: true
+      pytest-arguments: '-k console'
+      python-version: '3.13'
+      file-name: "${{ matrix.mapdl-version }}-console"
+      tags: "local,console"
+      test_dpf: false
+
+
+  test-windows:
+    # Skipped
+    if: github.repository == ''
+    name: "Local: Build & test on Windows"
+    runs-on: [self-hosted, Windows, pymapdl]
+    timeout-minutes: 30
+    env:
+      ON_LOCAL: TRUE
+
+    steps:
+      - uses: actions/checkout@v4.2.2
+
+      - uses: ./.github/actions/test_windows
+        with:
+          codecov_token: ${{ secrets.CODECOV_TOKEN }}
+
+
+  package:
+    name: "Package library"
+    needs: [build-test-remote, build-test-ubuntu-local, build-test-ubuntu-minimal, docs-build]
+    runs-on: ubuntu-22.04
+    steps:
+      - name: "Build library source and wheel artifacts"
+        uses: ansys/actions/build-library@v9
+        with:
+          library-name: ${{ env.PACKAGE_NAME }}
+          python-version: '3.13'
+
+
+  release:
+    name: "Release project"
+    if: ${{ github.event_name == 'push' && contains(github.ref, 'refs/tags') }}
+    needs: [package, update-changelog]
+    runs-on: ubuntu-22.04
+    # Specifying a GitHub environment is optional, but strongly encouraged
+    environment: release
+    permissions:
+      id-token: write
+      contents: write
+    steps:
+      - name: "Download the library artifacts from build-library step"
+        uses: actions/download-artifact@d3f86a106a0bac45b974a628896c90dbdf5c8093 # v4.3.0
+        with:
+          name: ${{ env.PACKAGE_NAME }}-artifacts
+          path: ${{ env.PACKAGE_NAME }}-artifacts
+
+      - name: "Display structure of downloaded files"
+        run: ls -Rla
+
+      - name: "Release to PyPI using trusted publisher"
+        uses: pypa/gh-action-pypi-publish@76f52bc884231f62b9a034ebfe128415bbaabdfc # v1.12.4
+        with:
+          repository-url: "https://upload.pypi.org/legacy/"
+          print-hash: true
+          packages-dir: ${{ env.PACKAGE_NAME }}-artifacts
+          skip-existing: false
+
+      - name: "Release to GitHub"
+        uses: ansys/actions/release-github@v9
+        with:
+          library-name: ${{ env.PACKAGE_NAME }}
+          additional-artifacts: "minimum_requirements.txt"
+          token: ${{ secrets.GITHUB_TOKEN }}
+
+
+  upload-docs-release:
+    name: "Upload release documentation"
+    if: github.event_name == 'push' && contains(github.ref, 'refs/tags')
+    runs-on: ubuntu-22.04
+    needs: [release]
+    steps:
+      - name: "Deploy the stable documentation"
+        uses: ansys/actions/doc-deploy-stable@v9
+        with:
+          cname: ${{ env.DOCUMENTATION_CNAME }}
+          token: ${{ secrets.GITHUB_TOKEN }}
+          render-last: '5'
+          bot-user: ${{ secrets.PYANSYS_CI_BOT_USERNAME }}
+          bot-email: ${{ secrets.PYANSYS_CI_BOT_EMAIL }}
+
+
+  upload-dev-docs:
+    name: "Upload dev documentation"
+    if: github.ref == 'refs/heads/main' && !contains(github.ref, 'refs/tags')
+    runs-on: ubuntu-22.04
+    needs: [docs-build]
+    steps:
+      - name: "Deploy the latest documentation"
+        uses: ansys/actions/doc-deploy-dev@v9
+        with:
+          cname: ${{ env.DOCUMENTATION_CNAME }}
+          token: ${{ secrets.GITHUB_TOKEN }}
+          bot-user: ${{ secrets.PYANSYS_CI_BOT_USERNAME }}
+          bot-email: ${{ secrets.PYANSYS_CI_BOT_EMAIL }}
+
+
+  notify:
+    name: "Notify failed build"
+    needs: [smoke-tests, docs-build, build-test-remote, build-test-ubuntu-local, build-test-ubuntu-minimal]
+    if: failure() && github.event_name == 'schedule'
+    runs-on: ubuntu-22.04
+    steps:
+      - name: "Open issue"
+        uses: jayqi/failed-build-issue-action@v1
+        with:
+          github-token: ${{ secrets.GITHUB_TOKEN }}
+          title-template: "Failed scheduled build"
+          label-name: "Build failed"
+
+
+  test_julia:
+    name: "Julia ${{ matrix.julia-version }} | ${{ matrix.os }}"
+    runs-on: ${{ matrix.os }}
+    if: github.ref != 'refs/heads/main' || github.event_name == 'schedule' || github.event_name == 'workflow_dispatch'
+    strategy:
+      fail-fast: false
+      matrix:
+        julia-version: ['1.10.3', '1.10.4']
+        os: [ubuntu-latest, windows-latest]
+
+    steps:
+      - uses: actions/checkout@v4.2.2
+
+      - name: "Run Julia testing"
+        uses: ./.github/actions/test-julia
+        with:
+          julia-version: ${{ matrix.julia-version }}
+
+
+  pytest-summary:
+    name: Pytest summary for all the test jobs
+    needs: [
+      build-test-remote, build-test-ubuntu-local, build-test-ubuntu-minimal, build-test-ubuntu-console
+      ]
+    if: always()
+    runs-on: ubuntu-22.04          
+    steps:
+      - name: "Install Git and checkout project"
+        uses: actions/checkout@v4.2.2
+
+      - name: "Run Pytest-summary action"
+        uses: ./.github/actions/pytest-summary
+        with:
+          python-version: '3.13'