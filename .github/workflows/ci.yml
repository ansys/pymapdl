name: CI

on:
  pull_request:
  workflow_dispatch:
    inputs:
      run_all_tests:
        description: 'Run all extended MAPDL build tests'
        required: true
        type: boolean

  push:
    tags:
      - "v*"
    branches:
       - main
  schedule:
    # * is a special character in YAML so you have to quote this string
    - cron:  '30 4 * * *'

env:
  PROJECT_NAME: 'PyMAPDL'
  MAIN_PYTHON_VERSION: '3.11'
  PACKAGE_NAME: 'ansys-mapdl-core'
  PACKAGE_NAMESPACE: 'ansys.mapdl.core'
  DOCUMENTATION_CNAME: 'mapdl.docs.pyansys.com'
  LATEST_VERSION: "242"
  MAPDL_IMAGE_VERSION_DOCS_BUILD: v24.2-ubuntu-student
  MEILISEARCH_API_KEY: ${{ secrets.MEILISEARCH_API_KEY }}
  MEILISEARCH_PUBLIC_API_KEY: ${{ secrets.MEILISEARCH_PUBLIC_API_KEY }}
  PYANSYS_OFF_SCREEN: True
  DPF_START_SERVER: False
  DPF_PORT: 21004
  MAPDL_PACKAGE: ghcr.io/ansys/mapdl
  ON_CI: True
<<<<<<< HEAD
  PYTEST_ARGUMENTS: '-vvv -rxXsal --full-trace --tb=long --color=yes --durations=10 --random-order --random-order-bucket=class --maxfail=10 --reruns 3 --reruns-delay 4 --cov=ansys.mapdl.core --cov-report=html'
=======
  PYTEST_ARGUMENTS: '-vvv -rxXsa --color=yes --durations=10 --random-order --random-order-bucket=class --maxfail=10 --reruns 3 --reruns-delay 4 --cov=ansys.mapdl.core --cov-report=html --timeout=40'
>>>>>>> 6007ae05

  BUILD_CHEATSHEET: True

  # Following env vars when changed will "reset" the mentioned cache,
  # by changing the cache file name. It is rendered as ...-v%RESET_XXX%-...
  # You should go up in number, if you go down (or repeat a previous value)
  # you might end up reusing a previous cache if it haven't been deleted already.
  # It applies 7 days retention policy by default.
  RESET_EXAMPLES_CACHE: 0
  RESET_DOC_BUILD_CACHE: 0
  RESET_AUTOSUMMARY_CACHE: 0

concurrency:
  group: ${{ github.workflow }}-${{ github.ref }}
  cancel-in-progress: true

defaults:
  run:
    shell: bash

permissions:
  contents: write
  packages: read
  pull-requests: write
  issues: write

jobs:


  update-changelog:
    name: "Update CHANGELOG (on release)"
    if: github.event_name == 'push' && contains(github.ref, 'refs/tags')
    runs-on: ubuntu-latest
    permissions:
      contents: write
      pull-requests: write
    steps:
      - uses: ansys/actions/doc-deploy-changelog@v8
        with:
          token: ${{ secrets.PYANSYS_CI_BOT_TOKEN }}
          bot-user: ${{ secrets.PYANSYS_CI_BOT_USERNAME }}
          bot-email: ${{ secrets.PYANSYS_CI_BOT_EMAIL }}


  pull-request-name:
    if: github.event_name == 'pull_request'
    name: Check the name of the pull-request
    runs-on: ubuntu-latest
    steps:
      - name: Check pull-request name
        uses: ansys/actions/check-pr-title@v8
        with:
          token: ${{ secrets.GITHUB_TOKEN }}


  doc-style:
    name: "Documentation style ${{ matrix.folder }}"
    runs-on: ubuntu-latest
    strategy:
      matrix:
        folder: ["doc", "examples"]
    steps:
      - name: "Ansys documentation style checks"
        uses: ansys/actions/doc-style@v8
        with:
          token: ${{ secrets.GITHUB_TOKEN }}
          files: ${{ matrix.folder }}
          vale-config: ${{ matrix.folder }}/.vale.ini
          vale-version: "3.4.1"


  smoke-tests:
    name: "${{ matrix.os }} | Py ${{ matrix.python-version }} | Rel ${{ matrix.should-release }}"
    runs-on: ${{ matrix.os }}
    if: github.ref != 'refs/heads/main' || github.event_name == 'schedule' || github.event_name == 'workflow_dispatch'
    timeout-minutes: 20
    strategy:
      fail-fast: false
      matrix:
        os: [ubuntu-latest, windows-latest, macos-latest]
        python-version: ['3.10', '3.11', '3.12']
        # Only perform wheelhouse builds for macOS when releasing
        should-release: 
          - ${{ github.event_name == 'push' && contains(github.ref, 'refs/tags') }}
        exclude:
          - should-release: false
            os: macos-latest
    steps:
      - name: "Build wheelhouse and perform smoke test"
        uses: ansys/actions/build-wheelhouse@v8
        with:
          library-name: ${{ env.PACKAGE_NAME }}
          operating-system: ${{ matrix.os }}
          python-version: ${{ matrix.python-version }}

      - name: "Importing library"
        run: |
          python -c "from ansys.mapdl import core as pymapdl; print(pymapdl.Report())"

      - name: "Checking plotting support"
        run:
          python -c "from pyvista.plotting import system_supports_plotting; print('System support plotting ' + str(system_supports_plotting()))"


  check-vulnerabilities:
    name: "Check library vulnerabilities"
    runs-on: ubuntu-latest
    steps:
      - uses: ansys/actions/check-vulnerabilities@v8
        with:
          python-version: ${{ env.MAIN_PYTHON_VERSION }}
          token: ${{ secrets.PYANSYS_CI_BOT_TOKEN }}
          python-package-name: ${{ env.PACKAGE_NAME }}
          dev-mode: ${{ github.ref != 'refs/heads/main' }}
          upload-reports: True

  docs-build:
    name: "Build documentation"
    runs-on: ubuntu-latest
    needs: doc-style
    timeout-minutes: 60
    outputs:
      PYMAPDL_VERSION: ${{ steps.version.outputs.PYMAPDL_VERSION }}
    env:
      PYMAPDL_PORT: 21000  # default won't work on GitHub runners
      PYMAPDL_DB_PORT: 21001  # default won't work on GitHub runners
      PYMAPDL_START_INSTANCE: FALSE
      ON_DOCUMENTATION: TRUE
      GRPC_ENABLE_FORK_SUPPORT: false  # See #3434
    steps:
      - name: "Install Git and checkout project"
        uses: actions/checkout@v4.2.2

      - name: "Login in Github container registry"
        uses: docker/login-action@v3.3.0
        with:
          registry: ghcr.io
          username: ${{ github.actor }}
          password: ${{ secrets.GITHUB_TOKEN }}

      - name: "Pull, launch, and validate MAPDL service"
        id: start_mapdl
        env:
          LICENSE_SERVER: ${{ secrets.LICENSE_SERVER }}
          MAPDL_VERSION: ${{ env.MAPDL_IMAGE_VERSION_DOCS_BUILD }}
          DISTRIBUTED_MODE: "dmp"
        run: |
          export INSTANCE_NAME=MAPDL_0
          .ci/start_mapdl.sh &> mapdl_launch.log & export DOCKER_PID=$!
          echo "Launching MAPDL service at PID: $DOCKER_PID"
          echo "DOCKER_PID=$(echo $DOCKER_PID)" >> $GITHUB_OUTPUT

      - name: "DPF server activation"
        run: |
          $(docker pull ghcr.io/ansys/dpf-core:22.2dev && docker run -d --name dpfserver -p ${{ env.DPF_PORT }}:50052 ghcr.io/ansys/dpf-core:22.2dev && echo "DPF Server active on port ${{ env.DPF_PORT }}.") &

      - name: "Getting files change filters"
        uses: dorny/paths-filter@v3
        id: changes
        with:
          filters: |
            workflows:
              - '.github/workflows/**'
              - 'pyproject.toml'
            examples:
              - 'examples/**'
              - 'pyproject.toml'
            documentation:
              - 'examples/**'
              - 'doc/**'
              - 'pyproject.toml'

      - name: "Setup Python with cache"
        uses: actions/setup-python@v5
        if:  steps.changes.outputs.workflows != 'true'
        with:
          cache: 'pip'
          python-version: ${{ env.MAIN_PYTHON_VERSION }}

      - name: "Setup Python without cache"
        uses: actions/setup-python@v5
        if: steps.changes.outputs.workflows == 'true'
        with:
          python-version: ${{ env.MAIN_PYTHON_VERSION }}

      - name: "Install OS packages"
        run: |
          sudo apt update 
          sudo apt install zip pandoc libgl1-mesa-glx xvfb texlive-latex-extra latexmk graphviz texlive-xetex texlive-fonts-extra qpdf xindy

      - name: "Test virtual framebuffer"
        run: |
          pip install -r .ci/requirements_test_xvfb.txt
          xvfb-run python .ci/display_test.py

      - name: "Install ansys-mapdl-core"
        run: |
          pip install .
          xvfb-run python -c "from ansys.mapdl import core as pymapdl; print(pymapdl.Report())"

      - name: "Retrieve PyMAPDL version"
        id: version
        run: |
          echo "PYMAPDL_VERSION=$(python -c 'from ansys.mapdl.core import __version__; print(__version__)')" >> $GITHUB_OUTPUT
          echo "PyMAPDL version is: $(python -c "from ansys.mapdl.core import __version__; print(__version__)")"

      - name: "Cache examples"
        uses: actions/cache@v4
        if: steps.changes.outputs.documentation == 'false' || (github.ref == 'refs/heads/main' && !contains(github.ref, 'refs/tags'))
        with:
          path: doc/source/examples
          key: Examples-v${{ env.RESET_EXAMPLES_CACHE }}-${{ steps.version.outputs.PYMAPDL_VERSION }}-${{ github.sha }}
          restore-keys: |
            Examples-v${{ env.RESET_EXAMPLES_CACHE }}-${{ steps.version.outputs.PYMAPDL_VERSION }}

      - name: "Cache docs build directory"
        uses: actions/cache@v4
        if: steps.changes.outputs.documentation == 'false' || (github.ref == 'refs/heads/main' && !contains(github.ref, 'refs/tags'))
        with:
          path: doc/_build
          key: doc-build-v${{ env.RESET_DOC_BUILD_CACHE }}-${{ steps.version.outputs.PYMAPDL_VERSION }}-${{ github.sha }}
          restore-keys: |
            doc-build-v${{ env.RESET_DOC_BUILD_CACHE }}-${{ steps.version.outputs.PYMAPDL_VERSION }}

      - name: "Cache autosummary"
        uses: actions/cache@v4
        if: steps.changes.outputs.documentation == 'false' || (github.ref == 'refs/heads/main' && !contains(github.ref, 'refs/tags'))
        with:
          path: doc/source/**/_autosummary/*.rst
          key: autosummary-v${{ env.RESET_AUTOSUMMARY_CACHE }}-${{ steps.version.outputs.PYMAPDL_VERSION }}-${{ github.sha }}
          restore-keys: |
            autosummary-v${{ env.RESET_AUTOSUMMARY_CACHE }}-${{ steps.version.outputs.PYMAPDL_VERSION }}

      - name: "Install docs build requirements"
        run: |
          pip uninstall ansys-sphinx-theme
          pip install .[doc]

      - name: "Waiting for the services to be up"
        run: |
          .ci/waiting_services.sh
      
      - name: Install Quarto
        uses: quarto-dev/quarto-actions/setup@v2
        with:
          tinytex: true

      - name: Check Quarto Version
        shell: bash
        run: |
          quarto --version
      
      - name: "Install Poppler for PDF to PNG conversion"
        shell: bash
        run: |
          sudo apt-get update
          sudo apt-get install -y poppler-utils

      - name: "Build documentation"
        run: |
          xvfb-run make -C doc html SPHINXOPTS="-j auto -W --keep-going"

      - name: "Substitute defective GIF"
        run: |
          .ci/substitute_defective_gif.sh

      - name: "Upload HTML Documentation"
        uses: actions/upload-artifact@v4
        with:
          name: documentation-html
          path: doc/_build/html
          retention-days: 7

      - name: "Build PDF Documentation"
        working-directory: doc
        run: make pdf

      - name: "Show latex dir"
        working-directory: doc
        run: ls _build/latex

      - name: "Upload PDF documentation"
        uses: actions/upload-artifact@v4
        with:
          name: documentation-pdf
          path: doc/_build/latex/pymapdl*.pdf
          retention-days: 7

      - name: "Upload minimal requirements file"
        # To include it in the release
        uses: actions/upload-artifact@v4
        with:
          name: minimum_requirements.txt
          path: ./minimum_requirements.txt

      - name: "Collect logs on failure"
        if: always()
        env:
          MAPDL_VERSION: ${{ env.MAPDL_IMAGE_VERSION_DOCS_BUILD }}
          MAPDL_INSTANCE: MAPDL_0
          LOG_NAMES: logs-build-docs
        run: |
          .ci/collect_mapdl_logs.sh

      - name: "Upload logs to GitHub"
        if: always()
        uses: actions/upload-artifact@master
        with:
          name: logs-build-docs.tgz
          path: ./logs-build-docs.tgz

      - name: "Display files structure"
        if: always()
        env:
          MAPDL_INSTANCE: MAPDL_0
          LOG_NAMES: logs-build-docs
        run: |
          .ci/display_logs.sh

  build-test-remote-matrix:
    name: "Build remote test matrix"
    runs-on: ubuntu-latest
    if: github.ref != 'refs/heads/main' || github.event_name == 'schedule' || github.event_name == 'workflow_dispatch'
    outputs:
      matrix: ${{ steps.set-matrix.outputs.matrix }}

    steps:
      - name: "Install Git and checkout project"
        uses: actions/checkout@v4.2.2

      - name: Get event type and user to check permissions.
        id: get_user
        env:
          type_event: ${{ github.event.issue.pull_request }}
        run: |
          if [[ $type_event ]]; then
            echo "Event type: $type_event"
            echo "event_type=$( echo "$type_event" )" >> $GITHUB_OUTPUT
            export user=${{ github.event.pull_request.user.login }}
          else
            export user=${{ github.actor }}
          fi
          echo "This PR has been opened by: $user"
          echo "user=$( echo "$user" )" >> $GITHUB_OUTPUT

      - uses: tspascoal/get-user-teams-membership@v3
        id: is_organization_member
        if: ${{ github.actor != 'dependabot[bot]' }}
        with:
          username: ${{ steps.get_user.outputs.user }}
          organization: ansys
          team: 'pymapdl-developers'
          GITHUB_TOKEN: ${{ secrets.TOKEN_TEAMS_USER_READ }}

      - id: set-matrix
        env:
          extended_testing: ${{ github.event_name == 'schedule' || ( github.event_name == 'workflow_dispatch' && inputs.run_all_tests ) || ( github.event_name == 'push' && contains(github.ref, 'refs/tags') ) }}
          auth_user: ${{ steps.is_organization_member.outputs.isTeamMember == 'true' || github.actor == 'dependabot[bot]'  }}
        run: .ci/build_matrix.sh

  build-test-remote:
    name: "Remote: ${{ matrix.mapdl-version }}"
    runs-on: ubuntu-latest
    needs: [smoke-tests, build-test-remote-matrix]
    timeout-minutes: 35
    strategy:
      fail-fast: false
      matrix: ${{ fromJson(needs.build-test-remote-matrix.outputs.matrix) }}

    env:
      PYMAPDL_PORT: 21000  # default won't work on GitHub runners
      PYMAPDL_PORT2: 21001  # for the pool testing and default won't work on GitHub runners
      PYMAPDL_DB_PORT: 21002  # default won't work on GitHub runners
      PYMAPDL_DB_PORT2: 21003  # default won't work on GitHub runners
      PYMAPDL_START_INSTANCE: FALSE
      ON_LOCAL: FALSE
      ON_UBUNTU: FALSE

    outputs:
      DISTRIBUTED_MODE: ${{ steps.distributed_mode.outputs.distributed_mode }}

    steps:
      - name: "Install Git and checkout project"
        uses: actions/checkout@v4.2.2

      - name: "Login in Github container registry"
        uses: docker/login-action@v3.3.0
        with:
          registry: ghcr.io
          username: ${{ github.actor }}
          password: ${{ secrets.GITHUB_TOKEN }}

      - name: "Getting SMP/DMP mode"
        id: distributed_mode
        run: |
          image=${{ matrix.mapdl-version }}
          export distributed_mode="smp"
          if [[ $image == *".1."* ]]; then
            export distributed_mode="dmp";
          fi
          echo "Distributed mode: $distributed_mode"
          echo "distributed_mode=$(echo $distributed_mode)" >> $GITHUB_OUTPUT

      - name: "Get if running on Ubuntu"
        id: ubuntu_check
        run: |
          if [[ "${{ matrix.mapdl-version }}" == *"ubuntu"* ]];
            then export ON_UBUNTU=true; export TAG_UBUNTU="ubuntu";
            else export ON_UBUNTU=false; export TAG_UBUNTU="centos";
          fi
          echo "ON_UBUNTU: $ON_UBUNTU"
          echo "TAG_UBUNTU: $TAG_UBUNTU"
          echo "ON_UBUNTU=$(echo $ON_UBUNTU)" >> $GITHUB_OUTPUT
          echo "TAG_UBUNTU=$(echo $TAG_UBUNTU)" >> $GITHUB_OUTPUT

      - name: "Get if running student version"
        id: student_check
        run: |
          if [[ "${{ matrix.mapdl-version }}" == *"student"* ]]; 
            then export ON_STUDENT=true; export TAG_STUDENT="student";
            else export ON_STUDENT=false; export TAG_STUDENT="non-student";
          fi
          echo "ON_STUDENT: $ON_STUDENT"
          echo "TAG_STUDENT: $TAG_STUDENT"
          echo "ON_STUDENT=$(echo $ON_STUDENT)" >> $GITHUB_OUTPUT
          echo "TAG_STUDENT=$(echo $TAG_STUDENT)" >> $GITHUB_OUTPUT
          
      - name: "Pull, launch, and validate MAPDL service"
        id: start_mapdl
        env:
          LICENSE_SERVER: ${{ secrets.LICENSE_SERVER }}
          MAPDL_VERSION: ${{ matrix.mapdl-version }}
          DISTRIBUTED_MODE: ${{ steps.distributed_mode.outputs.distributed_mode }}
        run: |
          echo "Launching first MAPDL instance..."
          export INSTANCE_NAME=MAPDL_0
          .ci/start_mapdl.sh &> mapdl_launch_0.log & export DOCKER_PID_0=$!
          echo "Launching a second instance for MAPDL pool testing..."
          export PYMAPDL_PORT=${{ env.PYMAPDL_PORT2 }}
          export PYMAPDL_DB_PORT=${{ env.PYMAPDL_DB_PORT2 }}
          export INSTANCE_NAME=MAPDL_1
          .ci/start_mapdl.sh &> mapdl_launch_1.log & export DOCKER_PID_1=$!
          echo "Launching MAPDL service 0 at PID: $DOCKER_PID_0"
          echo "Launching MAPDL service 1 at PID: $DOCKER_PID_2"
          echo "DOCKER_PID_0=$(echo $DOCKER_PID_0)" >> $GITHUB_OUTPUT
          echo "DOCKER_PID_1=$(echo $DOCKER_PID_1)" >> $GITHUB_OUTPUT

      - name: "DPF server activation"
        run: |
          $(docker pull ghcr.io/ansys/dpf-core:22.2dev && docker run -d --name dpfserver -p ${{ env.DPF_PORT }}:50052 ghcr.io/ansys/dpf-core:22.2dev && echo "DPF Server active on port ${{ env.DPF_PORT }}.") &

      - name: "Getting files change filters"
        uses: dorny/paths-filter@v3
        id: changes
        with:
          filters: |
            workflows:
              - '.github/workflows/**'

      - name: "Setup Python with cache"
        uses: actions/setup-python@v5
        if:  steps.changes.outputs.workflows != 'true'
        with:
          cache: 'pip'
          python-version: ${{ env.MAIN_PYTHON_VERSION }}

      - name: "Setup Python without cache"
        uses: actions/setup-python@v5
        if: steps.changes.outputs.workflows == 'true'
        with:
          python-version: ${{ env.MAIN_PYTHON_VERSION }}

      - name: "Install os packages"
        run: |
          sudo apt update
          sudo apt install libgl1-mesa-glx xvfb

      - name: "Test virtual framebuffer"
        run: |
          pip install -r .ci/requirements_test_xvfb.txt
          xvfb-run python .ci/display_test.py

      - name: Install ansys-mapdl-core
        run: |
          python -m pip install build
          python -m build
          python -m pip install dist/*.whl
          xvfb-run python -c "from ansys.mapdl import core as pymapdl; print(pymapdl.Report())"

      - name: "Unit testing requirements installation"
        run: |
          python -m pip install .[tests]

      - name: "Waiting for the services to be up"
        run: |
          .ci/waiting_services.sh

      - name: "Unit testing"
        env:
          DISTRIBUTED_MODE: ${{ steps.distributed_mode.outputs.distributed_mode }}
          ON_UBUNTU: ${{ steps.ubuntu_check.outputs.ON_UBUNTU }}
          ON_STUDENT: ${{ steps.student_check.outputs.ON_STUDENT }}
        run: |
          echo "ON_UBUNTU: $ON_UBUNTU"
          echo "ON_STUDENT: $ON_STUDENT"
          xvfb-run pytest \
            ${{ env.PYTEST_ARGUMENTS }} \
            --ignore_image_cache \
            --cov-report=xml:${{ matrix.mapdl-version }}-remote.xml

      - uses: codecov/codecov-action@v5
        name: "Upload coverage to Codecov"
        with:
          token: ${{ secrets.CODECOV_TOKEN }} # required
          name: ${{ matrix.mapdl-version }}-remote.xml
          flags: remote,${{ steps.ubuntu_check.outputs.TAG_UBUNTU }},${{ matrix.mapdl-version }},${{ steps.distributed_mode.outputs.distributed_mode }},${{ steps.student_check.outputs.TAG_STUDENT }}

      - name: Upload coverage artifacts
        uses: actions/upload-artifact@v4
        with:
          name: ${{ matrix.mapdl-version }}-remote.xml
          path: ./${{ matrix.mapdl-version }}-remote.xml

      - name: "Check package"
        run: |
          pip install twine
          twine check dist/*

      - name: "Upload wheel and binaries"
        uses: actions/upload-artifact@v4
        with:
          name: PyMAPDL-packages-${{ matrix.mapdl-version }}
          path: dist/
          retention-days: 7

      - name: "Collect logs on failure"
        if: always()
        env:
          MAPDL_VERSION: ${{ matrix.mapdl-version }}
          MAPDL_INSTANCE: MAPDL_0
          LOG_NAMES: logs-remote-${{ matrix.mapdl-version }}
        run: |
          .ci/collect_mapdl_logs.sh

      - name: "Upload logs to GitHub"
        if: always()
        uses: actions/upload-artifact@v4
        with:
          name: logs-remote-${{ matrix.mapdl-version }}.tgz
          path: ./logs-remote-${{ matrix.mapdl-version }}.tgz

      - name: "Display files structure"
        if: always()
        env:
          MAPDL_INSTANCE: MAPDL_0
          LOG_NAMES: logs-remote-${{ matrix.mapdl-version }}
        run: |
          .ci/display_logs.sh

  build-test-local-minimal-matrix:
    name: "Build test matrix for minimal and local"
    runs-on: ubuntu-latest
    if: github.ref != 'refs/heads/main' || github.event_name == 'schedule' || github.event_name == 'workflow_dispatch'
    outputs:
      matrix: ${{ steps.set-matrix.outputs.matrix }}
    steps:
      - name: "Install Git and checkout project"
        uses: actions/checkout@v4.2.2

      - uses: tspascoal/get-user-teams-membership@v3
        id: is_organization_member
        if: ${{ github.actor != 'dependabot[bot]' }}
        with:
          username: ${{ github.actor }}
          organization: ansys
          team: 'pymapdl-developers'
          GITHUB_TOKEN: ${{ secrets.TOKEN_TEAMS_USER_READ }}

      - id: set-matrix
        env:
          ONLY_UBUNTU: true
          LIMIT_VERSIONS: 2
          ON_SCHEDULE: ${{ github.event_name == 'schedule' }}
          ON_WORKFLOW_DISPATCH: ${{ github.event_name == 'workflow_dispatch' }}
          RUN_ALL_TEST: ${{ inputs.run_all_tests }}
          ON_PUSH: ${{ github.event_name == 'push' }}
          HAS_TAG: ${{ contains(github.ref, 'refs/tags') }}
          auth_user: ${{ steps.is_organization_member.outputs.isTeamMember == 'true' || github.actor == 'dependabot[bot]'  }}
        run: .ci/build_matrix.sh

  build-test-ubuntu-local:
    name: "Local: ${{ matrix.mapdl-version }}"
    runs-on: ubuntu-latest
    if: github.ref != 'refs/heads/main' || github.event_name == 'schedule' || github.event_name == 'workflow_dispatch'
    needs: [smoke-tests, build-test-local-minimal-matrix]
    timeout-minutes: 75
    strategy:
      fail-fast: false
      matrix: ${{fromJson(needs.build-test-local-minimal-matrix.outputs.matrix)}}

    container:
      image: ghcr.io/ansys/mapdl:${{ matrix.mapdl-version }}
      options: -u=0:0 --oom-kill-disable --memory=6656MB --memory-swap=16896MB --shm-size=1gb --entrypoint /bin/bash
      credentials:
        username: ${{ github.actor }}
        password: ${{ secrets.GITHUB_TOKEN }}
    env:
      ON_LOCAL: true
      ON_UBUNTU: true
      P_SCHEMA: "/ansys_inc/v241/ansys/ac4/schema"
      PYTEST_TIMEOUT: 120 # seconds. Limit the duration for each unit test

    steps:
      - name: "Install Git and checkout project"
        uses: actions/checkout@v4.2.2
        with:
          repository: ${{ github.event.pull_request.head.repo.full_name }}
          ref: ${{ github.event.pull_request.head.ref }}

      - name: "Get if running student version"
        id: student_check
        run: |
          if [[ "${{ matrix.mapdl-version }}" == *"student"* ]]; 
            then export ON_STUDENT=true; export TAG_STUDENT="student";
            else export ON_STUDENT=false; export TAG_STUDENT="non-student";
          fi

          echo "ON_STUDENT: $ON_STUDENT"
          echo "TAG_STUDENT: $TAG_STUDENT"
          echo "ON_STUDENT=$(echo $ON_STUDENT)" >> $GITHUB_OUTPUT
          echo "TAG_STUDENT=$(echo $TAG_STUDENT)" >> $GITHUB_OUTPUT

      - name: "Setup Python"
        uses: actions/setup-python@v5
        with:
          python-version: ${{ env.MAIN_PYTHON_VERSION }}

      - name: "Checking Python"
        run: |
          python --version
          python -m pip install --upgrade pip
          python -m venv ./.venv
          source ./.venv/bin/activate

      - name: "Install OS packages"
        run: |
          apt update
          apt install -y libgl1-mesa-glx xvfb libgomp1

      - name: "Test virtual framebuffer"
        run: |
          python -m pip install -r .ci/requirements_test_xvfb.txt
          xvfb-run python .ci/display_test.py

      - name: "Install ansys-mapdl-core"
        run: |
          python -m pip install build
          python -m build
          python -m pip install dist/*.whl
          xvfb-run python -c "from ansys.mapdl import core as pymapdl; print(pymapdl.Report())"

      - name: "Unit testing requirements installation"
        run: |
          python -m pip install .[tests]

      - name: "Unit testing"
        env:
          ANSYSLMD_LICENSE_FILE: "1055@${{ secrets.LICENSE_SERVER }}"
          ON_STUDENT: ${{ steps.student_check.outputs.ON_STUDENT }}
        run: |
          echo "ON_UBUNTU: $ON_UBUNTU"
          echo "ON_STUDENT: $ON_STUDENT"
          unset PYMAPDL_PORT
          unset PYMAPDL_START_INSTANCE
          xvfb-run pytest -k "not test_dpf" \
            ${{ env.PYTEST_ARGUMENTS }} \
            --reset_only_failed --add_missing_images \
            --cov-report=xml:${{ matrix.mapdl-version }}-local.xml

      - name: "Adding the directory as safe directory for later step"
        run: |
          git config --global --add safe.directory $GITHUB_WORKSPACE

      - name: "Attaching modified files to PR"
        id: attatch-to-pr
        uses: EndBug/add-and-commit@v9
        with:
          message: "chore: update the image cache"
          committer_name: GitHub Actions
          committer_email: actions@github.com
          add: './tests/.image_cache/*.png'

      - name: "PR comment with reactions"
        if: ${{ steps.attatch-to-pr.outputs.pushed == 'true' }}
        uses: thollander/actions-comment-pull-request@v3
        with:
          message: |
            Hello!  :wave:

            Your PR is changing the image cache. So I am attaching the new image cache in a new [commit](https://github.com/ansys/pymapdl/commit/${{ steps.attatch-to-pr.outputs.commit_long_sha }}).

            This commit does not re-run the CICD workflows (since no changes are made in the codebase) therefore you will see the actions showing in their status `Expected — Waiting for status to be reported`. Do not worry. You commit workflow is still running [here](https://github.com/ansys/pymapdl/pull/${{ github.event.pull_request.number }}/checks?sha=${{ github.event.pull_request.head.sha }}) :smile:

            You might want to rerun the test to make sure that everything is passing. You can retrigger the CICD sending an empty commit `git commit -m "chore: empty comment to trigger CICD" --allow-empty`.

            You will see this message everytime your commit changes the image cache but you are not attaching the updated cache. :nerd_face:

          reactions: rocket

      - uses: codecov/codecov-action@v5
        name: "Upload coverage to Codecov"
        with:
          token: ${{ secrets.CODECOV_TOKEN }} # required
          root_dir: ${{ github.workspace }}
          name: ${{ matrix.mapdl-version }}-local.xml
          flags: ubuntu,local,${{ matrix.mapdl-version }},${{ steps.student_check.outputs.TAG_STUDENT }},dmp

      - name: "Upload coverage artifacts"
        uses: actions/upload-artifact@v4
        with:
          name: ${{ matrix.mapdl-version }}-local.xml
          path: ./${{ matrix.mapdl-version }}-local.xml


  build-test-ubuntu-minimal:
    name: "Local-min: ${{ matrix.mapdl-version }}"
    runs-on: ubuntu-latest
    if: github.ref != 'refs/heads/main' || github.event_name == 'schedule' || github.event_name == 'workflow_dispatch'
    needs: [smoke-tests, build-test-local-minimal-matrix]
    timeout-minutes: 75
    strategy:
      fail-fast: false
      matrix: ${{fromJson(needs.build-test-local-minimal-matrix.outputs.matrix)}}
    container:
      image: ghcr.io/ansys/mapdl:${{ matrix.mapdl-version }}
      options: -u=0:0 --oom-kill-disable --memory=6656MB --memory-swap=16896MB --shm-size=1gb --entrypoint /bin/bash
      credentials:
        username: ${{ github.actor }}
        password: ${{ secrets.GITHUB_TOKEN }}
    env:
      ON_LOCAL: true
      ON_UBUNTU: true
      TESTING_MINIMAL: true

    steps:
      - name: "Install Git and checkout project"
        uses: actions/checkout@v4.2.2
        with:
          repository: ${{ github.event.pull_request.head.repo.full_name }}
          ref: ${{ github.event.pull_request.head.ref }}

      - name: "Get if running student version"
        id: student_check
        run: |
          if [[ "${{ matrix.mapdl-version }}" == *"student"* ]]; 
            then export ON_STUDENT=true; export TAG_STUDENT="student";
            else export ON_STUDENT=false; export TAG_STUDENT="non-student";
          fi

          echo "ON_STUDENT: $ON_STUDENT"
          echo "TAG_STUDENT: $TAG_STUDENT"
          echo "ON_STUDENT=$(echo $ON_STUDENT)" >> $GITHUB_OUTPUT
          echo "TAG_STUDENT=$(echo $TAG_STUDENT)" >> $GITHUB_OUTPUT

      - name: "Installing missing package"
        run: |
          sudo apt-get update
          sudo apt-get install -y libgomp1

      - name: "Setup Python"
        uses: actions/setup-python@v5
        with:
          python-version: ${{ env.MAIN_PYTHON_VERSION }}

      - name: "Checking Python"
        run: |
          python --version
          python -m pip install --upgrade pip

      - name: "Install ansys-mapdl-core"
        run: |
          python -m pip install . --no-deps
          python -m pip install -r minimum_requirements.txt
          python -c "from ansys.mapdl import core as pymapdl; print('Import successfull')"

      - name: "Unit testing requirements installation"
        run: |
          python -m pip install pytest pytest-rerunfailures pytest-cov pytest-random-order pyfakefs pytest-timeout

      - name: "Unit testing"
        env:
          ANSYSLMD_LICENSE_FILE: "1055@${{ secrets.LICENSE_SERVER }}"
          ON_STUDENT: ${{ steps.student_check.outputs.ON_STUDENT }}
        run: |
          echo "ON_UBUNTU: $ON_UBUNTU"
          echo "ON_STUDENT: $ON_STUDENT"

          # Because there is no 'ansys-tools-path' we need to input the
          # executable path with the env var: PYMAPDL_MAPDL_EXEC.

          if [[ "${{ matrix.mapdl-version }}" == *"latest-ubuntu"* ]] ; then
            version=${{ env.LATEST_VERSION }}
          else
            version=$(echo "${{ matrix.mapdl-version }}" | head -c 5 | tail -c 4 | tr -d '.')
          fi;

          echo "Version: $version"

          export PYMAPDL_MAPDL_EXEC=/ansys_inc/v"$version"/ansys/bin/ansys"$version"
          echo "$PYMAPDL_MAPDL_EXEC"

          unset PYMAPDL_START_INSTANCE
          pytest -k "not test_dpf" \
            ${{ env.PYTEST_ARGUMENTS }} \
            --cov-report=xml:${{ matrix.mapdl-version }}-minimal.xml

      - uses: codecov/codecov-action@v5
        name: "Upload coverage to Codecov"
        with:
          token: ${{ secrets.CODECOV_TOKEN }} # required
          root_dir: ${{ github.workspace }}
          name: ${{ matrix.mapdl-version }}-minimal.xml
          flags: ubuntu,local,${{ matrix.mapdl-version }},minimal,${{ steps.student_check.outputs.TAG_STUDENT }},dmp

      - name: "Upload coverage artifacts"
        uses: actions/upload-artifact@v4
        with:
          name: ${{ matrix.mapdl-version }}-minimal.xml
          path: ./${{ matrix.mapdl-version }}-minimal.xml


  build-test-ubuntu-console:
    name: "Local-min-console: ${{ matrix.mapdl-version }}"
    runs-on: ubuntu-latest
    if: github.ref != 'refs/heads/main' || github.event_name == 'schedule' || github.event_name == 'workflow_dispatch'
    needs: [smoke-tests, build-test-local-minimal-matrix]
    timeout-minutes: 75
    strategy:
      fail-fast: false
      matrix: ${{fromJson(needs.build-test-local-minimal-matrix.outputs.matrix)}}
    container:
      image: ghcr.io/ansys/mapdl:${{ matrix.mapdl-version }}
      options: -u=0:0 --oom-kill-disable --memory=6656MB --memory-swap=16896MB --shm-size=1gb --entrypoint /bin/bash
      credentials:
        username: ${{ github.actor }}
        password: ${{ secrets.GITHUB_TOKEN }}
    env:
      ON_LOCAL: true
      ON_UBUNTU: true
      TESTING_MINIMAL: true
      ON_CONSOLE: true

    steps:
      - name: "Install Git and checkout project"
        uses: actions/checkout@v4.2.2
        with:
          repository: ${{ github.event.pull_request.head.repo.full_name }}
          ref: ${{ github.event.pull_request.head.ref }}

      - name: "Get if running student version"
        id: student_check
        run: |
          if [[ "${{ matrix.mapdl-version }}" == *"student"* ]]; 
            then export ON_STUDENT=true; export TAG_STUDENT="student";
            else export ON_STUDENT=false; export TAG_STUDENT="non-student";
          fi

          echo "ON_STUDENT: $ON_STUDENT"
          echo "TAG_STUDENT: $TAG_STUDENT"
          echo "ON_STUDENT=$(echo $ON_STUDENT)" >> $GITHUB_OUTPUT
          echo "TAG_STUDENT=$(echo $TAG_STUDENT)" >> $GITHUB_OUTPUT

      - name: "Installing missing package"
        run: |
          sudo apt-get update
          sudo apt-get install -y libgomp1

      - name: "Setup Python"
        uses: actions/setup-python@v5
        with:
          python-version: ${{ env.MAIN_PYTHON_VERSION }}

      - name: "Checking Python"
        run: |
          python --version
          python -m pip install --upgrade pip

      - name: "Install ansys-mapdl-core"
        run: |
          python -m pip install . --no-deps
          python -m pip install -r minimum_requirements.txt
          python -c "from ansys.mapdl import core as pymapdl; print('Import successfull')"

      - name: "Unit testing requirements installation"
        run: |
          python -m pip install pytest pytest-rerunfailures pytest-cov pytest-random-order pyfakefs pytest-timeout

      - name: "Unit testing"
        env:
          ANSYSLMD_LICENSE_FILE: "1055@${{ secrets.LICENSE_SERVER }}"
          ON_STUDENT: ${{ steps.student_check.outputs.ON_STUDENT }}
        run: |
          echo "ON_UBUNTU: $ON_UBUNTU"
          echo "ON_STUDENT: $ON_STUDENT"

          # Because there is no 'ansys-tools-path' we need to input the
          # executable path with the env var: PYMAPDL_MAPDL_EXEC.

          if [[ "${{ matrix.mapdl-version }}" == *"latest-ubuntu"* ]] ; then
            version=${{ env.LATEST_VERSION }}
          else
            version=$(echo "${{ matrix.mapdl-version }}" | head -c 5 | tail -c 4 | tr -d '.')
          fi;

          echo "Version: $version"

          export PYMAPDL_MAPDL_EXEC=/ansys_inc/v"$version"/ansys/bin/ansys"$version"
          echo "$PYMAPDL_MAPDL_EXEC"

          unset PYMAPDL_START_INSTANCE
          pytest -k "console" \
            ${{ env.PYTEST_ARGUMENTS }} \
            --cov-report=xml:${{ matrix.mapdl-version }}-minimal-console.xml

      - uses: codecov/codecov-action@v5
        name: "Upload coverage to Codecov"
        with:
          token: ${{ secrets.CODECOV_TOKEN }} # required
          root_dir: ${{ github.workspace }}
          name: ${{ matrix.mapdl-version }}-minimal-console.xml
          flags: ubuntu,local,${{ matrix.mapdl-version }},minimal,console,${{ steps.student_check.outputs.TAG_STUDENT }},dmp

      - name: "Upload coverage artifacts"
        uses: actions/upload-artifact@v4
        with:
          name: ${{ matrix.mapdl-version }}-minimal-console.xml
          path: ./${{ matrix.mapdl-version }}-minimal-console.xml


  test-windows:
    # Skipped
    if: github.repository == ''
    name: "Local: Build & test on Windows"
    runs-on: [self-hosted, Windows, pymapdl]
    timeout-minutes: 30
    env:
      ON_LOCAL: TRUE

    steps:
      - uses: actions/checkout@v4.2.2

      # Skipping because it is installed locally.
      # - name: Setup Python
      #   uses: actions/setup-python@v5
      #   with:
      #     python-version: 3.9

      - name: "Checking Python"
        shell: powershell
        run: |
          python -m pip install --upgrade pip

      - name: "Creating python venv"
        shell: powershell
        run: |
          python -m venv .\.venv
          .\.venv\Scripts\activate

      - name: "Install ansys-mapdl-core"
        shell: powershell
        run: |
          python -m pip install build
          python -m build
          $FILE_=Resolve-Path '.\dist\*.whl'
          python -m pip install $FILE_.Path --upgrade
          python -c "from ansys.mapdl import core as pymapdl; print(pymapdl.Report())"

      - name: "Unit testing requirements installation"
        shell: powershell
        run: |
          python -m pip install .[tests]

      # - name: DPF Server Activation
      #   run: |
      #     docker pull ghcr.io/ansys/dpf-core:22.2dev
      #     docker run -d --name dpfserver -p ${{ env.DPF_PORT }}:50052 ghcr.io/ansys/dpf-core:22.2dev && echo "DPF Server active on port ${{ env.DPF_PORT }}."

      - name: "Unit testing"
        shell: powershell
        run: |
          set PYMAPDL_PORT=
          set PYMAPDL_START_INSTANCE=
          python -m pytest -k "not test_database and not test_dpf" \
            ${{ env.PYTEST_ARGUMENTS }} \
            --ignore_image_cache \
            --cov-report=xml:windows-v22.2.0-local.xml

      - uses: codecov/codecov-action@v5
        name: "Upload coverage to Codecov"
        with:
          token: ${{ secrets.CODECOV_TOKEN }} # required
          name: windows-v22.2.0-local.xml
          flags: windows,local,v22.2.0

      - name: "Upload coverage artifacts"
        uses: actions/upload-artifact@v4
        with:
          name: windows-v22.2.0-local.xml
          path: ./windows_local.xml


  package:
    name: "Package library"
    needs: [build-test-remote, build-test-ubuntu-local, build-test-ubuntu-minimal, docs-build]
    runs-on: ubuntu-latest
    steps:
      - name: "Build library source and wheel artifacts"
        uses: ansys/actions/build-library@v8
        with:
          library-name: ${{ env.PACKAGE_NAME }}
          python-version: ${{ env.MAIN_PYTHON_VERSION }}


  release:
    name: "Release project"
    if: ${{ github.event_name == 'push' && contains(github.ref, 'refs/tags') }}
    needs: [package, update-changelog]
    runs-on: ubuntu-latest
    # Specifying a GitHub environment is optional, but strongly encouraged
    environment: release
    permissions:
      id-token: write
      contents: write
    steps:
      - name: "Release to the public PyPI repository"
        uses: ansys/actions/release-pypi-public@v8
        with:
          library-name: ${{ env.PACKAGE_NAME }}
          use-trusted-publisher: true

      - name: "Release to GitHub"
        uses: ansys/actions/release-github@v8
        with:
          library-name: ${{ env.PACKAGE_NAME }}
          additional-artifacts: "minimum_requirements.txt"

      - name: "Display structure of downloaded files"
        run: ls -Rla


  upload-docs-release:
    name: "Upload release documentation"
    if: github.event_name == 'push' && contains(github.ref, 'refs/tags')
    runs-on: ubuntu-latest
    needs: [release]
    steps:
      - name: "Deploy the stable documentation"
        uses: ansys/actions/doc-deploy-stable@v8
        with:
          cname: ${{ env.DOCUMENTATION_CNAME }}
          token: ${{ secrets.GITHUB_TOKEN }}
          render-last: '5'
          bot-user: ${{ secrets.PYANSYS_CI_BOT_USERNAME }}
          bot-email: ${{ secrets.PYANSYS_CI_BOT_EMAIL }}


  upload-dev-docs:
    name: "Upload dev documentation"
    if: github.ref == 'refs/heads/main' && !contains(github.ref, 'refs/tags')
    runs-on: ubuntu-latest
    needs: [docs-build]
    steps:
      - name: "Deploy the latest documentation"
        uses: ansys/actions/doc-deploy-dev@v8
        with:
          cname: ${{ env.DOCUMENTATION_CNAME }}
          token: ${{ secrets.GITHUB_TOKEN }}
          bot-user: ${{ secrets.PYANSYS_CI_BOT_USERNAME }}
          bot-email: ${{ secrets.PYANSYS_CI_BOT_EMAIL }}


  notify:
    name: "Notify failed build"
    needs: [smoke-tests, docs-build, build-test-remote, build-test-ubuntu-local, build-test-ubuntu-minimal]
    if: failure() && github.event_name == 'schedule'
    runs-on: ubuntu-latest
    steps:
      - name: "Open issue"
        uses: jayqi/failed-build-issue-action@v1
        with:
          github-token: ${{ secrets.GITHUB_TOKEN }}
          title-template: "Failed scheduled build"
          label-name: "Build failed"


  test_julia:
    name: "Julia ${{ matrix.julia-version }} | ${{ matrix.os }}"
    runs-on: ${{ matrix.os }}
    if: github.ref != 'refs/heads/main' || github.event_name == 'schedule' || github.event_name == 'workflow_dispatch'
    strategy:
      fail-fast: false
      matrix:
        julia-version: ['1.10.3', '1.10.4']
        os: [ubuntu-latest, windows-latest]

    steps:
      - uses: actions/checkout@v4.2.2
      - name: "Set up Julia"
        uses: julia-actions/setup-julia@v2
        with:
          version: ${{ matrix.julia-version }}

      - name: "Getting python interpreter"
        id: get_python
        run: |
          pycallpython=$(julia -e 'using Pkg;Pkg.add("PyCall");using PyCall;println(PyCall.python)')
          echo "pythonpath=$(echo $pycallpython)" >> $GITHUB_OUTPUT

      - name: "Installing PyMAPDL"
        env:
          PYTHON_PATH: ${{ steps.get_python.outputs.pythonpath }}
        run: |
          "$PYTHON_PATH" -m pip install -e .

      - name: "Starting Julia"
        shell: julia {0}
        run: |
          using Pkg; Pkg.add("PyCall");using PyCall;pymapdl = pyimport("ansys.mapdl.core");print(pymapdl.__version__)
<|MERGE_RESOLUTION|>--- conflicted
+++ resolved
@@ -1,1168 +1,1164 @@
-name: CI
-
-on:
-  pull_request:
-  workflow_dispatch:
-    inputs:
-      run_all_tests:
-        description: 'Run all extended MAPDL build tests'
-        required: true
-        type: boolean
-
-  push:
-    tags:
-      - "v*"
-    branches:
-       - main
-  schedule:
-    # * is a special character in YAML so you have to quote this string
-    - cron:  '30 4 * * *'
-
-env:
-  PROJECT_NAME: 'PyMAPDL'
-  MAIN_PYTHON_VERSION: '3.11'
-  PACKAGE_NAME: 'ansys-mapdl-core'
-  PACKAGE_NAMESPACE: 'ansys.mapdl.core'
-  DOCUMENTATION_CNAME: 'mapdl.docs.pyansys.com'
-  LATEST_VERSION: "242"
-  MAPDL_IMAGE_VERSION_DOCS_BUILD: v24.2-ubuntu-student
-  MEILISEARCH_API_KEY: ${{ secrets.MEILISEARCH_API_KEY }}
-  MEILISEARCH_PUBLIC_API_KEY: ${{ secrets.MEILISEARCH_PUBLIC_API_KEY }}
-  PYANSYS_OFF_SCREEN: True
-  DPF_START_SERVER: False
-  DPF_PORT: 21004
-  MAPDL_PACKAGE: ghcr.io/ansys/mapdl
-  ON_CI: True
-<<<<<<< HEAD
-  PYTEST_ARGUMENTS: '-vvv -rxXsal --full-trace --tb=long --color=yes --durations=10 --random-order --random-order-bucket=class --maxfail=10 --reruns 3 --reruns-delay 4 --cov=ansys.mapdl.core --cov-report=html'
-=======
-  PYTEST_ARGUMENTS: '-vvv -rxXsa --color=yes --durations=10 --random-order --random-order-bucket=class --maxfail=10 --reruns 3 --reruns-delay 4 --cov=ansys.mapdl.core --cov-report=html --timeout=40'
->>>>>>> 6007ae05
-
-  BUILD_CHEATSHEET: True
-
-  # Following env vars when changed will "reset" the mentioned cache,
-  # by changing the cache file name. It is rendered as ...-v%RESET_XXX%-...
-  # You should go up in number, if you go down (or repeat a previous value)
-  # you might end up reusing a previous cache if it haven't been deleted already.
-  # It applies 7 days retention policy by default.
-  RESET_EXAMPLES_CACHE: 0
-  RESET_DOC_BUILD_CACHE: 0
-  RESET_AUTOSUMMARY_CACHE: 0
-
-concurrency:
-  group: ${{ github.workflow }}-${{ github.ref }}
-  cancel-in-progress: true
-
-defaults:
-  run:
-    shell: bash
-
-permissions:
-  contents: write
-  packages: read
-  pull-requests: write
-  issues: write
-
-jobs:
-
-
-  update-changelog:
-    name: "Update CHANGELOG (on release)"
-    if: github.event_name == 'push' && contains(github.ref, 'refs/tags')
-    runs-on: ubuntu-latest
-    permissions:
-      contents: write
-      pull-requests: write
-    steps:
-      - uses: ansys/actions/doc-deploy-changelog@v8
-        with:
-          token: ${{ secrets.PYANSYS_CI_BOT_TOKEN }}
-          bot-user: ${{ secrets.PYANSYS_CI_BOT_USERNAME }}
-          bot-email: ${{ secrets.PYANSYS_CI_BOT_EMAIL }}
-
-
-  pull-request-name:
-    if: github.event_name == 'pull_request'
-    name: Check the name of the pull-request
-    runs-on: ubuntu-latest
-    steps:
-      - name: Check pull-request name
-        uses: ansys/actions/check-pr-title@v8
-        with:
-          token: ${{ secrets.GITHUB_TOKEN }}
-
-
-  doc-style:
-    name: "Documentation style ${{ matrix.folder }}"
-    runs-on: ubuntu-latest
-    strategy:
-      matrix:
-        folder: ["doc", "examples"]
-    steps:
-      - name: "Ansys documentation style checks"
-        uses: ansys/actions/doc-style@v8
-        with:
-          token: ${{ secrets.GITHUB_TOKEN }}
-          files: ${{ matrix.folder }}
-          vale-config: ${{ matrix.folder }}/.vale.ini
-          vale-version: "3.4.1"
-
-
-  smoke-tests:
-    name: "${{ matrix.os }} | Py ${{ matrix.python-version }} | Rel ${{ matrix.should-release }}"
-    runs-on: ${{ matrix.os }}
-    if: github.ref != 'refs/heads/main' || github.event_name == 'schedule' || github.event_name == 'workflow_dispatch'
-    timeout-minutes: 20
-    strategy:
-      fail-fast: false
-      matrix:
-        os: [ubuntu-latest, windows-latest, macos-latest]
-        python-version: ['3.10', '3.11', '3.12']
-        # Only perform wheelhouse builds for macOS when releasing
-        should-release: 
-          - ${{ github.event_name == 'push' && contains(github.ref, 'refs/tags') }}
-        exclude:
-          - should-release: false
-            os: macos-latest
-    steps:
-      - name: "Build wheelhouse and perform smoke test"
-        uses: ansys/actions/build-wheelhouse@v8
-        with:
-          library-name: ${{ env.PACKAGE_NAME }}
-          operating-system: ${{ matrix.os }}
-          python-version: ${{ matrix.python-version }}
-
-      - name: "Importing library"
-        run: |
-          python -c "from ansys.mapdl import core as pymapdl; print(pymapdl.Report())"
-
-      - name: "Checking plotting support"
-        run:
-          python -c "from pyvista.plotting import system_supports_plotting; print('System support plotting ' + str(system_supports_plotting()))"
-
-
-  check-vulnerabilities:
-    name: "Check library vulnerabilities"
-    runs-on: ubuntu-latest
-    steps:
-      - uses: ansys/actions/check-vulnerabilities@v8
-        with:
-          python-version: ${{ env.MAIN_PYTHON_VERSION }}
-          token: ${{ secrets.PYANSYS_CI_BOT_TOKEN }}
-          python-package-name: ${{ env.PACKAGE_NAME }}
-          dev-mode: ${{ github.ref != 'refs/heads/main' }}
-          upload-reports: True
-
-  docs-build:
-    name: "Build documentation"
-    runs-on: ubuntu-latest
-    needs: doc-style
-    timeout-minutes: 60
-    outputs:
-      PYMAPDL_VERSION: ${{ steps.version.outputs.PYMAPDL_VERSION }}
-    env:
-      PYMAPDL_PORT: 21000  # default won't work on GitHub runners
-      PYMAPDL_DB_PORT: 21001  # default won't work on GitHub runners
-      PYMAPDL_START_INSTANCE: FALSE
-      ON_DOCUMENTATION: TRUE
-      GRPC_ENABLE_FORK_SUPPORT: false  # See #3434
-    steps:
-      - name: "Install Git and checkout project"
-        uses: actions/checkout@v4.2.2
-
-      - name: "Login in Github container registry"
-        uses: docker/login-action@v3.3.0
-        with:
-          registry: ghcr.io
-          username: ${{ github.actor }}
-          password: ${{ secrets.GITHUB_TOKEN }}
-
-      - name: "Pull, launch, and validate MAPDL service"
-        id: start_mapdl
-        env:
-          LICENSE_SERVER: ${{ secrets.LICENSE_SERVER }}
-          MAPDL_VERSION: ${{ env.MAPDL_IMAGE_VERSION_DOCS_BUILD }}
-          DISTRIBUTED_MODE: "dmp"
-        run: |
-          export INSTANCE_NAME=MAPDL_0
-          .ci/start_mapdl.sh &> mapdl_launch.log & export DOCKER_PID=$!
-          echo "Launching MAPDL service at PID: $DOCKER_PID"
-          echo "DOCKER_PID=$(echo $DOCKER_PID)" >> $GITHUB_OUTPUT
-
-      - name: "DPF server activation"
-        run: |
-          $(docker pull ghcr.io/ansys/dpf-core:22.2dev && docker run -d --name dpfserver -p ${{ env.DPF_PORT }}:50052 ghcr.io/ansys/dpf-core:22.2dev && echo "DPF Server active on port ${{ env.DPF_PORT }}.") &
-
-      - name: "Getting files change filters"
-        uses: dorny/paths-filter@v3
-        id: changes
-        with:
-          filters: |
-            workflows:
-              - '.github/workflows/**'
-              - 'pyproject.toml'
-            examples:
-              - 'examples/**'
-              - 'pyproject.toml'
-            documentation:
-              - 'examples/**'
-              - 'doc/**'
-              - 'pyproject.toml'
-
-      - name: "Setup Python with cache"
-        uses: actions/setup-python@v5
-        if:  steps.changes.outputs.workflows != 'true'
-        with:
-          cache: 'pip'
-          python-version: ${{ env.MAIN_PYTHON_VERSION }}
-
-      - name: "Setup Python without cache"
-        uses: actions/setup-python@v5
-        if: steps.changes.outputs.workflows == 'true'
-        with:
-          python-version: ${{ env.MAIN_PYTHON_VERSION }}
-
-      - name: "Install OS packages"
-        run: |
-          sudo apt update 
-          sudo apt install zip pandoc libgl1-mesa-glx xvfb texlive-latex-extra latexmk graphviz texlive-xetex texlive-fonts-extra qpdf xindy
-
-      - name: "Test virtual framebuffer"
-        run: |
-          pip install -r .ci/requirements_test_xvfb.txt
-          xvfb-run python .ci/display_test.py
-
-      - name: "Install ansys-mapdl-core"
-        run: |
-          pip install .
-          xvfb-run python -c "from ansys.mapdl import core as pymapdl; print(pymapdl.Report())"
-
-      - name: "Retrieve PyMAPDL version"
-        id: version
-        run: |
-          echo "PYMAPDL_VERSION=$(python -c 'from ansys.mapdl.core import __version__; print(__version__)')" >> $GITHUB_OUTPUT
-          echo "PyMAPDL version is: $(python -c "from ansys.mapdl.core import __version__; print(__version__)")"
-
-      - name: "Cache examples"
-        uses: actions/cache@v4
-        if: steps.changes.outputs.documentation == 'false' || (github.ref == 'refs/heads/main' && !contains(github.ref, 'refs/tags'))
-        with:
-          path: doc/source/examples
-          key: Examples-v${{ env.RESET_EXAMPLES_CACHE }}-${{ steps.version.outputs.PYMAPDL_VERSION }}-${{ github.sha }}
-          restore-keys: |
-            Examples-v${{ env.RESET_EXAMPLES_CACHE }}-${{ steps.version.outputs.PYMAPDL_VERSION }}
-
-      - name: "Cache docs build directory"
-        uses: actions/cache@v4
-        if: steps.changes.outputs.documentation == 'false' || (github.ref == 'refs/heads/main' && !contains(github.ref, 'refs/tags'))
-        with:
-          path: doc/_build
-          key: doc-build-v${{ env.RESET_DOC_BUILD_CACHE }}-${{ steps.version.outputs.PYMAPDL_VERSION }}-${{ github.sha }}
-          restore-keys: |
-            doc-build-v${{ env.RESET_DOC_BUILD_CACHE }}-${{ steps.version.outputs.PYMAPDL_VERSION }}
-
-      - name: "Cache autosummary"
-        uses: actions/cache@v4
-        if: steps.changes.outputs.documentation == 'false' || (github.ref == 'refs/heads/main' && !contains(github.ref, 'refs/tags'))
-        with:
-          path: doc/source/**/_autosummary/*.rst
-          key: autosummary-v${{ env.RESET_AUTOSUMMARY_CACHE }}-${{ steps.version.outputs.PYMAPDL_VERSION }}-${{ github.sha }}
-          restore-keys: |
-            autosummary-v${{ env.RESET_AUTOSUMMARY_CACHE }}-${{ steps.version.outputs.PYMAPDL_VERSION }}
-
-      - name: "Install docs build requirements"
-        run: |
-          pip uninstall ansys-sphinx-theme
-          pip install .[doc]
-
-      - name: "Waiting for the services to be up"
-        run: |
-          .ci/waiting_services.sh
-      
-      - name: Install Quarto
-        uses: quarto-dev/quarto-actions/setup@v2
-        with:
-          tinytex: true
-
-      - name: Check Quarto Version
-        shell: bash
-        run: |
-          quarto --version
-      
-      - name: "Install Poppler for PDF to PNG conversion"
-        shell: bash
-        run: |
-          sudo apt-get update
-          sudo apt-get install -y poppler-utils
-
-      - name: "Build documentation"
-        run: |
-          xvfb-run make -C doc html SPHINXOPTS="-j auto -W --keep-going"
-
-      - name: "Substitute defective GIF"
-        run: |
-          .ci/substitute_defective_gif.sh
-
-      - name: "Upload HTML Documentation"
-        uses: actions/upload-artifact@v4
-        with:
-          name: documentation-html
-          path: doc/_build/html
-          retention-days: 7
-
-      - name: "Build PDF Documentation"
-        working-directory: doc
-        run: make pdf
-
-      - name: "Show latex dir"
-        working-directory: doc
-        run: ls _build/latex
-
-      - name: "Upload PDF documentation"
-        uses: actions/upload-artifact@v4
-        with:
-          name: documentation-pdf
-          path: doc/_build/latex/pymapdl*.pdf
-          retention-days: 7
-
-      - name: "Upload minimal requirements file"
-        # To include it in the release
-        uses: actions/upload-artifact@v4
-        with:
-          name: minimum_requirements.txt
-          path: ./minimum_requirements.txt
-
-      - name: "Collect logs on failure"
-        if: always()
-        env:
-          MAPDL_VERSION: ${{ env.MAPDL_IMAGE_VERSION_DOCS_BUILD }}
-          MAPDL_INSTANCE: MAPDL_0
-          LOG_NAMES: logs-build-docs
-        run: |
-          .ci/collect_mapdl_logs.sh
-
-      - name: "Upload logs to GitHub"
-        if: always()
-        uses: actions/upload-artifact@master
-        with:
-          name: logs-build-docs.tgz
-          path: ./logs-build-docs.tgz
-
-      - name: "Display files structure"
-        if: always()
-        env:
-          MAPDL_INSTANCE: MAPDL_0
-          LOG_NAMES: logs-build-docs
-        run: |
-          .ci/display_logs.sh
-
-  build-test-remote-matrix:
-    name: "Build remote test matrix"
-    runs-on: ubuntu-latest
-    if: github.ref != 'refs/heads/main' || github.event_name == 'schedule' || github.event_name == 'workflow_dispatch'
-    outputs:
-      matrix: ${{ steps.set-matrix.outputs.matrix }}
-
-    steps:
-      - name: "Install Git and checkout project"
-        uses: actions/checkout@v4.2.2
-
-      - name: Get event type and user to check permissions.
-        id: get_user
-        env:
-          type_event: ${{ github.event.issue.pull_request }}
-        run: |
-          if [[ $type_event ]]; then
-            echo "Event type: $type_event"
-            echo "event_type=$( echo "$type_event" )" >> $GITHUB_OUTPUT
-            export user=${{ github.event.pull_request.user.login }}
-          else
-            export user=${{ github.actor }}
-          fi
-          echo "This PR has been opened by: $user"
-          echo "user=$( echo "$user" )" >> $GITHUB_OUTPUT
-
-      - uses: tspascoal/get-user-teams-membership@v3
-        id: is_organization_member
-        if: ${{ github.actor != 'dependabot[bot]' }}
-        with:
-          username: ${{ steps.get_user.outputs.user }}
-          organization: ansys
-          team: 'pymapdl-developers'
-          GITHUB_TOKEN: ${{ secrets.TOKEN_TEAMS_USER_READ }}
-
-      - id: set-matrix
-        env:
-          extended_testing: ${{ github.event_name == 'schedule' || ( github.event_name == 'workflow_dispatch' && inputs.run_all_tests ) || ( github.event_name == 'push' && contains(github.ref, 'refs/tags') ) }}
-          auth_user: ${{ steps.is_organization_member.outputs.isTeamMember == 'true' || github.actor == 'dependabot[bot]'  }}
-        run: .ci/build_matrix.sh
-
-  build-test-remote:
-    name: "Remote: ${{ matrix.mapdl-version }}"
-    runs-on: ubuntu-latest
-    needs: [smoke-tests, build-test-remote-matrix]
-    timeout-minutes: 35
-    strategy:
-      fail-fast: false
-      matrix: ${{ fromJson(needs.build-test-remote-matrix.outputs.matrix) }}
-
-    env:
-      PYMAPDL_PORT: 21000  # default won't work on GitHub runners
-      PYMAPDL_PORT2: 21001  # for the pool testing and default won't work on GitHub runners
-      PYMAPDL_DB_PORT: 21002  # default won't work on GitHub runners
-      PYMAPDL_DB_PORT2: 21003  # default won't work on GitHub runners
-      PYMAPDL_START_INSTANCE: FALSE
-      ON_LOCAL: FALSE
-      ON_UBUNTU: FALSE
-
-    outputs:
-      DISTRIBUTED_MODE: ${{ steps.distributed_mode.outputs.distributed_mode }}
-
-    steps:
-      - name: "Install Git and checkout project"
-        uses: actions/checkout@v4.2.2
-
-      - name: "Login in Github container registry"
-        uses: docker/login-action@v3.3.0
-        with:
-          registry: ghcr.io
-          username: ${{ github.actor }}
-          password: ${{ secrets.GITHUB_TOKEN }}
-
-      - name: "Getting SMP/DMP mode"
-        id: distributed_mode
-        run: |
-          image=${{ matrix.mapdl-version }}
-          export distributed_mode="smp"
-          if [[ $image == *".1."* ]]; then
-            export distributed_mode="dmp";
-          fi
-          echo "Distributed mode: $distributed_mode"
-          echo "distributed_mode=$(echo $distributed_mode)" >> $GITHUB_OUTPUT
-
-      - name: "Get if running on Ubuntu"
-        id: ubuntu_check
-        run: |
-          if [[ "${{ matrix.mapdl-version }}" == *"ubuntu"* ]];
-            then export ON_UBUNTU=true; export TAG_UBUNTU="ubuntu";
-            else export ON_UBUNTU=false; export TAG_UBUNTU="centos";
-          fi
-          echo "ON_UBUNTU: $ON_UBUNTU"
-          echo "TAG_UBUNTU: $TAG_UBUNTU"
-          echo "ON_UBUNTU=$(echo $ON_UBUNTU)" >> $GITHUB_OUTPUT
-          echo "TAG_UBUNTU=$(echo $TAG_UBUNTU)" >> $GITHUB_OUTPUT
-
-      - name: "Get if running student version"
-        id: student_check
-        run: |
-          if [[ "${{ matrix.mapdl-version }}" == *"student"* ]]; 
-            then export ON_STUDENT=true; export TAG_STUDENT="student";
-            else export ON_STUDENT=false; export TAG_STUDENT="non-student";
-          fi
-          echo "ON_STUDENT: $ON_STUDENT"
-          echo "TAG_STUDENT: $TAG_STUDENT"
-          echo "ON_STUDENT=$(echo $ON_STUDENT)" >> $GITHUB_OUTPUT
-          echo "TAG_STUDENT=$(echo $TAG_STUDENT)" >> $GITHUB_OUTPUT
-          
-      - name: "Pull, launch, and validate MAPDL service"
-        id: start_mapdl
-        env:
-          LICENSE_SERVER: ${{ secrets.LICENSE_SERVER }}
-          MAPDL_VERSION: ${{ matrix.mapdl-version }}
-          DISTRIBUTED_MODE: ${{ steps.distributed_mode.outputs.distributed_mode }}
-        run: |
-          echo "Launching first MAPDL instance..."
-          export INSTANCE_NAME=MAPDL_0
-          .ci/start_mapdl.sh &> mapdl_launch_0.log & export DOCKER_PID_0=$!
-          echo "Launching a second instance for MAPDL pool testing..."
-          export PYMAPDL_PORT=${{ env.PYMAPDL_PORT2 }}
-          export PYMAPDL_DB_PORT=${{ env.PYMAPDL_DB_PORT2 }}
-          export INSTANCE_NAME=MAPDL_1
-          .ci/start_mapdl.sh &> mapdl_launch_1.log & export DOCKER_PID_1=$!
-          echo "Launching MAPDL service 0 at PID: $DOCKER_PID_0"
-          echo "Launching MAPDL service 1 at PID: $DOCKER_PID_2"
-          echo "DOCKER_PID_0=$(echo $DOCKER_PID_0)" >> $GITHUB_OUTPUT
-          echo "DOCKER_PID_1=$(echo $DOCKER_PID_1)" >> $GITHUB_OUTPUT
-
-      - name: "DPF server activation"
-        run: |
-          $(docker pull ghcr.io/ansys/dpf-core:22.2dev && docker run -d --name dpfserver -p ${{ env.DPF_PORT }}:50052 ghcr.io/ansys/dpf-core:22.2dev && echo "DPF Server active on port ${{ env.DPF_PORT }}.") &
-
-      - name: "Getting files change filters"
-        uses: dorny/paths-filter@v3
-        id: changes
-        with:
-          filters: |
-            workflows:
-              - '.github/workflows/**'
-
-      - name: "Setup Python with cache"
-        uses: actions/setup-python@v5
-        if:  steps.changes.outputs.workflows != 'true'
-        with:
-          cache: 'pip'
-          python-version: ${{ env.MAIN_PYTHON_VERSION }}
-
-      - name: "Setup Python without cache"
-        uses: actions/setup-python@v5
-        if: steps.changes.outputs.workflows == 'true'
-        with:
-          python-version: ${{ env.MAIN_PYTHON_VERSION }}
-
-      - name: "Install os packages"
-        run: |
-          sudo apt update
-          sudo apt install libgl1-mesa-glx xvfb
-
-      - name: "Test virtual framebuffer"
-        run: |
-          pip install -r .ci/requirements_test_xvfb.txt
-          xvfb-run python .ci/display_test.py
-
-      - name: Install ansys-mapdl-core
-        run: |
-          python -m pip install build
-          python -m build
-          python -m pip install dist/*.whl
-          xvfb-run python -c "from ansys.mapdl import core as pymapdl; print(pymapdl.Report())"
-
-      - name: "Unit testing requirements installation"
-        run: |
-          python -m pip install .[tests]
-
-      - name: "Waiting for the services to be up"
-        run: |
-          .ci/waiting_services.sh
-
-      - name: "Unit testing"
-        env:
-          DISTRIBUTED_MODE: ${{ steps.distributed_mode.outputs.distributed_mode }}
-          ON_UBUNTU: ${{ steps.ubuntu_check.outputs.ON_UBUNTU }}
-          ON_STUDENT: ${{ steps.student_check.outputs.ON_STUDENT }}
-        run: |
-          echo "ON_UBUNTU: $ON_UBUNTU"
-          echo "ON_STUDENT: $ON_STUDENT"
-          xvfb-run pytest \
-            ${{ env.PYTEST_ARGUMENTS }} \
-            --ignore_image_cache \
-            --cov-report=xml:${{ matrix.mapdl-version }}-remote.xml
-
-      - uses: codecov/codecov-action@v5
-        name: "Upload coverage to Codecov"
-        with:
-          token: ${{ secrets.CODECOV_TOKEN }} # required
-          name: ${{ matrix.mapdl-version }}-remote.xml
-          flags: remote,${{ steps.ubuntu_check.outputs.TAG_UBUNTU }},${{ matrix.mapdl-version }},${{ steps.distributed_mode.outputs.distributed_mode }},${{ steps.student_check.outputs.TAG_STUDENT }}
-
-      - name: Upload coverage artifacts
-        uses: actions/upload-artifact@v4
-        with:
-          name: ${{ matrix.mapdl-version }}-remote.xml
-          path: ./${{ matrix.mapdl-version }}-remote.xml
-
-      - name: "Check package"
-        run: |
-          pip install twine
-          twine check dist/*
-
-      - name: "Upload wheel and binaries"
-        uses: actions/upload-artifact@v4
-        with:
-          name: PyMAPDL-packages-${{ matrix.mapdl-version }}
-          path: dist/
-          retention-days: 7
-
-      - name: "Collect logs on failure"
-        if: always()
-        env:
-          MAPDL_VERSION: ${{ matrix.mapdl-version }}
-          MAPDL_INSTANCE: MAPDL_0
-          LOG_NAMES: logs-remote-${{ matrix.mapdl-version }}
-        run: |
-          .ci/collect_mapdl_logs.sh
-
-      - name: "Upload logs to GitHub"
-        if: always()
-        uses: actions/upload-artifact@v4
-        with:
-          name: logs-remote-${{ matrix.mapdl-version }}.tgz
-          path: ./logs-remote-${{ matrix.mapdl-version }}.tgz
-
-      - name: "Display files structure"
-        if: always()
-        env:
-          MAPDL_INSTANCE: MAPDL_0
-          LOG_NAMES: logs-remote-${{ matrix.mapdl-version }}
-        run: |
-          .ci/display_logs.sh
-
-  build-test-local-minimal-matrix:
-    name: "Build test matrix for minimal and local"
-    runs-on: ubuntu-latest
-    if: github.ref != 'refs/heads/main' || github.event_name == 'schedule' || github.event_name == 'workflow_dispatch'
-    outputs:
-      matrix: ${{ steps.set-matrix.outputs.matrix }}
-    steps:
-      - name: "Install Git and checkout project"
-        uses: actions/checkout@v4.2.2
-
-      - uses: tspascoal/get-user-teams-membership@v3
-        id: is_organization_member
-        if: ${{ github.actor != 'dependabot[bot]' }}
-        with:
-          username: ${{ github.actor }}
-          organization: ansys
-          team: 'pymapdl-developers'
-          GITHUB_TOKEN: ${{ secrets.TOKEN_TEAMS_USER_READ }}
-
-      - id: set-matrix
-        env:
-          ONLY_UBUNTU: true
-          LIMIT_VERSIONS: 2
-          ON_SCHEDULE: ${{ github.event_name == 'schedule' }}
-          ON_WORKFLOW_DISPATCH: ${{ github.event_name == 'workflow_dispatch' }}
-          RUN_ALL_TEST: ${{ inputs.run_all_tests }}
-          ON_PUSH: ${{ github.event_name == 'push' }}
-          HAS_TAG: ${{ contains(github.ref, 'refs/tags') }}
-          auth_user: ${{ steps.is_organization_member.outputs.isTeamMember == 'true' || github.actor == 'dependabot[bot]'  }}
-        run: .ci/build_matrix.sh
-
-  build-test-ubuntu-local:
-    name: "Local: ${{ matrix.mapdl-version }}"
-    runs-on: ubuntu-latest
-    if: github.ref != 'refs/heads/main' || github.event_name == 'schedule' || github.event_name == 'workflow_dispatch'
-    needs: [smoke-tests, build-test-local-minimal-matrix]
-    timeout-minutes: 75
-    strategy:
-      fail-fast: false
-      matrix: ${{fromJson(needs.build-test-local-minimal-matrix.outputs.matrix)}}
-
-    container:
-      image: ghcr.io/ansys/mapdl:${{ matrix.mapdl-version }}
-      options: -u=0:0 --oom-kill-disable --memory=6656MB --memory-swap=16896MB --shm-size=1gb --entrypoint /bin/bash
-      credentials:
-        username: ${{ github.actor }}
-        password: ${{ secrets.GITHUB_TOKEN }}
-    env:
-      ON_LOCAL: true
-      ON_UBUNTU: true
-      P_SCHEMA: "/ansys_inc/v241/ansys/ac4/schema"
-      PYTEST_TIMEOUT: 120 # seconds. Limit the duration for each unit test
-
-    steps:
-      - name: "Install Git and checkout project"
-        uses: actions/checkout@v4.2.2
-        with:
-          repository: ${{ github.event.pull_request.head.repo.full_name }}
-          ref: ${{ github.event.pull_request.head.ref }}
-
-      - name: "Get if running student version"
-        id: student_check
-        run: |
-          if [[ "${{ matrix.mapdl-version }}" == *"student"* ]]; 
-            then export ON_STUDENT=true; export TAG_STUDENT="student";
-            else export ON_STUDENT=false; export TAG_STUDENT="non-student";
-          fi
-
-          echo "ON_STUDENT: $ON_STUDENT"
-          echo "TAG_STUDENT: $TAG_STUDENT"
-          echo "ON_STUDENT=$(echo $ON_STUDENT)" >> $GITHUB_OUTPUT
-          echo "TAG_STUDENT=$(echo $TAG_STUDENT)" >> $GITHUB_OUTPUT
-
-      - name: "Setup Python"
-        uses: actions/setup-python@v5
-        with:
-          python-version: ${{ env.MAIN_PYTHON_VERSION }}
-
-      - name: "Checking Python"
-        run: |
-          python --version
-          python -m pip install --upgrade pip
-          python -m venv ./.venv
-          source ./.venv/bin/activate
-
-      - name: "Install OS packages"
-        run: |
-          apt update
-          apt install -y libgl1-mesa-glx xvfb libgomp1
-
-      - name: "Test virtual framebuffer"
-        run: |
-          python -m pip install -r .ci/requirements_test_xvfb.txt
-          xvfb-run python .ci/display_test.py
-
-      - name: "Install ansys-mapdl-core"
-        run: |
-          python -m pip install build
-          python -m build
-          python -m pip install dist/*.whl
-          xvfb-run python -c "from ansys.mapdl import core as pymapdl; print(pymapdl.Report())"
-
-      - name: "Unit testing requirements installation"
-        run: |
-          python -m pip install .[tests]
-
-      - name: "Unit testing"
-        env:
-          ANSYSLMD_LICENSE_FILE: "1055@${{ secrets.LICENSE_SERVER }}"
-          ON_STUDENT: ${{ steps.student_check.outputs.ON_STUDENT }}
-        run: |
-          echo "ON_UBUNTU: $ON_UBUNTU"
-          echo "ON_STUDENT: $ON_STUDENT"
-          unset PYMAPDL_PORT
-          unset PYMAPDL_START_INSTANCE
-          xvfb-run pytest -k "not test_dpf" \
-            ${{ env.PYTEST_ARGUMENTS }} \
-            --reset_only_failed --add_missing_images \
-            --cov-report=xml:${{ matrix.mapdl-version }}-local.xml
-
-      - name: "Adding the directory as safe directory for later step"
-        run: |
-          git config --global --add safe.directory $GITHUB_WORKSPACE
-
-      - name: "Attaching modified files to PR"
-        id: attatch-to-pr
-        uses: EndBug/add-and-commit@v9
-        with:
-          message: "chore: update the image cache"
-          committer_name: GitHub Actions
-          committer_email: actions@github.com
-          add: './tests/.image_cache/*.png'
-
-      - name: "PR comment with reactions"
-        if: ${{ steps.attatch-to-pr.outputs.pushed == 'true' }}
-        uses: thollander/actions-comment-pull-request@v3
-        with:
-          message: |
-            Hello!  :wave:
-
-            Your PR is changing the image cache. So I am attaching the new image cache in a new [commit](https://github.com/ansys/pymapdl/commit/${{ steps.attatch-to-pr.outputs.commit_long_sha }}).
-
-            This commit does not re-run the CICD workflows (since no changes are made in the codebase) therefore you will see the actions showing in their status `Expected — Waiting for status to be reported`. Do not worry. You commit workflow is still running [here](https://github.com/ansys/pymapdl/pull/${{ github.event.pull_request.number }}/checks?sha=${{ github.event.pull_request.head.sha }}) :smile:
-
-            You might want to rerun the test to make sure that everything is passing. You can retrigger the CICD sending an empty commit `git commit -m "chore: empty comment to trigger CICD" --allow-empty`.
-
-            You will see this message everytime your commit changes the image cache but you are not attaching the updated cache. :nerd_face:
-
-          reactions: rocket
-
-      - uses: codecov/codecov-action@v5
-        name: "Upload coverage to Codecov"
-        with:
-          token: ${{ secrets.CODECOV_TOKEN }} # required
-          root_dir: ${{ github.workspace }}
-          name: ${{ matrix.mapdl-version }}-local.xml
-          flags: ubuntu,local,${{ matrix.mapdl-version }},${{ steps.student_check.outputs.TAG_STUDENT }},dmp
-
-      - name: "Upload coverage artifacts"
-        uses: actions/upload-artifact@v4
-        with:
-          name: ${{ matrix.mapdl-version }}-local.xml
-          path: ./${{ matrix.mapdl-version }}-local.xml
-
-
-  build-test-ubuntu-minimal:
-    name: "Local-min: ${{ matrix.mapdl-version }}"
-    runs-on: ubuntu-latest
-    if: github.ref != 'refs/heads/main' || github.event_name == 'schedule' || github.event_name == 'workflow_dispatch'
-    needs: [smoke-tests, build-test-local-minimal-matrix]
-    timeout-minutes: 75
-    strategy:
-      fail-fast: false
-      matrix: ${{fromJson(needs.build-test-local-minimal-matrix.outputs.matrix)}}
-    container:
-      image: ghcr.io/ansys/mapdl:${{ matrix.mapdl-version }}
-      options: -u=0:0 --oom-kill-disable --memory=6656MB --memory-swap=16896MB --shm-size=1gb --entrypoint /bin/bash
-      credentials:
-        username: ${{ github.actor }}
-        password: ${{ secrets.GITHUB_TOKEN }}
-    env:
-      ON_LOCAL: true
-      ON_UBUNTU: true
-      TESTING_MINIMAL: true
-
-    steps:
-      - name: "Install Git and checkout project"
-        uses: actions/checkout@v4.2.2
-        with:
-          repository: ${{ github.event.pull_request.head.repo.full_name }}
-          ref: ${{ github.event.pull_request.head.ref }}
-
-      - name: "Get if running student version"
-        id: student_check
-        run: |
-          if [[ "${{ matrix.mapdl-version }}" == *"student"* ]]; 
-            then export ON_STUDENT=true; export TAG_STUDENT="student";
-            else export ON_STUDENT=false; export TAG_STUDENT="non-student";
-          fi
-
-          echo "ON_STUDENT: $ON_STUDENT"
-          echo "TAG_STUDENT: $TAG_STUDENT"
-          echo "ON_STUDENT=$(echo $ON_STUDENT)" >> $GITHUB_OUTPUT
-          echo "TAG_STUDENT=$(echo $TAG_STUDENT)" >> $GITHUB_OUTPUT
-
-      - name: "Installing missing package"
-        run: |
-          sudo apt-get update
-          sudo apt-get install -y libgomp1
-
-      - name: "Setup Python"
-        uses: actions/setup-python@v5
-        with:
-          python-version: ${{ env.MAIN_PYTHON_VERSION }}
-
-      - name: "Checking Python"
-        run: |
-          python --version
-          python -m pip install --upgrade pip
-
-      - name: "Install ansys-mapdl-core"
-        run: |
-          python -m pip install . --no-deps
-          python -m pip install -r minimum_requirements.txt
-          python -c "from ansys.mapdl import core as pymapdl; print('Import successfull')"
-
-      - name: "Unit testing requirements installation"
-        run: |
-          python -m pip install pytest pytest-rerunfailures pytest-cov pytest-random-order pyfakefs pytest-timeout
-
-      - name: "Unit testing"
-        env:
-          ANSYSLMD_LICENSE_FILE: "1055@${{ secrets.LICENSE_SERVER }}"
-          ON_STUDENT: ${{ steps.student_check.outputs.ON_STUDENT }}
-        run: |
-          echo "ON_UBUNTU: $ON_UBUNTU"
-          echo "ON_STUDENT: $ON_STUDENT"
-
-          # Because there is no 'ansys-tools-path' we need to input the
-          # executable path with the env var: PYMAPDL_MAPDL_EXEC.
-
-          if [[ "${{ matrix.mapdl-version }}" == *"latest-ubuntu"* ]] ; then
-            version=${{ env.LATEST_VERSION }}
-          else
-            version=$(echo "${{ matrix.mapdl-version }}" | head -c 5 | tail -c 4 | tr -d '.')
-          fi;
-
-          echo "Version: $version"
-
-          export PYMAPDL_MAPDL_EXEC=/ansys_inc/v"$version"/ansys/bin/ansys"$version"
-          echo "$PYMAPDL_MAPDL_EXEC"
-
-          unset PYMAPDL_START_INSTANCE
-          pytest -k "not test_dpf" \
-            ${{ env.PYTEST_ARGUMENTS }} \
-            --cov-report=xml:${{ matrix.mapdl-version }}-minimal.xml
-
-      - uses: codecov/codecov-action@v5
-        name: "Upload coverage to Codecov"
-        with:
-          token: ${{ secrets.CODECOV_TOKEN }} # required
-          root_dir: ${{ github.workspace }}
-          name: ${{ matrix.mapdl-version }}-minimal.xml
-          flags: ubuntu,local,${{ matrix.mapdl-version }},minimal,${{ steps.student_check.outputs.TAG_STUDENT }},dmp
-
-      - name: "Upload coverage artifacts"
-        uses: actions/upload-artifact@v4
-        with:
-          name: ${{ matrix.mapdl-version }}-minimal.xml
-          path: ./${{ matrix.mapdl-version }}-minimal.xml
-
-
-  build-test-ubuntu-console:
-    name: "Local-min-console: ${{ matrix.mapdl-version }}"
-    runs-on: ubuntu-latest
-    if: github.ref != 'refs/heads/main' || github.event_name == 'schedule' || github.event_name == 'workflow_dispatch'
-    needs: [smoke-tests, build-test-local-minimal-matrix]
-    timeout-minutes: 75
-    strategy:
-      fail-fast: false
-      matrix: ${{fromJson(needs.build-test-local-minimal-matrix.outputs.matrix)}}
-    container:
-      image: ghcr.io/ansys/mapdl:${{ matrix.mapdl-version }}
-      options: -u=0:0 --oom-kill-disable --memory=6656MB --memory-swap=16896MB --shm-size=1gb --entrypoint /bin/bash
-      credentials:
-        username: ${{ github.actor }}
-        password: ${{ secrets.GITHUB_TOKEN }}
-    env:
-      ON_LOCAL: true
-      ON_UBUNTU: true
-      TESTING_MINIMAL: true
-      ON_CONSOLE: true
-
-    steps:
-      - name: "Install Git and checkout project"
-        uses: actions/checkout@v4.2.2
-        with:
-          repository: ${{ github.event.pull_request.head.repo.full_name }}
-          ref: ${{ github.event.pull_request.head.ref }}
-
-      - name: "Get if running student version"
-        id: student_check
-        run: |
-          if [[ "${{ matrix.mapdl-version }}" == *"student"* ]]; 
-            then export ON_STUDENT=true; export TAG_STUDENT="student";
-            else export ON_STUDENT=false; export TAG_STUDENT="non-student";
-          fi
-
-          echo "ON_STUDENT: $ON_STUDENT"
-          echo "TAG_STUDENT: $TAG_STUDENT"
-          echo "ON_STUDENT=$(echo $ON_STUDENT)" >> $GITHUB_OUTPUT
-          echo "TAG_STUDENT=$(echo $TAG_STUDENT)" >> $GITHUB_OUTPUT
-
-      - name: "Installing missing package"
-        run: |
-          sudo apt-get update
-          sudo apt-get install -y libgomp1
-
-      - name: "Setup Python"
-        uses: actions/setup-python@v5
-        with:
-          python-version: ${{ env.MAIN_PYTHON_VERSION }}
-
-      - name: "Checking Python"
-        run: |
-          python --version
-          python -m pip install --upgrade pip
-
-      - name: "Install ansys-mapdl-core"
-        run: |
-          python -m pip install . --no-deps
-          python -m pip install -r minimum_requirements.txt
-          python -c "from ansys.mapdl import core as pymapdl; print('Import successfull')"
-
-      - name: "Unit testing requirements installation"
-        run: |
-          python -m pip install pytest pytest-rerunfailures pytest-cov pytest-random-order pyfakefs pytest-timeout
-
-      - name: "Unit testing"
-        env:
-          ANSYSLMD_LICENSE_FILE: "1055@${{ secrets.LICENSE_SERVER }}"
-          ON_STUDENT: ${{ steps.student_check.outputs.ON_STUDENT }}
-        run: |
-          echo "ON_UBUNTU: $ON_UBUNTU"
-          echo "ON_STUDENT: $ON_STUDENT"
-
-          # Because there is no 'ansys-tools-path' we need to input the
-          # executable path with the env var: PYMAPDL_MAPDL_EXEC.
-
-          if [[ "${{ matrix.mapdl-version }}" == *"latest-ubuntu"* ]] ; then
-            version=${{ env.LATEST_VERSION }}
-          else
-            version=$(echo "${{ matrix.mapdl-version }}" | head -c 5 | tail -c 4 | tr -d '.')
-          fi;
-
-          echo "Version: $version"
-
-          export PYMAPDL_MAPDL_EXEC=/ansys_inc/v"$version"/ansys/bin/ansys"$version"
-          echo "$PYMAPDL_MAPDL_EXEC"
-
-          unset PYMAPDL_START_INSTANCE
-          pytest -k "console" \
-            ${{ env.PYTEST_ARGUMENTS }} \
-            --cov-report=xml:${{ matrix.mapdl-version }}-minimal-console.xml
-
-      - uses: codecov/codecov-action@v5
-        name: "Upload coverage to Codecov"
-        with:
-          token: ${{ secrets.CODECOV_TOKEN }} # required
-          root_dir: ${{ github.workspace }}
-          name: ${{ matrix.mapdl-version }}-minimal-console.xml
-          flags: ubuntu,local,${{ matrix.mapdl-version }},minimal,console,${{ steps.student_check.outputs.TAG_STUDENT }},dmp
-
-      - name: "Upload coverage artifacts"
-        uses: actions/upload-artifact@v4
-        with:
-          name: ${{ matrix.mapdl-version }}-minimal-console.xml
-          path: ./${{ matrix.mapdl-version }}-minimal-console.xml
-
-
-  test-windows:
-    # Skipped
-    if: github.repository == ''
-    name: "Local: Build & test on Windows"
-    runs-on: [self-hosted, Windows, pymapdl]
-    timeout-minutes: 30
-    env:
-      ON_LOCAL: TRUE
-
-    steps:
-      - uses: actions/checkout@v4.2.2
-
-      # Skipping because it is installed locally.
-      # - name: Setup Python
-      #   uses: actions/setup-python@v5
-      #   with:
-      #     python-version: 3.9
-
-      - name: "Checking Python"
-        shell: powershell
-        run: |
-          python -m pip install --upgrade pip
-
-      - name: "Creating python venv"
-        shell: powershell
-        run: |
-          python -m venv .\.venv
-          .\.venv\Scripts\activate
-
-      - name: "Install ansys-mapdl-core"
-        shell: powershell
-        run: |
-          python -m pip install build
-          python -m build
-          $FILE_=Resolve-Path '.\dist\*.whl'
-          python -m pip install $FILE_.Path --upgrade
-          python -c "from ansys.mapdl import core as pymapdl; print(pymapdl.Report())"
-
-      - name: "Unit testing requirements installation"
-        shell: powershell
-        run: |
-          python -m pip install .[tests]
-
-      # - name: DPF Server Activation
-      #   run: |
-      #     docker pull ghcr.io/ansys/dpf-core:22.2dev
-      #     docker run -d --name dpfserver -p ${{ env.DPF_PORT }}:50052 ghcr.io/ansys/dpf-core:22.2dev && echo "DPF Server active on port ${{ env.DPF_PORT }}."
-
-      - name: "Unit testing"
-        shell: powershell
-        run: |
-          set PYMAPDL_PORT=
-          set PYMAPDL_START_INSTANCE=
-          python -m pytest -k "not test_database and not test_dpf" \
-            ${{ env.PYTEST_ARGUMENTS }} \
-            --ignore_image_cache \
-            --cov-report=xml:windows-v22.2.0-local.xml
-
-      - uses: codecov/codecov-action@v5
-        name: "Upload coverage to Codecov"
-        with:
-          token: ${{ secrets.CODECOV_TOKEN }} # required
-          name: windows-v22.2.0-local.xml
-          flags: windows,local,v22.2.0
-
-      - name: "Upload coverage artifacts"
-        uses: actions/upload-artifact@v4
-        with:
-          name: windows-v22.2.0-local.xml
-          path: ./windows_local.xml
-
-
-  package:
-    name: "Package library"
-    needs: [build-test-remote, build-test-ubuntu-local, build-test-ubuntu-minimal, docs-build]
-    runs-on: ubuntu-latest
-    steps:
-      - name: "Build library source and wheel artifacts"
-        uses: ansys/actions/build-library@v8
-        with:
-          library-name: ${{ env.PACKAGE_NAME }}
-          python-version: ${{ env.MAIN_PYTHON_VERSION }}
-
-
-  release:
-    name: "Release project"
-    if: ${{ github.event_name == 'push' && contains(github.ref, 'refs/tags') }}
-    needs: [package, update-changelog]
-    runs-on: ubuntu-latest
-    # Specifying a GitHub environment is optional, but strongly encouraged
-    environment: release
-    permissions:
-      id-token: write
-      contents: write
-    steps:
-      - name: "Release to the public PyPI repository"
-        uses: ansys/actions/release-pypi-public@v8
-        with:
-          library-name: ${{ env.PACKAGE_NAME }}
-          use-trusted-publisher: true
-
-      - name: "Release to GitHub"
-        uses: ansys/actions/release-github@v8
-        with:
-          library-name: ${{ env.PACKAGE_NAME }}
-          additional-artifacts: "minimum_requirements.txt"
-
-      - name: "Display structure of downloaded files"
-        run: ls -Rla
-
-
-  upload-docs-release:
-    name: "Upload release documentation"
-    if: github.event_name == 'push' && contains(github.ref, 'refs/tags')
-    runs-on: ubuntu-latest
-    needs: [release]
-    steps:
-      - name: "Deploy the stable documentation"
-        uses: ansys/actions/doc-deploy-stable@v8
-        with:
-          cname: ${{ env.DOCUMENTATION_CNAME }}
-          token: ${{ secrets.GITHUB_TOKEN }}
-          render-last: '5'
-          bot-user: ${{ secrets.PYANSYS_CI_BOT_USERNAME }}
-          bot-email: ${{ secrets.PYANSYS_CI_BOT_EMAIL }}
-
-
-  upload-dev-docs:
-    name: "Upload dev documentation"
-    if: github.ref == 'refs/heads/main' && !contains(github.ref, 'refs/tags')
-    runs-on: ubuntu-latest
-    needs: [docs-build]
-    steps:
-      - name: "Deploy the latest documentation"
-        uses: ansys/actions/doc-deploy-dev@v8
-        with:
-          cname: ${{ env.DOCUMENTATION_CNAME }}
-          token: ${{ secrets.GITHUB_TOKEN }}
-          bot-user: ${{ secrets.PYANSYS_CI_BOT_USERNAME }}
-          bot-email: ${{ secrets.PYANSYS_CI_BOT_EMAIL }}
-
-
-  notify:
-    name: "Notify failed build"
-    needs: [smoke-tests, docs-build, build-test-remote, build-test-ubuntu-local, build-test-ubuntu-minimal]
-    if: failure() && github.event_name == 'schedule'
-    runs-on: ubuntu-latest
-    steps:
-      - name: "Open issue"
-        uses: jayqi/failed-build-issue-action@v1
-        with:
-          github-token: ${{ secrets.GITHUB_TOKEN }}
-          title-template: "Failed scheduled build"
-          label-name: "Build failed"
-
-
-  test_julia:
-    name: "Julia ${{ matrix.julia-version }} | ${{ matrix.os }}"
-    runs-on: ${{ matrix.os }}
-    if: github.ref != 'refs/heads/main' || github.event_name == 'schedule' || github.event_name == 'workflow_dispatch'
-    strategy:
-      fail-fast: false
-      matrix:
-        julia-version: ['1.10.3', '1.10.4']
-        os: [ubuntu-latest, windows-latest]
-
-    steps:
-      - uses: actions/checkout@v4.2.2
-      - name: "Set up Julia"
-        uses: julia-actions/setup-julia@v2
-        with:
-          version: ${{ matrix.julia-version }}
-
-      - name: "Getting python interpreter"
-        id: get_python
-        run: |
-          pycallpython=$(julia -e 'using Pkg;Pkg.add("PyCall");using PyCall;println(PyCall.python)')
-          echo "pythonpath=$(echo $pycallpython)" >> $GITHUB_OUTPUT
-
-      - name: "Installing PyMAPDL"
-        env:
-          PYTHON_PATH: ${{ steps.get_python.outputs.pythonpath }}
-        run: |
-          "$PYTHON_PATH" -m pip install -e .
-
-      - name: "Starting Julia"
-        shell: julia {0}
-        run: |
-          using Pkg; Pkg.add("PyCall");using PyCall;pymapdl = pyimport("ansys.mapdl.core");print(pymapdl.__version__)
+name: CI
+
+on:
+  pull_request:
+  workflow_dispatch:
+    inputs:
+      run_all_tests:
+        description: 'Run all extended MAPDL build tests'
+        required: true
+        type: boolean
+
+  push:
+    tags:
+      - "v*"
+    branches:
+       - main
+  schedule:
+    # * is a special character in YAML so you have to quote this string
+    - cron:  '30 4 * * *'
+
+env:
+  PROJECT_NAME: 'PyMAPDL'
+  MAIN_PYTHON_VERSION: '3.11'
+  PACKAGE_NAME: 'ansys-mapdl-core'
+  PACKAGE_NAMESPACE: 'ansys.mapdl.core'
+  DOCUMENTATION_CNAME: 'mapdl.docs.pyansys.com'
+  LATEST_VERSION: "242"
+  MAPDL_IMAGE_VERSION_DOCS_BUILD: v24.2-ubuntu-student
+  MEILISEARCH_API_KEY: ${{ secrets.MEILISEARCH_API_KEY }}
+  MEILISEARCH_PUBLIC_API_KEY: ${{ secrets.MEILISEARCH_PUBLIC_API_KEY }}
+  PYANSYS_OFF_SCREEN: True
+  DPF_START_SERVER: False
+  DPF_PORT: 21004
+  MAPDL_PACKAGE: ghcr.io/ansys/mapdl
+  ON_CI: True
+  PYTEST_ARGUMENTS: '-vvv -rxXsal --full-trace --tb=long --color=yes --durations=10 --random-order --random-order-bucket=class --maxfail=10 --reruns 3 --reruns-delay 4 --cov=ansys.mapdl.core --cov-report=html  --timeout=40'
+
+  BUILD_CHEATSHEET: True
+
+  # Following env vars when changed will "reset" the mentioned cache,
+  # by changing the cache file name. It is rendered as ...-v%RESET_XXX%-...
+  # You should go up in number, if you go down (or repeat a previous value)
+  # you might end up reusing a previous cache if it haven't been deleted already.
+  # It applies 7 days retention policy by default.
+  RESET_EXAMPLES_CACHE: 0
+  RESET_DOC_BUILD_CACHE: 0
+  RESET_AUTOSUMMARY_CACHE: 0
+
+concurrency:
+  group: ${{ github.workflow }}-${{ github.ref }}
+  cancel-in-progress: true
+
+defaults:
+  run:
+    shell: bash
+
+permissions:
+  contents: write
+  packages: read
+  pull-requests: write
+  issues: write
+
+jobs:
+
+
+  update-changelog:
+    name: "Update CHANGELOG (on release)"
+    if: github.event_name == 'push' && contains(github.ref, 'refs/tags')
+    runs-on: ubuntu-latest
+    permissions:
+      contents: write
+      pull-requests: write
+    steps:
+      - uses: ansys/actions/doc-deploy-changelog@v8
+        with:
+          token: ${{ secrets.PYANSYS_CI_BOT_TOKEN }}
+          bot-user: ${{ secrets.PYANSYS_CI_BOT_USERNAME }}
+          bot-email: ${{ secrets.PYANSYS_CI_BOT_EMAIL }}
+
+
+  pull-request-name:
+    if: github.event_name == 'pull_request'
+    name: Check the name of the pull-request
+    runs-on: ubuntu-latest
+    steps:
+      - name: Check pull-request name
+        uses: ansys/actions/check-pr-title@v8
+        with:
+          token: ${{ secrets.GITHUB_TOKEN }}
+
+
+  doc-style:
+    name: "Documentation style ${{ matrix.folder }}"
+    runs-on: ubuntu-latest
+    strategy:
+      matrix:
+        folder: ["doc", "examples"]
+    steps:
+      - name: "Ansys documentation style checks"
+        uses: ansys/actions/doc-style@v8
+        with:
+          token: ${{ secrets.GITHUB_TOKEN }}
+          files: ${{ matrix.folder }}
+          vale-config: ${{ matrix.folder }}/.vale.ini
+          vale-version: "3.4.1"
+
+
+  smoke-tests:
+    name: "${{ matrix.os }} | Py ${{ matrix.python-version }} | Rel ${{ matrix.should-release }}"
+    runs-on: ${{ matrix.os }}
+    if: github.ref != 'refs/heads/main' || github.event_name == 'schedule' || github.event_name == 'workflow_dispatch'
+    timeout-minutes: 20
+    strategy:
+      fail-fast: false
+      matrix:
+        os: [ubuntu-latest, windows-latest, macos-latest]
+        python-version: ['3.10', '3.11', '3.12']
+        # Only perform wheelhouse builds for macOS when releasing
+        should-release: 
+          - ${{ github.event_name == 'push' && contains(github.ref, 'refs/tags') }}
+        exclude:
+          - should-release: false
+            os: macos-latest
+    steps:
+      - name: "Build wheelhouse and perform smoke test"
+        uses: ansys/actions/build-wheelhouse@v8
+        with:
+          library-name: ${{ env.PACKAGE_NAME }}
+          operating-system: ${{ matrix.os }}
+          python-version: ${{ matrix.python-version }}
+
+      - name: "Importing library"
+        run: |
+          python -c "from ansys.mapdl import core as pymapdl; print(pymapdl.Report())"
+
+      - name: "Checking plotting support"
+        run:
+          python -c "from pyvista.plotting import system_supports_plotting; print('System support plotting ' + str(system_supports_plotting()))"
+
+
+  check-vulnerabilities:
+    name: "Check library vulnerabilities"
+    runs-on: ubuntu-latest
+    steps:
+      - uses: ansys/actions/check-vulnerabilities@v8
+        with:
+          python-version: ${{ env.MAIN_PYTHON_VERSION }}
+          token: ${{ secrets.PYANSYS_CI_BOT_TOKEN }}
+          python-package-name: ${{ env.PACKAGE_NAME }}
+          dev-mode: ${{ github.ref != 'refs/heads/main' }}
+          upload-reports: True
+
+  docs-build:
+    name: "Build documentation"
+    runs-on: ubuntu-latest
+    needs: doc-style
+    timeout-minutes: 60
+    outputs:
+      PYMAPDL_VERSION: ${{ steps.version.outputs.PYMAPDL_VERSION }}
+    env:
+      PYMAPDL_PORT: 21000  # default won't work on GitHub runners
+      PYMAPDL_DB_PORT: 21001  # default won't work on GitHub runners
+      PYMAPDL_START_INSTANCE: FALSE
+      ON_DOCUMENTATION: TRUE
+      GRPC_ENABLE_FORK_SUPPORT: false  # See #3434
+    steps:
+      - name: "Install Git and checkout project"
+        uses: actions/checkout@v4.2.2
+
+      - name: "Login in Github container registry"
+        uses: docker/login-action@v3.3.0
+        with:
+          registry: ghcr.io
+          username: ${{ github.actor }}
+          password: ${{ secrets.GITHUB_TOKEN }}
+
+      - name: "Pull, launch, and validate MAPDL service"
+        id: start_mapdl
+        env:
+          LICENSE_SERVER: ${{ secrets.LICENSE_SERVER }}
+          MAPDL_VERSION: ${{ env.MAPDL_IMAGE_VERSION_DOCS_BUILD }}
+          DISTRIBUTED_MODE: "dmp"
+        run: |
+          export INSTANCE_NAME=MAPDL_0
+          .ci/start_mapdl.sh &> mapdl_launch.log & export DOCKER_PID=$!
+          echo "Launching MAPDL service at PID: $DOCKER_PID"
+          echo "DOCKER_PID=$(echo $DOCKER_PID)" >> $GITHUB_OUTPUT
+
+      - name: "DPF server activation"
+        run: |
+          $(docker pull ghcr.io/ansys/dpf-core:22.2dev && docker run -d --name dpfserver -p ${{ env.DPF_PORT }}:50052 ghcr.io/ansys/dpf-core:22.2dev && echo "DPF Server active on port ${{ env.DPF_PORT }}.") &
+
+      - name: "Getting files change filters"
+        uses: dorny/paths-filter@v3
+        id: changes
+        with:
+          filters: |
+            workflows:
+              - '.github/workflows/**'
+              - 'pyproject.toml'
+            examples:
+              - 'examples/**'
+              - 'pyproject.toml'
+            documentation:
+              - 'examples/**'
+              - 'doc/**'
+              - 'pyproject.toml'
+
+      - name: "Setup Python with cache"
+        uses: actions/setup-python@v5
+        if:  steps.changes.outputs.workflows != 'true'
+        with:
+          cache: 'pip'
+          python-version: ${{ env.MAIN_PYTHON_VERSION }}
+
+      - name: "Setup Python without cache"
+        uses: actions/setup-python@v5
+        if: steps.changes.outputs.workflows == 'true'
+        with:
+          python-version: ${{ env.MAIN_PYTHON_VERSION }}
+
+      - name: "Install OS packages"
+        run: |
+          sudo apt update 
+          sudo apt install zip pandoc libgl1-mesa-glx xvfb texlive-latex-extra latexmk graphviz texlive-xetex texlive-fonts-extra qpdf xindy
+
+      - name: "Test virtual framebuffer"
+        run: |
+          pip install -r .ci/requirements_test_xvfb.txt
+          xvfb-run python .ci/display_test.py
+
+      - name: "Install ansys-mapdl-core"
+        run: |
+          pip install .
+          xvfb-run python -c "from ansys.mapdl import core as pymapdl; print(pymapdl.Report())"
+
+      - name: "Retrieve PyMAPDL version"
+        id: version
+        run: |
+          echo "PYMAPDL_VERSION=$(python -c 'from ansys.mapdl.core import __version__; print(__version__)')" >> $GITHUB_OUTPUT
+          echo "PyMAPDL version is: $(python -c "from ansys.mapdl.core import __version__; print(__version__)")"
+
+      - name: "Cache examples"
+        uses: actions/cache@v4
+        if: steps.changes.outputs.documentation == 'false' || (github.ref == 'refs/heads/main' && !contains(github.ref, 'refs/tags'))
+        with:
+          path: doc/source/examples
+          key: Examples-v${{ env.RESET_EXAMPLES_CACHE }}-${{ steps.version.outputs.PYMAPDL_VERSION }}-${{ github.sha }}
+          restore-keys: |
+            Examples-v${{ env.RESET_EXAMPLES_CACHE }}-${{ steps.version.outputs.PYMAPDL_VERSION }}
+
+      - name: "Cache docs build directory"
+        uses: actions/cache@v4
+        if: steps.changes.outputs.documentation == 'false' || (github.ref == 'refs/heads/main' && !contains(github.ref, 'refs/tags'))
+        with:
+          path: doc/_build
+          key: doc-build-v${{ env.RESET_DOC_BUILD_CACHE }}-${{ steps.version.outputs.PYMAPDL_VERSION }}-${{ github.sha }}
+          restore-keys: |
+            doc-build-v${{ env.RESET_DOC_BUILD_CACHE }}-${{ steps.version.outputs.PYMAPDL_VERSION }}
+
+      - name: "Cache autosummary"
+        uses: actions/cache@v4
+        if: steps.changes.outputs.documentation == 'false' || (github.ref == 'refs/heads/main' && !contains(github.ref, 'refs/tags'))
+        with:
+          path: doc/source/**/_autosummary/*.rst
+          key: autosummary-v${{ env.RESET_AUTOSUMMARY_CACHE }}-${{ steps.version.outputs.PYMAPDL_VERSION }}-${{ github.sha }}
+          restore-keys: |
+            autosummary-v${{ env.RESET_AUTOSUMMARY_CACHE }}-${{ steps.version.outputs.PYMAPDL_VERSION }}
+
+      - name: "Install docs build requirements"
+        run: |
+          pip uninstall ansys-sphinx-theme
+          pip install .[doc]
+
+      - name: "Waiting for the services to be up"
+        run: |
+          .ci/waiting_services.sh
+      
+      - name: Install Quarto
+        uses: quarto-dev/quarto-actions/setup@v2
+        with:
+          tinytex: true
+
+      - name: Check Quarto Version
+        shell: bash
+        run: |
+          quarto --version
+      
+      - name: "Install Poppler for PDF to PNG conversion"
+        shell: bash
+        run: |
+          sudo apt-get update
+          sudo apt-get install -y poppler-utils
+
+      - name: "Build documentation"
+        run: |
+          xvfb-run make -C doc html SPHINXOPTS="-j auto -W --keep-going"
+
+      - name: "Substitute defective GIF"
+        run: |
+          .ci/substitute_defective_gif.sh
+
+      - name: "Upload HTML Documentation"
+        uses: actions/upload-artifact@v4
+        with:
+          name: documentation-html
+          path: doc/_build/html
+          retention-days: 7
+
+      - name: "Build PDF Documentation"
+        working-directory: doc
+        run: make pdf
+
+      - name: "Show latex dir"
+        working-directory: doc
+        run: ls _build/latex
+
+      - name: "Upload PDF documentation"
+        uses: actions/upload-artifact@v4
+        with:
+          name: documentation-pdf
+          path: doc/_build/latex/pymapdl*.pdf
+          retention-days: 7
+
+      - name: "Upload minimal requirements file"
+        # To include it in the release
+        uses: actions/upload-artifact@v4
+        with:
+          name: minimum_requirements.txt
+          path: ./minimum_requirements.txt
+
+      - name: "Collect logs on failure"
+        if: always()
+        env:
+          MAPDL_VERSION: ${{ env.MAPDL_IMAGE_VERSION_DOCS_BUILD }}
+          MAPDL_INSTANCE: MAPDL_0
+          LOG_NAMES: logs-build-docs
+        run: |
+          .ci/collect_mapdl_logs.sh
+
+      - name: "Upload logs to GitHub"
+        if: always()
+        uses: actions/upload-artifact@master
+        with:
+          name: logs-build-docs.tgz
+          path: ./logs-build-docs.tgz
+
+      - name: "Display files structure"
+        if: always()
+        env:
+          MAPDL_INSTANCE: MAPDL_0
+          LOG_NAMES: logs-build-docs
+        run: |
+          .ci/display_logs.sh
+
+  build-test-remote-matrix:
+    name: "Build remote test matrix"
+    runs-on: ubuntu-latest
+    if: github.ref != 'refs/heads/main' || github.event_name == 'schedule' || github.event_name == 'workflow_dispatch'
+    outputs:
+      matrix: ${{ steps.set-matrix.outputs.matrix }}
+
+    steps:
+      - name: "Install Git and checkout project"
+        uses: actions/checkout@v4.2.2
+
+      - name: Get event type and user to check permissions.
+        id: get_user
+        env:
+          type_event: ${{ github.event.issue.pull_request }}
+        run: |
+          if [[ $type_event ]]; then
+            echo "Event type: $type_event"
+            echo "event_type=$( echo "$type_event" )" >> $GITHUB_OUTPUT
+            export user=${{ github.event.pull_request.user.login }}
+          else
+            export user=${{ github.actor }}
+          fi
+          echo "This PR has been opened by: $user"
+          echo "user=$( echo "$user" )" >> $GITHUB_OUTPUT
+
+      - uses: tspascoal/get-user-teams-membership@v3
+        id: is_organization_member
+        if: ${{ github.actor != 'dependabot[bot]' }}
+        with:
+          username: ${{ steps.get_user.outputs.user }}
+          organization: ansys
+          team: 'pymapdl-developers'
+          GITHUB_TOKEN: ${{ secrets.TOKEN_TEAMS_USER_READ }}
+
+      - id: set-matrix
+        env:
+          extended_testing: ${{ github.event_name == 'schedule' || ( github.event_name == 'workflow_dispatch' && inputs.run_all_tests ) || ( github.event_name == 'push' && contains(github.ref, 'refs/tags') ) }}
+          auth_user: ${{ steps.is_organization_member.outputs.isTeamMember == 'true' || github.actor == 'dependabot[bot]'  }}
+        run: .ci/build_matrix.sh
+
+  build-test-remote:
+    name: "Remote: ${{ matrix.mapdl-version }}"
+    runs-on: ubuntu-latest
+    needs: [smoke-tests, build-test-remote-matrix]
+    timeout-minutes: 35
+    strategy:
+      fail-fast: false
+      matrix: ${{ fromJson(needs.build-test-remote-matrix.outputs.matrix) }}
+
+    env:
+      PYMAPDL_PORT: 21000  # default won't work on GitHub runners
+      PYMAPDL_PORT2: 21001  # for the pool testing and default won't work on GitHub runners
+      PYMAPDL_DB_PORT: 21002  # default won't work on GitHub runners
+      PYMAPDL_DB_PORT2: 21003  # default won't work on GitHub runners
+      PYMAPDL_START_INSTANCE: FALSE
+      ON_LOCAL: FALSE
+      ON_UBUNTU: FALSE
+
+    outputs:
+      DISTRIBUTED_MODE: ${{ steps.distributed_mode.outputs.distributed_mode }}
+
+    steps:
+      - name: "Install Git and checkout project"
+        uses: actions/checkout@v4.2.2
+
+      - name: "Login in Github container registry"
+        uses: docker/login-action@v3.3.0
+        with:
+          registry: ghcr.io
+          username: ${{ github.actor }}
+          password: ${{ secrets.GITHUB_TOKEN }}
+
+      - name: "Getting SMP/DMP mode"
+        id: distributed_mode
+        run: |
+          image=${{ matrix.mapdl-version }}
+          export distributed_mode="smp"
+          if [[ $image == *".1."* ]]; then
+            export distributed_mode="dmp";
+          fi
+          echo "Distributed mode: $distributed_mode"
+          echo "distributed_mode=$(echo $distributed_mode)" >> $GITHUB_OUTPUT
+
+      - name: "Get if running on Ubuntu"
+        id: ubuntu_check
+        run: |
+          if [[ "${{ matrix.mapdl-version }}" == *"ubuntu"* ]];
+            then export ON_UBUNTU=true; export TAG_UBUNTU="ubuntu";
+            else export ON_UBUNTU=false; export TAG_UBUNTU="centos";
+          fi
+          echo "ON_UBUNTU: $ON_UBUNTU"
+          echo "TAG_UBUNTU: $TAG_UBUNTU"
+          echo "ON_UBUNTU=$(echo $ON_UBUNTU)" >> $GITHUB_OUTPUT
+          echo "TAG_UBUNTU=$(echo $TAG_UBUNTU)" >> $GITHUB_OUTPUT
+
+      - name: "Get if running student version"
+        id: student_check
+        run: |
+          if [[ "${{ matrix.mapdl-version }}" == *"student"* ]]; 
+            then export ON_STUDENT=true; export TAG_STUDENT="student";
+            else export ON_STUDENT=false; export TAG_STUDENT="non-student";
+          fi
+          echo "ON_STUDENT: $ON_STUDENT"
+          echo "TAG_STUDENT: $TAG_STUDENT"
+          echo "ON_STUDENT=$(echo $ON_STUDENT)" >> $GITHUB_OUTPUT
+          echo "TAG_STUDENT=$(echo $TAG_STUDENT)" >> $GITHUB_OUTPUT
+          
+      - name: "Pull, launch, and validate MAPDL service"
+        id: start_mapdl
+        env:
+          LICENSE_SERVER: ${{ secrets.LICENSE_SERVER }}
+          MAPDL_VERSION: ${{ matrix.mapdl-version }}
+          DISTRIBUTED_MODE: ${{ steps.distributed_mode.outputs.distributed_mode }}
+        run: |
+          echo "Launching first MAPDL instance..."
+          export INSTANCE_NAME=MAPDL_0
+          .ci/start_mapdl.sh &> mapdl_launch_0.log & export DOCKER_PID_0=$!
+          echo "Launching a second instance for MAPDL pool testing..."
+          export PYMAPDL_PORT=${{ env.PYMAPDL_PORT2 }}
+          export PYMAPDL_DB_PORT=${{ env.PYMAPDL_DB_PORT2 }}
+          export INSTANCE_NAME=MAPDL_1
+          .ci/start_mapdl.sh &> mapdl_launch_1.log & export DOCKER_PID_1=$!
+          echo "Launching MAPDL service 0 at PID: $DOCKER_PID_0"
+          echo "Launching MAPDL service 1 at PID: $DOCKER_PID_2"
+          echo "DOCKER_PID_0=$(echo $DOCKER_PID_0)" >> $GITHUB_OUTPUT
+          echo "DOCKER_PID_1=$(echo $DOCKER_PID_1)" >> $GITHUB_OUTPUT
+
+      - name: "DPF server activation"
+        run: |
+          $(docker pull ghcr.io/ansys/dpf-core:22.2dev && docker run -d --name dpfserver -p ${{ env.DPF_PORT }}:50052 ghcr.io/ansys/dpf-core:22.2dev && echo "DPF Server active on port ${{ env.DPF_PORT }}.") &
+
+      - name: "Getting files change filters"
+        uses: dorny/paths-filter@v3
+        id: changes
+        with:
+          filters: |
+            workflows:
+              - '.github/workflows/**'
+
+      - name: "Setup Python with cache"
+        uses: actions/setup-python@v5
+        if:  steps.changes.outputs.workflows != 'true'
+        with:
+          cache: 'pip'
+          python-version: ${{ env.MAIN_PYTHON_VERSION }}
+
+      - name: "Setup Python without cache"
+        uses: actions/setup-python@v5
+        if: steps.changes.outputs.workflows == 'true'
+        with:
+          python-version: ${{ env.MAIN_PYTHON_VERSION }}
+
+      - name: "Install os packages"
+        run: |
+          sudo apt update
+          sudo apt install libgl1-mesa-glx xvfb
+
+      - name: "Test virtual framebuffer"
+        run: |
+          pip install -r .ci/requirements_test_xvfb.txt
+          xvfb-run python .ci/display_test.py
+
+      - name: Install ansys-mapdl-core
+        run: |
+          python -m pip install build
+          python -m build
+          python -m pip install dist/*.whl
+          xvfb-run python -c "from ansys.mapdl import core as pymapdl; print(pymapdl.Report())"
+
+      - name: "Unit testing requirements installation"
+        run: |
+          python -m pip install .[tests]
+
+      - name: "Waiting for the services to be up"
+        run: |
+          .ci/waiting_services.sh
+
+      - name: "Unit testing"
+        env:
+          DISTRIBUTED_MODE: ${{ steps.distributed_mode.outputs.distributed_mode }}
+          ON_UBUNTU: ${{ steps.ubuntu_check.outputs.ON_UBUNTU }}
+          ON_STUDENT: ${{ steps.student_check.outputs.ON_STUDENT }}
+        run: |
+          echo "ON_UBUNTU: $ON_UBUNTU"
+          echo "ON_STUDENT: $ON_STUDENT"
+          xvfb-run pytest \
+            ${{ env.PYTEST_ARGUMENTS }} \
+            --ignore_image_cache \
+            --cov-report=xml:${{ matrix.mapdl-version }}-remote.xml
+
+      - uses: codecov/codecov-action@v5
+        name: "Upload coverage to Codecov"
+        with:
+          token: ${{ secrets.CODECOV_TOKEN }} # required
+          name: ${{ matrix.mapdl-version }}-remote.xml
+          flags: remote,${{ steps.ubuntu_check.outputs.TAG_UBUNTU }},${{ matrix.mapdl-version }},${{ steps.distributed_mode.outputs.distributed_mode }},${{ steps.student_check.outputs.TAG_STUDENT }}
+
+      - name: Upload coverage artifacts
+        uses: actions/upload-artifact@v4
+        with:
+          name: ${{ matrix.mapdl-version }}-remote.xml
+          path: ./${{ matrix.mapdl-version }}-remote.xml
+
+      - name: "Check package"
+        run: |
+          pip install twine
+          twine check dist/*
+
+      - name: "Upload wheel and binaries"
+        uses: actions/upload-artifact@v4
+        with:
+          name: PyMAPDL-packages-${{ matrix.mapdl-version }}
+          path: dist/
+          retention-days: 7
+
+      - name: "Collect logs on failure"
+        if: always()
+        env:
+          MAPDL_VERSION: ${{ matrix.mapdl-version }}
+          MAPDL_INSTANCE: MAPDL_0
+          LOG_NAMES: logs-remote-${{ matrix.mapdl-version }}
+        run: |
+          .ci/collect_mapdl_logs.sh
+
+      - name: "Upload logs to GitHub"
+        if: always()
+        uses: actions/upload-artifact@v4
+        with:
+          name: logs-remote-${{ matrix.mapdl-version }}.tgz
+          path: ./logs-remote-${{ matrix.mapdl-version }}.tgz
+
+      - name: "Display files structure"
+        if: always()
+        env:
+          MAPDL_INSTANCE: MAPDL_0
+          LOG_NAMES: logs-remote-${{ matrix.mapdl-version }}
+        run: |
+          .ci/display_logs.sh
+
+  build-test-local-minimal-matrix:
+    name: "Build test matrix for minimal and local"
+    runs-on: ubuntu-latest
+    if: github.ref != 'refs/heads/main' || github.event_name == 'schedule' || github.event_name == 'workflow_dispatch'
+    outputs:
+      matrix: ${{ steps.set-matrix.outputs.matrix }}
+    steps:
+      - name: "Install Git and checkout project"
+        uses: actions/checkout@v4.2.2
+
+      - uses: tspascoal/get-user-teams-membership@v3
+        id: is_organization_member
+        if: ${{ github.actor != 'dependabot[bot]' }}
+        with:
+          username: ${{ github.actor }}
+          organization: ansys
+          team: 'pymapdl-developers'
+          GITHUB_TOKEN: ${{ secrets.TOKEN_TEAMS_USER_READ }}
+
+      - id: set-matrix
+        env:
+          ONLY_UBUNTU: true
+          LIMIT_VERSIONS: 2
+          ON_SCHEDULE: ${{ github.event_name == 'schedule' }}
+          ON_WORKFLOW_DISPATCH: ${{ github.event_name == 'workflow_dispatch' }}
+          RUN_ALL_TEST: ${{ inputs.run_all_tests }}
+          ON_PUSH: ${{ github.event_name == 'push' }}
+          HAS_TAG: ${{ contains(github.ref, 'refs/tags') }}
+          auth_user: ${{ steps.is_organization_member.outputs.isTeamMember == 'true' || github.actor == 'dependabot[bot]'  }}
+        run: .ci/build_matrix.sh
+
+  build-test-ubuntu-local:
+    name: "Local: ${{ matrix.mapdl-version }}"
+    runs-on: ubuntu-latest
+    if: github.ref != 'refs/heads/main' || github.event_name == 'schedule' || github.event_name == 'workflow_dispatch'
+    needs: [smoke-tests, build-test-local-minimal-matrix]
+    timeout-minutes: 75
+    strategy:
+      fail-fast: false
+      matrix: ${{fromJson(needs.build-test-local-minimal-matrix.outputs.matrix)}}
+
+    container:
+      image: ghcr.io/ansys/mapdl:${{ matrix.mapdl-version }}
+      options: -u=0:0 --oom-kill-disable --memory=6656MB --memory-swap=16896MB --shm-size=1gb --entrypoint /bin/bash
+      credentials:
+        username: ${{ github.actor }}
+        password: ${{ secrets.GITHUB_TOKEN }}
+    env:
+      ON_LOCAL: true
+      ON_UBUNTU: true
+      P_SCHEMA: "/ansys_inc/v241/ansys/ac4/schema"
+      PYTEST_TIMEOUT: 120 # seconds. Limit the duration for each unit test
+
+    steps:
+      - name: "Install Git and checkout project"
+        uses: actions/checkout@v4.2.2
+        with:
+          repository: ${{ github.event.pull_request.head.repo.full_name }}
+          ref: ${{ github.event.pull_request.head.ref }}
+
+      - name: "Get if running student version"
+        id: student_check
+        run: |
+          if [[ "${{ matrix.mapdl-version }}" == *"student"* ]]; 
+            then export ON_STUDENT=true; export TAG_STUDENT="student";
+            else export ON_STUDENT=false; export TAG_STUDENT="non-student";
+          fi
+
+          echo "ON_STUDENT: $ON_STUDENT"
+          echo "TAG_STUDENT: $TAG_STUDENT"
+          echo "ON_STUDENT=$(echo $ON_STUDENT)" >> $GITHUB_OUTPUT
+          echo "TAG_STUDENT=$(echo $TAG_STUDENT)" >> $GITHUB_OUTPUT
+
+      - name: "Setup Python"
+        uses: actions/setup-python@v5
+        with:
+          python-version: ${{ env.MAIN_PYTHON_VERSION }}
+
+      - name: "Checking Python"
+        run: |
+          python --version
+          python -m pip install --upgrade pip
+          python -m venv ./.venv
+          source ./.venv/bin/activate
+
+      - name: "Install OS packages"
+        run: |
+          apt update
+          apt install -y libgl1-mesa-glx xvfb libgomp1
+
+      - name: "Test virtual framebuffer"
+        run: |
+          python -m pip install -r .ci/requirements_test_xvfb.txt
+          xvfb-run python .ci/display_test.py
+
+      - name: "Install ansys-mapdl-core"
+        run: |
+          python -m pip install build
+          python -m build
+          python -m pip install dist/*.whl
+          xvfb-run python -c "from ansys.mapdl import core as pymapdl; print(pymapdl.Report())"
+
+      - name: "Unit testing requirements installation"
+        run: |
+          python -m pip install .[tests]
+
+      - name: "Unit testing"
+        env:
+          ANSYSLMD_LICENSE_FILE: "1055@${{ secrets.LICENSE_SERVER }}"
+          ON_STUDENT: ${{ steps.student_check.outputs.ON_STUDENT }}
+        run: |
+          echo "ON_UBUNTU: $ON_UBUNTU"
+          echo "ON_STUDENT: $ON_STUDENT"
+          unset PYMAPDL_PORT
+          unset PYMAPDL_START_INSTANCE
+          xvfb-run pytest -k "not test_dpf" \
+            ${{ env.PYTEST_ARGUMENTS }} \
+            --reset_only_failed --add_missing_images \
+            --cov-report=xml:${{ matrix.mapdl-version }}-local.xml
+
+      - name: "Adding the directory as safe directory for later step"
+        run: |
+          git config --global --add safe.directory $GITHUB_WORKSPACE
+
+      - name: "Attaching modified files to PR"
+        id: attatch-to-pr
+        uses: EndBug/add-and-commit@v9
+        with:
+          message: "chore: update the image cache"
+          committer_name: GitHub Actions
+          committer_email: actions@github.com
+          add: './tests/.image_cache/*.png'
+
+      - name: "PR comment with reactions"
+        if: ${{ steps.attatch-to-pr.outputs.pushed == 'true' }}
+        uses: thollander/actions-comment-pull-request@v3
+        with:
+          message: |
+            Hello!  :wave:
+
+            Your PR is changing the image cache. So I am attaching the new image cache in a new [commit](https://github.com/ansys/pymapdl/commit/${{ steps.attatch-to-pr.outputs.commit_long_sha }}).
+
+            This commit does not re-run the CICD workflows (since no changes are made in the codebase) therefore you will see the actions showing in their status `Expected — Waiting for status to be reported`. Do not worry. You commit workflow is still running [here](https://github.com/ansys/pymapdl/pull/${{ github.event.pull_request.number }}/checks?sha=${{ github.event.pull_request.head.sha }}) :smile:
+
+            You might want to rerun the test to make sure that everything is passing. You can retrigger the CICD sending an empty commit `git commit -m "chore: empty comment to trigger CICD" --allow-empty`.
+
+            You will see this message everytime your commit changes the image cache but you are not attaching the updated cache. :nerd_face:
+
+          reactions: rocket
+
+      - uses: codecov/codecov-action@v5
+        name: "Upload coverage to Codecov"
+        with:
+          token: ${{ secrets.CODECOV_TOKEN }} # required
+          root_dir: ${{ github.workspace }}
+          name: ${{ matrix.mapdl-version }}-local.xml
+          flags: ubuntu,local,${{ matrix.mapdl-version }},${{ steps.student_check.outputs.TAG_STUDENT }},dmp
+
+      - name: "Upload coverage artifacts"
+        uses: actions/upload-artifact@v4
+        with:
+          name: ${{ matrix.mapdl-version }}-local.xml
+          path: ./${{ matrix.mapdl-version }}-local.xml
+
+
+  build-test-ubuntu-minimal:
+    name: "Local-min: ${{ matrix.mapdl-version }}"
+    runs-on: ubuntu-latest
+    if: github.ref != 'refs/heads/main' || github.event_name == 'schedule' || github.event_name == 'workflow_dispatch'
+    needs: [smoke-tests, build-test-local-minimal-matrix]
+    timeout-minutes: 75
+    strategy:
+      fail-fast: false
+      matrix: ${{fromJson(needs.build-test-local-minimal-matrix.outputs.matrix)}}
+    container:
+      image: ghcr.io/ansys/mapdl:${{ matrix.mapdl-version }}
+      options: -u=0:0 --oom-kill-disable --memory=6656MB --memory-swap=16896MB --shm-size=1gb --entrypoint /bin/bash
+      credentials:
+        username: ${{ github.actor }}
+        password: ${{ secrets.GITHUB_TOKEN }}
+    env:
+      ON_LOCAL: true
+      ON_UBUNTU: true
+      TESTING_MINIMAL: true
+
+    steps:
+      - name: "Install Git and checkout project"
+        uses: actions/checkout@v4.2.2
+        with:
+          repository: ${{ github.event.pull_request.head.repo.full_name }}
+          ref: ${{ github.event.pull_request.head.ref }}
+
+      - name: "Get if running student version"
+        id: student_check
+        run: |
+          if [[ "${{ matrix.mapdl-version }}" == *"student"* ]]; 
+            then export ON_STUDENT=true; export TAG_STUDENT="student";
+            else export ON_STUDENT=false; export TAG_STUDENT="non-student";
+          fi
+
+          echo "ON_STUDENT: $ON_STUDENT"
+          echo "TAG_STUDENT: $TAG_STUDENT"
+          echo "ON_STUDENT=$(echo $ON_STUDENT)" >> $GITHUB_OUTPUT
+          echo "TAG_STUDENT=$(echo $TAG_STUDENT)" >> $GITHUB_OUTPUT
+
+      - name: "Installing missing package"
+        run: |
+          sudo apt-get update
+          sudo apt-get install -y libgomp1
+
+      - name: "Setup Python"
+        uses: actions/setup-python@v5
+        with:
+          python-version: ${{ env.MAIN_PYTHON_VERSION }}
+
+      - name: "Checking Python"
+        run: |
+          python --version
+          python -m pip install --upgrade pip
+
+      - name: "Install ansys-mapdl-core"
+        run: |
+          python -m pip install . --no-deps
+          python -m pip install -r minimum_requirements.txt
+          python -c "from ansys.mapdl import core as pymapdl; print('Import successfull')"
+
+      - name: "Unit testing requirements installation"
+        run: |
+          python -m pip install pytest pytest-rerunfailures pytest-cov pytest-random-order pyfakefs pytest-timeout
+
+      - name: "Unit testing"
+        env:
+          ANSYSLMD_LICENSE_FILE: "1055@${{ secrets.LICENSE_SERVER }}"
+          ON_STUDENT: ${{ steps.student_check.outputs.ON_STUDENT }}
+        run: |
+          echo "ON_UBUNTU: $ON_UBUNTU"
+          echo "ON_STUDENT: $ON_STUDENT"
+
+          # Because there is no 'ansys-tools-path' we need to input the
+          # executable path with the env var: PYMAPDL_MAPDL_EXEC.
+
+          if [[ "${{ matrix.mapdl-version }}" == *"latest-ubuntu"* ]] ; then
+            version=${{ env.LATEST_VERSION }}
+          else
+            version=$(echo "${{ matrix.mapdl-version }}" | head -c 5 | tail -c 4 | tr -d '.')
+          fi;
+
+          echo "Version: $version"
+
+          export PYMAPDL_MAPDL_EXEC=/ansys_inc/v"$version"/ansys/bin/ansys"$version"
+          echo "$PYMAPDL_MAPDL_EXEC"
+
+          unset PYMAPDL_START_INSTANCE
+          pytest -k "not test_dpf" \
+            ${{ env.PYTEST_ARGUMENTS }} \
+            --cov-report=xml:${{ matrix.mapdl-version }}-minimal.xml
+
+      - uses: codecov/codecov-action@v5
+        name: "Upload coverage to Codecov"
+        with:
+          token: ${{ secrets.CODECOV_TOKEN }} # required
+          root_dir: ${{ github.workspace }}
+          name: ${{ matrix.mapdl-version }}-minimal.xml
+          flags: ubuntu,local,${{ matrix.mapdl-version }},minimal,${{ steps.student_check.outputs.TAG_STUDENT }},dmp
+
+      - name: "Upload coverage artifacts"
+        uses: actions/upload-artifact@v4
+        with:
+          name: ${{ matrix.mapdl-version }}-minimal.xml
+          path: ./${{ matrix.mapdl-version }}-minimal.xml
+
+
+  build-test-ubuntu-console:
+    name: "Local-min-console: ${{ matrix.mapdl-version }}"
+    runs-on: ubuntu-latest
+    if: github.ref != 'refs/heads/main' || github.event_name == 'schedule' || github.event_name == 'workflow_dispatch'
+    needs: [smoke-tests, build-test-local-minimal-matrix]
+    timeout-minutes: 75
+    strategy:
+      fail-fast: false
+      matrix: ${{fromJson(needs.build-test-local-minimal-matrix.outputs.matrix)}}
+    container:
+      image: ghcr.io/ansys/mapdl:${{ matrix.mapdl-version }}
+      options: -u=0:0 --oom-kill-disable --memory=6656MB --memory-swap=16896MB --shm-size=1gb --entrypoint /bin/bash
+      credentials:
+        username: ${{ github.actor }}
+        password: ${{ secrets.GITHUB_TOKEN }}
+    env:
+      ON_LOCAL: true
+      ON_UBUNTU: true
+      TESTING_MINIMAL: true
+      ON_CONSOLE: true
+
+    steps:
+      - name: "Install Git and checkout project"
+        uses: actions/checkout@v4.2.2
+        with:
+          repository: ${{ github.event.pull_request.head.repo.full_name }}
+          ref: ${{ github.event.pull_request.head.ref }}
+
+      - name: "Get if running student version"
+        id: student_check
+        run: |
+          if [[ "${{ matrix.mapdl-version }}" == *"student"* ]]; 
+            then export ON_STUDENT=true; export TAG_STUDENT="student";
+            else export ON_STUDENT=false; export TAG_STUDENT="non-student";
+          fi
+
+          echo "ON_STUDENT: $ON_STUDENT"
+          echo "TAG_STUDENT: $TAG_STUDENT"
+          echo "ON_STUDENT=$(echo $ON_STUDENT)" >> $GITHUB_OUTPUT
+          echo "TAG_STUDENT=$(echo $TAG_STUDENT)" >> $GITHUB_OUTPUT
+
+      - name: "Installing missing package"
+        run: |
+          sudo apt-get update
+          sudo apt-get install -y libgomp1
+
+      - name: "Setup Python"
+        uses: actions/setup-python@v5
+        with:
+          python-version: ${{ env.MAIN_PYTHON_VERSION }}
+
+      - name: "Checking Python"
+        run: |
+          python --version
+          python -m pip install --upgrade pip
+
+      - name: "Install ansys-mapdl-core"
+        run: |
+          python -m pip install . --no-deps
+          python -m pip install -r minimum_requirements.txt
+          python -c "from ansys.mapdl import core as pymapdl; print('Import successfull')"
+
+      - name: "Unit testing requirements installation"
+        run: |
+          python -m pip install pytest pytest-rerunfailures pytest-cov pytest-random-order pyfakefs pytest-timeout
+
+      - name: "Unit testing"
+        env:
+          ANSYSLMD_LICENSE_FILE: "1055@${{ secrets.LICENSE_SERVER }}"
+          ON_STUDENT: ${{ steps.student_check.outputs.ON_STUDENT }}
+        run: |
+          echo "ON_UBUNTU: $ON_UBUNTU"
+          echo "ON_STUDENT: $ON_STUDENT"
+
+          # Because there is no 'ansys-tools-path' we need to input the
+          # executable path with the env var: PYMAPDL_MAPDL_EXEC.
+
+          if [[ "${{ matrix.mapdl-version }}" == *"latest-ubuntu"* ]] ; then
+            version=${{ env.LATEST_VERSION }}
+          else
+            version=$(echo "${{ matrix.mapdl-version }}" | head -c 5 | tail -c 4 | tr -d '.')
+          fi;
+
+          echo "Version: $version"
+
+          export PYMAPDL_MAPDL_EXEC=/ansys_inc/v"$version"/ansys/bin/ansys"$version"
+          echo "$PYMAPDL_MAPDL_EXEC"
+
+          unset PYMAPDL_START_INSTANCE
+          pytest -k "console" \
+            ${{ env.PYTEST_ARGUMENTS }} \
+            --cov-report=xml:${{ matrix.mapdl-version }}-minimal-console.xml
+
+      - uses: codecov/codecov-action@v5
+        name: "Upload coverage to Codecov"
+        with:
+          token: ${{ secrets.CODECOV_TOKEN }} # required
+          root_dir: ${{ github.workspace }}
+          name: ${{ matrix.mapdl-version }}-minimal-console.xml
+          flags: ubuntu,local,${{ matrix.mapdl-version }},minimal,console,${{ steps.student_check.outputs.TAG_STUDENT }},dmp
+
+      - name: "Upload coverage artifacts"
+        uses: actions/upload-artifact@v4
+        with:
+          name: ${{ matrix.mapdl-version }}-minimal-console.xml
+          path: ./${{ matrix.mapdl-version }}-minimal-console.xml
+
+
+  test-windows:
+    # Skipped
+    if: github.repository == ''
+    name: "Local: Build & test on Windows"
+    runs-on: [self-hosted, Windows, pymapdl]
+    timeout-minutes: 30
+    env:
+      ON_LOCAL: TRUE
+
+    steps:
+      - uses: actions/checkout@v4.2.2
+
+      # Skipping because it is installed locally.
+      # - name: Setup Python
+      #   uses: actions/setup-python@v5
+      #   with:
+      #     python-version: 3.9
+
+      - name: "Checking Python"
+        shell: powershell
+        run: |
+          python -m pip install --upgrade pip
+
+      - name: "Creating python venv"
+        shell: powershell
+        run: |
+          python -m venv .\.venv
+          .\.venv\Scripts\activate
+
+      - name: "Install ansys-mapdl-core"
+        shell: powershell
+        run: |
+          python -m pip install build
+          python -m build
+          $FILE_=Resolve-Path '.\dist\*.whl'
+          python -m pip install $FILE_.Path --upgrade
+          python -c "from ansys.mapdl import core as pymapdl; print(pymapdl.Report())"
+
+      - name: "Unit testing requirements installation"
+        shell: powershell
+        run: |
+          python -m pip install .[tests]
+
+      # - name: DPF Server Activation
+      #   run: |
+      #     docker pull ghcr.io/ansys/dpf-core:22.2dev
+      #     docker run -d --name dpfserver -p ${{ env.DPF_PORT }}:50052 ghcr.io/ansys/dpf-core:22.2dev && echo "DPF Server active on port ${{ env.DPF_PORT }}."
+
+      - name: "Unit testing"
+        shell: powershell
+        run: |
+          set PYMAPDL_PORT=
+          set PYMAPDL_START_INSTANCE=
+          python -m pytest -k "not test_database and not test_dpf" \
+            ${{ env.PYTEST_ARGUMENTS }} \
+            --ignore_image_cache \
+            --cov-report=xml:windows-v22.2.0-local.xml
+
+      - uses: codecov/codecov-action@v5
+        name: "Upload coverage to Codecov"
+        with:
+          token: ${{ secrets.CODECOV_TOKEN }} # required
+          name: windows-v22.2.0-local.xml
+          flags: windows,local,v22.2.0
+
+      - name: "Upload coverage artifacts"
+        uses: actions/upload-artifact@v4
+        with:
+          name: windows-v22.2.0-local.xml
+          path: ./windows_local.xml
+
+
+  package:
+    name: "Package library"
+    needs: [build-test-remote, build-test-ubuntu-local, build-test-ubuntu-minimal, docs-build]
+    runs-on: ubuntu-latest
+    steps:
+      - name: "Build library source and wheel artifacts"
+        uses: ansys/actions/build-library@v8
+        with:
+          library-name: ${{ env.PACKAGE_NAME }}
+          python-version: ${{ env.MAIN_PYTHON_VERSION }}
+
+
+  release:
+    name: "Release project"
+    if: ${{ github.event_name == 'push' && contains(github.ref, 'refs/tags') }}
+    needs: [package, update-changelog]
+    runs-on: ubuntu-latest
+    # Specifying a GitHub environment is optional, but strongly encouraged
+    environment: release
+    permissions:
+      id-token: write
+      contents: write
+    steps:
+      - name: "Release to the public PyPI repository"
+        uses: ansys/actions/release-pypi-public@v8
+        with:
+          library-name: ${{ env.PACKAGE_NAME }}
+          use-trusted-publisher: true
+
+      - name: "Release to GitHub"
+        uses: ansys/actions/release-github@v8
+        with:
+          library-name: ${{ env.PACKAGE_NAME }}
+          additional-artifacts: "minimum_requirements.txt"
+
+      - name: "Display structure of downloaded files"
+        run: ls -Rla
+
+
+  upload-docs-release:
+    name: "Upload release documentation"
+    if: github.event_name == 'push' && contains(github.ref, 'refs/tags')
+    runs-on: ubuntu-latest
+    needs: [release]
+    steps:
+      - name: "Deploy the stable documentation"
+        uses: ansys/actions/doc-deploy-stable@v8
+        with:
+          cname: ${{ env.DOCUMENTATION_CNAME }}
+          token: ${{ secrets.GITHUB_TOKEN }}
+          render-last: '5'
+          bot-user: ${{ secrets.PYANSYS_CI_BOT_USERNAME }}
+          bot-email: ${{ secrets.PYANSYS_CI_BOT_EMAIL }}
+
+
+  upload-dev-docs:
+    name: "Upload dev documentation"
+    if: github.ref == 'refs/heads/main' && !contains(github.ref, 'refs/tags')
+    runs-on: ubuntu-latest
+    needs: [docs-build]
+    steps:
+      - name: "Deploy the latest documentation"
+        uses: ansys/actions/doc-deploy-dev@v8
+        with:
+          cname: ${{ env.DOCUMENTATION_CNAME }}
+          token: ${{ secrets.GITHUB_TOKEN }}
+          bot-user: ${{ secrets.PYANSYS_CI_BOT_USERNAME }}
+          bot-email: ${{ secrets.PYANSYS_CI_BOT_EMAIL }}
+
+
+  notify:
+    name: "Notify failed build"
+    needs: [smoke-tests, docs-build, build-test-remote, build-test-ubuntu-local, build-test-ubuntu-minimal]
+    if: failure() && github.event_name == 'schedule'
+    runs-on: ubuntu-latest
+    steps:
+      - name: "Open issue"
+        uses: jayqi/failed-build-issue-action@v1
+        with:
+          github-token: ${{ secrets.GITHUB_TOKEN }}
+          title-template: "Failed scheduled build"
+          label-name: "Build failed"
+
+
+  test_julia:
+    name: "Julia ${{ matrix.julia-version }} | ${{ matrix.os }}"
+    runs-on: ${{ matrix.os }}
+    if: github.ref != 'refs/heads/main' || github.event_name == 'schedule' || github.event_name == 'workflow_dispatch'
+    strategy:
+      fail-fast: false
+      matrix:
+        julia-version: ['1.10.3', '1.10.4']
+        os: [ubuntu-latest, windows-latest]
+
+    steps:
+      - uses: actions/checkout@v4.2.2
+      - name: "Set up Julia"
+        uses: julia-actions/setup-julia@v2
+        with:
+          version: ${{ matrix.julia-version }}
+
+      - name: "Getting python interpreter"
+        id: get_python
+        run: |
+          pycallpython=$(julia -e 'using Pkg;Pkg.add("PyCall");using PyCall;println(PyCall.python)')
+          echo "pythonpath=$(echo $pycallpython)" >> $GITHUB_OUTPUT
+
+      - name: "Installing PyMAPDL"
+        env:
+          PYTHON_PATH: ${{ steps.get_python.outputs.pythonpath }}
+        run: |
+          "$PYTHON_PATH" -m pip install -e .
+
+      - name: "Starting Julia"
+        shell: julia {0}
+        run: |
+          using Pkg; Pkg.add("PyCall");using PyCall;pymapdl = pyimport("ansys.mapdl.core");print(pymapdl.__version__)