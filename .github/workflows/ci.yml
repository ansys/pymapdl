name: GitHub Actions

on:
  pull_request:
  workflow_dispatch:
  push:
    tags:
      - "*"
    branches:
      - main

env:
  PACKAGE_NAME: PyMAPDL
  PYANSYS_OFF_SCREEN: True
  DPF_START_SERVER: False
  DPF_PORT: 21002
  DOCKER_PACKAGE: ghcr.io/pyansys/pymapdl/mapdl
  DOCKER_IMAGE_VERSION_DOCS_BUILD: v22.2.0
  # Following env vars when changed will "reset" the mentioned cache,
  # by changing the cache file name. It is rendered as ...-v%RESET_XXX%-...
  # You should go up in number, if you go down (or repeat a previous value)
  # you might end up reusing a previous cache if it haven't been deleted already.
  # It applies 7 days retention policy by default.
  RESET_PIP_CACHE: 11
  RESET_EXAMPLES_CACHE: 11
  RESET_DOC_BUILD_CACHE: 11
  RESET_AUTOSUMMARY_CACHE: 11 

concurrency:
  group: ${{ github.workflow }}-${{ github.ref }}
  cancel-in-progress: true

permissions:
  packages: read


jobs:

  stylecheck:
    name: Style Check
    runs-on: ubuntu-latest
    steps:
      - uses: actions/checkout@v3
      - name: Setup Python
        uses: actions/setup-python@v4.3.0
        with:
          python-version: 3.9
      - name: Install pre-commit
        run: pip install pre-commit
      - name: Run pre-commit
        run: pre-commit run --all-files || ( git status --short ; git diff ; exit 1 )

  testimport:
    name: Smoke Tests
    runs-on: ${{ matrix.os }}
    strategy:
      matrix:
        os: [windows-latest, ubuntu-latest]
        python-version: ['3.7', '3.8', '3.9', '3.10']

    steps:
      - uses: actions/checkout@v3

      - name: Set up Python ${{ matrix.python-version }}
        uses: actions/setup-python@v4.3.0
        with:
          python-version: ${{ matrix.python-version }}

      - name: Linux pip cache
        uses: actions/cache@v3
        if: ${{ runner.os == 'Linux' }}
        with:
          path: ~/.cache/pip
          key: Python-v${{ env.RESET_PIP_CACHE }}-${{ runner.os }}-${{ matrix.python-version }}-${{ hashFiles('pyproject.toml') }}
          restore-keys: |
            Python-v${{ env.RESET_PIP_CACHE }}-${{ runner.os }}-${{ matrix.python-version }}

      - name: Window pip cache
        uses: actions/cache@v3
        if: ${{ runner.os == 'Windows' }}
        with:
          path: ~\AppData\Local\pip\Cache
          key: Python-v${{ env.RESET_PIP_CACHE }}-${{ runner.os }}-${{ matrix.python-version }}-${{ hashFiles('pyproject.toml') }}
          restore-keys: |
            Python-v${{ env.RESET_PIP_CACHE }}-${{ runner.os }}-${{ matrix.python-version }}

      - name: Install PyMAPDL
        run: pip install .

      - name: Test import
        working-directory: tests
        run: python -c "from ansys.mapdl import core as pymapdl; print(pymapdl.Report(gpu=False))"

      - name: Retrieve PyMAPDL version
        run: |
          echo "{PYMAPDL_VERSION}={$(python -c 'from ansys.mapdl.core import __version__; print(__version__)')}" >> $GITHUB_OUTPUT
          echo "PyMAPDL version is: $(python -c "from ansys.mapdl.core import __version__; print(__version__)")"
        id: version

      - name: Generate wheelhouse
        run: pip wheel . -w wheelhouse

      - name: Zip wheelhouse
        uses: vimtor/action-zip@master
        with:
          files: wheelhouse
          dest: ${{ env.PACKAGE_NAME }}-v${{ steps.version.outputs.PYMAPDL_VERSION }}-wheelhouse-${{ runner.os }}-${{ matrix.python-version }}.zip

      - name: Upload Wheelhouse
        uses: actions/upload-artifact@v3
        with:
          name: ${{ env.PACKAGE_NAME }}-v${{ steps.version.outputs.PYMAPDL_VERSION }}-wheelhouse-${{ runner.os }}-${{ matrix.python-version }}
          path: '*.zip'
          retention-days: 7

  docs_build:
    name: Build Documentation
    runs-on: ubuntu-latest
    env:
      PYMAPDL_PORT: 21000  # default won't work on GitHub runners
      PYMAPDL_DB_PORT: 21001  # default won't work on GitHub runners
      PYMAPDL_START_INSTANCE: FALSE

    steps:
      - uses: actions/checkout@v3

      # used for documentation deployment
      - name: Get Bot Application Token
        if: github.event_name == 'push' && contains(github.ref, 'refs/tags')
        id: get_workflow_token
        uses: peter-murray/workflow-application-token-action@v2
        with:
          application_id: ${{ secrets.BOT_APPLICATION_ID }}
          application_private_key: ${{ secrets.BOT_APPLICATION_PRIVATE_KEY }}

      - name: Setup Python
        uses: actions/setup-python@v4.3.0
        with:
          python-version: 3.9

      - name: Install OS packages
        run: |
          sudo apt update
          sudo apt install zip pandoc libgl1-mesa-glx xvfb texlive-latex-extra latexmk

      - name: Cache pip
        uses: actions/cache@v3
        with:
          path: ~/.cache/pip
          key: Python-v${{ env.RESET_PIP_CACHE }}-${{ runner.os }}-${{ matrix.python-version }}-${{ hashFiles('pyproject.toml') }}
          restore-keys: |
            Python-v${{ env.RESET_PIP_CACHE }}-${{ runner.os }}-${{ matrix.python-version }}

      - name: Test virtual framebuffer
        run: |
          pip install -r .ci/requirements_test_xvfb.txt
          xvfb-run python .ci/display_test.py

      - name: Install ansys-mapdl-core
        run: |
          pip install build
          python -m build
          pip install dist/ansys*.whl
          xvfb-run python -c "from ansys.mapdl import core as pymapdl; print(pymapdl.Report())"

      - name: Login in Github Container registry
        uses: docker/login-action@v2.1.0
        with:
          registry: ghcr.io
          username: ${{ secrets.GH_USERNAME }}
          password: ${{ secrets.GITHUB_TOKEN }}

      - name: Pull, launch, and validate MAPDL service
        run: .ci/start_mapdl.sh
        env:
          LICENSE_SERVER: ${{ secrets.LICENSE_SERVER }}
          MAPDL_IMAGE: '${{ env.DOCKER_PACKAGE }}:${{ env.DOCKER_IMAGE_VERSION_DOCS_BUILD }}'

      - name: Retrieve PyMAPDL version
        run: |
          echo "{PYMAPDL_VERSION}={$(python -c 'from ansys.mapdl.core import __version__; print(__version__)')}" >> $GITHUB_OUTPUT
          echo "PyMAPDL version is: $(python -c "from ansys.mapdl.core import __version__; print(__version__)")"
        id: version

      - name: Cache examples
        uses: actions/cache@v3
        with:
          path: doc/source/examples
          key: Examples-v${{ env.RESET_EXAMPLES_CACHE }}-${{ steps.version.outputs.PYMAPDL_VERSION }}-${{ github.sha }}
          restore-keys: |
            Examples-v${{ env.RESET_EXAMPLES_CACHE }}-${{ steps.version.outputs.PYMAPDL_VERSION }}

      - name: Cache docs build directory
        uses: actions/cache@v3
        with:
          path: doc/build
          key: doc-build-v${{ env.RESET_DOC_BUILD_CACHE }}-${{ steps.version.outputs.PYMAPDL_VERSION }}-${{ github.sha }}
          restore-keys: |
            doc-build-v${{ env.RESET_DOC_BUILD_CACHE }}-${{ steps.version.outputs.PYMAPDL_VERSION }}

      - name: Cache autosummary
        uses: actions/cache@v3
        with:
          path: doc/source/**/_autosummary/*.rst
          key: autosummary-v${{ env.RESET_AUTOSUMMARY_CACHE }}-${{ steps.version.outputs.PYMAPDL_VERSION }}-${{ github.sha }}
          restore-keys: |
            autosummary-v${{ env.RESET_AUTOSUMMARY_CACHE }}-${{ steps.version.outputs.PYMAPDL_VERSION }}

      - name: Install Docs Build Requirements
        run: |
          pip install .[doc]

      - name: DPF Server Activation
        run: |
          docker pull ghcr.io/pyansys/dpf-core:22.2dev
          docker run -d --name dpfserver -p ${{ env.DPF_PORT }}:50052 ghcr.io/pyansys/dpf-core:22.2dev && echo "DPF Server active on port ${{ env.DPF_PORT }}."

      - name: Build Documentation
        run: |
          xvfb-run make -C doc html SPHINXOPTS="-j auto -W --keep-going"

      - name: Zip documentation
        run: |
          cd doc/build/html
          zip -r PyMAPDL_documentation.zip *

      - name: Upload HTML Documentation
        uses: actions/upload-artifact@v3
        with:
          name: HTML-Documentation
          path: doc/build/html/PyMAPDL_documentation.zip
          retention-days: 7

      - name: Deploy
        if: github.event_name == 'push' && contains(github.ref, 'refs/tags')
        uses: JamesIves/github-pages-deploy-action@v4.4.1
        with:
          repository-name: pyansys/pymapdl-docs
          token: ${{ steps.get_workflow_token.outputs.token }}
          branch: gh-pages
          folder: doc/build/html
          clean: true

      - name: Build PDF Documentation
        working-directory: doc
        run: make pdf

      - name: Upload PDF Documentation
        uses: actions/upload-artifact@v3
        with:
          name: PDF-Documentation
          path: doc/build/latex/pymapdl*.pdf
          retention-days: 7

      - name: Display files structure
        if: always()
        run: |
          mkdir logs-build-docs
          echo "::group:: Display files structure" && ls -R && echo "::endgroup::"
          ls -R > ./logs-build-docs/files_structure.txt

      - name: Display docker files structures
        if: always()
        run: |
          echo "::group:: Display files structure" && docker exec mapdl /bin/bash -c "ls -R" && echo "::endgroup::"
          docker exec mapdl /bin/bash -c "ls -R" > ./logs-build-docs/docker_files_structure.txt

      - name: Collect MAPDL logs on failure
        if: always()
        run: |
          docker exec mapdl /bin/bash -c "mkdir -p /mapdl_logs && echo 'Successfully created directory inside docker container'"
          docker exec mapdl /bin/bash -c "if compgen -G 'file*.out' > /dev/null ;then cp -f /file*.out /mapdl_logs && echo 'Successfully copied out files.'; fi"
          docker exec mapdl /bin/bash -c "if compgen -G 'file*.err' > /dev/null ;then cp -f /file*.err /mapdl_logs && echo 'Successfully copied err files.'; fi"
          docker exec mapdl /bin/bash -c "if compgen -G 'file*.log' > /dev/null ;then cp -f /file*.log /mapdl_logs && echo 'Successfully copied log files.'; fi"
          docker exec mapdl /bin/bash -c "if compgen -G '*.crash' > /dev/null ;then cp -f /*.crash /mapdl_logs && echo 'Successfully copied crash files.'; fi"
          docker cp mapdl:/mapdl_logs/. ./logs-build-docs/.

      - name: Tar logs
        if: always()
        run: |
          cp -f doc/build/latex/*.log ./logs-build-docs/
          cp log.txt ./logs-build-docs/
          tar cvzf ./logs-build-docs.tgz ./logs-build-docs

      - name: Upload logs to GitHub
        if: always()
        uses: actions/upload-artifact@master
        with:
          name: logs-build-docs.tgz
          path: ./logs-build-docs.tgz

      - name: Display MAPDL Logs
        if: always()
        run: cat log.txt

      - name: List main files
        if: always()
        run: |
          if compgen -G 'doc/build/latex/*.log' > /dev/null ;then for f in doc/build/latex/*.log; do echo "::group:: Output latex log file $f" && cat $f && echo "::endgroup::" ; done; fi
          if compgen -G './logs-build-docs/*.err' > /dev/null ;then for f in ./logs-build-docs/*.err; do echo "::group:: Error file $f" && cat $f && echo "::endgroup::" ; done; fi
          if compgen -G './logs-build-docs/*.log' > /dev/null ;then for f in ./logs-build-docs/*.log; do echo "::group:: Log file $f" && cat $f && echo "::endgroup::" ; done; fi
          if compgen -G './logs-build-docs/*.out' > /dev/null ;then for f in ./logs-build-docs/*.out; do echo "::group:: Output file $f" && cat $f && echo "::endgroup::" ; done; fi

  build_test:
    name: Build and Unit Testing
    runs-on: ubuntu-latest
    strategy:
      matrix:
<<<<<<< HEAD
        mapdl-version: ['v21.1.1', 'v21.2.1', 'v22.1.0', 'v22.2.0']
    env:
      PYMAPDL_PORT: 21000  # default won't work on GitHub runners
      PYMAPDL_DB_PORT: 21001  # default won't work on GitHub runners
      PYMAPDL_START_INSTANCE: FALSE
=======
        mapdl-version: ['v21.1.1', 'v21.2.1', 'v22.1.0', 'v22.2.0', 'v22.2-ubuntu']
>>>>>>> 9392c8af

    steps:
      - uses: actions/checkout@v3

      - name: Setup Python
        uses: actions/setup-python@v4.3.0
        with:
          python-version: 3.9

      - name: Install OS packages
        run: |
          sudo apt update
          sudo apt install libgl1-mesa-glx xvfb

      - name: Cache pip
        uses: actions/cache@v3
        with:
          path: ~/.cache/pip
          key: Python-v${{ env.RESET_PIP_CACHE }}-${{ runner.os }}-${{ matrix.python-version }}-${{ hashFiles('pyproject.toml') }}
          restore-keys: |
            Python-v${{ env.RESET_PIP_CACHE }}-${{ runner.os }}-${{ matrix.python-version }}

      - name: Test virtual framebuffer
        run: |
          pip install -r .ci/requirements_test_xvfb.txt
          xvfb-run python .ci/display_test.py

      - name: Install ansys-mapdl-core
        run: |
          pip install build
          python -m build
          pip install dist/*.whl
          xvfb-run python -c "from ansys.mapdl import core as pymapdl; print(pymapdl.Report())"

      - name: Login in Github Container registry
        uses: docker/login-action@v2.1.0
        with:
          registry: ghcr.io
          username: ${{ secrets.GH_USERNAME }}
          password: ${{ secrets.GITHUB_TOKEN }}

      - name: Pull, launch, and validate MAPDL service
        run: .ci/start_mapdl.sh
        if: ${{ !contains( matrix.mapdl-version, 'ubuntu') }}
        env:
          LICENSE_SERVER: ${{ secrets.LICENSE_SERVER }}
          MAPDL_IMAGE: ${{ env.DOCKER_PACKAGE }}:${{ matrix.mapdl-version }}

      - name: Pull, launch, and validate Ubuntu MAPDL service from private
        run: bash .ci/start_mapdl_ubuntu.sh
        if: ${{ contains( matrix.mapdl-version, 'ubuntu') }}
        env:
          LICENSE_SERVER: ${{ secrets.LICENSE_SERVER }}
          MAPDL_IMAGE: ghcr.io/pyansys/mapdl:${{ matrix.mapdl-version }}

      - name: Unit Testing Requirements Installation
        run: |
          pip install .[tests]

      - name: DPF Server Activation
        run: |
          docker pull ghcr.io/pyansys/dpf-core:22.2dev
          docker run -d --name dpfserver -p ${{ env.DPF_PORT }}:50052 ghcr.io/pyansys/dpf-core:22.2dev && echo "DPF Server active on port ${{ env.DPF_PORT }}."

      - name: Unit Testing
        run: |
          xvfb-run pytest -v --durations=10 --maxfail=10  --reruns 7 --reruns-delay 3 --only-rerun MapdlExitedError  --cov=ansys.mapdl.core --cov-report=xml --cov-report=html

      - uses: codecov/codecov-action@v3
        name: 'Upload coverage to Codecov'

      - name: Check package
        run: |
          pip install twine
          twine check dist/*

      - name: Upload wheel and binaries
        uses: actions/upload-artifact@v3
        with:
          name: PyMAPDL-packages
          path: dist/
          retention-days: 7

      - name: Display files structure
        if: always()
        run: |
          mkdir logs-${{ matrix.mapdl-version }} && echo "Successfully generated directory ${{ matrix.mapdl-version }}"
          echo "::group:: Display files structure" && ls -R && echo "::endgroup::"
          ls -R > ./logs-${{ matrix.mapdl-version }}/files_structure.txt

      - name: Display docker files structures
        if: always()
        run: |
          echo "::group:: Display files structure" && docker exec mapdl /bin/bash -c "ls -R" && echo "::endgroup::"
          docker exec mapdl /bin/bash -c "ls -R" > ./logs-${{ matrix.mapdl-version }}/docker_files_structure.txt

      - name: Collect MAPDL logs on failure
        if: ${{ always() && !contains( matrix.mapdl-version, 'ubuntu') }}
        run: |
          docker exec mapdl /bin/bash -c "mkdir -p /mapdl_logs && echo 'Successfully created directory inside docker container'"
          docker exec mapdl /bin/bash -c "if compgen -G 'file*.out' > /dev/null ;then cp -f /file*.out /mapdl_logs && echo 'Successfully copied out files.'; fi"
          docker exec mapdl /bin/bash -c "if compgen -G 'file*.err' > /dev/null ;then cp -f /file*.err /mapdl_logs && echo 'Successfully copied err files.'; fi"
          docker exec mapdl /bin/bash -c "if compgen -G 'file*.log' > /dev/null ;then cp -f /file*.log /mapdl_logs && echo 'Successfully copied log files.'; fi"
          docker exec mapdl /bin/bash -c "if compgen -G '*.crash' > /dev/null ;then cp -f /*.crash /mapdl_logs && echo 'Successfully copied crash files.'; fi"
          docker cp mapdl:/mapdl_logs/. ./logs-${{ matrix.mapdl-version }}/.


      - name: Collect MAPDL logs on failure for ubuntu image
        if: ${{ always() && contains( matrix.mapdl-version,'ubuntu') }}
        run: |
          docker exec mapdl /bin/bash -c "mkdir -p /mapdl_logs && echo 'Successfully created directory inside docker container'"
          docker exec mapdl /bin/bash -c "if compgen -G '/jobs/file*.out' > /dev/null ;then cp -f /jobs/file*.out /mapdl_logs && echo 'Successfully copied out files.'; fi"
          docker exec mapdl /bin/bash -c "if compgen -G '/jobs/file*.err' > /dev/null ;then cp -f /jobs/file*.err /mapdl_logs && echo 'Successfully copied err files.'; fi"
          docker exec mapdl /bin/bash -c "if compgen -G '/jobs/file*.log' > /dev/null ;then cp -f /jobs/file*.log /mapdl_logs && echo 'Successfully copied log files.'; fi"
          docker exec mapdl /bin/bash -c "if compgen -G '/jobs/*.crash' > /dev/null ;then cp -f /jobs/*.crash /mapdl_logs && echo 'Successfully copied crash files.'; fi"
          docker cp mapdl:/mapdl_logs/. ./logs-${{ matrix.mapdl-version }}/.

      - name: Tar logs
        if: always()
        run: |
          cp log.txt ./logs-${{ matrix.mapdl-version }}/log.txt
          tar cvzf ./logs-${{ matrix.mapdl-version }}.tgz ./logs-${{ matrix.mapdl-version }}

      - name: Upload logs to GitHub
        if: always()
        uses: actions/upload-artifact@master
        with:
          name: logs-${{ matrix.mapdl-version }}.tgz
          path: ./logs-${{ matrix.mapdl-version }}.tgz

      - name: Display MAPDL Logs
        if: always()
        run: cat log.txt

      - name: List main files
        if: always()
        run: |
          if compgen -G './logs-${{ matrix.mapdl-version }}/*.err' > /dev/null ;then for f in ./logs-${{ matrix.mapdl-version }}/*.err; do echo "::group:: Error file $f" && cat $f && echo "::endgroup::" ; done; fi
          if compgen -G './logs-${{ matrix.mapdl-version }}/*.log' > /dev/null ;then for f in ./logs-${{ matrix.mapdl-version }}/*.log; do echo "::group:: Log file $f" && cat $f && echo "::endgroup::" ; done; fi
          if compgen -G './logs-${{ matrix.mapdl-version }}/*.out' > /dev/null ;then for f in ./logs-${{ matrix.mapdl-version }}/*.out; do echo "::group:: Output file $f" && cat $f && echo "::endgroup::" ; done; fi

  test_windows:
    name: Unit Testing on Windows
    runs-on: [self-hosted, Windows, pymapdl]

    steps:
      - uses: actions/checkout@v3

      # - name: Setup Python
      #   uses: actions/setup-python@v4.3.2
      #   with:
      #     python-version: 3.9

      - name: Checking python_
        shell: powershell
        run: |
          python -m pip install --upgrade pip

      - name: Install ansys-mapdl-core
        shell: powershell
        run: |
          python -m pip install build
          python -m build
          $FILE_=Resolve-Path '.\dist\*.whl'
          python -m pip install $FILE_.Path --upgrade
          python -c "from ansys.mapdl import core as pymapdl; print(pymapdl.Report())"

      - name: Unit Testing Requirements Installation
        shell: powershell
        run: |
          python -m pip install -r requirements/requirements_tests.txt

      # - name: DPF Server Activation
      #   run: |
      #     docker pull ghcr.io/pyansys/dpf-core:22.2dev
      #     docker run -d --name dpfserver -p ${{ env.DPF_PORT }}:50052 ghcr.io/pyansys/dpf-core:22.2dev && echo "DPF Server active on port ${{ env.DPF_PORT }}."

      - name: Unit Testing
        run: |
          set PYMAPDL_PORT=
          set PYMAPDL_START_INSTANCE=
          python -m pytest -v -k "not test_database and not test_dpf" --durations=10 --maxfail=10  --reruns 7 --reruns-delay 3 --only-rerun MapdlExitedError  --cov=ansys.mapdl.core --cov-report=xml --cov-report=html

      - uses: codecov/codecov-action@v3
        name: 'Upload coverage to Codecov'

  Release:
    if: github.event_name == 'push' && contains(github.ref, 'refs/tags')
    needs: [docs_build, build_test]
    runs-on: ubuntu-latest
    steps:
      - name: Set up Python
        uses: actions/setup-python@v4.3.0
        with:
          python-version: 3.9

      - uses: actions/download-artifact@v3

      - name: Display structure of downloaded files
        run: ls -R

      - name: Upload to Public PyPi
        run: |
          pip install twine
          twine upload --skip-existing ./**/*.whl
          twine upload --skip-existing ./**/*.tar.gz
        env:
          TWINE_USERNAME: __token__
          TWINE_PASSWORD: ${{ secrets.PYPI_TOKEN }}

      - name: Release
        uses: softprops/action-gh-release@v1
        with:
          files: |
            ./**/*.whl
            ./**/*.tar.gz
            ./**/*.pdf
            ./**/*.zip

      - name: Notify if fail
        uses: skitionek/notify-microsoft-teams@master
        if: ${{ failure() }}
        with:
          webhook_url: ${{ secrets.TEAM_HOOK }}
          needs: ${{ toJson(needs) }}
          job: ${{ toJson(job) }}
          steps: ${{ toJson(steps) }}
          overwrite: "{
            title: `Release FAILED!`,
            }"<|MERGE_RESOLUTION|>--- conflicted
+++ resolved
@@ -306,15 +306,11 @@
     runs-on: ubuntu-latest
     strategy:
       matrix:
-<<<<<<< HEAD
-        mapdl-version: ['v21.1.1', 'v21.2.1', 'v22.1.0', 'v22.2.0']
+        mapdl-version: ['v21.1.1', 'v21.2.1', 'v22.1.0', 'v22.2.0', 'v22.2-ubuntu']
     env:
       PYMAPDL_PORT: 21000  # default won't work on GitHub runners
       PYMAPDL_DB_PORT: 21001  # default won't work on GitHub runners
       PYMAPDL_START_INSTANCE: FALSE
-=======
-        mapdl-version: ['v21.1.1', 'v21.2.1', 'v22.1.0', 'v22.2.0', 'v22.2-ubuntu']
->>>>>>> 9392c8af
 
     steps:
       - uses: actions/checkout@v3
