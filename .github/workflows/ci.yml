name: GitHub Actions

on:
  pull_request:
  workflow_dispatch:
  push:
    tags:
      - "*"
    branches:
      - main

env:
  PACKAGE_NAME: PyMAPDL
  PYMAPDL_PORT: 21000  # default won't work on GitHub runners
  PYMAPDL_DB_PORT: 21001  # default won't work on GitHub runners
  PYMAPDL_START_INSTANCE: FALSE
  PYANSYS_OFF_SCREEN: True
  DPF_START_SERVER: False
  DPF_PORT: 21002
  DOCKER_PACKAGE: ghcr.io/pyansys/pymapdl/mapdl
  DOCKER_IMAGE_VERSION_DOCS_BUILD: v22.2.0
  # Following env vars when changed will "reset" the mentioned cache,
  # by changing the cache file name. It is rendered as ...-v%RESET_XXX%-...
  # You should go up in number, if you go down (or repeat a previous value)
  # you might end up reusing a previous cache if it haven't been deleted already.
  # It applies 7 days retention policy by default.
  RESET_PIP_CACHE: 1
  RESET_EXAMPLES_CACHE: 1
  RESET_DOC_BUILD_CACHE: 1
  RESET_AUTOSUMMARY_CACHE: 1

concurrency:
  group: ${{ github.workflow }}-${{ github.ref }}
  cancel-in-progress: true

permissions:
  packages: read

<<<<<<< HEAD
=======

>>>>>>> 4ecf526a
jobs:

  stylecheck:
    name: Style Check
    runs-on: ubuntu-latest
    steps:
      - uses: actions/checkout@v3
      - name: Setup Python
        uses: actions/setup-python@v4.3.0
        with:
          python-version: 3.9
      - name: Install pre-commit
        run: pip install pre-commit
      - name: Run pre-commit
        run: pre-commit run --all-files || ( git status --short ; git diff ; exit 1 )

  testimport:
    name: Smoke Tests
    runs-on: ${{ matrix.os }}
    strategy:
      matrix:
        os: [windows-latest, ubuntu-latest]
        python-version: ['3.7', '3.8', '3.9', '3.10']

    steps:
      - uses: actions/checkout@v3

      - name: Set up Python ${{ matrix.python-version }}
        uses: actions/setup-python@v4.3.0
        with:
          python-version: ${{ matrix.python-version }}

      - name: Linux pip cache
        uses: actions/cache@v3
        if: ${{ runner.os == 'Linux' }}
        with:
          path: ~/.cache/pip
          key: Python-v${{ env.RESET_PIP_CACHE }}-${{ runner.os }}-${{ matrix.python-version }}-${{ hashFiles('setup.py') }}-${{ hashFiles('requirements/requirements_tests.txt') }}
          restore-keys: |
            Python-v${{ env.RESET_PIP_CACHE }}-${{ runner.os }}-${{ matrix.python-version }}

      - name: Window pip cache
        uses: actions/cache@v3
        if: ${{ runner.os == 'Windows' }}
        with:
          path: ~\AppData\Local\pip\Cache
          key: Python-v${{ env.RESET_PIP_CACHE }}-${{ runner.os }}-${{ matrix.python-version }}-${{ hashFiles('setup.py') }}-${{ hashFiles('requirements/requirements_tests*.txt') }}
          restore-keys: |
            Python-v${{ env.RESET_PIP_CACHE }}-${{ runner.os }}-${{ matrix.python-version }}

      - name: Install PyMAPDL
        run: pip install .

      - name: Test import
        working-directory: tests
        run: python -c "from ansys.mapdl import core as pymapdl; print(pymapdl.Report(gpu=False))"

      - name: Retrieve PyMAPDL version
        run: |
          echo "::set-output name=PYMAPDL_VERSION::$(python -c "from ansys.mapdl.core import __version__; print(__version__)")"
          echo "PyMAPDL version is: $(python -c "from ansys.mapdl.core import __version__; print(__version__)")"
        id: version

      - name: Generate wheelhouse
        run: pip wheel . -w wheelhouse

      - name: Zip wheelhouse
        uses: vimtor/action-zip@v1
        with:
          files: wheelhouse
          dest: ${{ env.PACKAGE_NAME }}-v${{ steps.version.outputs.PYMAPDL_VERSION }}-wheelhouse-${{ runner.os }}-${{ matrix.python-version }}.zip

      - name: Upload Wheelhouse
        uses: actions/upload-artifact@v3
        with:
          name: ${{ env.PACKAGE_NAME }}-v${{ steps.version.outputs.PYMAPDL_VERSION }}-wheelhouse-${{ runner.os }}-${{ matrix.python-version }}
          path: '*.zip'
          retention-days: 7

  docs_build:
    name: Build Documentation
    runs-on: ubuntu-latest

    steps:
      - uses: actions/checkout@v3

      # used for documentation deployment
      - name: Get Bot Application Token
        if: github.event_name == 'push' && contains(github.ref, 'refs/tags')
        id: get_workflow_token
        uses: peter-murray/workflow-application-token-action@v2
        with:
          application_id: ${{ secrets.BOT_APPLICATION_ID }}
          application_private_key: ${{ secrets.BOT_APPLICATION_PRIVATE_KEY }}

      - name: Setup Python
        uses: actions/setup-python@v4.3.0
        with:
          python-version: 3.8

      - name: Install OS packages
        run: |
          sudo apt update
          sudo apt install zip pandoc libgl1-mesa-glx xvfb texlive-latex-extra latexmk

      - name: Cache pip
        uses: actions/cache@v3
        with:
          path: ~/.cache/pip
          key: Python-v${{ env.RESET_PIP_CACHE }}-${{ runner.os }}-${{ matrix.python-version }}-${{ hashFiles('setup.py') }}-${{ hashFiles('requirements/requirements_docs*.txt') }}
          restore-keys: |
            Python-v${{ env.RESET_PIP_CACHE }}-${{ runner.os }}-${{ matrix.python-version }}

      - name: Test virtual framebuffer
        run: |
          pip install -r .ci/requirements_test_xvfb.txt
          xvfb-run python .ci/display_test.py

      - name: Install ansys-mapdl-core
        run: |
          pip install build
          python -m build
          pip install dist/ansys*.whl
          xvfb-run python -c "from ansys.mapdl import core as pymapdl; print(pymapdl.Report())"

      - name: Login in Github Container registry
        uses: docker/login-action@v2.1.0
        with:
          registry: ghcr.io
          username: ${{ secrets.GH_USERNAME }}
          password: ${{ secrets.GITHUB_TOKEN }}

      - name: Pull, launch, and validate MAPDL service
        run: .ci/start_mapdl.sh
        env:
          LICENSE_SERVER: ${{ secrets.LICENSE_SERVER }}
          MAPDL_IMAGE: '${{ env.DOCKER_PACKAGE }}:${{ env.DOCKER_IMAGE_VERSION_DOCS_BUILD }}'

      - name: Retrieve PyMAPDL version
        run: |
          echo "::set-output name=PYMAPDL_VERSION::$(python -c "from ansys.mapdl.core import __version__; print(__version__)")"
          echo "PyMAPDL version is: $(python -c "from ansys.mapdl.core import __version__; print(__version__)")"
        id: version

      - name: Cache examples
        uses: actions/cache@v3
        with:
          path: doc/source/examples
          key: Examples-v${{ env.RESET_EXAMPLES_CACHE }}-${{ steps.version.outputs.PYMAPDL_VERSION }}-${{ github.sha }}
          restore-keys: |
            Examples-v${{ env.RESET_EXAMPLES_CACHE }}-${{ steps.version.outputs.PYMAPDL_VERSION }}

      - name: Cache docs build directory
        uses: actions/cache@v3
        with:
          path: doc/build
          key: doc-build-v${{ env.RESET_DOC_BUILD_CACHE }}-${{ steps.version.outputs.PYMAPDL_VERSION }}-${{ github.sha }}
          restore-keys: |
            doc-build-v${{ env.RESET_DOC_BUILD_CACHE }}-${{ steps.version.outputs.PYMAPDL_VERSION }}

      - name: Cache autosummary
        uses: actions/cache@v3
        with:
          path: doc/source/**/_autosummary/*.rst
          key: autosummary-v${{ env.RESET_AUTOSUMMARY_CACHE }}-${{ steps.version.outputs.PYMAPDL_VERSION }}-${{ github.sha }}
          restore-keys: |
            autosummary-v${{ env.RESET_AUTOSUMMARY_CACHE }}-${{ steps.version.outputs.PYMAPDL_VERSION }}

      - name: Install Docs Build Requirements
        run: |
          pip install -r requirements/requirements_docs.txt

      - name: DPF Server Activation
        run: |
          docker pull ghcr.io/pyansys/dpf-core:22.2dev
          docker run -d --name dpfserver -v `pwd`:/dpf -p ${{ env.DPF_PORT }}:50052 ghcr.io/pyansys/dpf-core:22.2dev && echo "DPF Server active on port ${{ env.DPF_PORT }}."

      - name: Build Documentation
        run: |
          xvfb-run make -C doc html SPHINXOPTS="-j auto -W --keep-going"

      - name: Zip documentation
        run: |
          cd doc/build/html
          zip -r PyMAPDL_documentation.zip *

      - name: Upload HTML Documentation
        uses: actions/upload-artifact@v3
        with:
          name: HTML-Documentation
          path: doc/build/html/PyMAPDL_documentation.zip
          retention-days: 7

      - name: Deploy
        if: github.event_name == 'push' && contains(github.ref, 'refs/tags')
        uses: JamesIves/github-pages-deploy-action@v4.4.1
        with:
          repository-name: pyansys/pymapdl-docs
          token: ${{ steps.get_workflow_token.outputs.token }}
          branch: gh-pages
          folder: doc/build/html
          clean: true

      - name: Build PDF Documentation
        working-directory: doc
        run: make pdf

      - name: Upload PDF Documentation
        uses: actions/upload-artifact@v3
        with:
          name: PDF-Documentation
          path: doc/build/latex/pymapdl*.pdf
          retention-days: 7

      - name: Display files structure
        if: always()
        run: |
          mkdir logs-build-docs
          echo "::group:: Display files structure" && ls -R && echo "::endgroup::"
          ls -R > ./logs-build-docs/files_structure.txt

      - name: Display docker files structures
        if: always()
        run: |
          echo "::group:: Display files structure" && docker exec mapdl /bin/bash -c "ls -R" && echo "::endgroup::"
          docker exec mapdl /bin/bash -c "ls -R" > ./logs-build-docs/docker_files_structure.txt

      - name: Collect MAPDL logs on failure
        if: always()
        run: |
          docker exec mapdl /bin/bash -c "mkdir -p /mapdl_logs && echo 'Successfully created directory inside docker container'"
          docker exec mapdl /bin/bash -c "if compgen -G 'file*.out' > /dev/null ;then cp -f /file*.out /mapdl_logs && echo 'Successfully copied out files.'; fi"
          docker exec mapdl /bin/bash -c "if compgen -G 'file*.err' > /dev/null ;then cp -f /file*.err /mapdl_logs && echo 'Successfully copied err files.'; fi"
          docker exec mapdl /bin/bash -c "if compgen -G 'file*.log' > /dev/null ;then cp -f /file*.log /mapdl_logs && echo 'Successfully copied log files.'; fi"
          docker exec mapdl /bin/bash -c "if compgen -G '*.crash' > /dev/null ;then cp -f /*.crash /mapdl_logs && echo 'Successfully copied crash files.'; fi"
          docker cp mapdl:/mapdl_logs/. ./logs-build-docs/.

      - name: Tar logs
        if: always()
        run: |
          cp -f doc/build/latex/*.log ./logs-build-docs/
          cp log.txt ./logs-build-docs/
          tar cvzf ./logs-build-docs.tgz ./logs-build-docs

      - name: Upload logs to GitHub
        if: always()
        uses: actions/upload-artifact@master
        with:
          name: logs-build-docs.tgz
          path: ./logs-build-docs.tgz

      - name: Display MAPDL Logs
        if: always()
        run: cat log.txt

      - name: List main files
        if: always()
        run: |
          if compgen -G 'doc/build/latex/*.log' > /dev/null ;then for f in doc/build/latex/*.log; do echo "::group:: Output latex log file $f" && cat $f && echo "::endgroup::" ; done; fi
          if compgen -G './logs-build-docs/*.err' > /dev/null ;then for f in ./logs-build-docs/*.err; do echo "::group:: Error file $f" && cat $f && echo "::endgroup::" ; done; fi
          if compgen -G './logs-build-docs/*.log' > /dev/null ;then for f in ./logs-build-docs/*.log; do echo "::group:: Log file $f" && cat $f && echo "::endgroup::" ; done; fi
          if compgen -G './logs-build-docs/*.out' > /dev/null ;then for f in ./logs-build-docs/*.out; do echo "::group:: Output file $f" && cat $f && echo "::endgroup::" ; done; fi

  build_test:
    name: Build and Unit Testing
    runs-on: ubuntu-latest
    strategy:
      matrix:
        mapdl-version: ['v21.1.1', 'v21.2.1', 'v22.1.0', 'v22.2.0']

    steps:
      - uses: actions/checkout@v3

      - name: Setup Python
        uses: actions/setup-python@v4.3.0
        with:
          python-version: 3.8

      - name: Install OS packages
        run: |
          sudo apt update
          sudo apt install libgl1-mesa-glx xvfb

      - name: Cache pip
        uses: actions/cache@v3
        with:
          path: ~/.cache/pip
          key: Python-v${{ env.RESET_PIP_CACHE }}-${{ runner.os }}-${{ matrix.python-version }}-${{ hashFiles('setup.py') }}-${{ hashFiles('requirements/requirements_tests.txt') }}
          restore-keys: |
            Python-v${{ env.RESET_PIP_CACHE }}-${{ runner.os }}-${{ matrix.python-version }}

      - name: Test virtual framebuffer
        run: |
          pip install -r .ci/requirements_test_xvfb.txt
          xvfb-run python .ci/display_test.py

      - name: Install ansys-mapdl-core
        run: |
          pip install build
          python -m build
          pip install dist/*.whl
          xvfb-run python -c "from ansys.mapdl import core as pymapdl; print(pymapdl.Report())"

      - name: Login in Github Container registry
        uses: docker/login-action@v2.1.0
        with:
          registry: ghcr.io
          username: ${{ secrets.GH_USERNAME }}
          password: ${{ secrets.GITHUB_TOKEN }}

      - name: Pull, launch, and validate MAPDL service
        run: .ci/start_mapdl.sh
        env:
          LICENSE_SERVER: ${{ secrets.LICENSE_SERVER }}
          MAPDL_IMAGE: ${{ env.DOCKER_PACKAGE }}:${{ matrix.mapdl-version }}

      - name: Unit Testing Requirements Installation
        run: |
          pip install -r requirements/requirements_tests.txt

      - name: DPF Server Activation
        run: |
          docker pull ghcr.io/pyansys/dpf-core:22.2dev
<<<<<<< HEAD
          docker run -d --name dpfserver -v `pwd`:/dpf -p ${{ env.DPF_PORT }}:50052 ghcr.io/pyansys/dpf-core:22.2dev
=======
          docker run -d --name dpfserver -v `pwd`:/dpf -p ${{ env.DPF_PORT }}:50052 ghcr.io/pyansys/dpf-core:22.2dev && echo "DPF Server active on port ${{ env.DPF_PORT }}."
>>>>>>> 4ecf526a

      - name: Unit Testing
        run: |
          xvfb-run pytest -v --durations=10 --maxfail=10  --reruns 7 --reruns-delay 3 --only-rerun MapdlExitedError  --cov=ansys.mapdl.core --cov-report=xml --cov-report=html

      - uses: codecov/codecov-action@v3
        name: 'Upload coverage to Codecov'

      - name: Check package
        run: |
          pip install twine
          twine check dist/*

      - name: Upload wheel and binaries
        uses: actions/upload-artifact@v3
        with:
          name: PyMAPDL-packages
          path: dist/
          retention-days: 7

      - name: Display files structure
        if: always()
        run: |
          mkdir logs-${{ matrix.mapdl-version }} && echo "Successfully generated directory ${{ matrix.mapdl-version }}"
          echo "::group:: Display files structure" && ls -R && echo "::endgroup::"
          ls -R > ./logs-${{ matrix.mapdl-version }}/files_structure.txt

      - name: Display docker files structures
        if: always()
        run: |
          echo "::group:: Display files structure" && docker exec mapdl /bin/bash -c "ls -R" && echo "::endgroup::"
          docker exec mapdl /bin/bash -c "ls -R" > ./logs-${{ matrix.mapdl-version }}/docker_files_structure.txt

      - name: Collect MAPDL logs on failure
        if: always()
        run: |
          docker exec mapdl /bin/bash -c "mkdir -p /mapdl_logs && echo 'Successfully created directory inside docker container'"
          docker exec mapdl /bin/bash -c "if compgen -G 'file*.out' > /dev/null ;then cp -f /file*.out /mapdl_logs && echo 'Successfully copied out files.'; fi"
          docker exec mapdl /bin/bash -c "if compgen -G 'file*.err' > /dev/null ;then cp -f /file*.err /mapdl_logs && echo 'Successfully copied err files.'; fi"
          docker exec mapdl /bin/bash -c "if compgen -G 'file*.log' > /dev/null ;then cp -f /file*.log /mapdl_logs && echo 'Successfully copied log files.'; fi"
          docker exec mapdl /bin/bash -c "if compgen -G '*.crash' > /dev/null ;then cp -f /*.crash /mapdl_logs && echo 'Successfully copied crash files.'; fi"
          docker cp mapdl:/mapdl_logs/. ./logs-${{ matrix.mapdl-version }}/.

      - name: Tar logs
        if: always()
        run: |
          cp log.txt ./logs-${{ matrix.mapdl-version }}/log.txt
          tar cvzf ./logs-${{ matrix.mapdl-version }}.tgz ./logs-${{ matrix.mapdl-version }}

      - name: Upload logs to GitHub
        if: always()
        uses: actions/upload-artifact@master
        with:
          name: logs-${{ matrix.mapdl-version }}.tgz
          path: ./logs-${{ matrix.mapdl-version }}.tgz

      - name: Display MAPDL Logs
        if: always()
        run: cat log.txt

      - name: List main files
        if: always()
        run: |
          if compgen -G './logs-${{ matrix.mapdl-version }}/*.err' > /dev/null ;then for f in ./logs-${{ matrix.mapdl-version }}/*.err; do echo "::group:: Error file $f" && cat $f && echo "::endgroup::" ; done; fi
          if compgen -G './logs-${{ matrix.mapdl-version }}/*.log' > /dev/null ;then for f in ./logs-${{ matrix.mapdl-version }}/*.log; do echo "::group:: Log file $f" && cat $f && echo "::endgroup::" ; done; fi
          if compgen -G './logs-${{ matrix.mapdl-version }}/*.out' > /dev/null ;then for f in ./logs-${{ matrix.mapdl-version }}/*.out; do echo "::group:: Output file $f" && cat $f && echo "::endgroup::" ; done; fi

  Release:
    if: github.event_name == 'push' && contains(github.ref, 'refs/tags')
    needs: [docs_build, build_test]
    runs-on: ubuntu-latest
    steps:
      - name: Set up Python
        uses: actions/setup-python@v4.3.0
        with:
          python-version: 3.9

      - uses: actions/download-artifact@v3

      - name: Display structure of downloaded files
        run: ls -R

      - name: Upload to Public PyPi
        run: |
          pip install twine
          twine upload --skip-existing ./**/*.whl
          twine upload --skip-existing ./**/*.tar.gz
        env:
          TWINE_USERNAME: __token__
          TWINE_PASSWORD: ${{ secrets.PYPI_TOKEN }}

      - name: Release
        uses: softprops/action-gh-release@v1
        with:
          files: |
            ./**/*.whl
            ./**/*.tar.gz
            ./**/*.pdf
            ./**/*.zip

      - name: Notify if fail
        uses: skitionek/notify-microsoft-teams@master
        if: ${{ failure() }}
        with:
          webhook_url: ${{ secrets.TEAM_HOOK }}
          needs: ${{ toJson(needs) }}
          job: ${{ toJson(job) }}
          steps: ${{ toJson(steps) }}
          overwrite: "{
            title: `Release FAILED!`,
            }"<|MERGE_RESOLUTION|>--- conflicted
+++ resolved
@@ -36,10 +36,7 @@
 permissions:
   packages: read
 
-<<<<<<< HEAD
-=======
-
->>>>>>> 4ecf526a
+
 jobs:
 
   stylecheck:
@@ -363,11 +360,7 @@
       - name: DPF Server Activation
         run: |
           docker pull ghcr.io/pyansys/dpf-core:22.2dev
-<<<<<<< HEAD
-          docker run -d --name dpfserver -v `pwd`:/dpf -p ${{ env.DPF_PORT }}:50052 ghcr.io/pyansys/dpf-core:22.2dev
-=======
           docker run -d --name dpfserver -v `pwd`:/dpf -p ${{ env.DPF_PORT }}:50052 ghcr.io/pyansys/dpf-core:22.2dev && echo "DPF Server active on port ${{ env.DPF_PORT }}."
->>>>>>> 4ecf526a
 
       - name: Unit Testing
         run: |
