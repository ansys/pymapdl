name: LinkCheck - All files 🔗

on:
  schedule:
    - cron: "0 5 * * 0" # Runs at 05:00 on Sunday.
  workflow_dispatch:

concurrency:
  group: ${{ github.workflow }}-${{ github.ref }}
  cancel-in-progress: true

jobs:
<<<<<<< HEAD
  linkchecker:
    name: Check Links
    runs-on: ubuntu-latest
    timeout-minutes: 60
    env:
      PYMAPDL_PORT: 21000  # default won't work on GitHub runners
      PYMAPDL_DB_PORT: 21001  # default won't work on GitHub runners
      PYMAPDL_START_INSTANCE: FALSE
      ON_DOCUMENTATION: TRUE
      SHELLOPTS: "errexit:pipefail"
    steps:
      - name: "Install Git and checkout project"
        uses: actions/checkout@v4.2.2

      - name: "Login in Github container registry"
        uses: docker/login-action@v3.4.0
        with:
          registry: ghcr.io
          username: ${{ secrets.GH_USERNAME }}
          password: ${{ secrets.GITHUB_TOKEN }}

      - name: "DPF server activation"
        run: |
          $(docker pull ghcr.io/ansys/dpf-core:22.2dev && docker run -d --name dpfserver -p ${{ env.DPF_PORT }}:50052 ghcr.io/ansys/dpf-core:22.2dev && echo "DPF Server active on port ${{ env.DPF_PORT }}.") &

      - name: "Pull, launch, and validate MAPDL service"
        id: start_mapdl
        env:
          LICENSE_SERVER: ${{ secrets.LICENSE_SERVER }}
          MAPDL_VERSION: ${{ env.MAPDL_IMAGE_VERSION_DOCS_BUILD }}
          DISTRIBUTED_MODE: "dmp"
        run: |
          export INSTANCE_NAME=MAPDL
          .ci/start_mapdl.sh &> mapdl_launch.log & export DOCKER_PID=$!
          echo "Launching MAPDL service at PID: $DOCKER_PID"
          echo "DOCKER_PID=$(echo $DOCKER_PID)" >> $GITHUB_OUTPUT

      - name: "Setup Python"
        uses: actions/setup-python@v5
        with:
          python-version: ${{ env.MAIN_PYTHON_VERSION }}

      - name: "Install OS packages"
        run: |
          sudo apt update 
          sudo apt install zip pandoc libgl1 libglx-mesa0 xvfb texlive-latex-extra latexmk graphviz

      - name: "Test virtual framebuffer"
        run: |
          pip install -r .ci/requirements_test_xvfb.txt
          xvfb-run python .ci/display_test.py

      - name: "Install ansys-mapdl-core"
        run: |
          pip install .
          xvfb-run python -c "from ansys.mapdl import core as pymapdl; print(pymapdl.Report())"

      - name: "Retrieve PyMAPDL version"
        id: version
        run: |
          echo "PYMAPDL_VERSION=$(python -c 'from ansys.mapdl.core import __version__; print(__version__)')" >> $GITHUB_OUTPUT
          echo "PyMAPDL version is: $(python -c "from ansys.mapdl.core import __version__; print(__version__)")"

      - name: "Install docs build requirements"
        run: |
          pip install .[doc]

      - name: "Waiting for the services to be up"
        run: |
          .ci/waiting_services.sh

      - name: LinkCheck
        run: |
          xvfb-run make -C doc linkcheck  SPHINXOPTS="-j auto -W --keep-going"
  
      - name: "Display linkchecker results"
        if: always()
        run: |
          echo "::group:: Display linkcher output" && cat doc/*/output.txt && echo "::endgroup::" || echo "Failed to display the output file."

      - name: "Upload HTML Documentation"
        uses: actions/upload-artifact@v4
        with:
          name: documentation-html
          path: doc/_build/html
          retention-days: 7
          
      - name: "Upload artifacts"
        uses: actions/upload-artifact@v4
        if: always()
=======
  linkcheck:
    name: "Check Links"
    uses: ./.github/workflows/doc-build.yml
    with:
      builder: linkcheck
      build_pdf: false
      build_cheatsheet: false
      use_cache_examples: false
      use_cache_doc_build: false
      use_cache_autosummary: false
    secrets:
      license-server: ${{ secrets.LICENSE_SERVER }}
      username: ${{ github.actor }}
      password: ${{ secrets.GITHUB_TOKEN }}

  notify:
    name: "Notify failed build"
    needs: [linkcheck]
    if: failure() && github.event_name == 'schedule'
    runs-on: ubuntu-22.04
    steps:
      - name: "Open issue"
        uses: jayqi/failed-build-issue-action@v1.2
>>>>>>> b7edf0e7
        with:
          github-token: ${{ secrets.GITHUB_TOKEN }}
          title-template: "Failed scheduled linkcheck 🔗 build"
          label-name: "Build failed"<|MERGE_RESOLUTION|>--- conflicted
+++ resolved
@@ -10,98 +10,6 @@
   cancel-in-progress: true
 
 jobs:
-<<<<<<< HEAD
-  linkchecker:
-    name: Check Links
-    runs-on: ubuntu-latest
-    timeout-minutes: 60
-    env:
-      PYMAPDL_PORT: 21000  # default won't work on GitHub runners
-      PYMAPDL_DB_PORT: 21001  # default won't work on GitHub runners
-      PYMAPDL_START_INSTANCE: FALSE
-      ON_DOCUMENTATION: TRUE
-      SHELLOPTS: "errexit:pipefail"
-    steps:
-      - name: "Install Git and checkout project"
-        uses: actions/checkout@v4.2.2
-
-      - name: "Login in Github container registry"
-        uses: docker/login-action@v3.4.0
-        with:
-          registry: ghcr.io
-          username: ${{ secrets.GH_USERNAME }}
-          password: ${{ secrets.GITHUB_TOKEN }}
-
-      - name: "DPF server activation"
-        run: |
-          $(docker pull ghcr.io/ansys/dpf-core:22.2dev && docker run -d --name dpfserver -p ${{ env.DPF_PORT }}:50052 ghcr.io/ansys/dpf-core:22.2dev && echo "DPF Server active on port ${{ env.DPF_PORT }}.") &
-
-      - name: "Pull, launch, and validate MAPDL service"
-        id: start_mapdl
-        env:
-          LICENSE_SERVER: ${{ secrets.LICENSE_SERVER }}
-          MAPDL_VERSION: ${{ env.MAPDL_IMAGE_VERSION_DOCS_BUILD }}
-          DISTRIBUTED_MODE: "dmp"
-        run: |
-          export INSTANCE_NAME=MAPDL
-          .ci/start_mapdl.sh &> mapdl_launch.log & export DOCKER_PID=$!
-          echo "Launching MAPDL service at PID: $DOCKER_PID"
-          echo "DOCKER_PID=$(echo $DOCKER_PID)" >> $GITHUB_OUTPUT
-
-      - name: "Setup Python"
-        uses: actions/setup-python@v5
-        with:
-          python-version: ${{ env.MAIN_PYTHON_VERSION }}
-
-      - name: "Install OS packages"
-        run: |
-          sudo apt update 
-          sudo apt install zip pandoc libgl1 libglx-mesa0 xvfb texlive-latex-extra latexmk graphviz
-
-      - name: "Test virtual framebuffer"
-        run: |
-          pip install -r .ci/requirements_test_xvfb.txt
-          xvfb-run python .ci/display_test.py
-
-      - name: "Install ansys-mapdl-core"
-        run: |
-          pip install .
-          xvfb-run python -c "from ansys.mapdl import core as pymapdl; print(pymapdl.Report())"
-
-      - name: "Retrieve PyMAPDL version"
-        id: version
-        run: |
-          echo "PYMAPDL_VERSION=$(python -c 'from ansys.mapdl.core import __version__; print(__version__)')" >> $GITHUB_OUTPUT
-          echo "PyMAPDL version is: $(python -c "from ansys.mapdl.core import __version__; print(__version__)")"
-
-      - name: "Install docs build requirements"
-        run: |
-          pip install .[doc]
-
-      - name: "Waiting for the services to be up"
-        run: |
-          .ci/waiting_services.sh
-
-      - name: LinkCheck
-        run: |
-          xvfb-run make -C doc linkcheck  SPHINXOPTS="-j auto -W --keep-going"
-  
-      - name: "Display linkchecker results"
-        if: always()
-        run: |
-          echo "::group:: Display linkcher output" && cat doc/*/output.txt && echo "::endgroup::" || echo "Failed to display the output file."
-
-      - name: "Upload HTML Documentation"
-        uses: actions/upload-artifact@v4
-        with:
-          name: documentation-html
-          path: doc/_build/html
-          retention-days: 7
-          
-      - name: "Upload artifacts"
-        uses: actions/upload-artifact@v4
-        if: always()
-=======
   linkcheck:
     name: "Check Links"
     uses: ./.github/workflows/doc-build.yml
@@ -121,11 +29,10 @@
     name: "Notify failed build"
     needs: [linkcheck]
     if: failure() && github.event_name == 'schedule'
-    runs-on: ubuntu-22.04
+    runs-on: ubuntu-latest
     steps:
       - name: "Open issue"
         uses: jayqi/failed-build-issue-action@v1.2
->>>>>>> b7edf0e7
         with:
           github-token: ${{ secrets.GITHUB_TOKEN }}
           title-template: "Failed scheduled linkcheck 🔗 build"
