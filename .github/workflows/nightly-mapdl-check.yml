name: Nightly MAPDL check

on:
  workflow_dispatch:
  schedule:  # UTC at 0400
    - cron:  '0 4 * * *'

env:
  PYMAPDL_PORT: 21000  # default won't work on azure
  PYMAPDL_START_INSTANCE: FALSE
  PYANSYS_OFF_SCREEN: True
  MAPDL_IMAGE: 'ghcr.io/pyansys/mapdl:latest'

jobs:

  check_image:
    name: Validate latest mapdl image
    runs-on: ubuntu-latest
    steps:
      - uses: actions/checkout@v2

      - name: Setup Python
        uses: actions/setup-python@v2
        with:
          python-version: 3.8

      - name: Install OS packages
        run: |
          sudo apt update
          sudo apt install libgl1-mesa-glx xvfb

      - name: Cache pip
        uses: actions/cache@v2
        with:
          path: ~/.cache/pip
          key: Python-${{ runner.os }}-${{ matrix.python-version }}-${{ hashFiles('setup.py') }}-${{ hashFiles('requirements/requirements_tests.txt') }}
          restore-keys: |
            Python-${{ runner.os }}-${{ matrix.python-version }}

      - name: Install ansys-mapdl-core
        run: |
          python -m pip install --upgrade pip
          pip install -r requirements/requirements_build.txt
          pip install .
          xvfb-run python -c "from ansys.mapdl import core as pymapdl; print(pymapdl.Report())"

      - name: Log in to github registry
        run: echo "${{ secrets.GITHUB_TOKEN }}" | docker login ghcr.io -u ${{ github.actor }} --password-stdin

      - name: Pull image
        run: |
          docker run -e ANSYSLMD_LICENSE_FILE=1055@$LICENSE_SERVER --restart always --name mapdl -p $PYMAPDL_PORT:50052 $MAPDL_IMAGE -smp > log.txt &
          grep -q 'Server listening on' <(timeout 60 tail -f log.txt)
          python -c "from ansys.mapdl.core import launch_mapdl; print(launch_mapdl())"
        env:
          LICENSE_SERVER: ${{ secrets.LICENSE_SERVER }}

      - name: Unit Testing
        run: |
          pip install -r requirements/requirements_tests.txt
          cd tests
          xvfb-run pytest -v --cov=ansys.mapdl.core --cov-report=xml --cov-report=html

      - name: Display MAPDL Logs
        if: always()
        run: cat log.txt

      - name: Notify if fail
        uses: skitionek/notify-microsoft-teams@master
        if: ${{ failure() }}
        with:
          webhook_url: ${{ secrets.TEAM_HOOK }}
          needs: ${{ toJson(needs) }}
          job: ${{ toJson(job) }}
          steps: ${{ toJson(steps) }}
          overwrite: "{
<<<<<<< HEAD
            title: `Nightly MAPDL check (${workflow}) failed.`, 
            }"
=======
            title: `${workflow} failed.`, 
            }"
>>>>>>> 1f74f616
<|MERGE_RESOLUTION|>--- conflicted
+++ resolved
@@ -74,10 +74,5 @@
           job: ${{ toJson(job) }}
           steps: ${{ toJson(steps) }}
           overwrite: "{
-<<<<<<< HEAD
             title: `Nightly MAPDL check (${workflow}) failed.`, 
-            }"
-=======
-            title: `${workflow} failed.`, 
-            }"
->>>>>>> 1f74f616
+            }"