# This action builds the documentation for PyMAPDL.
name: "Documentation Build"

on:
  workflow_call:  
    inputs:
      builder:
        description: |
          The builder to use for the documentation. Default is "html".
        required: false
        default: "html"
        type: string

      build_pdf:
        description: |
          Whether to build the PDF documentation. Default is "false".
        required: false
        default: true
        type: boolean

      build_cheatsheet:
        description: |
          Whether to build the cheatsheet. Default is "false".
        required: false
        default: true
        type: boolean

      use_cache_examples:
        description: |
          Whether to use the examples cache. Default is "true".
        required: false
        default: true
        type: boolean

      use_cache_doc_build:
        description: |
          Whether to use the doc build cache. Default is "true".
        required: false
        default: true
        type: boolean

      use_cache_autosummary:
        description: |
          Whether to use the autosummary cache. Default is "true".
        required: false
        default: true
        type: boolean

    # Secrets
    secrets:
      license-server:
        description: |
          License server for ANSYS MAPDL
        required: true

      username:
        description: |
          Username for the GitHub container registry.
        required: true

      password:
        description: |
          Password for the GitHub container registry.
        required: true

jobs:
  doc-build:
    runs-on: ubuntu-22.04
    env:
      ON_CI: True
      ON_DOCUMENTATION: TRUE
      PYANSYS_OFF_SCREEN: True
      BUILD_CHEATSHEET: '${{ inputs.build_cheatsheet }}'
      MAPDL_IMAGE_VERSION_DOCS_BUILD: v24.2-ubuntu-student
      DPF_DOCKER_IMAGE: ghcr.io/ansys/mapdl:v25.2-rocky-dpf-standalone
      MAPDL_PACKAGE: ghcr.io/ansys/mapdl
      PYMAPDL_START_INSTANCE: FALSE
      PYMAPDL_PORT: 21000  # default won't work on GitHub runners
      PYMAPDL_DB_PORT: 21001  # default won't work on GitHub runners
      DPF_PORT: 21004
      DPF_START_SERVER: False
      GRPC_ENABLE_FORK_SUPPORT: false  # See #3434
      MAIN_PYTHON_VERSION: "3.12"
      NOT_ON_RELEASE: ${{ github.ref == 'refs/heads/main' && !contains(github.ref, 'refs/tags') }}

    steps:
      - name: "Install Git and checkout project"
        uses: actions/checkout@v4.2.2

      - name: "Login in Github container registry"
        uses: docker/login-action@v3.4.0
        with:
          registry: ghcr.io
          username: ${{ secrets.username }}
          password: ${{ secrets.password }}

      - name: "Pull, launch, and validate MAPDL service"
        id: start_mapdl
        env:
          LICENSE_SERVER: ${{ secrets.license-server }}
          MAPDL_VERSION: ${{ env.MAPDL_IMAGE_VERSION_DOCS_BUILD }}
          MAPDL_PACKAGE: ${{ env.MAPDL_PACKAGE }}
          DISTRIBUTED_MODE: "dmp"
        shell: bash
        run: |
          export INSTANCE_NAME=MAPDL_0
          .ci/start_mapdl.sh &> mapdl_launch.log & export DOCKER_PID=$!
          echo "Launching MAPDL service at PID: $DOCKER_PID"
          echo "DOCKER_PID=$(echo $DOCKER_PID)" >> $GITHUB_OUTPUT

      - name: "DPF server activation"
        shell: bash
        run: |
          $(docker pull $DPF_DOCKER_IMAGE && docker run -d --name dpfserver --env ANSYS_DPF_ACCEPT_LA=Y --env ANSYSLMD_LICENSE_FILE="1055@${{ secrets.license-server }}" -p ${{ env.DPF_PORT }}:50052 $DPF_DOCKER_IMAGE && echo "DPF Server active on port ${{ env.DPF_PORT }}.") &

      - name: "Getting files change filters"
        uses: dorny/paths-filter@v3
        id: changes
        with:
          filters: |
            workflows:
              - '.github/workflows/**'
              - 'pyproject.toml'
            examples:
              - 'examples/**'
              - 'pyproject.toml'
            documentation:
              - 'examples/**'
              - 'doc/source/**'
              - 'pyproject.toml'

      - name: "Setup Python with cache"
        uses: actions/setup-python@v5
        if:  steps.changes.outputs.workflows != 'true'
        with:
          cache: 'pip'
          python-version: ${{ env.MAIN_PYTHON_VERSION }}

      - name: "Setup Python without cache"
        uses: actions/setup-python@v5
        if: steps.changes.outputs.workflows == 'true'
        with:
          python-version: ${{ env.MAIN_PYTHON_VERSION }}

      - name: "Install OS packages"
        shell: bash
        run: |
          sudo apt update && sudo apt install zip pandoc libgl1-mesa-glx xvfb texlive-latex-extra latexmk graphviz texlive-xetex texlive-fonts-extra qpdf xindy

      - name: "Test virtual framebuffer"
        shell: bash
        run: |
          pip install -r .ci/requirements_test_xvfb.txt
          xvfb-run python .ci/display_test.py

      - name: "Install ansys-mapdl-core"
        shell: bash
        run: |
          pip install .
          xvfb-run python -c "from ansys.mapdl import core as pymapdl; print(pymapdl.Report())"

      - name: "Retrieve PyMAPDL version"
        id: version
        shell: bash
        run: |
          echo "PYMAPDL_VERSION=$(python -c 'from ansys.mapdl.core import __version__; print(__version__)')" >> $GITHUB_OUTPUT
          echo "PyMAPDL version is: $(python -c "from ansys.mapdl.core import __version__; print(__version__)")"

      - name: "Cache examples"
        uses: actions/cache@v4
        if: ${{ inputs.use_cache_examples && (steps.changes.outputs.documentation != 'true' || env.NOT_ON_RELEASE) }}
        with:
          path: doc/source/examples
          key: Examples-v${{ env.RESET_EXAMPLES_CACHE }}-${{ steps.version.outputs.PYMAPDL_VERSION }}-${{ github.sha }}
          restore-keys: |
            Examples-v${{ env.RESET_EXAMPLES_CACHE }}-${{ steps.version.outputs.PYMAPDL_VERSION }}

      - name: "Cache docs build directory"
        uses: actions/cache@v4
        if: ${{ inputs.use_cache_doc_build && (steps.changes.outputs.documentation != 'true' || env.NOT_ON_RELEASE) }}
        with:
          path: doc/_build
          key: doc-build-v${{ env.RESET_DOC_BUILD_CACHE }}-${{ steps.version.outputs.PYMAPDL_VERSION }}-${{ github.sha }}
          restore-keys: |
            doc-build-v${{ env.RESET_DOC_BUILD_CACHE }}-${{ steps.version.outputs.PYMAPDL_VERSION }}

      - name: "Cache autosummary"
        uses: actions/cache@v4
        if: ${{ inputs.use_cache_autosummary && (steps.changes.outputs.documentation != 'true' || env.NOT_ON_RELEASE) }}
        with:
          path: doc/source/**/_autosummary/*.rst
          key: autosummary-v${{ env.RESET_AUTOSUMMARY_CACHE }}-${{ steps.version.outputs.PYMAPDL_VERSION }}-${{ github.sha }}
          restore-keys: |
            autosummary-v${{ env.RESET_AUTOSUMMARY_CACHE }}-${{ steps.version.outputs.PYMAPDL_VERSION }}

      - name: "Install docs build requirements"
        shell: bash
        run: |
          pip install .[doc]

      - name: "Waiting for the services to be up"
        shell: bash
        run: |
          .ci/waiting_services.sh
      
      - name: Install Quarto
        if: ${{ inputs.build_cheatsheet }}
        uses: quarto-dev/quarto-actions/setup@v2
        with:
          tinytex: true
          version: 1.6.43

      - name: Check Quarto Version
        if: ${{ inputs.build_cheatsheet }}
        shell: bash
        run: |
          quarto --version
      
      - name: "Install Poppler for PDF to PNG conversion"
        if: ${{ inputs.build_cheatsheet }}
        shell: bash
        run: |
          sudo apt-get update
          sudo apt-get install -y poppler-utils

      - name: "Build documentation"
        shell: bash
        run: |
<<<<<<< HEAD
          xvfb-run make -C doc ${{ inputs.builder }} SPHINXOPTS="-j auto"
=======
          export PYTHONFAULTHANDLER=1
          xvfb-run make -C doc ${{ inputs.builder }} SPHINXOPTS="-j auto -W --keep-going"
>>>>>>> c3725eac

      - name: "Substitute defective GIF"
        shell: bash
        run: |
          .ci/substitute_defective_gif.sh

      - name: "Upload HTML Documentation"
        uses: actions/upload-artifact@v4
        with:
          name: documentation-html
          path: doc/_build/html
          retention-days: 7

      - name: "Build PDF Documentation"
        if: ${{ inputs.build_pdf }}
        working-directory: doc
        shell: bash
        run: make pdf

      - name: "Show latex dir"
        if: ${{ inputs.build_pdf }}
        working-directory: doc
        shell: bash
        run: ls _build/latex

      - name: "Upload PDF documentation"
        if: ${{ inputs.build_pdf }}
        uses: actions/upload-artifact@v4
        with:
          name: documentation-pdf
          path: doc/_build/latex/pymapdl*.pdf
          retention-days: 7

      - name: "Upload minimal requirements file"
        # To include it in the release
        uses: actions/upload-artifact@v4
        with:
          name: minimum_requirements.txt
          path: ./minimum_requirements.txt

      - name: "Collect logs on failure"
        if: always()
        env:
          MAPDL_VERSION: ${{ env.MAPDL_IMAGE_VERSION_DOCS_BUILD }}
          MAPDL_INSTANCE: MAPDL_0
          LOG_NAMES: logs-build-docs
        shell: bash
        run: |
          .ci/collect_mapdl_logs_remote.sh

      - name: "Upload logs to GitHub"
        if: always()
        uses: actions/upload-artifact@master
        with:
          name: logs-build-docs.tgz
          path: ./logs-build-docs.tgz

      - name: "Display files structure"
        if: always()
        env:
          MAPDL_INSTANCE: MAPDL_0
          LOG_NAMES: logs-build-docs
        shell: bash
        run: |
          .ci/display_logs_remote.sh<|MERGE_RESOLUTION|>--- conflicted
+++ resolved
@@ -226,12 +226,8 @@
       - name: "Build documentation"
         shell: bash
         run: |
-<<<<<<< HEAD
+          export PYTHONFAULTHANDLER=1
           xvfb-run make -C doc ${{ inputs.builder }} SPHINXOPTS="-j auto"
-=======
-          export PYTHONFAULTHANDLER=1
-          xvfb-run make -C doc ${{ inputs.builder }} SPHINXOPTS="-j auto -W --keep-going"
->>>>>>> c3725eac
 
       - name: "Substitute defective GIF"
         shell: bash
