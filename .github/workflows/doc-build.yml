# This action builds the documentation for PyMAPDL.
name: "Documentation Build"

on:
  workflow_call:  
    inputs:
      builder:
        description: |
          The builder to use for the documentation. Default is "html".
        required: false
        default: "html"
        type: string

      build_pdf:
        description: |
          Whether to build the PDF documentation. Default is "false".
        required: false
        default: true
        type: boolean

      build_cheatsheet:
        description: |
          Whether to build the cheatsheet. Default is "false".
        required: false
        default: false  # temporarily disabled due to CICD failure
        type: boolean

      use_cache_examples:
        description: |
          Whether to use the examples cache. Default is "true".
        required: false
        default: true
        type: boolean

      use_cache_doc_build:
        description: |
          Whether to use the doc build cache. Default is "true".
        required: false
        default: true
        type: boolean

      use_cache_autosummary:
        description: |
          Whether to use the autosummary cache. Default is "true".
        required: false
        default: true
        type: boolean

    # Secrets
    secrets:
      license-server:
        description: |
          License server for ANSYS MAPDL
        required: true

      username:
        description: |
          Username for the GitHub container registry.
        required: true

      password:
        description: |
          Password for the GitHub container registry.
        required: true

jobs:
  doc-build:
    runs-on: ubuntu-22.04
    env:
      ON_CI: True
      ON_DOCUMENTATION: TRUE
      PYANSYS_OFF_SCREEN: True
      BUILD_CHEATSHEET: '${{ inputs.build_cheatsheet }}'
      MAPDL_IMAGE_VERSION_DOCS_BUILD: v24.2-ubuntu-student
      DPF_DOCKER_IMAGE: ghcr.io/ansys/mapdl:v25.2-rocky-dpf-standalone
      MAPDL_PACKAGE: ghcr.io/ansys/mapdl
      PYMAPDL_START_INSTANCE: FALSE
      PYMAPDL_PORT: 21000  # default won't work on GitHub runners
      PYMAPDL_DB_PORT: 21001  # default won't work on GitHub runners
      DPF_PORT: 21004
      DPF_START_SERVER: False
      GRPC_ENABLE_FORK_SUPPORT: false  # See #3434
      MAIN_PYTHON_VERSION: "3.12"
      NOT_ON_RELEASE: ${{ github.ref == 'refs/heads/main' && !contains(github.ref, 'refs/tags') }}

    steps:
      - name: "Install Git and checkout project"
        uses: actions/checkout@v4.2.2

      - name: "Login in Github container registry"
        uses: docker/login-action@v3.4.0
        with:
          registry: ghcr.io
          username: ${{ secrets.username }}
          password: ${{ secrets.password }}

      - name: "Pull, launch, and validate MAPDL service"
        id: start_mapdl
        env:
          LICENSE_SERVER: ${{ secrets.license-server }}
          MAPDL_VERSION: ${{ env.MAPDL_IMAGE_VERSION_DOCS_BUILD }}
          MAPDL_PACKAGE: ${{ env.MAPDL_PACKAGE }}
          DISTRIBUTED_MODE: "dmp"
        shell: bash
        run: |
          export INSTANCE_NAME=MAPDL_0
          .ci/start_mapdl.sh &> mapdl_launch.log & export DOCKER_PID=$!
          echo "Launching MAPDL service at PID: $DOCKER_PID"
          echo "DOCKER_PID=$(echo $DOCKER_PID)" >> $GITHUB_OUTPUT

      - name: "DPF server activation"
        shell: bash
        run: |
          $(docker pull $DPF_DOCKER_IMAGE && docker run -d --name dpfserver --env ANSYS_DPF_ACCEPT_LA=Y --env ANSYSLMD_LICENSE_FILE="1055@${{ secrets.license-server }}" -p ${{ env.DPF_PORT }}:50052 $DPF_DOCKER_IMAGE && echo "DPF Server active on port ${{ env.DPF_PORT }}.") &

      - name: "Getting files change filters"
        uses: dorny/paths-filter@v3
        id: changes
        with:
          filters: |
            workflows:
              - '.github/workflows/**'
              - 'pyproject.toml'
            examples:
              - 'examples/**'
              - 'pyproject.toml'
            documentation:
              - 'examples/**'
              - 'doc/source/**'
              - 'pyproject.toml'

      - name: "Setup Python with cache"
        uses: actions/setup-python@v5
        if:  steps.changes.outputs.workflows != 'true'
        with:
          cache: 'pip'
          python-version: ${{ env.MAIN_PYTHON_VERSION }}

      - name: "Setup Python without cache"
        uses: actions/setup-python@v5
        if: steps.changes.outputs.workflows == 'true'
        with:
          python-version: ${{ env.MAIN_PYTHON_VERSION }}

      - name: "Install OS packages"
        shell: bash
        run: |
          sudo apt update && sudo apt install zip pandoc libgl1-mesa-glx xvfb texlive-latex-extra latexmk graphviz texlive-xetex texlive-fonts-extra qpdf xindy

      - name: "Test virtual framebuffer"
        shell: bash
        run: |
          pip install -r .ci/requirements_test_xvfb.txt
          xvfb-run python .ci/display_test.py

      - name: "Install ansys-mapdl-core"
        shell: bash
        run: |
          pip install .
          xvfb-run python -c "from ansys.mapdl import core as pymapdl; print(pymapdl.Report())"

      - name: "Retrieve PyMAPDL version"
        id: version
        shell: bash
        run: |
          echo "PYMAPDL_VERSION=$(python -c 'from ansys.mapdl.core import __version__; print(__version__)')" >> $GITHUB_OUTPUT
          echo "PyMAPDL version is: $(python -c "from ansys.mapdl.core import __version__; print(__version__)")"

      - name: "Cache examples"
        uses: actions/cache@v4
        if: ${{ inputs.use_cache_examples && (steps.changes.outputs.documentation != 'true' || env.NOT_ON_RELEASE) }}
        with:
          path: doc/source/examples
          key: Examples-v${{ env.RESET_EXAMPLES_CACHE }}-${{ steps.version.outputs.PYMAPDL_VERSION }}-${{ github.sha }}
          restore-keys: |
            Examples-v${{ env.RESET_EXAMPLES_CACHE }}-${{ steps.version.outputs.PYMAPDL_VERSION }}

      - name: "Cache docs build directory"
        uses: actions/cache@v4
        if: ${{ inputs.use_cache_doc_build && (steps.changes.outputs.documentation != 'true' || env.NOT_ON_RELEASE) }}
        with:
          path: doc/_build
          key: doc-build-v${{ env.RESET_DOC_BUILD_CACHE }}-${{ steps.version.outputs.PYMAPDL_VERSION }}-${{ github.sha }}
          restore-keys: |
            doc-build-v${{ env.RESET_DOC_BUILD_CACHE }}-${{ steps.version.outputs.PYMAPDL_VERSION }}

      - name: "Cache autosummary"
        uses: actions/cache@v4
        if: ${{ inputs.use_cache_autosummary && (steps.changes.outputs.documentation != 'true' || env.NOT_ON_RELEASE) }}
        with:
          path: doc/source/**/_autosummary/*.rst
          key: autosummary-v${{ env.RESET_AUTOSUMMARY_CACHE }}-${{ steps.version.outputs.PYMAPDL_VERSION }}-${{ github.sha }}
          restore-keys: |
            autosummary-v${{ env.RESET_AUTOSUMMARY_CACHE }}-${{ steps.version.outputs.PYMAPDL_VERSION }}

      - name: "Install docs build requirements"
        shell: bash
        run: |
          pip install .[doc]

      - name: "Waiting for the services to be up"
        shell: bash
        run: |
          .ci/waiting_services.sh
      
      - name: Install Quarto
        if: ${{ inputs.build_cheatsheet }}
        uses: quarto-dev/quarto-actions/setup@v2
        with:
          tinytex: true
          version: 1.7.32

      - name: Check Quarto Version
        if: ${{ inputs.build_cheatsheet }}
        shell: bash
        run: |
          quarto --version
      
      - name: "Install Poppler for PDF to PNG conversion"
        if: ${{ inputs.build_cheatsheet }}
        shell: bash
        run: |
          sudo apt-get update
          sudo apt-get install -y poppler-utils

      - name: "Build documentation"
        shell: bash
        run: |
          export PYTHONFAULTHANDLER=1
<<<<<<< HEAD
          xvfb-run make -C doc ${{ inputs.builder }} SPHINXOPTS="-j auto"
=======
          xvfb-run make -C doc ${{ inputs.builder }} SPHINXOPTS="-j auto -W --keep-going" | tee doc_build.log
>>>>>>> 005d4907

      - name: "Substitute defective GIF"
        shell: bash
        run: |
          .ci/substitute_defective_gif.sh

      - name: "Upload HTML Documentation"
        uses: actions/upload-artifact@v4
        with:
          name: documentation-html
          path: doc/_build/html
          retention-days: 7

      - name: "Build PDF Documentation"
        if: ${{ inputs.build_pdf }}
        working-directory: doc
        shell: bash
        run: make pdf

      - name: "Show latex dir"
        if: ${{ inputs.build_pdf }}
        working-directory: doc
        shell: bash
        run: ls _build/latex

      - name: "Upload PDF documentation"
        if: ${{ inputs.build_pdf }}
        uses: actions/upload-artifact@v4
        with:
          name: documentation-pdf
          path: doc/_build/latex/pymapdl*.pdf
          retention-days: 7

      - name: "Upload minimal requirements file"
        # To include it in the release
        uses: actions/upload-artifact@v4
        with:
          name: minimum_requirements.txt
          path: ./minimum_requirements.txt

      - name: "Collect logs on failure"
        if: always()
        env:
          MAPDL_VERSION: ${{ env.MAPDL_IMAGE_VERSION_DOCS_BUILD }}
          MAPDL_INSTANCE: MAPDL_0
          LOG_NAMES: logs-build-docs
        shell: bash
        run: |
          .ci/collect_mapdl_logs_remote.sh

      - name: "Upload logs to GitHub"
        if: always()
        uses: actions/upload-artifact@master
        with:
          name: logs-build-docs.tgz
          path: ./logs-build-docs.tgz

      - name: "Display files structure"
        if: always()
        env:
          MAPDL_INSTANCE: MAPDL_0
          LOG_NAMES: logs-build-docs
        shell: bash
        run: |
          .ci/display_logs_remote.sh<|MERGE_RESOLUTION|>--- conflicted
+++ resolved
@@ -227,11 +227,7 @@
         shell: bash
         run: |
           export PYTHONFAULTHANDLER=1
-<<<<<<< HEAD
-          xvfb-run make -C doc ${{ inputs.builder }} SPHINXOPTS="-j auto"
-=======
-          xvfb-run make -C doc ${{ inputs.builder }} SPHINXOPTS="-j auto -W --keep-going" | tee doc_build.log
->>>>>>> 005d4907
+          xvfb-run make -C doc ${{ inputs.builder }} SPHINXOPTS="-j auto" | tee doc_build.log
 
       - name: "Substitute defective GIF"
         shell: bash
