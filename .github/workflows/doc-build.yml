# This action builds the documentation for PyMAPDL.
name: "Documentation Build"

on:
  workflow_call:  
    inputs:
      builder:
        description: |
          The builder to use for the documentation. Default is "html".
        required: false
        default: "html"
        type: string

      build_pdf:
        description: |
          Whether to build the PDF documentation. Default is "false".
        required: false
        default: true
        type: boolean

      build_cheatsheet:
        description: |
          Whether to build the cheatsheet. Default is "false".
        required: false
        default: true
        type: boolean

      use_cache_examples:
        description: |
          Whether to use the examples cache. Default is "true".
        required: false
        default: true
        type: boolean

      use_cache_doc_build:
        description: |
          Whether to use the doc build cache. Default is "true".
        required: false
        default: true
        type: boolean

      use_cache_autosummary:
        description: |
          Whether to use the autosummary cache. Default is "true".
        required: false
        default: true
        type: boolean

    # Secrets
    secrets:
      license-server:
        description: |
          License server for ANSYS MAPDL
        required: true

      username:
        description: |
          Username for the GitHub container registry.
        required: true

      password:
        description: |
          Password for the GitHub container registry.
        required: true

jobs:
  doc-build:
    runs-on: ubuntu-22.04
    env:
      ON_CI: True
      ON_DOCUMENTATION: TRUE
      PYANSYS_OFF_SCREEN: True
      BUILD_CHEATSHEET: '${{ inputs.build_cheatsheet }}'
      MAPDL_IMAGE_VERSION_DOCS_BUILD: v24.2-ubuntu-student
      MAPDL_PACKAGE: ghcr.io/ansys/mapdl
      PYMAPDL_START_INSTANCE: FALSE
      PYMAPDL_PORT: 21000  # default won't work on GitHub runners
      PYMAPDL_DB_PORT: 21001  # default won't work on GitHub runners
      DPF_PORT: 21004
      DPF_START_SERVER: False
      GRPC_ENABLE_FORK_SUPPORT: false  # See #3434
      MAIN_PYTHON_VERSION: "3.12"
      NOT_ON_RELEASE: ${{ github.ref == 'refs/heads/main' && !contains(github.ref, 'refs/tags') }}

    steps:
      - name: "Install Git and checkout project"
        uses: actions/checkout@v4.2.2

      - name: "Login in Github container registry"
        uses: docker/login-action@v3.4.0
        with:
          registry: ghcr.io
          username: ${{ secrets.username }}
          password: ${{ secrets.password }}

      - name: "Pull, launch, and validate MAPDL service"
        id: start_mapdl
        env:
          LICENSE_SERVER: ${{ secrets.license-server }}
          MAPDL_VERSION: ${{ env.MAPDL_IMAGE_VERSION_DOCS_BUILD }}
          MAPDL_PACKAGE: ${{ env.MAPDL_PACKAGE }}
          DISTRIBUTED_MODE: "dmp"
        shell: bash
        run: |
          export INSTANCE_NAME=MAPDL_0
          .ci/start_mapdl.sh &> mapdl_launch.log & export DOCKER_PID=$!
          echo "Launching MAPDL service at PID: $DOCKER_PID"
          echo "DOCKER_PID=$(echo $DOCKER_PID)" >> $GITHUB_OUTPUT

      - name: "DPF server activation"
        shell: bash
        run: |
          $(docker pull ghcr.io/ansys/dpf-core:22.2dev && docker run -d --name dpfserver -p ${{ env.DPF_PORT }}:50052 ghcr.io/ansys/dpf-core:22.2dev && echo "DPF Server active on port ${{ env.DPF_PORT }}.") &

      - name: "Getting files change filters"
        uses: dorny/paths-filter@v3
        id: changes
        with:
          filters: |
            workflows:
              - '.github/workflows/**'
              - 'pyproject.toml'
            examples:
              - 'examples/**'
              - 'pyproject.toml'
            documentation:
              - 'examples/**'
              - 'doc/source/**'
              - 'pyproject.toml'

      - name: "Setup Python with cache"
        uses: actions/setup-python@v5
        if:  steps.changes.outputs.workflows != 'true'
        with:
          cache: 'pip'
          python-version: ${{ env.MAIN_PYTHON_VERSION }}

      - name: "Setup Python without cache"
        uses: actions/setup-python@v5
        if: steps.changes.outputs.workflows == 'true'
        with:
          python-version: ${{ env.MAIN_PYTHON_VERSION }}

      - name: "Install OS packages"
        shell: bash
        run: |
          sudo apt update && sudo apt install zip pandoc libgl1-mesa-glx xvfb texlive-latex-extra latexmk graphviz texlive-xetex texlive-fonts-extra qpdf xindy

      - name: "Test virtual framebuffer"
        shell: bash
        run: |
          pip install -r .ci/requirements_test_xvfb.txt
          xvfb-run python .ci/display_test.py

      - name: "Install ansys-mapdl-core"
        shell: bash
        run: |
          pip install .
          xvfb-run python -c "from ansys.mapdl import core as pymapdl; print(pymapdl.Report())"

      - name: "Retrieve PyMAPDL version"
        id: version
        shell: bash
        run: |
          echo "PYMAPDL_VERSION=$(python -c 'from ansys.mapdl.core import __version__; print(__version__)')" >> $GITHUB_OUTPUT
          echo "PyMAPDL version is: $(python -c "from ansys.mapdl.core import __version__; print(__version__)")"

      - name: "Cache examples"
        uses: actions/cache@v4
        if: ${{ inputs.use_cache_examples && (steps.changes.outputs.documentation != 'true' || env.NOT_ON_RELEASE) }}
        with:
          path: doc/source/examples
          key: Examples-v${{ env.RESET_EXAMPLES_CACHE }}-${{ steps.version.outputs.PYMAPDL_VERSION }}-${{ github.sha }}
          restore-keys: |
            Examples-v${{ env.RESET_EXAMPLES_CACHE }}-${{ steps.version.outputs.PYMAPDL_VERSION }}

      - name: "Cache docs build directory"
        uses: actions/cache@v4
        if: ${{ inputs.use_cache_doc_build && (steps.changes.outputs.documentation != 'true' || env.NOT_ON_RELEASE) }}
        with:
          path: doc/_build
          key: doc-build-v${{ env.RESET_DOC_BUILD_CACHE }}-${{ steps.version.outputs.PYMAPDL_VERSION }}-${{ github.sha }}
          restore-keys: |
            doc-build-v${{ env.RESET_DOC_BUILD_CACHE }}-${{ steps.version.outputs.PYMAPDL_VERSION }}

      - name: "Cache autosummary"
        uses: actions/cache@v4
        if: ${{ inputs.use_cache_autosummary && (steps.changes.outputs.documentation != 'true' || env.NOT_ON_RELEASE) }}
        with:
          path: doc/source/**/_autosummary/*.rst
          key: autosummary-v${{ env.RESET_AUTOSUMMARY_CACHE }}-${{ steps.version.outputs.PYMAPDL_VERSION }}-${{ github.sha }}
          restore-keys: |
            autosummary-v${{ env.RESET_AUTOSUMMARY_CACHE }}-${{ steps.version.outputs.PYMAPDL_VERSION }}

      - name: "Install docs build requirements"
        shell: bash
        run: |
          pip uninstall ansys-sphinx-theme
          pip install .[doc]

      - name: "Waiting for the services to be up"
        shell: bash
        run: |
          .ci/waiting_services.sh
      
      - name: Install Quarto
        if: ${{ inputs.build_cheatsheet }}
        uses: quarto-dev/quarto-actions/setup@v2
        with:
          tinytex: true

      - name: Check Quarto Version
        if: ${{ inputs.build_cheatsheet }}
        shell: bash
        run: |
          quarto --version
      
      - name: "Install Poppler for PDF to PNG conversion"
        if: ${{ inputs.build_cheatsheet }}
        shell: bash
        run: |
          sudo apt-get update
          sudo apt-get install -y poppler-utils

      - name: "Build documentation"
        shell: bash
        run: |
<<<<<<< HEAD
          xvfb-run make -C doc html SPHINXOPTS="-j auto"
=======
          xvfb-run make -C doc ${{ inputs.builder }} SPHINXOPTS="-j auto -W --keep-going"
>>>>>>> 9e643622

      - name: "Substitute defective GIF"
        shell: bash
        run: |
          .ci/substitute_defective_gif.sh

      - name: "Upload HTML Documentation"
        uses: actions/upload-artifact@v4
        with:
          name: documentation-html
          path: doc/_build/html
          retention-days: 7

      - name: "Build PDF Documentation"
        if: ${{ inputs.build_pdf }}
        working-directory: doc
        shell: bash
        run: make pdf

      - name: "Show latex dir"
        if: ${{ inputs.build_pdf }}
        working-directory: doc
        shell: bash
        run: ls _build/latex

      - name: "Upload PDF documentation"
        if: ${{ inputs.build_pdf }}
        uses: actions/upload-artifact@v4
        with:
          name: documentation-pdf
          path: doc/_build/latex/pymapdl*.pdf
          retention-days: 7

      - name: "Upload minimal requirements file"
        # To include it in the release
        uses: actions/upload-artifact@v4
        with:
          name: minimum_requirements.txt
          path: ./minimum_requirements.txt

      - name: "Collect logs on failure"
        if: always()
        env:
          MAPDL_VERSION: ${{ env.MAPDL_IMAGE_VERSION_DOCS_BUILD }}
          MAPDL_INSTANCE: MAPDL_0
          LOG_NAMES: logs-build-docs
        shell: bash
        run: |
          .ci/collect_mapdl_logs_remote.sh

      - name: "Upload logs to GitHub"
        if: always()
        uses: actions/upload-artifact@master
        with:
          name: logs-build-docs.tgz
          path: ./logs-build-docs.tgz

      - name: "Display files structure"
        if: always()
        env:
          MAPDL_INSTANCE: MAPDL_0
          LOG_NAMES: logs-build-docs
        shell: bash
        run: |
          .ci/display_logs_remote.sh<|MERGE_RESOLUTION|>--- conflicted
+++ resolved
@@ -225,11 +225,7 @@
       - name: "Build documentation"
         shell: bash
         run: |
-<<<<<<< HEAD
-          xvfb-run make -C doc html SPHINXOPTS="-j auto"
-=======
-          xvfb-run make -C doc ${{ inputs.builder }} SPHINXOPTS="-j auto -W --keep-going"
->>>>>>> 9e643622
+          xvfb-run make -C doc ${{ inputs.builder }} SPHINXOPTS="-j auto"
 
       - name: "Substitute defective GIF"
         shell: bash
