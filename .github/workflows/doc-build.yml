--- conflicted
+++ resolved
@@ -22,11 +22,7 @@
         description: |
           Whether to build the cheatsheet. Default is "false".
         required: false
-<<<<<<< HEAD
-        default: false
-=======
         default: false  # temporarily disabled due to CICD failure
->>>>>>> 005d4907
         type: boolean
 
       use_cache_examples:
