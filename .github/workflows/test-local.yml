--- conflicted
+++ resolved
@@ -96,11 +96,7 @@
 
 jobs:
   test-local:
-<<<<<<< HEAD
-    runs-on: ubuntu-latest
-=======
     runs-on: ${{ inputs.runner }}
->>>>>>> e28eccfb
     env:
       ON_CI: True
       ON_LOCAL: true
@@ -151,11 +147,7 @@
         shell: bash
         if: inputs.testing-minimal == false
         run: |
-<<<<<<< HEAD
-          sudo apt-get update && apt install -y libgl1 libglx-mesa0 xvfb libgomp1 graphviz
-=======
           apt-get update && apt install -y libgl1-mesa-glx xvfb libgomp1 graphviz
->>>>>>> e28eccfb
 
       - name: "Setup Python"
         uses: actions/setup-python@v5
