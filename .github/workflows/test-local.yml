--- conflicted
+++ resolved
@@ -138,11 +138,7 @@
       TESTING_MINIMAL: ${{ inputs.testing-minimal }}
       P_SCHEMA: "/ansys_inc/v241/ansys/ac4/schema"
       PYTEST_TIMEOUT: 120 # seconds. Limit the duration for each unit test
-<<<<<<< HEAD
-      PYTEST_ARGUMENTS: ''
-=======
       PYTEST_ARGUMENTS: '-vvv -ra --color=yes --durations=30 --random-order --random-order-bucket=class --maxfail=2 --reruns 2 --reruns-delay 2 --cov=ansys.mapdl.core --cov-report=html --timeout=180 --profile-svg --profile --report-log-exclude-logs-on-passed-tests --strict-markers'
->>>>>>> ea62b815
       OMPI_ALLOW_RUN_AS_ROOT: 1
       OMPI_ALLOW_RUN_AS_ROOT_CONFIRM: 1
       DATAPROCESSING_DEBUG: /home/mapdl/dpf_logs
