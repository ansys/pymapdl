--- conflicted
+++ resolved
@@ -1,10 +1,6 @@
 MIT License
 
-<<<<<<< HEAD
-Copyright (c) 2024 ANSYS, Inc. and/or its affiliates.
-=======
 Copyright (c) 2016 - 2024 ANSYS, Inc. and/or its affiliates.
->>>>>>> 6860362f
 
 Permission is hereby granted, free of charge, to any person obtaining a copy of
 this software and associated documentation files (the "Software"), to deal in
