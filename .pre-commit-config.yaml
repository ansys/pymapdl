fail_fast: True

repos:

- repo: https://github.com/ansys/pre-commit-hooks
<<<<<<< HEAD
  rev: v0.3.1
=======
  rev: v0.4.2
>>>>>>> 6860362f
  hooks:
  - id: add-license-headers
    args:
    - --start_year=2016

- repo: https://github.com/pycqa/isort
  rev: 5.13.2
  hooks:
  - id: isort

- repo: https://github.com/numpy/numpydoc
  rev: v1.8.0rc2
  hooks:
    - id: numpydoc-validation
      exclude: |
          (?x)(
              tests/|
              examples|
              doc/source/|
              src/ansys/mapdl/core/_commands|
              src/ansys/mapdl/core/commands
          )

- repo: https://github.com/psf/black
<<<<<<< HEAD
  rev: 24.4.2  # If version changes --> modify "blacken-docs" manually as well.
=======
  rev: 24.8.0  # If version changes --> modify "blacken-docs" manually as well.
>>>>>>> 6860362f
  hooks:
  - id: black
    args:
      - --line-length=88

- repo: https://github.com/adamchainz/blacken-docs
  rev: 1.18.0
  hooks:
  - id: blacken-docs
<<<<<<< HEAD
    additional_dependencies: [black==24.4.2]
=======
    additional_dependencies: [black==24.8.0]
>>>>>>> 6860362f

- repo: https://github.com/PyCQA/flake8
  rev: 7.1.1
  hooks:
  - id: flake8

- repo: https://github.com/codespell-project/codespell
  rev: v2.3.0
  hooks:
  - id: codespell
    args: ["--toml", "pyproject.toml"]
    additional_dependencies: ["tomli"]

# - repo: https://github.com/pycqa/pydocstyle
#   rev: 6.1.1
#   hooks:
#   - id: pydocstyle
#     additional_dependencies: [toml]
#     exclude: "tests/"

- repo: https://github.com/pre-commit/pre-commit-hooks
  rev: v4.6.0
  hooks:
  - id: check-merge-conflict
  - id: debug-statements

# this validates our github workflow files
- repo: https://github.com/python-jsonschema/check-jsonschema
  rev: 0.29.1
  hooks:
    - id: check-github-workflows<|MERGE_RESOLUTION|>--- conflicted
+++ resolved
@@ -3,11 +3,7 @@
 repos:
 
 - repo: https://github.com/ansys/pre-commit-hooks
-<<<<<<< HEAD
-  rev: v0.3.1
-=======
   rev: v0.4.2
->>>>>>> 6860362f
   hooks:
   - id: add-license-headers
     args:
@@ -32,11 +28,7 @@
           )
 
 - repo: https://github.com/psf/black
-<<<<<<< HEAD
-  rev: 24.4.2  # If version changes --> modify "blacken-docs" manually as well.
-=======
   rev: 24.8.0  # If version changes --> modify "blacken-docs" manually as well.
->>>>>>> 6860362f
   hooks:
   - id: black
     args:
@@ -46,11 +38,7 @@
   rev: 1.18.0
   hooks:
   - id: blacken-docs
-<<<<<<< HEAD
-    additional_dependencies: [black==24.4.2]
-=======
     additional_dependencies: [black==24.8.0]
->>>>>>> 6860362f
 
 - repo: https://github.com/PyCQA/flake8
   rev: 7.1.1
