--- conflicted
+++ resolved
@@ -21,11 +21,7 @@
     - --start_year=2016
 
 - repo: https://github.com/pycqa/isort
-<<<<<<< HEAD
-  rev: 6.0.0
-=======
   rev: 6.0.1
->>>>>>> e73f5e0a
   hooks:
   - id: isort
 
@@ -82,10 +78,6 @@
 
 # this validates our github workflow files
 - repo: https://github.com/python-jsonschema/check-jsonschema
-<<<<<<< HEAD
-  rev: 0.31.1
-=======
   rev: 0.33.0
->>>>>>> e73f5e0a
   hooks:
     - id: check-github-workflows