fail_fast: True

repos:

- repo: https://github.com/ansys/pre-commit-hooks
  rev: v0.3.1
  hooks:
  - id: add-license-headers

- repo: https://github.com/pycqa/isort
  rev: 5.13.2
  hooks:
  - id: isort

- repo: https://github.com/numpy/numpydoc
  rev: v1.7.0
  hooks:
    - id: numpydoc-validation
      exclude: |
          (?x)(
              tests/|
              examples|
              doc/source/|
              src/ansys/mapdl/core/_commands|
              src/ansys/mapdl/core/commands
          )

- repo: https://github.com/psf/black
<<<<<<< HEAD
  rev: 24.4.0  # If version changes --> modify "blacken-docs" manually as well.
=======
  rev: 24.4.2  # If version changes --> modify "blacken-docs" manually as well.
>>>>>>> 1136f79e
  hooks:
  - id: black
    args:
      - --line-length=88

- repo: https://github.com/adamchainz/blacken-docs
  rev: 1.16.0
  hooks:
  - id: blacken-docs
    additional_dependencies: [black==24.4.0]

- repo: https://github.com/PyCQA/flake8
  rev: 7.0.0
  hooks:
  - id: flake8

- repo: https://github.com/codespell-project/codespell
  rev: v2.2.6
  hooks:
  - id: codespell
    args: ["--toml", "pyproject.toml", "--ignore-words", "doc/styles/config/vocabularies/ANSYS/accept.txt"]
    additional_dependencies: ["tomli"]

# - repo: https://github.com/pycqa/pydocstyle
#   rev: 6.1.1
#   hooks:
#   - id: pydocstyle
#     additional_dependencies: [toml]
#     exclude: "tests/"

- repo: https://github.com/pre-commit/pre-commit-hooks
  rev: v4.6.0
  hooks:
  - id: check-merge-conflict
  - id: debug-statements

# this validates our github workflow files
- repo: https://github.com/python-jsonschema/check-jsonschema
  rev: 0.28.2
  hooks:
    - id: check-github-workflows<|MERGE_RESOLUTION|>--- conflicted
+++ resolved
@@ -26,11 +26,7 @@
           )
 
 - repo: https://github.com/psf/black
-<<<<<<< HEAD
-  rev: 24.4.0  # If version changes --> modify "blacken-docs" manually as well.
-=======
   rev: 24.4.2  # If version changes --> modify "blacken-docs" manually as well.
->>>>>>> 1136f79e
   hooks:
   - id: black
     args:
@@ -40,7 +36,7 @@
   rev: 1.16.0
   hooks:
   - id: blacken-docs
-    additional_dependencies: [black==24.4.0]
+    additional_dependencies: [black==24.4.2]
 
 - repo: https://github.com/PyCQA/flake8
   rev: 7.0.0
