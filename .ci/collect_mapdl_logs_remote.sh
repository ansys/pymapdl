--- conflicted
+++ resolved
@@ -36,11 +36,7 @@
 cp mapdl_launch_1.log ./"$LOG_NAMES"/mapdl_launch_1.log || echo "MAPDL launch docker log not found."
 
 echo "Copying the profiling files..."
-<<<<<<< HEAD
-cp prof ./"$LOG_NAMES"/prof || echo "No profile files could be found"
-=======
 cp -r prof ./"$LOG_NAMES"/prof || echo "No profile files could be found"
->>>>>>> 8be236dc
 
 echo "Collecting file structure..."
 ls -R > ./"$LOG_NAMES"/files_structure.txt || echo "Failed to copy file structure to a file"
