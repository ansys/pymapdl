--- conflicted
+++ resolved
@@ -24,16 +24,10 @@
 mkdir "$LOG_NAMES" && echo "Successfully generated directory $LOG_NAMES"
 
 echo "Copying the log files..."
-<<<<<<< HEAD
-mv *.log ./"$LOG_NAMES"/ || echo "No log files could be found"
-mv *apdl.out ./"$LOG_NAMES"/ || echo "No APDL log files could be found"
-mv *pymapdl.apdl ./"$LOG_NAMES"/ || echo "No PYMAPDL APDL log files could be found"
-mv /home/mapdl/dpf_logs ./"$LOG_NAMES"/ || echo "No DPF log files could be found"
-=======
 mv ./*.log ./"$LOG_NAMES"/ || echo "No log files could be found"
 mv ./*apdl.out ./"$LOG_NAMES"/ || echo "No APDL log files could be found"
 mv ./*pymapdl.apdl ./"$LOG_NAMES"/ || echo "No PYMAPDL APDL log files could be found"
->>>>>>> cb35c0cb
+mv /home/mapdl/dpf_logs ./"$LOG_NAMES"/ || echo "No DPF log files could be found"
 
 echo "Copying the profiling files..."
 mkdir -p ./"$LOG_NAMES"/prof
