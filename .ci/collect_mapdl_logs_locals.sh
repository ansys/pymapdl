
mkdir "$LOG_NAMES" && echo "Successfully generated directory $LOG_NAMES"

echo "Copying the log files..."
cp *.log ./"$LOG_NAMES"/ || echo "No log files could be found"
cp *apdl.out ./"$LOG_NAMES"/ || echo "No APDL log files could be found"
cp *pymapdl.apdl ./"$LOG_NAMES"/ || echo "No PYMAPDL APDL log files could be found"

echo "Copying the profiling files..."
<<<<<<< HEAD
cp prof ./"$LOG_NAMES"/prof || echo "No profile files could be found"
=======
cp -r prof ./"$LOG_NAMES"/prof || echo "No profile files could be found"
>>>>>>> 8be236dc


ls -la ./"$LOG_NAMES"

echo "Tar files..."
tar cvzf ./"$LOG_NAMES".tgz ./"$LOG_NAMES" || echo "Failed to compress"<|MERGE_RESOLUTION|>--- conflicted
+++ resolved
@@ -7,11 +7,7 @@
 cp *pymapdl.apdl ./"$LOG_NAMES"/ || echo "No PYMAPDL APDL log files could be found"
 
 echo "Copying the profiling files..."
-<<<<<<< HEAD
-cp prof ./"$LOG_NAMES"/prof || echo "No profile files could be found"
-=======
 cp -r prof ./"$LOG_NAMES"/prof || echo "No profile files could be found"
->>>>>>> 8be236dc
 
 
 ls -la ./"$LOG_NAMES"
