--- conflicted
+++ resolved
@@ -68,13 +68,8 @@
     "Sphinx==5.3.0",
     "ansys-dpf-core==0.7.2",
     "ansys-mapdl-reader==0.52.7",
-<<<<<<< HEAD
     "ansys-sphinx-theme==0.8.1",
-    "grpcio==1.43.0",
-=======
-    "ansys-sphinx-theme==0.8.0",
     "grpcio==1.51.1",
->>>>>>> b223928e
     "imageio-ffmpeg==0.4.8",
     "imageio==2.24.0",
     "jupyter_sphinx==0.4.0",
