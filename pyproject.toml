--- conflicted
+++ resolved
@@ -78,16 +78,10 @@
     "sphinx==7.3.7",
     "ansys-dpf-core==0.10.1",
     "ansys-mapdl-reader==0.53.0",
-<<<<<<< HEAD
     "ansys-tools-visualization-interface==0.2.3",
-    "ansys-sphinx-theme==0.16.4",
-    "grpcio==1.64.0",
-    "imageio-ffmpeg==0.4.9",
-=======
     "ansys-sphinx-theme==0.16.5",
     "grpcio==1.64.1",
     "imageio-ffmpeg==0.5.1",
->>>>>>> de181857
     "imageio==2.34.1",
     "jupyter_sphinx==0.5.3",
     "jupyterlab>=3.2.8",
