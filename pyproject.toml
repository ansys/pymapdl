[build-system]
requires = ["flit_core >=3.2,<4"]
build-backend = "flit_core.buildapi"

[project]
# Check https://flit.readthedocs.io/en/latest/pyproject_toml.html for all available sections
name = "ansys-mapdl-core"
version = "0.69.dev0"
description = "A Python wrapper for Ansys MAPDL."
readme = "README.md"
requires-python = ">=3.9,<3.13"  # Update also 'MINIMUM_PYTHON_VERSION' in src/ansys/mapdl/core/__init__.py
license = {file = "LICENSE"}
authors = [{ name = "ANSYS, Inc.", email = "pyansys.core@ansys.com" }]
maintainers = [{ name = "ANSYS, Inc.", email = "pyansys.core@ansys.com" }]
dependencies = [
    "ansys-api-mapdl==0.5.2",  # supports at least 2020R2 - 2022R1
    "ansys-mapdl-reader>=0.51.7",
    "ansys-math-core>=0.1.2",
    "ansys-platform-instancemanagement~=1.0",
    "ansys-tools-visualization-interface>=0.2.6",
    "ansys-tools-path>=0.3.1",
    "click>=8.1.3", # for CLI interface
    "grpcio>=1.30.0",  # tested up to grpcio==1.35
    "importlib-metadata>=4.0",
    "matplotlib>=3.0.0",  # for colormaps for pyvista
    "numpy>=1.14.0,<1.25.0; python_version < '3.9'",
    "numpy>=1.14.0,<2.0.0; python_version >= '3.9'",
    "pexpect>=4.8.0 ; platform_system=='Linux'",
    "platformdirs>=3.6.0",
    "protobuf>=3.12.2",  # minimum required based on latest ansys-grpc-mapdl
    "psutil>=5.9.4",
    "pyansys-tools-versioning>=0.3.3",
    "pyiges[full]>=0.3.1", # Since v0.3.0, the 'full' flag is needed in order to install 'geomdl'
    "scipy>=1.3.0",  # for sparse (consider optional?)
    "tabulate>=0.8.0", # for cli plotting
    "tqdm>=4.45.0",
    "vtk>=9.0.0",
]
classifiers = [
    "Development Status :: 4 - Beta",
    "Intended Audience :: Science/Research",
    "Topic :: Scientific/Engineering :: Information Analysis",
    "License :: OSI Approved :: MIT License",
    "Operating System :: Microsoft :: Windows",
    "Operating System :: POSIX",
    "Operating System :: MacOS",
    "Programming Language :: Python :: 3.9",
    "Programming Language :: Python :: 3.10",
    "Programming Language :: Python :: 3.11",
    "Programming Language :: Python :: 3.12",
]

[project.optional-dependencies]
jupyter = [
    "jupyterlab>=3",
    "ipywidgets",
]

tests = [
    "ansys-dpf-core==0.10.1",
    "ansys-tools-visualization-interface==0.4.0",
    "autopep8==2.3.1",
    "matplotlib==3.9.1.post1",
    "pandas==2.2.2",
    "pyansys-tools-report==0.7.3",
    "pyiges[full]==0.3.1",
    "pytest-cov==5.0.0",
    "pytest-memprof<0.3.0",
    "pytest-pyvista==0.1.9",
    "pytest-rerunfailures==14.0",
    "pytest==8.3.2",
    "scipy==1.14.0",
    "vtk==9.3.1",
]
doc = [
    "ansys-dpf-core==0.10.1",
    "ansys-mapdl-reader==0.53.0",
    "ansys-tools-visualization-interface==0.4.0",
<<<<<<< HEAD
    "ansys-sphinx-theme==0.16.6",
    "grpcio==1.65.4",
=======
    "ansys-sphinx-theme==1.0.2",
    "grpcio==1.65.2",
>>>>>>> 1af87488
    "imageio-ffmpeg==0.5.1",
    "imageio==2.34.2",
    "jupyter_sphinx==0.5.3",
    "jupyterlab>=3.2.8",
    "matplotlib==3.9.1.post1",
    "numpydoc==1.7.0",
    "pandas==2.2.2",
    "plotly==5.23.0",
    "pyiges[full]==0.3.1",
    "pypandoc==1.13",
    "pytest-sphinx==0.6.3",
    "pythreejs==2.4.2",
    "sphinx-autobuild==2024.4.16",
    "sphinx-autodoc-typehints==1.25.2",
    "sphinx-copybutton==0.5.2",
    "sphinx-design==0.6.1",
    "sphinx-gallery==0.17.1",
    "sphinx-notfound-page==1.0.4",
    "sphinx==8.0.2",
    "sphinxcontrib-websupport==2.0.0",
    "sphinxemoji==0.3.1",
    "vtk==9.3.1",
]

[tool.flit.module]
name = "ansys.mapdl.core"

[project.urls]
Source = "https://github.com/ansys/pymapdl"
Issues = "https://github.com/ansys/pymapdl/issues"
Documentation = "https://mapdl.docs.pyansys.com"
Tracker = "https://github.com/ansys/pymapdl/issues"

[project.scripts]
pymapdl_convert_script = "ansys.mapdl.core.cli:old_pymapdl_convert_script_entry_point"
pymapdl = "ansys.mapdl.core.cli:main"

[tool.pytest.ini_options]
junit_family = "legacy"
filterwarnings = [
    "ignore::FutureWarning",
    "ignore::PendingDeprecationWarning",
    "ignore::DeprecationWarning",
    # bogus numpy ABI warning (see numpy/#432)
    "ignore:.*numpy.dtype size changed.*:RuntimeWarning",
    "ignore:.*numpy.ufunc size changed.*:RuntimeWarning",
    "ignore::UserWarning",
]
markers = [
    "skip_grpc: skip tests using grpc",
    "gui: skip tests that launch the GUI interface",
]
testpaths = "tests"
image_cache_dir = "tests/.image_cache"

[tool.isort]
profile = "black"
force_sort_within_sections = true
default_section = "THIRDPARTY"
skip_glob = ["__init__.py"]
src_paths = ["doc", "src", "tests"]

[tool.coverage.run]
source = ["ansys/pymapdl"]
omit = [
    # omit commands
    "ansys/mapdl/core/_commands/*",
    # ignore legacy interfaces
    "ansys/mapdl/core/mapdl_console.py",
    "ansys/mapdl/core/jupyter.py",
    # ignore non exposed interfaces
    "ansys/mapdl/core/mapdl_inprocess.py",
]

[tool.coverage.report]
show_missing = true

[tool.codespell]
skip = '*.pyc,*.txt,*.gif,*.png,*.jpg,*.js,*.html,*.doctree,*.ttf,*.woff,*.woff2,*.eot,*.mp4,*.inv,*.pickle,*.ipynb,flycheck*,./.git/*,./.hypothesis/*,*.yml,./doc/build/*,./doc/images/*,./dist/*,*~,.hypothesis*,./doc/source/examples/*,*cover,*.dat,*.mac,*.cdb,*.CDB,build,./docker/mapdl/v*,./factory/*,./ansys/mapdl/core/mapdl_functions.py,PKG-INFO,*.mypy_cache/*,./docker/mapdl/*,./_unused/*'
quiet-level = 3
ignore-regex=".*codespell-ignore$|NORML|POIN"
ignore-words = "doc/styles/config/vocabularies/ANSYS/accept.txt"

[tool.numpydoc_validation]
checks = [
    #"all",   # report on all checks, except the below
  # "GL01", # "Docstring text (summary) should start in the line immediately "
    # "after the opening quotes (not in the same line, or leaving a "
    # "blank line in between)",
  # "GL02", # "Closing quotes should be placed in the line after the last text "
    # "in the docstring (do not close the quotes in the same line as "
    # "the text, or leave a blank line between the last text and the "
    # "quotes)",
  # "GL03", # "Double line break found; please use only one blank line to "
    # "separate sections or paragraphs, and do not leave blank lines "
    # "at the end of docstrings",
    "GL05", # 'Tabs found at the start of line "{line_with_tabs}", please use '
    # "whitespace only",
  # "GL06", # 'Found unknown section "{section}". Allowed sections are: '
    # "{allowed_sections}",
  #  "GL07", # "Sections are in the wrong order. Correct order is: {correct_sections}",
  # "GL08", # "The object does not have a docstring",
  # "GL09", # "Deprecation warning should precede extended summary",
    "GL10", # "reST directives {directives} must be followed by two colons",
  # "SS01", # "No summary found (a short summary in a single line should be "
    # "present at the beginning of the docstring)",
    "SS02", # "Summary does not start with a capital letter",
  # "SS03", # "Summary does not end with a period",
    "SS04", # "Summary contains heading whitespaces",
  #  "SS05", # "Summary must start with infinitive verb, not third person "
    # '(e.g. use "Generate" instead of "Generates")',
  # "SS06", # "Summary should fit in a single line",
  # "ES01", # "No extended summary found",
  # "PR01", # "Parameters {missing_params} not documented",
  # "PR02", # "Unknown parameters {unknown_params}",
    "PR03", # "Wrong parameters order. Actual: {actual_params}. "
    # "Documented: {documented_params}",
  # "PR04", # 'Parameter "{param_name}" has no type',
    "PR05", # 'Parameter "{param_name}" type should not finish with "."',
    "PR06", # 'Parameter "{param_name}" type should use "{right_type}" instead '
    # 'of "{wrong_type}"',
    "PR07", # 'Parameter "{param_name}" has no description',
  # "PR08", # 'Parameter "{param_name}" description should start with a '
    # "capital letter",
  # "PR09", # 'Parameter "{param_name}" description should finish with "."',
  # "PR10", # 'Parameter "{param_name}" requires a space before the colon '
    # "separating the parameter name and type",
  # "RT01", # "No Returns section found",
  # "RT02", # "The first line of the Returns section should contain only the "
    # "type, unless multiple values are being returned",
  # "RT03", # "Return value has no description",
  # "RT04", # "Return value description should start with a capital letter",
  # "RT05", # 'Return value description should finish with "."',
    "YD01", # "No Yields section found",
  # "SA01", # "See Also section not found",
    "SA02", # "Missing period at end of description for See Also "
    # '"{reference_name}" reference',
    "SA03", # "Description should be capitalized for See Also "
    # '"{reference_name}" reference',
    "SA04", # 'Missing description for See Also "{reference_name}" reference',
  # "EX01", # "No examples section found",
]


override_SS05 = [  # override SS05 to allow docstrings starting with these words
    # '^Process ',
    # '^Assess ',
    # '^Access ',
]

[tool.towncrier]
package = "ansys.mapdl.core"
directory = "doc/changelog.d"
filename = "doc/source/changelog.rst"
template = "doc/changelog.d/changelog_template.jinja"
start_string = ".. towncrier release notes start\n"
title_format = "`{version} <https://github.com/ansys/pymapdl/releases/tag/v{version}>`_ - {project_date}"
issue_format = "`#{issue} <https://github.com/ansys/pymapdl/pull/{issue}>`_"

[[tool.towncrier.type]]
directory = "added"
name = "Added"
showcontent = true

[[tool.towncrier.type]]
directory = "changed"
name = "Changed"
showcontent = true

[[tool.towncrier.type]]
directory = "fixed"
name = "Fixed"
showcontent = true

[[tool.towncrier.type]]
directory = "dependencies"
name = "Dependencies"
showcontent = true

[[tool.towncrier.type]]
directory = "miscellaneous"
name = "Miscellaneous"
showcontent = true<|MERGE_RESOLUTION|>--- conflicted
+++ resolved
@@ -76,13 +76,8 @@
     "ansys-dpf-core==0.10.1",
     "ansys-mapdl-reader==0.53.0",
     "ansys-tools-visualization-interface==0.4.0",
-<<<<<<< HEAD
-    "ansys-sphinx-theme==0.16.6",
     "grpcio==1.65.4",
-=======
     "ansys-sphinx-theme==1.0.2",
-    "grpcio==1.65.2",
->>>>>>> 1af87488
     "imageio-ffmpeg==0.5.1",
     "imageio==2.34.2",
     "jupyter_sphinx==0.5.3",
