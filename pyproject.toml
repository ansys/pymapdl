[build-system]
requires = ["flit_core >=3.2,<4"]
build-backend = "flit_core.buildapi"

[project]
# Check https://flit.readthedocs.io/en/latest/pyproject_toml.html for all available sections
name = "ansys-mapdl-core"
version = "0.69.dev0"
description = "A Python wrapper for Ansys MAPDL."
readme = "README.md"
requires-python = ">=3.10,<3.13"  # Update also 'MINIMUM_PYTHON_VERSION' in src/ansys/mapdl/core/__init__.py
license = {file = "LICENSE"}
authors = [{ name = "ANSYS, Inc.", email = "pyansys.core@ansys.com" }]
maintainers = [{ name = "ANSYS, Inc.", email = "pyansys.core@ansys.com" }]
dependencies = [
    "ansys-api-mapdl==0.5.2",  # supports at least 2020R2 - 2022R1
    "ansys-mapdl-reader>=0.51.7",
    "ansys-math-core>=0.1.2",
    "ansys-platform-instancemanagement~=1.0",
    "ansys-tools-path>=0.3.1",
    "ansys-tools-visualization-interface>=0.2.6",
    "click>=8.1.3", # for CLI interface
    "grpcio>=1.30.0",  # tested up to grpcio==1.35
    "matplotlib>=3.0.0",  # for colormaps for pyvista
    "numpy>=1.14.0,<3.0.0",
    "pexpect>=4.8.0 ; platform_system=='Linux'",
    "platformdirs>=3.6.0",
    "protobuf>=3.12.2",  # minimum required based on latest ansys-grpc-mapdl
    "psutil>=5.9.4",
    "pyansys-tools-versioning>=0.3.3",
    "pyiges[full]>=0.3.1", # Since v0.3.0, the 'full' flag is needed in order to install 'geomdl'
    "scipy>=1.3.0",  # for sparse (consider optional?)
    "tabulate>=0.8.0", # for cli plotting
    "tqdm>=4.45.0",
    "vtk>=9.0.0",
]
classifiers = [
    "Development Status :: 4 - Beta",
    "Intended Audience :: Science/Research",
    "Topic :: Scientific/Engineering :: Information Analysis",
    "License :: OSI Approved :: MIT License",
    "Operating System :: Microsoft :: Windows",
    "Operating System :: POSIX",
    "Operating System :: MacOS",
    "Programming Language :: Python :: 3.10",
    "Programming Language :: Python :: 3.11",
    "Programming Language :: Python :: 3.12",
]

[project.optional-dependencies]
jupyter = [
    "jupyterlab>=3",
    "ipywidgets",
]

tests = [
    "ansys-dpf-core==0.10.1",
    "ansys-tools-visualization-interface==0.6.0",
    "autopep8==2.3.1",
    "matplotlib==3.9.3",
    "pandas==2.2.3",
    "pyansys-tools-report==0.8.1",
    "pyfakefs==5.7.2",
    "pyiges[full]==0.3.1",
    "pytest-cov==6.0.0",
    "pytest-pyvista==0.1.9",
    "pytest-random-order==1.1.1",
    "pytest-rerunfailures==15.0",
<<<<<<< HEAD
    "pytest-timeout==2.3.1",
    "pytest==8.3.3",
=======
    "pytest==8.3.4",
>>>>>>> 1d804268
    "scipy==1.14.1",
    "vtk==9.3.1",
]
doc = [
    "ansys-dpf-core==0.10.1",
    "ansys-mapdl-reader==0.54.2",
    "ansys-sphinx-theme==1.2.3",
    "ansys-tools-visualization-interface==0.6.0",
    "grpcio==1.68.1",
    "imageio-ffmpeg==0.5.1",
    "imageio==2.36.1",
    "jupyter_sphinx==0.5.3",
    "jupyter==1.1.1",
    "jupyterlab>=3.2.8",
    "matplotlib==3.9.3",
    "nbformat==5.10.4",
    "numpydoc==1.8.0",
    "pandas==2.2.3",
    "plotly==5.24.1",
    "pyiges[full]==0.3.1",
    "pypandoc==1.14",
    "pytest-sphinx==0.6.3",
    "pythreejs==2.4.2",
    "sphinx-autobuild==2024.10.3",
    "sphinx-autodoc-typehints==1.25.2",
    "sphinx-copybutton==0.5.2",
    "sphinx-design==0.6.1",
    "sphinx-gallery==0.18.0",
    "sphinx-jinja==2.0.2",
    "sphinx-notfound-page==1.0.4",
    "sphinx==8.1.3",
    "sphinxcontrib-websupport==2.0.0",
    "sphinxemoji==0.3.1",
    "vtk==9.3.1",
]

[tool.flit.module]
name = "ansys.mapdl.core"

[project.urls]
Source = "https://github.com/ansys/pymapdl"
Issues = "https://github.com/ansys/pymapdl/issues"
Documentation = "https://mapdl.docs.pyansys.com"
Tracker = "https://github.com/ansys/pymapdl/issues"

[project.scripts]
pymapdl_convert_script = "ansys.mapdl.core.cli:old_pymapdl_convert_script_entry_point"
pymapdl = "ansys.mapdl.core.cli:main"

[tool.pytest.ini_options]
addopts = "-rxXsa -vvv --maxfail=10 --random-order-bucket=class --random-order --durations=10 --timeout=40"
junit_family = "legacy"
filterwarnings = [
    "ignore::FutureWarning",
    "ignore::PendingDeprecationWarning",
    "ignore::DeprecationWarning",
    # bogus numpy ABI warning (see numpy/#432)
    "ignore:.*numpy.dtype size changed.*:RuntimeWarning",
    "ignore:.*numpy.ufunc size changed.*:RuntimeWarning",
    "ignore::UserWarning",
]
markers = [
    "skip_grpc: skip tests using grpc",
    "gui: skip tests that launch the GUI interface",
]
testpaths = "tests"
image_cache_dir = "tests/.image_cache"

[tool.isort]
profile = "black"
force_sort_within_sections = true
default_section = "THIRDPARTY"
skip_glob = ["__init__.py"]
src_paths = ["doc", "src", "tests"]

[tool.coverage.run]
source = ["ansys/pymapdl"]
omit = [
    # ignore legacy interfaces
    "ansys/mapdl/core/mapdl_console.py",
    "ansys/mapdl/core/jupyter.py",
    # ignore non exposed interfaces
    "ansys/mapdl/core/mapdl_inprocess.py",
]

[tool.coverage.report]
show_missing = true

[tool.codespell]
skip = '*.pyc,*.txt,*.gif,*.png,*.jpg,*.js,*.html,*.doctree,*.ttf,*.woff,*.woff2,*.eot,*.mp4,*.inv,*.pickle,*.ipynb,flycheck*,./.git/*,./.hypothesis/*,*.yml,./doc/build/*,./doc/images/*,./dist/*,*~,.hypothesis*,./doc/source/examples/*,*cover,*.dat,*.mac,*.cdb,*.CDB,build,./docker/mapdl/v*,./factory/*,./ansys/mapdl/core/mapdl_functions.py,PKG-INFO,*.mypy_cache/*,./docker/mapdl/*,./_unused/*'
quiet-level = 3
ignore-regex=".*codespell-ignore$|NORML|POIN"
ignore-words = "doc/styles/config/vocabularies/ANSYS/accept.txt"

[tool.numpydoc_validation]
checks = [
    #"all",   # report on all checks, except the below
  # "GL01", # "Docstring text (summary) should start in the line immediately "
    # "after the opening quotes (not in the same line, or leaving a "
    # "blank line in between)",
  # "GL02", # "Closing quotes should be placed in the line after the last text "
    # "in the docstring (do not close the quotes in the same line as "
    # "the text, or leave a blank line between the last text and the "
    # "quotes)",
  # "GL03", # "Double line break found; please use only one blank line to "
    # "separate sections or paragraphs, and do not leave blank lines "
    # "at the end of docstrings",
    "GL05", # 'Tabs found at the start of line "{line_with_tabs}", please use '
    # "whitespace only",
  # "GL06", # 'Found unknown section "{section}". Allowed sections are: '
    # "{allowed_sections}",
  #  "GL07", # "Sections are in the wrong order. Correct order is: {correct_sections}",
  # "GL08", # "The object does not have a docstring",
  # "GL09", # "Deprecation warning should precede extended summary",
    "GL10", # "reST directives {directives} must be followed by two colons",
  # "SS01", # "No summary found (a short summary in a single line should be "
    # "present at the beginning of the docstring)",
    "SS02", # "Summary does not start with a capital letter",
  # "SS03", # "Summary does not end with a period",
    "SS04", # "Summary contains heading whitespaces",
  #  "SS05", # "Summary must start with infinitive verb, not third person "
    # '(e.g. use "Generate" instead of "Generates")',
  # "SS06", # "Summary should fit in a single line",
  # "ES01", # "No extended summary found",
  # "PR01", # "Parameters {missing_params} not documented",
  # "PR02", # "Unknown parameters {unknown_params}",
    "PR03", # "Wrong parameters order. Actual: {actual_params}. "
    # "Documented: {documented_params}",
  # "PR04", # 'Parameter "{param_name}" has no type',
    "PR05", # 'Parameter "{param_name}" type should not finish with "."',
    "PR06", # 'Parameter "{param_name}" type should use "{right_type}" instead '
    # 'of "{wrong_type}"',
    "PR07", # 'Parameter "{param_name}" has no description',
  # "PR08", # 'Parameter "{param_name}" description should start with a '
    # "capital letter",
  # "PR09", # 'Parameter "{param_name}" description should finish with "."',
  # "PR10", # 'Parameter "{param_name}" requires a space before the colon '
    # "separating the parameter name and type",
  # "RT01", # "No Returns section found",
  # "RT02", # "The first line of the Returns section should contain only the "
    # "type, unless multiple values are being returned",
  # "RT03", # "Return value has no description",
  # "RT04", # "Return value description should start with a capital letter",
  # "RT05", # 'Return value description should finish with "."',
    "YD01", # "No Yields section found",
  # "SA01", # "See Also section not found",
    "SA02", # "Missing period at end of description for See Also "
    # '"{reference_name}" reference',
    "SA03", # "Description should be capitalized for See Also "
    # '"{reference_name}" reference',
    "SA04", # 'Missing description for See Also "{reference_name}" reference',
  # "EX01", # "No examples section found",
]


override_SS05 = [  # override SS05 to allow docstrings starting with these words
    # '^Process ',
    # '^Assess ',
    # '^Access ',
]

[tool.towncrier]
package = "ansys.mapdl.core"
directory = "doc/changelog.d"
filename = "doc/source/changelog.rst"
template = "doc/changelog.d/changelog_template.jinja"
start_string = ".. towncrier release notes start\n"
title_format = "`{version} <https://github.com/ansys/pymapdl/releases/tag/v{version}>`_ - {project_date}"
issue_format = "`#{issue} <https://github.com/ansys/pymapdl/pull/{issue}>`_"

[[tool.towncrier.type]]
directory = "added"
name = "Added"
showcontent = true

[[tool.towncrier.type]]
directory = "changed"
name = "Changed"
showcontent = true

[[tool.towncrier.type]]
directory = "fixed"
name = "Fixed"
showcontent = true

[[tool.towncrier.type]]
directory = "dependencies"
name = "Dependencies"
showcontent = true

[[tool.towncrier.type]]
directory = "miscellaneous"
name = "Miscellaneous"
showcontent = true
[[tool.towncrier.type]]
directory = "documentation"
name = "Documentation"
showcontent = true

[[tool.towncrier.type]]
directory = "maintenance"
name = "Maintenance"
showcontent = true

[[tool.towncrier.type]]
directory = "test"
name = "Test"
showcontent = true<|MERGE_RESOLUTION|>--- conflicted
+++ resolved
@@ -66,12 +66,8 @@
     "pytest-pyvista==0.1.9",
     "pytest-random-order==1.1.1",
     "pytest-rerunfailures==15.0",
-<<<<<<< HEAD
     "pytest-timeout==2.3.1",
-    "pytest==8.3.3",
-=======
     "pytest==8.3.4",
->>>>>>> 1d804268
     "scipy==1.14.1",
     "vtk==9.3.1",
 ]
