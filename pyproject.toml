[build-system]
requires = ["flit_core >=3.2,<4"]
build-backend = "flit_core.buildapi"

[project]
# Check https://flit.readthedocs.io/en/latest/pyproject_toml.html for all available sections
name = "ansys-mapdl-core"
version = "0.69.dev0"
description = "A Python wrapper for Ansys MAPDL."
readme = "README.md"
requires-python = ">=3.9,<3.13"  # Update also 'MINIMUM_PYTHON_VERSION' in src/ansys/mapdl/core/__init__.py
license = {file = "LICENSE"}
authors = [
    {name = "Ansys, Inc.", email = "pyansys.maintainers@ansys.com"},
]
maintainers = [
    {name = "PyAnsys developers", email = "pyansys.maintainers@ansys.com"},
]
dependencies = [
    "ansys-api-mapdl==0.5.1",  # supports at least 2020R2 - 2022R1
    "ansys-mapdl-reader>=0.51.7",
    "ansys-math-core>=0.1.2",
    "ansys-platform-instancemanagement~=1.0",
    "ansys-tools-visualization-interface>=0.2.2",
    "platformdirs>=3.6.0",
    "click>=8.1.3", # for CLI interface
    "tabulate>=0.8.0", # for cli plotting
    "grpcio>=1.30.0",  # tested up to grpcio==1.35
    "importlib-metadata>=4.0",
    "matplotlib>=3.0.0",  # for colormaps for pyvista
    "numpy>=1.14.0,<1.25.0; python_version < '3.9'",
    "numpy>=1.14.0,<2.0.0; python_version >= '3.9'",
    "pexpect>=4.8.0 ; platform_system=='Linux'",
    "protobuf>=3.12.2",  # minimum required based on latest ansys-grpc-mapdl
    "psutil>=5.9.4",
    "pyansys-tools-versioning>=0.3.3",
    "ansys-tools-path>=0.3.1",
    "pyiges[full]>=0.3.1", # Since v0.3.0, the 'full' flag is needed in order to install 'geomdl'
    "pyvista>=0.38.1",
    "scipy>=1.3.0",  # for sparse (consider optional?)
    "tqdm>=4.45.0",
    "vtk>=9.0.0",
]
classifiers = [
    "Development Status :: 4 - Beta",
    "Intended Audience :: Science/Research",
    "Topic :: Scientific/Engineering :: Information Analysis",
    "License :: OSI Approved :: MIT License",
    "Operating System :: Microsoft :: Windows",
    "Operating System :: POSIX",
    "Operating System :: MacOS",
    "Programming Language :: Python :: 3.9",
    "Programming Language :: Python :: 3.10",
    "Programming Language :: Python :: 3.11",
    "Programming Language :: Python :: 3.12",
]

[project.optional-dependencies]
jupyter = [
    "jupyterlab>=3",
    "ipywidgets",
]

tests = [
    "ansys-dpf-core==0.10.1",
<<<<<<< HEAD
    "ansys-tools-visualization-interface==0.2.2",
    "autopep8==2.1.1",
=======
    "autopep8==2.2.0",
>>>>>>> 28b0b694
    "matplotlib==3.9.0",
    "scipy==1.13.1",
    "pandas==2.2.2",
    "pyiges[full]==0.3.1",
    "pytest==8.2.1",
    "pytest-cov==5.0.0",
    "pyvista==0.43.8",
    "pyansys-tools-report==0.7.3",
    "vtk==9.3.0",
    "pytest-rerunfailures==14.0",
    "pytest-pyvista==0.1.9",
    "pytest-memprof<0.3.0",
]
doc = [
    "sphinx==7.3.7",
    "ansys-dpf-core==0.10.1",
    "ansys-mapdl-reader==0.53.0",
<<<<<<< HEAD
    "ansys-sphinx-theme==0.16.2",
    "ansys-tools-visualization-interface==0.2.2",
=======
    "ansys-sphinx-theme==0.16.4",
>>>>>>> 28b0b694
    "grpcio==1.64.0",
    "imageio-ffmpeg==0.4.9",
    "imageio==2.34.1",
    "jupyter_sphinx==0.5.3",
    "jupyterlab>=3.2.8",
    "matplotlib==3.9.0",
    "numpydoc==1.7.0",
    "pandas==2.2.2",
    "plotly==5.22.0",
    "pyiges[full]==0.3.1",
    "pypandoc==1.13",
    "pytest-sphinx==0.6.3",
    "pythreejs==2.4.2",
    "pyvista[trame]==0.43.8",
    "sphinx-autobuild==2024.4.16",
    "sphinx-autodoc-typehints==1.25.2",
    "sphinx-copybutton==0.5.2",
    "sphinx-design==0.6.0",
    "sphinx-gallery==0.16.0",
    "sphinx-notfound-page==1.0.2",
    "sphinxcontrib-websupport==1.2.7",
    "sphinxemoji==0.3.1",
    "sphinx-reredirects==0.1.3",
    "vtk==9.3.0",
]

[tool.flit.module]
name = "ansys.mapdl.core"

[project.urls]
Source = "https://github.com/ansys/pymapdl"

[project.scripts]
pymapdl_convert_script = "ansys.mapdl.core.cli:old_pymapdl_convert_script_entry_point"
pymapdl = "ansys.mapdl.core.cli:main"

[tool.pytest.ini_options]
junit_family = "legacy"
filterwarnings = [
    "ignore::FutureWarning",
    "ignore::PendingDeprecationWarning",
    "ignore::DeprecationWarning",
    # bogus numpy ABI warning (see numpy/#432)
    "ignore:.*numpy.dtype size changed.*:RuntimeWarning",
    "ignore:.*numpy.ufunc size changed.*:RuntimeWarning",
    "ignore::UserWarning",
]
markers = [
    "skip_grpc: skip tests using grpc",
    "gui: skip tests that launch the GUI interface",
]
testpaths = "tests"
image_cache_dir = "tests/.image_cache"

[tool.isort]
profile = "black"
force_sort_within_sections = true
default_section = "THIRDPARTY"
skip_glob = ["__init__.py"]
src_paths = ["doc", "src", "tests"]


[tool.coverage.run]
source = ["ansys/pymapdl"]
omit = [
    # omit commands
    "ansys/mapdl/core/_commands/*",
    # ignore legacy interfaces
    "ansys/mapdl/core/mapdl_console.py",
    "ansys/mapdl/core/jupyter.py",
]

[tool.coverage.report]
show_missing = true

[tool.codespell]
skip = '*.pyc,*.txt,*.gif,*.png,*.jpg,*.js,*.html,*.doctree,*.ttf,*.woff,*.woff2,*.eot,*.mp4,*.inv,*.pickle,*.ipynb,flycheck*,./.git/*,./.hypothesis/*,*.yml,./doc/build/*,./doc/images/*,./dist/*,*~,.hypothesis*,./doc/source/examples/*,*cover,*.dat,*.mac,*.cdb,*.CDB,build,./docker/mapdl/v*,./factory/*,./ansys/mapdl/core/mapdl_functions.py,PKG-INFO,*.mypy_cache/*,./docker/mapdl/*,./_unused/*'
ignore-words = "doc/styles/config/vocabularies/ANSYS/accept.txt"
quiet-level = 3
ignore-regex=".*codespell-ignore$|NORML|POIN"

[tool.numpydoc_validation]
checks = [
    #"all",   # report on all checks, except the below
  # "GL01", # "Docstring text (summary) should start in the line immediately "
    # "after the opening quotes (not in the same line, or leaving a "
    # "blank line in between)",
  # "GL02", # "Closing quotes should be placed in the line after the last text "
    # "in the docstring (do not close the quotes in the same line as "
    # "the text, or leave a blank line between the last text and the "
    # "quotes)",
  # "GL03", # "Double line break found; please use only one blank line to "
    # "separate sections or paragraphs, and do not leave blank lines "
    # "at the end of docstrings",
    "GL05", # 'Tabs found at the start of line "{line_with_tabs}", please use '
    # "whitespace only",
  # "GL06", # 'Found unknown section "{section}". Allowed sections are: '
    # "{allowed_sections}",
  #  "GL07", # "Sections are in the wrong order. Correct order is: {correct_sections}",
  # "GL08", # "The object does not have a docstring",
  # "GL09", # "Deprecation warning should precede extended summary",
    "GL10", # "reST directives {directives} must be followed by two colons",
  # "SS01", # "No summary found (a short summary in a single line should be "
    # "present at the beginning of the docstring)",
    "SS02", # "Summary does not start with a capital letter",
  # "SS03", # "Summary does not end with a period",
    "SS04", # "Summary contains heading whitespaces",
  #  "SS05", # "Summary must start with infinitive verb, not third person "
    # '(e.g. use "Generate" instead of "Generates")',
  # "SS06", # "Summary should fit in a single line",
  # "ES01", # "No extended summary found",
  # "PR01", # "Parameters {missing_params} not documented",
  # "PR02", # "Unknown parameters {unknown_params}",
    "PR03", # "Wrong parameters order. Actual: {actual_params}. "
    # "Documented: {documented_params}",
  # "PR04", # 'Parameter "{param_name}" has no type',
    "PR05", # 'Parameter "{param_name}" type should not finish with "."',
    "PR06", # 'Parameter "{param_name}" type should use "{right_type}" instead '
    # 'of "{wrong_type}"',
    "PR07", # 'Parameter "{param_name}" has no description',
  # "PR08", # 'Parameter "{param_name}" description should start with a '
    # "capital letter",
  # "PR09", # 'Parameter "{param_name}" description should finish with "."',
  # "PR10", # 'Parameter "{param_name}" requires a space before the colon '
    # "separating the parameter name and type",
  # "RT01", # "No Returns section found",
  # "RT02", # "The first line of the Returns section should contain only the "
    # "type, unless multiple values are being returned",
  # "RT03", # "Return value has no description",
  # "RT04", # "Return value description should start with a capital letter",
  # "RT05", # 'Return value description should finish with "."',
    "YD01", # "No Yields section found",
  # "SA01", # "See Also section not found",
    "SA02", # "Missing period at end of description for See Also "
    # '"{reference_name}" reference',
    "SA03", # "Description should be capitalized for See Also "
    # '"{reference_name}" reference',
    "SA04", # 'Missing description for See Also "{reference_name}" reference',
  # "EX01", # "No examples section found",
]


override_SS05 = [  # override SS05 to allow docstrings starting with these words
    # '^Process ',
    # '^Assess ',
    # '^Access ',
]<|MERGE_RESOLUTION|>--- conflicted
+++ resolved
@@ -63,12 +63,8 @@
 
 tests = [
     "ansys-dpf-core==0.10.1",
-<<<<<<< HEAD
     "ansys-tools-visualization-interface==0.2.2",
-    "autopep8==2.1.1",
-=======
     "autopep8==2.2.0",
->>>>>>> 28b0b694
     "matplotlib==3.9.0",
     "scipy==1.13.1",
     "pandas==2.2.2",
@@ -86,12 +82,8 @@
     "sphinx==7.3.7",
     "ansys-dpf-core==0.10.1",
     "ansys-mapdl-reader==0.53.0",
-<<<<<<< HEAD
-    "ansys-sphinx-theme==0.16.2",
     "ansys-tools-visualization-interface==0.2.2",
-=======
     "ansys-sphinx-theme==0.16.4",
->>>>>>> 28b0b694
     "grpcio==1.64.0",
     "imageio-ffmpeg==0.4.9",
     "imageio==2.34.1",
