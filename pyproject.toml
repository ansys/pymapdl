[build-system]
requires = ["flit_core >=3.2,<4"]
build-backend = "flit_core.buildapi"

[project]
# Check https://flit.readthedocs.io/en/latest/pyproject_toml.html for all available sections
name = "ansys-mapdl-core"
version = "0.69.dev0"
description = "A Python wrapper for Ansys MAPDL."
readme = "README.md"
requires-python = ">=3.10,<3.13"  # Update also 'MINIMUM_PYTHON_VERSION' in src/ansys/mapdl/core/__init__.py
license = {file = "LICENSE"}
authors = [{ name = "ANSYS, Inc.", email = "pyansys.core@ansys.com" }]
maintainers = [{ name = "ANSYS, Inc.", email = "pyansys.core@ansys.com" }]
dependencies = [
    "ansys-api-mapdl==0.5.2",  # supports at least 2020R2 - 2022R1
    "ansys-mapdl-reader>=0.51.7",
    "ansys-math-core>=0.1.2",
    "ansys-platform-instancemanagement~=1.0",
    "ansys-tools-visualization-interface>=0.2.6",
    "ansys-tools-path>=0.3.1",
    "click>=8.1.3", # for CLI interface
    "grpcio>=1.30.0",  # tested up to grpcio==1.35
    "importlib-metadata>=4.0",
    "matplotlib>=3.0.0",  # for colormaps for pyvista
    "numpy>=1.14.0,<1.25.0; python_version < '3.9'",
    "numpy>=1.14.0,<2.0.0; python_version >= '3.9'",
    "pexpect>=4.8.0 ; platform_system=='Linux'",
    "platformdirs>=3.6.0",
    "protobuf>=3.12.2",  # minimum required based on latest ansys-grpc-mapdl
    "psutil>=5.9.4",
    "pyansys-tools-versioning>=0.3.3",
    "pyiges[full]>=0.3.1", # Since v0.3.0, the 'full' flag is needed in order to install 'geomdl'
    "scipy>=1.3.0",  # for sparse (consider optional?)
    "tabulate>=0.8.0", # for cli plotting
    "tqdm>=4.45.0",
    "vtk>=9.0.0",
]
classifiers = [
    "Development Status :: 4 - Beta",
    "Intended Audience :: Science/Research",
    "Topic :: Scientific/Engineering :: Information Analysis",
    "License :: OSI Approved :: MIT License",
    "Operating System :: Microsoft :: Windows",
    "Operating System :: POSIX",
    "Operating System :: MacOS",
    "Programming Language :: Python :: 3.9",
    "Programming Language :: Python :: 3.10",
    "Programming Language :: Python :: 3.11",
    "Programming Language :: Python :: 3.12",
]

[project.optional-dependencies]
jupyter = [
    "jupyterlab>=3",
    "ipywidgets",
]

tests = [
    "ansys-dpf-core==0.10.1",
    "ansys-tools-visualization-interface==0.4.0",
    "autopep8==2.3.1",
    "matplotlib==3.9.2",
    "pandas==2.2.2",
    "pyansys-tools-report==0.8.0",
    "pyiges[full]==0.3.1",
    "pytest-cov==5.0.0",
    "pytest-memprof<0.3.0",
    "pytest-pyvista==0.1.9",
    "pytest-rerunfailures==14.0",
    "pytest==8.3.2",
    "scipy==1.14.0",
    "vtk==9.3.1",
]
doc = [
    "ansys-dpf-core==0.10.1",
    "ansys-mapdl-reader==0.53.0",
    "ansys-tools-visualization-interface==0.4.0",
    "ansys-sphinx-theme==1.0.5",
    "grpcio==1.65.4",
    "imageio-ffmpeg==0.5.1",
    "imageio==2.35.1",
    "jupyter_sphinx==0.5.3",
    "jupyterlab>=3.2.8",
    "matplotlib==3.9.2",
    "numpydoc==1.8.0",
    "pandas==2.2.2",
    "plotly==5.23.0",
    "pyiges[full]==0.3.1",
    "pypandoc==1.13",
    "pytest-sphinx==0.6.3",
    "pythreejs==2.4.2",
    "sphinx-autobuild==2024.4.16",
    "sphinx-autodoc-typehints==1.25.2",
    "sphinx-copybutton==0.5.2",
<<<<<<< HEAD
    "sphinx-design==0.6.0",
    "sphinx-gallery==0.16.0",
    "sphinx-jinja==2.0.2",
    "sphinx-notfound-page==1.0.2",
    "sphinxcontrib-websupport==1.2.7",
=======
    "sphinx-design==0.6.1",
    "sphinx-gallery==0.17.1",
    "sphinx-notfound-page==1.0.4",
    "sphinx==8.0.2",
    "sphinxcontrib-websupport==2.0.0",
>>>>>>> 93dd176c
    "sphinxemoji==0.3.1",
    "vtk==9.3.1",
]

[tool.flit.module]
name = "ansys.mapdl.core"

[project.urls]
Source = "https://github.com/ansys/pymapdl"
Issues = "https://github.com/ansys/pymapdl/issues"
Documentation = "https://mapdl.docs.pyansys.com"
Tracker = "https://github.com/ansys/pymapdl/issues"

[project.scripts]
pymapdl_convert_script = "ansys.mapdl.core.cli:old_pymapdl_convert_script_entry_point"
pymapdl = "ansys.mapdl.core.cli:main"

[tool.pytest.ini_options]
addopts = "-ra -vvv"
junit_family = "legacy"
filterwarnings = [
    "ignore::FutureWarning",
    "ignore::PendingDeprecationWarning",
    "ignore::DeprecationWarning",
    # bogus numpy ABI warning (see numpy/#432)
    "ignore:.*numpy.dtype size changed.*:RuntimeWarning",
    "ignore:.*numpy.ufunc size changed.*:RuntimeWarning",
    "ignore::UserWarning",
]
markers = [
    "skip_grpc: skip tests using grpc",
    "gui: skip tests that launch the GUI interface",
]
testpaths = "tests"
image_cache_dir = "tests/.image_cache"

[tool.isort]
profile = "black"
force_sort_within_sections = true
default_section = "THIRDPARTY"
skip_glob = ["__init__.py"]
src_paths = ["doc", "src", "tests"]

[tool.coverage.run]
source = ["ansys/pymapdl"]
omit = [
    # omit commands
    "ansys/mapdl/core/_commands/*",
    # ignore legacy interfaces
    "ansys/mapdl/core/mapdl_console.py",
    "ansys/mapdl/core/jupyter.py",
    # ignore non exposed interfaces
    "ansys/mapdl/core/mapdl_inprocess.py",
]

[tool.coverage.report]
show_missing = true

[tool.codespell]
skip = '*.pyc,*.txt,*.gif,*.png,*.jpg,*.js,*.html,*.doctree,*.ttf,*.woff,*.woff2,*.eot,*.mp4,*.inv,*.pickle,*.ipynb,flycheck*,./.git/*,./.hypothesis/*,*.yml,./doc/build/*,./doc/images/*,./dist/*,*~,.hypothesis*,./doc/source/examples/*,*cover,*.dat,*.mac,*.cdb,*.CDB,build,./docker/mapdl/v*,./factory/*,./ansys/mapdl/core/mapdl_functions.py,PKG-INFO,*.mypy_cache/*,./docker/mapdl/*,./_unused/*'
quiet-level = 3
ignore-regex=".*codespell-ignore$|NORML|POIN"
ignore-words = "doc/styles/config/vocabularies/ANSYS/accept.txt"

[tool.numpydoc_validation]
checks = [
    #"all",   # report on all checks, except the below
  # "GL01", # "Docstring text (summary) should start in the line immediately "
    # "after the opening quotes (not in the same line, or leaving a "
    # "blank line in between)",
  # "GL02", # "Closing quotes should be placed in the line after the last text "
    # "in the docstring (do not close the quotes in the same line as "
    # "the text, or leave a blank line between the last text and the "
    # "quotes)",
  # "GL03", # "Double line break found; please use only one blank line to "
    # "separate sections or paragraphs, and do not leave blank lines "
    # "at the end of docstrings",
    "GL05", # 'Tabs found at the start of line "{line_with_tabs}", please use '
    # "whitespace only",
  # "GL06", # 'Found unknown section "{section}". Allowed sections are: '
    # "{allowed_sections}",
  #  "GL07", # "Sections are in the wrong order. Correct order is: {correct_sections}",
  # "GL08", # "The object does not have a docstring",
  # "GL09", # "Deprecation warning should precede extended summary",
    "GL10", # "reST directives {directives} must be followed by two colons",
  # "SS01", # "No summary found (a short summary in a single line should be "
    # "present at the beginning of the docstring)",
    "SS02", # "Summary does not start with a capital letter",
  # "SS03", # "Summary does not end with a period",
    "SS04", # "Summary contains heading whitespaces",
  #  "SS05", # "Summary must start with infinitive verb, not third person "
    # '(e.g. use "Generate" instead of "Generates")',
  # "SS06", # "Summary should fit in a single line",
  # "ES01", # "No extended summary found",
  # "PR01", # "Parameters {missing_params} not documented",
  # "PR02", # "Unknown parameters {unknown_params}",
    "PR03", # "Wrong parameters order. Actual: {actual_params}. "
    # "Documented: {documented_params}",
  # "PR04", # 'Parameter "{param_name}" has no type',
    "PR05", # 'Parameter "{param_name}" type should not finish with "."',
    "PR06", # 'Parameter "{param_name}" type should use "{right_type}" instead '
    # 'of "{wrong_type}"',
    "PR07", # 'Parameter "{param_name}" has no description',
  # "PR08", # 'Parameter "{param_name}" description should start with a '
    # "capital letter",
  # "PR09", # 'Parameter "{param_name}" description should finish with "."',
  # "PR10", # 'Parameter "{param_name}" requires a space before the colon '
    # "separating the parameter name and type",
  # "RT01", # "No Returns section found",
  # "RT02", # "The first line of the Returns section should contain only the "
    # "type, unless multiple values are being returned",
  # "RT03", # "Return value has no description",
  # "RT04", # "Return value description should start with a capital letter",
  # "RT05", # 'Return value description should finish with "."',
    "YD01", # "No Yields section found",
  # "SA01", # "See Also section not found",
    "SA02", # "Missing period at end of description for See Also "
    # '"{reference_name}" reference',
    "SA03", # "Description should be capitalized for See Also "
    # '"{reference_name}" reference',
    "SA04", # 'Missing description for See Also "{reference_name}" reference',
  # "EX01", # "No examples section found",
]


override_SS05 = [  # override SS05 to allow docstrings starting with these words
    # '^Process ',
    # '^Assess ',
    # '^Access ',
]

[tool.towncrier]
package = "ansys.mapdl.core"
directory = "doc/changelog.d"
filename = "doc/source/changelog.rst"
template = "doc/changelog.d/changelog_template.jinja"
start_string = ".. towncrier release notes start\n"
title_format = "`{version} <https://github.com/ansys/pymapdl/releases/tag/v{version}>`_ - {project_date}"
issue_format = "`#{issue} <https://github.com/ansys/pymapdl/pull/{issue}>`_"

[[tool.towncrier.type]]
directory = "added"
name = "Added"
showcontent = true

[[tool.towncrier.type]]
directory = "changed"
name = "Changed"
showcontent = true

[[tool.towncrier.type]]
directory = "fixed"
name = "Fixed"
showcontent = true

[[tool.towncrier.type]]
directory = "dependencies"
name = "Dependencies"
showcontent = true

[[tool.towncrier.type]]
directory = "miscellaneous"
name = "Miscellaneous"
showcontent = true
[[tool.towncrier.type]]
directory = "documentation"
name = "Documentation"
showcontent = true

[[tool.towncrier.type]]
directory = "maintenance"
name = "Maintenance"
showcontent = true

[[tool.towncrier.type]]
directory = "test"
name = "Test"
showcontent = true<|MERGE_RESOLUTION|>--- conflicted
+++ resolved
@@ -93,19 +93,11 @@
     "sphinx-autobuild==2024.4.16",
     "sphinx-autodoc-typehints==1.25.2",
     "sphinx-copybutton==0.5.2",
-<<<<<<< HEAD
-    "sphinx-design==0.6.0",
-    "sphinx-gallery==0.16.0",
-    "sphinx-jinja==2.0.2",
-    "sphinx-notfound-page==1.0.2",
-    "sphinxcontrib-websupport==1.2.7",
-=======
     "sphinx-design==0.6.1",
     "sphinx-gallery==0.17.1",
     "sphinx-notfound-page==1.0.4",
     "sphinx==8.0.2",
     "sphinxcontrib-websupport==2.0.0",
->>>>>>> 93dd176c
     "sphinxemoji==0.3.1",
     "vtk==9.3.1",
 ]
