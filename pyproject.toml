--- conflicted
+++ resolved
@@ -5,11 +5,7 @@
 [project]
 # Check https://flit.readthedocs.io/en/latest/pyproject_toml.html for all available sections
 name = "ansys-mapdl-core"
-<<<<<<< HEAD
 version = "0.64.0"
-=======
-version = "0.65.dev0"
->>>>>>> e395fbc4
 description = "A Python wrapper for Ansys MAPDL."
 readme = "README.rst"
 requires-python = ">=3.7"
