--- conflicted
+++ resolved
@@ -86,15 +86,9 @@
 ]
 
 doc = [
-<<<<<<< HEAD
     "ansys-dpf-core[graphics]==0.13.6",
-    "ansys-mapdl-reader==0.54.2",
-    "ansys-sphinx-theme==1.4.2",
-=======
-    "ansys-dpf-core==0.13.6",
     "ansys-mapdl-reader==0.55.0",
     "ansys-sphinx-theme==1.4.4",
->>>>>>> fab53e1a
     "ansys-tools-visualization-interface==0.9.1",
     "grpcio==1.70.0",
     "imageio-ffmpeg==0.6.0",
