--- conflicted
+++ resolved
@@ -100,12 +100,7 @@
     "sphinx-notfound-page==1.0.2",
     "sphinxcontrib-websupport==1.2.7",
     "sphinxemoji==0.3.1",
-<<<<<<< HEAD
-    "vtk==9.3.0",
-=======
-    "sphinx-reredirects==0.1.4",
     "vtk==9.3.1",
->>>>>>> e80e4efb
 ]
 
 [tool.flit.module]
