--- conflicted
+++ resolved
@@ -75,15 +75,9 @@
 ]
 doc = [
     "ansys-dpf-core==0.10.1",
-<<<<<<< HEAD
-    "ansys-mapdl-reader==0.54.1",
-    "ansys-sphinx-theme==1.2.1",
+    "ansys-mapdl-reader==0.54.2",
+    "ansys-sphinx-theme==1.2.2",
     "ansys-tools-visualization-interface==0.5.0",
-=======
-    "ansys-mapdl-reader==0.54.2",
-    "ansys-tools-visualization-interface==0.5.0",
-    "ansys-sphinx-theme==1.2.2",
->>>>>>> 853dabae
     "grpcio==1.68.0",
     "imageio-ffmpeg==0.5.1",
     "imageio==2.36.0",
