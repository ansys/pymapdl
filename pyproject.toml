--- conflicted
+++ resolved
@@ -62,11 +62,7 @@
     "pandas==2.0.1",
     "pytest==7.3.1",
     "pytest-cov==4.0.0",
-<<<<<<< HEAD
-    "pyvista<0.39.0",
-=======
     "pyvista==0.39.1",
->>>>>>> b6d28ea8
     "pyansys-tools-report==0.5.0",
     "vtk==9.2.6",
     "pytest-rerunfailures==11.1.2",
@@ -88,11 +84,7 @@
     "pypandoc==1.11",
     "pytest-sphinx==0.5.0",
     "pythreejs==2.4.2",
-<<<<<<< HEAD
-    "pyvista<0.39.0",
-=======
     "pyvista==0.39.1",
->>>>>>> b6d28ea8
     "sphinx-autobuild==2021.3.14",
     "sphinx-autodoc-typehints==1.23.0",
     "sphinx-copybutton==0.5.2",
