[build-system]
requires = ["flit_core >=3.2,<3.11"]
build-backend = "flit_core.buildapi"

[project]
# Check https://flit.readthedocs.io/en/latest/pyproject_toml.html for all available sections
name = "ansys-mapdl-core"
version = "0.69.dev0"
description = "A Python client library for Ansys MAPDL."
readme = "README.md"
requires-python = ">=3.10,<3.13"  # Update also 'MINIMUM_PYTHON_VERSION' in src/ansys/mapdl/core/__init__.py
license = {file = "LICENSE"}
authors = [{ name = "ANSYS, Inc.", email = "pyansys.core@ansys.com" }]
maintainers = [{ name = "ANSYS, Inc.", email = "pyansys.core@ansys.com" }]
dependencies = [
    "ansys-api-mapdl==0.5.2",  # supports at least 2020R2 - 2022R1
    "ansys-mapdl-reader>=0.51.7",
    "ansys-math-core>=0.1.2",
    "ansys-platform-instancemanagement~=1.0",
    "ansys-tools-path>=0.3.1",
<<<<<<< HEAD
    "ansys-tools-visualization-interface==0.9.0",
=======
>>>>>>> f7059022
    "click>=8.1.3", # for CLI interface
    "grpcio>=1.30.0",  # tested up to grpcio==1.35
    "numpy>=1.14.0,<3.0.0",
    "pexpect>=4.8.0 ; platform_system=='Linux'",
    "platformdirs>=3.6.0",
    "protobuf>=3.12.2",  # minimum required based on latest ansys-grpc-mapdl
    "psutil>=5.9.4",
    "pyansys-tools-versioning>=0.3.3",
    "pyiges[full]>=0.3.1", # Since v0.3.0, the 'full' flag is needed in order to install 'geomdl'
    "scipy>=1.3.0",  # for sparse (consider optional?)
    "tabulate>=0.8.0", # for cli plotting
    "tqdm>=4.45.0",
    "vtk>=9.0.0",
]
classifiers = [
    "Development Status :: 4 - Beta",
    "Intended Audience :: Science/Research",
    "Topic :: Scientific/Engineering :: Information Analysis",
    "License :: OSI Approved :: MIT License",
    "Operating System :: Microsoft :: Windows",
    "Operating System :: POSIX",
    "Operating System :: MacOS",
    "Programming Language :: Python :: 3.10",
    "Programming Language :: Python :: 3.11",
    "Programming Language :: Python :: 3.12",
]

[project.optional-dependencies]
jupyter = [
    "jupyterlab>=3",
    "ipywidgets",
]

graphics = [
    "ansys-tools-visualization-interface>=0.2.6",
    "matplotlib>=3.0.0",  # for colormaps for pyvista
]

all = [
    "ansys-tools-visualization-interface>=0.2.6",
    "matplotlib>=3.0.0",  # for colormaps for pyvista
    "jupyterlab>=3",
    "ipywidgets",
]

tests = [
    "ansys-dpf-core==0.10.1",
    "ansys-tools-visualization-interface==0.9.0",
    "autopep8==2.3.2",
    "matplotlib==3.10.1",
    "pandas==2.2.3",
    "pyansys-tools-report==0.8.2",
    "pyfakefs==5.8.0",
    "pyiges[full]==0.3.1",
    "pytest-cov==6.1.1",
    "pytest-profiling==1.8.1",
    "pytest-pyvista==0.1.9",
    "pytest-random-order==1.1.1",
    "pytest-reportlog==0.4.0",
    "pytest-rerunfailures==15.0",
    "pytest-timeout==2.3.1",
    "pytest==8.3.5",
    "scipy==1.15.2",
    "vtk==9.3.1",
]

doc = [
    "ansys-dpf-core==0.10.1",
    "ansys-mapdl-reader==0.54.2",
    "ansys-sphinx-theme==1.4.2",
    "ansys-tools-visualization-interface==0.9.0",
    "grpcio==1.70.0",
    "imageio-ffmpeg==0.6.0",
    "imageio==2.37.0",
    "jupyter_sphinx==0.5.3",
    "jupyter==1.1.1",
    "jupyterlab>=3.2.8",
    "matplotlib==3.10.1",
    "nbformat==5.10.4",
    "numpydoc==1.8.0",
    "pandas==2.2.3",
    "plotly==6.0.1",
    "pyiges[full]==0.3.1",
    "pypandoc==1.15",
    "pytest-sphinx==0.6.3",
    "pythreejs==2.4.2",
    "sphinx-autobuild==2024.10.3",
    "sphinx-autodoc-typehints==3.1.0",
    "sphinx-copybutton==0.5.2",
    "sphinx-design==0.6.1",
    "sphinx-gallery==0.19.0",
    "sphinx-jinja==2.0.2",
    "sphinx-notfound-page==1.1.0",
    "sphinx==8.2.3",
    "sphinxcontrib-websupport==2.0.0",
    "sphinxemoji==0.3.1",
    "vtk==9.3.1",
]

[tool.flit.module]
name = "ansys.mapdl.core"

[project.urls]
Source = "https://github.com/ansys/pymapdl"
Issues = "https://github.com/ansys/pymapdl/issues"
Documentation = "https://mapdl.docs.pyansys.com"
Tracker = "https://github.com/ansys/pymapdl/issues"

[project.scripts]
pymapdl_convert_script = "ansys.mapdl.core.cli:old_pymapdl_convert_script_entry_point"
pymapdl = "ansys.mapdl.core.cli:main"

[tool.pytest.ini_options]
addopts = "-rxXsa -vvv --maxfail=10 --random-order-bucket=class --random-order --durations=10  --timeout=180"
junit_family = "legacy"
filterwarnings = [
    "ignore::ResourceWarning",
    "ignore::FutureWarning",
    "ignore::PendingDeprecationWarning",
    "ignore::DeprecationWarning",
    # bogus numpy ABI warning (see numpy/#432)
    "ignore:.*numpy.dtype size changed.*:RuntimeWarning",
    "ignore:.*numpy.ufunc size changed.*:RuntimeWarning",
    "ignore::UserWarning",
]
markers = [
    "skip_grpc: skip tests using grpc",
    "gui: skip tests that launch the GUI interface",
    "console: Run also console tests",
]

testpaths = "tests"
image_cache_dir = "tests/.image_cache"
# Output logging records as they are emitted directly into the console
# https://docs.pytest.org/en/stable/how-to/logging.html#live-logs
# log_cli = true

[tool.isort]
profile = "black"
force_sort_within_sections = true
default_section = "THIRDPARTY"
skip_glob = ["__init__.py"]
src_paths = ["doc", "src", "tests"]

[tool.coverage.run]
source = ["ansys/pymapdl"]
omit = [
    # ignore legacy interfaces
    "ansys/mapdl/core/mapdl_console.py",
    "ansys/mapdl/core/jupyter.py",
    # ignore non exposed interfaces
    "ansys/mapdl/core/mapdl_inprocess.py",
]

[tool.coverage.report]
show_missing = true

[tool.codespell]
skip = '*.pyc,*.txt,*.gif,*.png,*.jpg,*.js,*.html,*.doctree,*.ttf,*.woff,*.woff2,*.eot,*.mp4,*.inv,*.pickle,*.ipynb,flycheck*,./.git/*,./.hypothesis/*,*.yml,./doc/build/*,./doc/images/*,./dist/*,*~,.hypothesis*,./doc/source/examples/*,*cover,*.dat,*.mac,*.cdb,*.CDB,build,./docker/mapdl/v*,./factory/*,./ansys/mapdl/core/mapdl_functions.py,PKG-INFO,*.mypy_cache/*,./docker/mapdl/*,./_unused/*'
quiet-level = 3
ignore-regex=".*codespell-ignore$|NORML|POIN"
ignore-words = "doc/styles/config/vocabularies/ANSYS/accept.txt"

[tool.numpydoc_validation]
checks = [
    #"all",   # report on all checks, except the below
  # "GL01", # "Docstring text (summary) should start in the line immediately "
    # "after the opening quotes (not in the same line, or leaving a "
    # "blank line in between)",
  # "GL02", # "Closing quotes should be placed in the line after the last text "
    # "in the docstring (do not close the quotes in the same line as "
    # "the text, or leave a blank line between the last text and the "
    # "quotes)",
  # "GL03", # "Double line break found; please use only one blank line to "
    # "separate sections or paragraphs, and do not leave blank lines "
    # "at the end of docstrings",
    "GL05", # 'Tabs found at the start of line "{line_with_tabs}", please use '
    # "whitespace only",
  # "GL06", # 'Found unknown section "{section}". Allowed sections are: '
    # "{allowed_sections}",
  #  "GL07", # "Sections are in the wrong order. Correct order is: {correct_sections}",
  # "GL08", # "The object does not have a docstring",
  # "GL09", # "Deprecation warning should precede extended summary",
    "GL10", # "reST directives {directives} must be followed by two colons",
  # "SS01", # "No summary found (a short summary in a single line should be "
    # "present at the beginning of the docstring)",
    "SS02", # "Summary does not start with a capital letter",
  # "SS03", # "Summary does not end with a period",
    "SS04", # "Summary contains heading whitespaces",
  #  "SS05", # "Summary must start with infinitive verb, not third person "
    # '(e.g. use "Generate" instead of "Generates")',
  # "SS06", # "Summary should fit in a single line",
  # "ES01", # "No extended summary found",
  # "PR01", # "Parameters {missing_params} not documented",
  # "PR02", # "Unknown parameters {unknown_params}",
    "PR03", # "Wrong parameters order. Actual: {actual_params}. "
    # "Documented: {documented_params}",
  # "PR04", # 'Parameter "{param_name}" has no type',
    "PR05", # 'Parameter "{param_name}" type should not finish with "."',
    "PR06", # 'Parameter "{param_name}" type should use "{right_type}" instead '
    # 'of "{wrong_type}"',
    "PR07", # 'Parameter "{param_name}" has no description',
  # "PR08", # 'Parameter "{param_name}" description should start with a '
    # "capital letter",
  # "PR09", # 'Parameter "{param_name}" description should finish with "."',
  # "PR10", # 'Parameter "{param_name}" requires a space before the colon '
    # "separating the parameter name and type",
  # "RT01", # "No Returns section found",
  # "RT02", # "The first line of the Returns section should contain only the "
    # "type, unless multiple values are being returned",
  # "RT03", # "Return value has no description",
  # "RT04", # "Return value description should start with a capital letter",
  # "RT05", # 'Return value description should finish with "."',
    "YD01", # "No Yields section found",
  # "SA01", # "See Also section not found",
    "SA02", # "Missing period at end of description for See Also "
    # '"{reference_name}" reference',
    "SA03", # "Description should be capitalized for See Also "
    # '"{reference_name}" reference',
    "SA04", # 'Missing description for See Also "{reference_name}" reference',
  # "EX01", # "No examples section found",
]


override_SS05 = [  # override SS05 to allow docstrings starting with these words
    # '^Process ',
    # '^Assess ',
    # '^Access ',
]

[tool.towncrier]
package = "ansys.mapdl.core"
directory = "doc/changelog.d"
filename = "doc/source/changelog.rst"
template = "doc/changelog.d/changelog_template.jinja"
start_string = ".. towncrier release notes start\n"
title_format = "\n.. _{version}:\n\n`{version} <https://github.com/ansys/pymapdl/releases/tag/v{version}>`_ - {project_date}"

issue_format = "`#{issue} <https://github.com/ansys/pymapdl/pull/{issue}>`_"

[[tool.towncrier.type]]
directory = "added"
name = "Added"
showcontent = true

[[tool.towncrier.type]]
directory = "changed"
name = "Changed"
showcontent = true

[[tool.towncrier.type]]
directory = "fixed"
name = "Fixed"
showcontent = true

[[tool.towncrier.type]]
directory = "dependencies"
name = "Dependencies"
showcontent = true

[[tool.towncrier.type]]
directory = "miscellaneous"
name = "Miscellaneous"
showcontent = true

[[tool.towncrier.type]]
directory = "documentation"
name = "Documentation"
showcontent = true

[[tool.towncrier.type]]
directory = "maintenance"
name = "Maintenance"
showcontent = true

[[tool.towncrier.type]]
directory = "test"
name = "Test"
showcontent = true<|MERGE_RESOLUTION|>--- conflicted
+++ resolved
@@ -18,10 +18,6 @@
     "ansys-math-core>=0.1.2",
     "ansys-platform-instancemanagement~=1.0",
     "ansys-tools-path>=0.3.1",
-<<<<<<< HEAD
-    "ansys-tools-visualization-interface==0.9.0",
-=======
->>>>>>> f7059022
     "click>=8.1.3", # for CLI interface
     "grpcio>=1.30.0",  # tested up to grpcio==1.35
     "numpy>=1.14.0,<3.0.0",
@@ -61,7 +57,7 @@
 ]
 
 all = [
-    "ansys-tools-visualization-interface>=0.2.6",
+    "ansys-tools-visualization-interface>=0.9.0",
     "matplotlib>=3.0.0",  # for colormaps for pyvista
     "jupyterlab>=3",
     "ipywidgets",
