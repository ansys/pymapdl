--- conflicted
+++ resolved
@@ -93,12 +93,7 @@
     "pypandoc==1.14",
     "pytest-sphinx==0.6.3",
     "pythreejs==2.4.2",
-<<<<<<< HEAD
-    "pyvista[trame,jupyter]==0.43.3",
-    "sphinx-autobuild==2024.2.4",
-=======
     "sphinx-autobuild==2024.10.3",
->>>>>>> e2a100c6
     "sphinx-autodoc-typehints==1.25.2",
     "sphinx-copybutton==0.5.2",
     "sphinx-design==0.6.1",
