--- conflicted
+++ resolved
@@ -89,12 +89,7 @@
     "sphinx-notfound-page==0.8.3",
     "sphinxcontrib-websupport==1.2.4",
     "sphinxemoji==0.2.0",
-<<<<<<< HEAD
-    "vtk==9.2.4",
-=======
     "vtk==9.2.5",
-    "sphinxcontrib-googleanalytics==0.4",
->>>>>>> 4dd48b7a
 ]
 
 [tool.flit.module]
