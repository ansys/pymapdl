--- conflicted
+++ resolved
@@ -5,11 +5,7 @@
 [project]
 # Check https://flit.readthedocs.io/en/latest/pyproject_toml.html for all available sections
 name = "ansys-mapdl-core"
-<<<<<<< HEAD
-version = "0.68.0"
-=======
-version = "0.69.dev0"
->>>>>>> 59643860
+version = "0.68.1"
 description = "A Python wrapper for Ansys MAPDL."
 readme = "README.md"
 requires-python = ">=3.9,<3.13"  # Update also 'MINIMUM_PYTHON_VERSION' in src/ansys/mapdl/core/__init__.py
