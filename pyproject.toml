--- conflicted
+++ resolved
@@ -74,11 +74,7 @@
 doc = [
     "ansys-dpf-core==0.10.1",
     "ansys-mapdl-reader==0.54.2",
-<<<<<<< HEAD
-    "ansys-sphinx-theme==1.2.3",
-=======
     "ansys-sphinx-theme==1.2.4",
->>>>>>> 38d51a16
     "ansys-tools-visualization-interface==0.6.2",
     "grpcio==1.68.1",
     "imageio-ffmpeg==0.5.1",
