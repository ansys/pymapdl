--- conflicted
+++ resolved
@@ -85,12 +85,8 @@
     "jupyter_sphinx==0.5.3",
     "jupyter==1.1.1",
     "jupyterlab>=3.2.8",
-<<<<<<< HEAD
     "linuxdoc==20240924",
-    "matplotlib==3.10.0",
-=======
     "matplotlib==3.10.1",
->>>>>>> 1b12f7dd
     "nbformat==5.10.4",
     "numpydoc==1.8.0",
     "pandas==2.2.3",
