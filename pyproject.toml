[build-system]
requires = ["flit_core >=3.2,<4"]
build-backend = "flit_core.buildapi"

[project]
# Check https://flit.readthedocs.io/en/latest/pyproject_toml.html for all available sections
name = "ansys-mapdl-core"
version = "0.69.dev0"
description = "A Python wrapper for Ansys MAPDL."
readme = "README.md"
requires-python = ">=3.10,<3.13"  # Update also 'MINIMUM_PYTHON_VERSION' in src/ansys/mapdl/core/__init__.py
license = {file = "LICENSE"}
authors = [{ name = "ANSYS, Inc.", email = "pyansys.core@ansys.com" }]
maintainers = [{ name = "ANSYS, Inc.", email = "pyansys.core@ansys.com" }]
dependencies = [
    "ansys-api-mapdl==0.5.2",  # supports at least 2020R2 - 2022R1
    "ansys-mapdl-reader>=0.51.7",
    "ansys-math-core>=0.1.2",
    "ansys-platform-instancemanagement~=1.0",
    "ansys-tools-path>=0.3.1",
    "ansys-tools-visualization-interface>=0.2.6",
    "click>=8.1.3", # for CLI interface
    "grpcio>=1.30.0",  # tested up to grpcio==1.35
    "matplotlib>=3.0.0",  # for colormaps for pyvista
    "numpy>=1.14.0,<3.0.0",
    "pexpect>=4.8.0 ; platform_system=='Linux'",
    "platformdirs>=3.6.0",
    "protobuf>=3.12.2",  # minimum required based on latest ansys-grpc-mapdl
    "psutil>=5.9.4",
    "pyansys-tools-versioning>=0.3.3",
    "pyiges[full]>=0.3.1", # Since v0.3.0, the 'full' flag is needed in order to install 'geomdl'
    "scipy>=1.3.0",  # for sparse (consider optional?)
    "tabulate>=0.8.0", # for cli plotting
    "tqdm>=4.45.0",
    "vtk>=9.0.0",
]
classifiers = [
    "Development Status :: 4 - Beta",
    "Intended Audience :: Science/Research",
    "Topic :: Scientific/Engineering :: Information Analysis",
    "License :: OSI Approved :: MIT License",
    "Operating System :: Microsoft :: Windows",
    "Operating System :: POSIX",
    "Operating System :: MacOS",
    "Programming Language :: Python :: 3.10",
    "Programming Language :: Python :: 3.11",
    "Programming Language :: Python :: 3.12",
]

[project.optional-dependencies]

hpc = [
  "paramiko==3.5.0",
]

jupyter = [
    "jupyterlab>=3",
    "ipywidgets",
]

tests = [
    "ansys-dpf-core==0.10.1",
    "ansys-tools-visualization-interface==0.8.1",
    "autopep8==2.3.2",
    "matplotlib==3.10.0",
    "pandas==2.2.3",
<<<<<<< HEAD
    "paramiko==3.5.0",
    "pyansys-tools-report==0.8.1",
=======
    "pyansys-tools-report==0.8.2",
>>>>>>> e515e96e
    "pyfakefs==5.7.4",
    "pyiges[full]==0.3.1",
    "pytest-cov==6.0.0",
    "pytest-profiling==1.8.1",
    "pytest-pyvista==0.1.9",
    "pytest-random-order==1.1.1",
    "pytest-rerunfailures==15.0",
    "pytest-timeout==2.3.1",
    "pytest==8.3.4",
    "scipy==1.15.1",
    "vtk==9.3.1",
]

doc = [
    "ansys-dpf-core==0.10.1",
    "ansys-mapdl-reader==0.54.2",
    "ansys-sphinx-theme==1.3.1",
    "ansys-tools-visualization-interface==0.8.1",
    "grpcio==1.70.0",
    "imageio-ffmpeg==0.6.0",
    "imageio==2.37.0",
    "jupyter_sphinx==0.5.3",
    "jupyter==1.1.1",
    "jupyterlab>=3.2.8",
    "matplotlib==3.10.0",
    "nbformat==5.10.4",
    "numpydoc==1.8.0",
    "pandas==2.2.3",
    "plotly==6.0.0",
    "pyiges[full]==0.3.1",
    "pypandoc==1.15",
    "pytest-sphinx==0.6.3",
    "pythreejs==2.4.2",
    "sphinx-autobuild==2024.10.3",
    "sphinx-autodoc-typehints==3.0.1",
    "sphinx-copybutton==0.5.2",
    "sphinx-design==0.6.1",
    "sphinx-gallery==0.19.0",
    "sphinx-jinja==2.0.2",
    "sphinx-notfound-page==1.1.0",
    "sphinx==8.1.3",
    "sphinxcontrib-websupport==2.0.0",
    "sphinxemoji==0.3.1",
    "vtk==9.3.1",
]

[tool.flit.module]
name = "ansys.mapdl.core"

[project.urls]
Source = "https://github.com/ansys/pymapdl"
Issues = "https://github.com/ansys/pymapdl/issues"
Documentation = "https://mapdl.docs.pyansys.com"
Tracker = "https://github.com/ansys/pymapdl/issues"

[project.scripts]
pymapdl_convert_script = "ansys.mapdl.core.cli:old_pymapdl_convert_script_entry_point"
pymapdl = "ansys.mapdl.core.cli:main"

[tool.pytest.ini_options]
addopts = "-rxXsa -vvv --maxfail=10 --random-order-bucket=class --random-order --durations=10  --timeout=180"
junit_family = "legacy"
filterwarnings = [
    "ignore::FutureWarning",
    "ignore::PendingDeprecationWarning",
    "ignore::DeprecationWarning",
    # bogus numpy ABI warning (see numpy/#432)
    "ignore:.*numpy.dtype size changed.*:RuntimeWarning",
    "ignore:.*numpy.ufunc size changed.*:RuntimeWarning",
    "ignore::UserWarning",
]
markers = [
    "skip_grpc: skip tests using grpc",
    "gui: skip tests that launch the GUI interface",
]
testpaths = "tests"
image_cache_dir = "tests/.image_cache"
# Output logging records as they are emitted directly into the console
# https://docs.pytest.org/en/stable/how-to/logging.html#live-logs
# log_cli = true

[tool.isort]
profile = "black"
force_sort_within_sections = true
default_section = "THIRDPARTY"
skip_glob = ["__init__.py"]
src_paths = ["doc", "src", "tests"]

[tool.coverage.run]
source = ["ansys/pymapdl"]
omit = [
    # ignore legacy interfaces
    "ansys/mapdl/core/mapdl_console.py",
    "ansys/mapdl/core/jupyter.py",
    # ignore non exposed interfaces
    "ansys/mapdl/core/mapdl_inprocess.py",
]

[tool.coverage.report]
show_missing = true

[tool.codespell]
skip = '*.pyc,*.txt,*.gif,*.png,*.jpg,*.js,*.html,*.doctree,*.ttf,*.woff,*.woff2,*.eot,*.mp4,*.inv,*.pickle,*.ipynb,flycheck*,./.git/*,./.hypothesis/*,*.yml,./doc/build/*,./doc/images/*,./dist/*,*~,.hypothesis*,./doc/source/examples/*,*cover,*.dat,*.mac,*.cdb,*.CDB,build,./docker/mapdl/v*,./factory/*,./ansys/mapdl/core/mapdl_functions.py,PKG-INFO,*.mypy_cache/*,./docker/mapdl/*,./_unused/*'
quiet-level = 3
ignore-regex=".*codespell-ignore$|NORML|POIN"
ignore-words = "doc/styles/config/vocabularies/ANSYS/accept.txt"

[tool.numpydoc_validation]
checks = [
    #"all",   # report on all checks, except the below
  # "GL01", # "Docstring text (summary) should start in the line immediately "
    # "after the opening quotes (not in the same line, or leaving a "
    # "blank line in between)",
  # "GL02", # "Closing quotes should be placed in the line after the last text "
    # "in the docstring (do not close the quotes in the same line as "
    # "the text, or leave a blank line between the last text and the "
    # "quotes)",
  # "GL03", # "Double line break found; please use only one blank line to "
    # "separate sections or paragraphs, and do not leave blank lines "
    # "at the end of docstrings",
    "GL05", # 'Tabs found at the start of line "{line_with_tabs}", please use '
    # "whitespace only",
  # "GL06", # 'Found unknown section "{section}". Allowed sections are: '
    # "{allowed_sections}",
  #  "GL07", # "Sections are in the wrong order. Correct order is: {correct_sections}",
  # "GL08", # "The object does not have a docstring",
  # "GL09", # "Deprecation warning should precede extended summary",
    "GL10", # "reST directives {directives} must be followed by two colons",
  # "SS01", # "No summary found (a short summary in a single line should be "
    # "present at the beginning of the docstring)",
    "SS02", # "Summary does not start with a capital letter",
  # "SS03", # "Summary does not end with a period",
    "SS04", # "Summary contains heading whitespaces",
  #  "SS05", # "Summary must start with infinitive verb, not third person "
    # '(e.g. use "Generate" instead of "Generates")',
  # "SS06", # "Summary should fit in a single line",
  # "ES01", # "No extended summary found",
  # "PR01", # "Parameters {missing_params} not documented",
  # "PR02", # "Unknown parameters {unknown_params}",
    "PR03", # "Wrong parameters order. Actual: {actual_params}. "
    # "Documented: {documented_params}",
  # "PR04", # 'Parameter "{param_name}" has no type',
    "PR05", # 'Parameter "{param_name}" type should not finish with "."',
    "PR06", # 'Parameter "{param_name}" type should use "{right_type}" instead '
    # 'of "{wrong_type}"',
    "PR07", # 'Parameter "{param_name}" has no description',
  # "PR08", # 'Parameter "{param_name}" description should start with a '
    # "capital letter",
  # "PR09", # 'Parameter "{param_name}" description should finish with "."',
  # "PR10", # 'Parameter "{param_name}" requires a space before the colon '
    # "separating the parameter name and type",
  # "RT01", # "No Returns section found",
  # "RT02", # "The first line of the Returns section should contain only the "
    # "type, unless multiple values are being returned",
  # "RT03", # "Return value has no description",
  # "RT04", # "Return value description should start with a capital letter",
  # "RT05", # 'Return value description should finish with "."',
    "YD01", # "No Yields section found",
  # "SA01", # "See Also section not found",
    "SA02", # "Missing period at end of description for See Also "
    # '"{reference_name}" reference',
    "SA03", # "Description should be capitalized for See Also "
    # '"{reference_name}" reference',
    "SA04", # 'Missing description for See Also "{reference_name}" reference',
  # "EX01", # "No examples section found",
]


override_SS05 = [  # override SS05 to allow docstrings starting with these words
    # '^Process ',
    # '^Assess ',
    # '^Access ',
]

[tool.towncrier]
package = "ansys.mapdl.core"
directory = "doc/changelog.d"
filename = "doc/source/changelog.rst"
template = "doc/changelog.d/changelog_template.jinja"
start_string = ".. towncrier release notes start\n"
title_format = "`{version} <https://github.com/ansys/pymapdl/releases/tag/v{version}>`_ - {project_date}"
issue_format = "`#{issue} <https://github.com/ansys/pymapdl/pull/{issue}>`_"

[[tool.towncrier.type]]
directory = "added"
name = "Added"
showcontent = true

[[tool.towncrier.type]]
directory = "changed"
name = "Changed"
showcontent = true

[[tool.towncrier.type]]
directory = "fixed"
name = "Fixed"
showcontent = true

[[tool.towncrier.type]]
directory = "dependencies"
name = "Dependencies"
showcontent = true

[[tool.towncrier.type]]
directory = "miscellaneous"
name = "Miscellaneous"
showcontent = true
[[tool.towncrier.type]]
directory = "documentation"
name = "Documentation"
showcontent = true

[[tool.towncrier.type]]
directory = "maintenance"
name = "Maintenance"
showcontent = true

[[tool.towncrier.type]]
directory = "test"
name = "Test"
showcontent = true<|MERGE_RESOLUTION|>--- conflicted
+++ resolved
@@ -64,12 +64,8 @@
     "autopep8==2.3.2",
     "matplotlib==3.10.0",
     "pandas==2.2.3",
-<<<<<<< HEAD
     "paramiko==3.5.0",
-    "pyansys-tools-report==0.8.1",
-=======
     "pyansys-tools-report==0.8.2",
->>>>>>> e515e96e
     "pyfakefs==5.7.4",
     "pyiges[full]==0.3.1",
     "pytest-cov==6.0.0",
