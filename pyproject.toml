--- conflicted
+++ resolved
@@ -13,13 +13,7 @@
 authors = [{ name = "ANSYS, Inc.", email = "pyansys.core@ansys.com" }]
 maintainers = [{ name = "ANSYS, Inc.", email = "pyansys.core@ansys.com" }]
 dependencies = [
-<<<<<<< HEAD
-    "ansys-api-mapdl==0.5.1",  # supports at least 2020R2 - 2022R1
-    "ansys-corba; python_version < '3.9'",
-    "ansys-dpf-post",
-=======
     "ansys-api-mapdl==0.5.2",  # supports at least 2020R2 - 2022R1
->>>>>>> 55914e88
     "ansys-mapdl-reader>=0.51.7",
     "ansys-math-core>=0.1.2",
     "ansys-platform-instancemanagement~=1.0",
