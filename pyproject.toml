[build-system]
requires = ["flit_core >=3.2,<4"]
build-backend = "flit_core.buildapi"

[project]
# Check https://flit.readthedocs.io/en/latest/pyproject_toml.html for all available sections
name = "ansys-mapdl-core"
version = "0.69.dev0"
description = "A Python wrapper for Ansys MAPDL."
readme = "README.md"
requires-python = ">=3.9,<3.13"  # Update also 'MINIMUM_PYTHON_VERSION' in src/ansys/mapdl/core/__init__.py
license = {file = "LICENSE"}
authors = [{ name = "ANSYS, Inc.", email = "pyansys.core@ansys.com" }]
maintainers = [{ name = "ANSYS, Inc.", email = "pyansys.core@ansys.com" }]
dependencies = [
    "ansys-api-mapdl==0.5.1",  # supports at least 2020R2 - 2022R1
    "ansys-mapdl-reader>=0.51.7",
    "ansys-math-core>=0.1.2",
    "ansys-platform-instancemanagement~=1.0",
    "ansys-tools-path>=0.3.1",
    "click>=8.1.3", # for CLI interface
    "grpcio>=1.30.0",  # tested up to grpcio==1.35
    "importlib-metadata>=4.0",
    "matplotlib>=3.0.0",  # for colormaps for pyvista
    "numpy>=1.14.0,<1.25.0; python_version < '3.9'",
    "numpy>=1.14.0,<2.0.0; python_version >= '3.9'",
    "pexpect>=4.8.0 ; platform_system=='Linux'",
    "platformdirs>=3.6.0",
    "protobuf>=3.12.2",  # minimum required based on latest ansys-grpc-mapdl
    "psutil>=5.9.4",
    "pyansys-tools-versioning>=0.3.3",
    "pyiges[full]>=0.3.1", # Since v0.3.0, the 'full' flag is needed in order to install 'geomdl'
    "pyvista>=0.38.1",
    "scipy>=1.3.0",  # for sparse (consider optional?)
    "tabulate>=0.8.0", # for cli plotting
    "tqdm>=4.45.0",
    "vtk>=9.0.0",
]
classifiers = [
    "Development Status :: 4 - Beta",
    "Intended Audience :: Science/Research",
    "Topic :: Scientific/Engineering :: Information Analysis",
    "License :: OSI Approved :: MIT License",
    "Operating System :: Microsoft :: Windows",
    "Operating System :: POSIX",
    "Operating System :: MacOS",
    "Programming Language :: Python :: 3.9",
    "Programming Language :: Python :: 3.10",
    "Programming Language :: Python :: 3.11",
    "Programming Language :: Python :: 3.12",
]

[project.optional-dependencies]
jupyter = [
    "jupyterlab>=3",
    "ipywidgets",
    "pyvista[jupyter]",
]

tests = [
    "ansys-dpf-core==0.10.1",
    "autopep8==2.3.1",
<<<<<<< HEAD
    "matplotlib==3.9.0",
=======
    "matplotlib==3.9.1",
    "scipy==1.14.0",
>>>>>>> e80e4efb
    "pandas==2.2.2",
    "pyansys-tools-report==0.7.3",
    "pyiges[full]==0.3.1",
    "pytest-cov==5.0.0",
    "pytest-memprof<0.3.0",
    "pytest-pyvista==0.1.9",
    "pytest-rerunfailures==14.0",
    "pytest==8.2.2",
    "pyvista==0.43.10",
<<<<<<< HEAD
    "scipy==1.14.0",
    "vtk==9.3.0",
=======
    "pyansys-tools-report==0.7.3",
    "vtk==9.3.1",
    "pytest-rerunfailures==14.0",
    "pytest-pyvista==0.1.9",
    "pytest-memprof<0.3.0",
>>>>>>> e80e4efb
]
doc = [
    "ansys-dpf-core==0.10.1",
    "ansys-mapdl-reader==0.53.0",
    "ansys-sphinx-theme==0.16.6",
    "grpcio==1.64.1",
    "imageio-ffmpeg==0.5.1",
    "imageio==2.34.2",
    "jupyter_sphinx==0.5.3",
    "jupyterlab>=3.2.8",
    "matplotlib==3.9.1",
    "numpydoc==1.7.0",
    "pandas==2.2.2",
    "plotly==5.22.0",
    "pyiges[full]==0.3.1",
    "pypandoc==1.13",
    "pytest-sphinx==0.6.3",
    "pythreejs==2.4.2",
    "pyvista[jupyter]==0.43.10",
    "sphinx-autobuild==2024.4.16",
    "sphinx-autodoc-typehints==1.25.2",
    "sphinx-copybutton==0.5.2",
    "sphinx-design==0.6.0",
    "sphinx-gallery==0.16.0",
    "sphinx-notfound-page==1.0.2",
    "sphinx-reredirects==0.1.4",
    "sphinx==7.3.7",
    "sphinxcontrib-websupport==1.2.7",
    "sphinxemoji==0.3.1",
<<<<<<< HEAD
    "vtk==9.3.0",
=======
    "sphinx-reredirects==0.1.4",
    "vtk==9.3.1",
>>>>>>> e80e4efb
]

[tool.flit.module]
name = "ansys.mapdl.core"

[project.urls]
Source = "https://github.com/ansys/pymapdl"
Issues = "https://github.com/ansys/pymapdl/issues"
Documentation = "https://mapdl.docs.pyansys.com"
Tracker = "https://github.com/ansys/pymapdl/issues"

[project.scripts]
pymapdl_convert_script = "ansys.mapdl.core.cli:old_pymapdl_convert_script_entry_point"
pymapdl = "ansys.mapdl.core.cli:main"

[tool.pytest.ini_options]
junit_family = "legacy"
filterwarnings = [
    "ignore::FutureWarning",
    "ignore::PendingDeprecationWarning",
    "ignore::DeprecationWarning",
    # bogus numpy ABI warning (see numpy/#432)
    "ignore:.*numpy.dtype size changed.*:RuntimeWarning",
    "ignore:.*numpy.ufunc size changed.*:RuntimeWarning",
    "ignore::UserWarning",
]
markers = [
    "skip_grpc: skip tests using grpc",
    "gui: skip tests that launch the GUI interface",
]
testpaths = "tests"
image_cache_dir = "tests/.image_cache"

[tool.isort]
profile = "black"
force_sort_within_sections = true
default_section = "THIRDPARTY"
skip_glob = ["__init__.py"]
src_paths = ["doc", "src", "tests"]

[tool.coverage.run]
source = ["ansys/pymapdl"]
omit = [
    # omit commands
    "ansys/mapdl/core/_commands/*",
    # ignore legacy interfaces
    "ansys/mapdl/core/mapdl_console.py",
    "ansys/mapdl/core/jupyter.py",
    # ignore non exposed interfaces
    "ansys/mapdl/core/mapdl_inprocess.py",
]

[tool.coverage.report]
show_missing = true

[tool.codespell]
skip = '*.pyc,*.txt,*.gif,*.png,*.jpg,*.js,*.html,*.doctree,*.ttf,*.woff,*.woff2,*.eot,*.mp4,*.inv,*.pickle,*.ipynb,flycheck*,./.git/*,./.hypothesis/*,*.yml,./doc/build/*,./doc/images/*,./dist/*,*~,.hypothesis*,./doc/source/examples/*,*cover,*.dat,*.mac,*.cdb,*.CDB,build,./docker/mapdl/v*,./factory/*,./ansys/mapdl/core/mapdl_functions.py,PKG-INFO,*.mypy_cache/*,./docker/mapdl/*,./_unused/*'
quiet-level = 3
ignore-regex=".*codespell-ignore$|NORML|POIN"
ignore-words = "doc/styles/config/vocabularies/ANSYS/accept.txt"

[tool.numpydoc_validation]
checks = [
    #"all",   # report on all checks, except the below
  # "GL01", # "Docstring text (summary) should start in the line immediately "
    # "after the opening quotes (not in the same line, or leaving a "
    # "blank line in between)",
  # "GL02", # "Closing quotes should be placed in the line after the last text "
    # "in the docstring (do not close the quotes in the same line as "
    # "the text, or leave a blank line between the last text and the "
    # "quotes)",
  # "GL03", # "Double line break found; please use only one blank line to "
    # "separate sections or paragraphs, and do not leave blank lines "
    # "at the end of docstrings",
    "GL05", # 'Tabs found at the start of line "{line_with_tabs}", please use '
    # "whitespace only",
  # "GL06", # 'Found unknown section "{section}". Allowed sections are: '
    # "{allowed_sections}",
  #  "GL07", # "Sections are in the wrong order. Correct order is: {correct_sections}",
  # "GL08", # "The object does not have a docstring",
  # "GL09", # "Deprecation warning should precede extended summary",
    "GL10", # "reST directives {directives} must be followed by two colons",
  # "SS01", # "No summary found (a short summary in a single line should be "
    # "present at the beginning of the docstring)",
    "SS02", # "Summary does not start with a capital letter",
  # "SS03", # "Summary does not end with a period",
    "SS04", # "Summary contains heading whitespaces",
  #  "SS05", # "Summary must start with infinitive verb, not third person "
    # '(e.g. use "Generate" instead of "Generates")',
  # "SS06", # "Summary should fit in a single line",
  # "ES01", # "No extended summary found",
  # "PR01", # "Parameters {missing_params} not documented",
  # "PR02", # "Unknown parameters {unknown_params}",
    "PR03", # "Wrong parameters order. Actual: {actual_params}. "
    # "Documented: {documented_params}",
  # "PR04", # 'Parameter "{param_name}" has no type',
    "PR05", # 'Parameter "{param_name}" type should not finish with "."',
    "PR06", # 'Parameter "{param_name}" type should use "{right_type}" instead '
    # 'of "{wrong_type}"',
    "PR07", # 'Parameter "{param_name}" has no description',
  # "PR08", # 'Parameter "{param_name}" description should start with a '
    # "capital letter",
  # "PR09", # 'Parameter "{param_name}" description should finish with "."',
  # "PR10", # 'Parameter "{param_name}" requires a space before the colon '
    # "separating the parameter name and type",
  # "RT01", # "No Returns section found",
  # "RT02", # "The first line of the Returns section should contain only the "
    # "type, unless multiple values are being returned",
  # "RT03", # "Return value has no description",
  # "RT04", # "Return value description should start with a capital letter",
  # "RT05", # 'Return value description should finish with "."',
    "YD01", # "No Yields section found",
  # "SA01", # "See Also section not found",
    "SA02", # "Missing period at end of description for See Also "
    # '"{reference_name}" reference',
    "SA03", # "Description should be capitalized for See Also "
    # '"{reference_name}" reference',
    "SA04", # 'Missing description for See Also "{reference_name}" reference',
  # "EX01", # "No examples section found",
]


override_SS05 = [  # override SS05 to allow docstrings starting with these words
    # '^Process ',
    # '^Assess ',
    # '^Access ',
]

[tool.towncrier]
package = "ansys.mapdl.core"
directory = "doc/changelog.d"
filename = "doc/source/changelog.rst"
template = "doc/changelog.d/changelog_template.jinja"
start_string = ".. towncrier release notes start\n"
title_format = "`{version} <https://github.com/ansys/pymapdl/releases/tag/v{version}>`_ - {project_date}"
issue_format = "`#{issue} <https://github.com/ansys/pymapdl/pull/{issue}>`_"

[[tool.towncrier.type]]
directory = "added"
name = "Added"
showcontent = true

[[tool.towncrier.type]]
directory = "changed"
name = "Changed"
showcontent = true

[[tool.towncrier.type]]
directory = "fixed"
name = "Fixed"
showcontent = true

[[tool.towncrier.type]]
directory = "dependencies"
name = "Dependencies"
showcontent = true

[[tool.towncrier.type]]
directory = "miscellaneous"
name = "Miscellaneous"
showcontent = true<|MERGE_RESOLUTION|>--- conflicted
+++ resolved
@@ -60,12 +60,7 @@
 tests = [
     "ansys-dpf-core==0.10.1",
     "autopep8==2.3.1",
-<<<<<<< HEAD
-    "matplotlib==3.9.0",
-=======
     "matplotlib==3.9.1",
-    "scipy==1.14.0",
->>>>>>> e80e4efb
     "pandas==2.2.2",
     "pyansys-tools-report==0.7.3",
     "pyiges[full]==0.3.1",
@@ -75,16 +70,8 @@
     "pytest-rerunfailures==14.0",
     "pytest==8.2.2",
     "pyvista==0.43.10",
-<<<<<<< HEAD
     "scipy==1.14.0",
-    "vtk==9.3.0",
-=======
-    "pyansys-tools-report==0.7.3",
     "vtk==9.3.1",
-    "pytest-rerunfailures==14.0",
-    "pytest-pyvista==0.1.9",
-    "pytest-memprof<0.3.0",
->>>>>>> e80e4efb
 ]
 doc = [
     "ansys-dpf-core==0.10.1",
@@ -110,16 +97,10 @@
     "sphinx-design==0.6.0",
     "sphinx-gallery==0.16.0",
     "sphinx-notfound-page==1.0.2",
-    "sphinx-reredirects==0.1.4",
     "sphinx==7.3.7",
     "sphinxcontrib-websupport==1.2.7",
     "sphinxemoji==0.3.1",
-<<<<<<< HEAD
-    "vtk==9.3.0",
-=======
-    "sphinx-reredirects==0.1.4",
     "vtk==9.3.1",
->>>>>>> e80e4efb
 ]
 
 [tool.flit.module]
