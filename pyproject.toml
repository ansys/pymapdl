--- conflicted
+++ resolved
@@ -17,12 +17,8 @@
     "ansys-mapdl-reader>=0.51.7",
     "ansys-math-core>=0.1.2",
     "ansys-platform-instancemanagement~=1.0",
-<<<<<<< HEAD
     "ansys-tools-visualization-interface>=0.2.6",
-    "platformdirs>=3.6.0",
-=======
     "ansys-tools-path>=0.3.1",
->>>>>>> d4fe3a18
     "click>=8.1.3", # for CLI interface
     "grpcio>=1.30.0",  # tested up to grpcio==1.35
     "importlib-metadata>=4.0",
@@ -69,16 +65,13 @@
     "pyansys-tools-report==0.7.3",
     "pyiges[full]==0.3.1",
     "pytest-cov==5.0.0",
-<<<<<<< HEAD
     "pyansys-tools-report==0.7.3",
-=======
     "pytest-memprof<0.3.0",
     "pytest-pyvista==0.1.9",
     "pytest-rerunfailures==14.0",
     "pytest==8.2.2",
     "pyvista==0.43.10",
     "scipy==1.14.0",
->>>>>>> d4fe3a18
     "vtk==9.3.1",
 ]
 doc = [
@@ -99,10 +92,6 @@
     "pypandoc==1.13",
     "pytest-sphinx==0.6.3",
     "pythreejs==2.4.2",
-<<<<<<< HEAD
-=======
-    "pyvista[jupyter]==0.43.10",
->>>>>>> d4fe3a18
     "sphinx-autobuild==2024.4.16",
     "sphinx-autodoc-typehints==1.25.2",
     "sphinx-copybutton==0.5.2",
