--- conflicted
+++ resolved
@@ -95,21 +95,7 @@
     "pypandoc==1.12",
     "pytest-sphinx==0.6.0",
     "pythreejs==2.4.2",
-<<<<<<< HEAD
-    "pyvista[jupyter]==0.42.3",
-    "sphinx-autobuild==2021.3.14",
-    "sphinx-autodoc-typehints==1.24.0",
-    "sphinx-copybutton==0.5.2",
-    "sphinx-gallery==0.14.0",
-    "sphinxcontrib-websupport==1.2.6",
-    "sphinxemoji==0.2.0",
-    "sphinx-reredirects==0.1.2",
-    "trame==3.2.6",
-    "vtk==9.2.6",
-    "sphinx-toolbox",
-    "sphinxcontrib-websupport",
-=======
-    "pyvista[trame]==0.43.2",
+    "pyvista[trame,jupyter]==0.43.2",
     "sphinx-autobuild==2024.2.4",
     "sphinx-autodoc-typehints==1.25.2",
     "sphinx-copybutton==0.5.2",
@@ -121,7 +107,6 @@
     "sphinx-reredirects==0.1.3",
     "vtk==9.3.0",
     "sphinx_design==0.5.0",
->>>>>>> 1a7e508a
 ]
 
 [tool.flit.module]
