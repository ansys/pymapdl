--- conflicted
+++ resolved
@@ -76,13 +76,8 @@
     "ansys-dpf-core==0.10.1",
     "ansys-mapdl-reader==0.54.0",
     "ansys-tools-visualization-interface==0.4.0",
-<<<<<<< HEAD
     "ansys-sphinx-theme==1.0.7",
-    "grpcio==1.66.0",
-=======
-    "ansys-sphinx-theme==1.0.5",
     "grpcio==1.66.1",
->>>>>>> 934c84dc
     "imageio-ffmpeg==0.5.1",
     "imageio==2.35.1",
     "jupyter_sphinx==0.5.3",
