--- conflicted
+++ resolved
@@ -69,13 +69,8 @@
 ]
 doc = [
     "sphinx==5.3.0",
-<<<<<<< HEAD
     "ansys-dpf-core==0.7.4",
-    "ansys-mapdl-reader==0.52.11",
-=======
-    "ansys-dpf-core==0.8.1",
     "ansys-mapdl-reader==0.52.12",
->>>>>>> 8bd085fd
     "ansys-sphinx-theme==0.9.7",
     "grpcio==1.51.1",
     "imageio-ffmpeg==0.4.8",
