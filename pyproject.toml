--- conflicted
+++ resolved
@@ -67,12 +67,8 @@
     "pytest-cov==6.0.0",
     "pytest-memprof<0.3.0",
     "pytest-pyvista==0.1.9",
-<<<<<<< HEAD
     "pytest-random-order==1.1.1",
-    "pytest-rerunfailures==14.0",
-=======
     "pytest-rerunfailures==15.0",
->>>>>>> c78347c7
     "pytest==8.3.3",
     "scipy==1.14.1",
     "vtk==9.3.1",
@@ -81,12 +77,8 @@
     "ansys-dpf-core==0.10.1",
     "ansys-mapdl-reader==0.54.1",
     "ansys-sphinx-theme==1.2.1",
-<<<<<<< HEAD
     "ansys-tools-visualization-interface==0.5.0",
-    "grpcio==1.67.1",
-=======
     "grpcio==1.68.0",
->>>>>>> c78347c7
     "imageio-ffmpeg==0.5.1",
     "imageio==2.36.0",
     "jupyter_sphinx==0.5.3",
