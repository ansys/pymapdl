--- conflicted
+++ resolved
@@ -273,10 +273,6 @@
   "return",
   "return-value",
 ]
-<<<<<<< HEAD
-files = ["src", "tests"]
-namespace_packages = true
-=======
 exclude = [
   "^\\.ci/",
   "^build/",
@@ -287,9 +283,9 @@
   "^tests/",
 ]
 explicit_package_bases = true
+files = ["src", "tests"]
 namespace_packages = true
 
->>>>>>> bf6115ee
 
 [tool.towncrier]
 directory = "doc/changelog.d"
