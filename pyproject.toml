[build-system]
requires = ["flit_core >=3.2,<4"]
build-backend = "flit_core.buildapi"

[project]
# Check https://flit.readthedocs.io/en/latest/pyproject_toml.html for all available sections
name = "ansys-mapdl-core"
<<<<<<< HEAD
version = "0.61.0"
=======
version = "0.62.dev0"
>>>>>>> 4822d49d
description = "A Python wrapper for Ansys mapdl core"
readme = "README.rst"
requires-python = ">=3.7"
license = {file = "LICENSE"}
authors = [
    {name = "Ansys, Inc.", email = "pyansys.support@ansys.com"},
]
maintainers = [
    {name = "PyAnsys developers", email = "pyansys.support@ansys.com"},
]
dependencies = [
    "ansys-api-mapdl==0.5.1",  # supports at least 2020R2 - 2022R1
    "ansys-corba; python_version < '3.9'",
    "ansys-mapdl-reader>=0.51.7",
    "appdirs>=1.4.0",
    "grpcio>=1.30.0",  # tested up to grpcio==1.35
    "importlib-metadata >=4.0",
    "matplotlib>=3.0.0",  # for colormaps for pyvista
    "numpy>=1.14.0",
    "pexpect>=4.8.0 ; platform_system=='Linux'",
    "protobuf>=3.12.2",  # minimum required based on latest ansys-grpc-mapdl
    "pyiges>=0.1.4",
    "pyvista>=0.33.0",
    "scipy>=1.3.0",  # for sparse (consider optional?)
    "tqdm>=4.45.0",
]
classifiers = [
    "Development Status :: 4 - Beta",
    "Intended Audience :: Science/Research",
    "Topic :: Scientific/Engineering :: Information Analysis",
    "License :: OSI Approved :: MIT License",
    "Operating System :: Microsoft :: Windows",
    "Operating System :: POSIX",
    "Operating System :: MacOS",
    "Programming Language :: Python :: 3.7",
    "Programming Language :: Python :: 3.8",
    "Programming Language :: Python :: 3.9",
    "Programming Language :: Python :: 3.10",  # requires custom VTK wheels
]

[tool.flit.module]
name = "ansys.mapdl.core"

[project.urls]
Source = "https://github.com/pyansys/pymapdl"<|MERGE_RESOLUTION|>--- conflicted
+++ resolved
@@ -5,11 +5,7 @@
 [project]
 # Check https://flit.readthedocs.io/en/latest/pyproject_toml.html for all available sections
 name = "ansys-mapdl-core"
-<<<<<<< HEAD
-version = "0.61.0"
-=======
-version = "0.62.dev0"
->>>>>>> 4822d49d
+version = "0.61.1"
 description = "A Python wrapper for Ansys mapdl core"
 readme = "README.rst"
 requires-python = ">=3.7"
