--- conflicted
+++ resolved
@@ -67,13 +67,8 @@
 doc = [
     "Sphinx==5.3.0",
     "ansys-dpf-core==0.7.2",
-<<<<<<< HEAD
     "ansys-mapdl-reader==0.52.9",
-    "ansys-sphinx-theme==0.8.1",
-=======
-    "ansys-mapdl-reader==0.52.8",
     "ansys-sphinx-theme==0.8.2",
->>>>>>> fb8e55f0
     "grpcio==1.51.1",
     "imageio-ffmpeg==0.4.8",
     "imageio==2.25.0",
