--- conflicted
+++ resolved
@@ -96,12 +96,8 @@
     "jupyter_sphinx==0.5.3",
     "jupyter==1.1.1",
     "jupyterlab>=3.2.8",
-<<<<<<< HEAD
     "linuxdoc==20240924",
-    "matplotlib==3.10.1",
-=======
     "matplotlib==3.10.3",
->>>>>>> 232d59ac
     "nbformat==5.10.4",
     "numpydoc==1.8.0",
     "pandas==2.2.3",
