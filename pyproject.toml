--- conflicted
+++ resolved
@@ -132,11 +132,7 @@
 pymapdl = "ansys.mapdl.core.cli:main"
 
 [tool.pytest.ini_options]
-<<<<<<< HEAD
-addopts = "-rxXsa -vvv --maxfail=10 --strict-markers"
-=======
-addopts = "-rxXsa -vvv --maxfail=10 --random-order-bucket=class --random-order --durations=10  --timeout=180"
->>>>>>> 55914e88
+addopts = "-rxXsa -vvv --maxfail=10 --strict-markers --random-order-bucket=class --random-order --durations=10  --timeout=180"
 junit_family = "legacy"
 filterwarnings = [
     "ignore::ResourceWarning",
@@ -150,13 +146,8 @@
 ]
 markers = [
     "skip_grpc: skip tests using grpc",
-<<<<<<< HEAD
     "requires_gui: run tests that require to launch the GUI interface",
     "console: run console test based",
-=======
-    "gui: skip tests that launch the GUI interface",
-    "console: Run also console tests",
->>>>>>> 55914e88
 ]
 
 testpaths = "tests"
