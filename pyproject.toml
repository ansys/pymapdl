[build-system]
requires = ["flit_core >=3.2,<4"]
build-backend = "flit_core.buildapi"

[project]
# Check https://flit.readthedocs.io/en/latest/pyproject_toml.html for all available sections
name = "ansys-mapdl-core"
version = "0.69.dev0"
description = "A Python wrapper for Ansys MAPDL."
readme = "README.md"
requires-python = ">=3.10,<3.13"  # Update also 'MINIMUM_PYTHON_VERSION' in src/ansys/mapdl/core/__init__.py
license = {file = "LICENSE"}
authors = [{ name = "ANSYS, Inc.", email = "pyansys.core@ansys.com" }]
maintainers = [{ name = "ANSYS, Inc.", email = "pyansys.core@ansys.com" }]
dependencies = [
    "ansys-api-mapdl==0.5.2",  # supports at least 2020R2 - 2022R1
    "ansys-mapdl-reader>=0.51.7",
    "ansys-math-core>=0.1.2",
    "ansys-platform-instancemanagement~=1.0",
    "ansys-tools-visualization-interface>=0.2.6",
    "ansys-tools-path>=0.3.1",
    "click>=8.1.3", # for CLI interface
    "grpcio>=1.30.0",  # tested up to grpcio==1.35
    "matplotlib>=3.0.0",  # for colormaps for pyvista
    "numpy>=1.14.0,<1.25.0; python_version < '3.9'",
    "numpy>=1.14.0,<3.0.0; python_version >= '3.9'",
    "pexpect>=4.8.0 ; platform_system=='Linux'",
    "platformdirs>=3.6.0",
    "protobuf>=3.12.2",  # minimum required based on latest ansys-grpc-mapdl
    "psutil>=5.9.4",
    "pyansys-tools-versioning>=0.3.3",
    "pyiges[full]>=0.3.1", # Since v0.3.0, the 'full' flag is needed in order to install 'geomdl'
    "scipy>=1.3.0",  # for sparse (consider optional?)
    "tabulate>=0.8.0", # for cli plotting
    "tqdm>=4.45.0",
    "vtk>=9.0.0",
]
classifiers = [
    "Development Status :: 4 - Beta",
    "Intended Audience :: Science/Research",
    "Topic :: Scientific/Engineering :: Information Analysis",
    "License :: OSI Approved :: MIT License",
    "Operating System :: Microsoft :: Windows",
    "Operating System :: POSIX",
    "Operating System :: MacOS",
    "Programming Language :: Python :: 3.9",
    "Programming Language :: Python :: 3.10",
    "Programming Language :: Python :: 3.11",
    "Programming Language :: Python :: 3.12",
]

[project.optional-dependencies]
jupyter = [
    "jupyterlab>=3",
    "ipywidgets",
]

tests = [
    "ansys-dpf-core==0.10.1",
    "ansys-tools-visualization-interface==0.5.0",
    "autopep8==2.3.1",
    "matplotlib==3.9.2",
    "pandas==2.2.3",
    "pyansys-tools-report==0.8.1",
    "pyfakefs==5.7.1",
    "pyiges[full]==0.3.1",
<<<<<<< HEAD
    "pytest-cov==5.0.0",
=======
    "pytest-cov==6.0.0",
    "pytest-memprof<0.3.0",
>>>>>>> 9cdcaaa1
    "pytest-pyvista==0.1.9",
    "pytest-rerunfailures==14.0",
    "pytest==8.3.3",
    "scipy==1.14.1",
    "vtk==9.3.1",
]
doc = [
    "ansys-dpf-core==0.10.1",
    "ansys-mapdl-reader==0.54.1",
    "ansys-tools-visualization-interface==0.5.0",
    "ansys-sphinx-theme==1.2.1",
    "grpcio==1.67.1",
    "imageio-ffmpeg==0.5.1",
    "imageio==2.36.0",
    "jupyter==1.1.1",
    "jupyter_sphinx==0.5.3",
    "jupyterlab>=3.2.8",
    "matplotlib==3.9.2",
    "nbformat==5.10.4",
    "numpydoc==1.8.0",
    "pandas==2.2.3",
    "plotly==5.24.1",
    "pyiges[full]==0.3.1",
    "pypandoc==1.14",
    "pytest-sphinx==0.6.3",
    "pythreejs==2.4.2",
    "sphinx-autobuild==2024.10.3",
    "sphinx-autodoc-typehints==1.25.2",
    "sphinx-copybutton==0.5.2",
    "sphinx-design==0.6.1",
    "sphinx-gallery==0.18.0",
    "sphinx-jinja==2.0.2",
    "sphinx-notfound-page==1.0.4",
    "sphinx==8.1.3",
    "sphinxcontrib-websupport==2.0.0",
    "sphinxemoji==0.3.1",
    "vtk==9.3.1",
]

[tool.flit.module]
name = "ansys.mapdl.core"

[project.urls]
Source = "https://github.com/ansys/pymapdl"
Issues = "https://github.com/ansys/pymapdl/issues"
Documentation = "https://mapdl.docs.pyansys.com"
Tracker = "https://github.com/ansys/pymapdl/issues"

[project.scripts]
pymapdl_convert_script = "ansys.mapdl.core.cli:old_pymapdl_convert_script_entry_point"
pymapdl = "ansys.mapdl.core.cli:main"

[tool.pytest.ini_options]
addopts = "-rxXsa -vvv --maxfail=10"
junit_family = "legacy"
filterwarnings = [
    "ignore::FutureWarning",
    "ignore::PendingDeprecationWarning",
    "ignore::DeprecationWarning",
    # bogus numpy ABI warning (see numpy/#432)
    "ignore:.*numpy.dtype size changed.*:RuntimeWarning",
    "ignore:.*numpy.ufunc size changed.*:RuntimeWarning",
    "ignore::UserWarning",
]
markers = [
    "skip_grpc: skip tests using grpc",
    "gui: skip tests that launch the GUI interface",
]
testpaths = "tests"
image_cache_dir = "tests/.image_cache"

[tool.isort]
profile = "black"
force_sort_within_sections = true
default_section = "THIRDPARTY"
skip_glob = ["__init__.py"]
src_paths = ["doc", "src", "tests"]

[tool.coverage.run]
source = ["ansys/pymapdl"]
omit = [
    # ignore legacy interfaces
    "ansys/mapdl/core/mapdl_console.py",
    "ansys/mapdl/core/jupyter.py",
    # ignore non exposed interfaces
    "ansys/mapdl/core/mapdl_inprocess.py",
]

[tool.coverage.report]
show_missing = true

[tool.codespell]
skip = '*.pyc,*.txt,*.gif,*.png,*.jpg,*.js,*.html,*.doctree,*.ttf,*.woff,*.woff2,*.eot,*.mp4,*.inv,*.pickle,*.ipynb,flycheck*,./.git/*,./.hypothesis/*,*.yml,./doc/build/*,./doc/images/*,./dist/*,*~,.hypothesis*,./doc/source/examples/*,*cover,*.dat,*.mac,*.cdb,*.CDB,build,./docker/mapdl/v*,./factory/*,./ansys/mapdl/core/mapdl_functions.py,PKG-INFO,*.mypy_cache/*,./docker/mapdl/*,./_unused/*'
quiet-level = 3
ignore-regex=".*codespell-ignore$|NORML|POIN"
ignore-words = "doc/styles/config/vocabularies/ANSYS/accept.txt"

[tool.numpydoc_validation]
checks = [
    #"all",   # report on all checks, except the below
  # "GL01", # "Docstring text (summary) should start in the line immediately "
    # "after the opening quotes (not in the same line, or leaving a "
    # "blank line in between)",
  # "GL02", # "Closing quotes should be placed in the line after the last text "
    # "in the docstring (do not close the quotes in the same line as "
    # "the text, or leave a blank line between the last text and the "
    # "quotes)",
  # "GL03", # "Double line break found; please use only one blank line to "
    # "separate sections or paragraphs, and do not leave blank lines "
    # "at the end of docstrings",
    "GL05", # 'Tabs found at the start of line "{line_with_tabs}", please use '
    # "whitespace only",
  # "GL06", # 'Found unknown section "{section}". Allowed sections are: '
    # "{allowed_sections}",
  #  "GL07", # "Sections are in the wrong order. Correct order is: {correct_sections}",
  # "GL08", # "The object does not have a docstring",
  # "GL09", # "Deprecation warning should precede extended summary",
    "GL10", # "reST directives {directives} must be followed by two colons",
  # "SS01", # "No summary found (a short summary in a single line should be "
    # "present at the beginning of the docstring)",
    "SS02", # "Summary does not start with a capital letter",
  # "SS03", # "Summary does not end with a period",
    "SS04", # "Summary contains heading whitespaces",
  #  "SS05", # "Summary must start with infinitive verb, not third person "
    # '(e.g. use "Generate" instead of "Generates")',
  # "SS06", # "Summary should fit in a single line",
  # "ES01", # "No extended summary found",
  # "PR01", # "Parameters {missing_params} not documented",
  # "PR02", # "Unknown parameters {unknown_params}",
    "PR03", # "Wrong parameters order. Actual: {actual_params}. "
    # "Documented: {documented_params}",
  # "PR04", # 'Parameter "{param_name}" has no type',
    "PR05", # 'Parameter "{param_name}" type should not finish with "."',
    "PR06", # 'Parameter "{param_name}" type should use "{right_type}" instead '
    # 'of "{wrong_type}"',
    "PR07", # 'Parameter "{param_name}" has no description',
  # "PR08", # 'Parameter "{param_name}" description should start with a '
    # "capital letter",
  # "PR09", # 'Parameter "{param_name}" description should finish with "."',
  # "PR10", # 'Parameter "{param_name}" requires a space before the colon '
    # "separating the parameter name and type",
  # "RT01", # "No Returns section found",
  # "RT02", # "The first line of the Returns section should contain only the "
    # "type, unless multiple values are being returned",
  # "RT03", # "Return value has no description",
  # "RT04", # "Return value description should start with a capital letter",
  # "RT05", # 'Return value description should finish with "."',
    "YD01", # "No Yields section found",
  # "SA01", # "See Also section not found",
    "SA02", # "Missing period at end of description for See Also "
    # '"{reference_name}" reference',
    "SA03", # "Description should be capitalized for See Also "
    # '"{reference_name}" reference',
    "SA04", # 'Missing description for See Also "{reference_name}" reference',
  # "EX01", # "No examples section found",
]


override_SS05 = [  # override SS05 to allow docstrings starting with these words
    # '^Process ',
    # '^Assess ',
    # '^Access ',
]

[tool.towncrier]
package = "ansys.mapdl.core"
directory = "doc/changelog.d"
filename = "doc/source/changelog.rst"
template = "doc/changelog.d/changelog_template.jinja"
start_string = ".. towncrier release notes start\n"
title_format = "`{version} <https://github.com/ansys/pymapdl/releases/tag/v{version}>`_ - {project_date}"
issue_format = "`#{issue} <https://github.com/ansys/pymapdl/pull/{issue}>`_"

[[tool.towncrier.type]]
directory = "added"
name = "Added"
showcontent = true

[[tool.towncrier.type]]
directory = "changed"
name = "Changed"
showcontent = true

[[tool.towncrier.type]]
directory = "fixed"
name = "Fixed"
showcontent = true

[[tool.towncrier.type]]
directory = "dependencies"
name = "Dependencies"
showcontent = true

[[tool.towncrier.type]]
directory = "miscellaneous"
name = "Miscellaneous"
showcontent = true
[[tool.towncrier.type]]
directory = "documentation"
name = "Documentation"
showcontent = true

[[tool.towncrier.type]]
directory = "maintenance"
name = "Maintenance"
showcontent = true

[[tool.towncrier.type]]
directory = "test"
name = "Test"
showcontent = true<|MERGE_RESOLUTION|>--- conflicted
+++ resolved
@@ -64,12 +64,7 @@
     "pyansys-tools-report==0.8.1",
     "pyfakefs==5.7.1",
     "pyiges[full]==0.3.1",
-<<<<<<< HEAD
-    "pytest-cov==5.0.0",
-=======
     "pytest-cov==6.0.0",
-    "pytest-memprof<0.3.0",
->>>>>>> 9cdcaaa1
     "pytest-pyvista==0.1.9",
     "pytest-rerunfailures==14.0",
     "pytest==8.3.3",
