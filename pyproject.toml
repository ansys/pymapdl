[build-system]
requires = ["flit_core >=3.2,<4"]
build-backend = "flit_core.buildapi"

[project]
# Check https://flit.readthedocs.io/en/latest/pyproject_toml.html for all available sections
name = "ansys-mapdl-core"
version = "0.69.dev0"
description = "A Python wrapper for Ansys MAPDL."
readme = "README.md"
requires-python = ">=3.9,<3.13"  # Update also 'MINIMUM_PYTHON_VERSION' in src/ansys/mapdl/core/__init__.py
license = {file = "LICENSE"}
authors = [{ name = "ANSYS, Inc.", email = "pyansys.core@ansys.com" }]
maintainers = [{ name = "ANSYS, Inc.", email = "pyansys.core@ansys.com" }]
dependencies = [
    "ansys-api-mapdl==0.5.1",  # supports at least 2020R2 - 2022R1
    "ansys-mapdl-reader>=0.51.7",
    "ansys-math-core>=0.1.2",
    "ansys-platform-instancemanagement~=1.0",
    "ansys-tools-visualization-interface>=0.2.6<0.3.0",
    "platformdirs>=3.6.0",
    "click>=8.1.3", # for CLI interface
    "tabulate>=0.8.0", # for cli plotting
    "grpcio>=1.30.0",  # tested up to grpcio==1.35
    "importlib-metadata>=4.0",
    "matplotlib>=3.0.0",  # for colormaps for pyvista
    "numpy>=1.14.0,<1.25.0; python_version < '3.9'",
    "numpy>=1.14.0,<2.0.0; python_version >= '3.9'",
    "pexpect>=4.8.0 ; platform_system=='Linux'",
    "protobuf>=3.12.2",  # minimum required based on latest ansys-grpc-mapdl
    "psutil>=5.9.4",
    "pyansys-tools-versioning>=0.3.3",
    "ansys-tools-path>=0.3.1",
    "pyiges[full]>=0.3.1", # Since v0.3.0, the 'full' flag is needed in order to install 'geomdl'
    "pyvista>=0.38.1",
    "scipy>=1.3.0",  # for sparse (consider optional?)
    "tqdm>=4.45.0",
    "vtk>=9.0.0",
]
classifiers = [
    "Development Status :: 4 - Beta",
    "Intended Audience :: Science/Research",
    "Topic :: Scientific/Engineering :: Information Analysis",
    "License :: OSI Approved :: MIT License",
    "Operating System :: Microsoft :: Windows",
    "Operating System :: POSIX",
    "Operating System :: MacOS",
    "Programming Language :: Python :: 3.9",
    "Programming Language :: Python :: 3.10",
    "Programming Language :: Python :: 3.11",
    "Programming Language :: Python :: 3.12",
]

[project.optional-dependencies]
jupyter = [
    "jupyterlab>=3",
    "ipywidgets",
]

tests = [
    "ansys-dpf-core==0.10.1",
    "ansys-tools-visualization-interface==0.2.6",
    "autopep8==2.3.0",
    "matplotlib==3.9.0",
    "scipy==1.13.1",
    "pandas==2.2.2",
    "pyiges[full]==0.3.1",
    "pytest==8.2.2",
    "pytest-cov==5.0.0",
    "pyvista==0.43.10",
    "pyansys-tools-report==0.7.3",
    "vtk==9.3.0",
    "pytest-rerunfailures==14.0",
    "pytest-pyvista==0.1.9",
    "pytest-memprof<0.3.0",
]
doc = [
    "sphinx==7.3.7",
    "ansys-dpf-core==0.10.1",
    "ansys-mapdl-reader==0.53.0",
<<<<<<< HEAD
    "ansys-tools-visualization-interface==0.2.6",
    "ansys-sphinx-theme==0.16.5",
=======
    "ansys-sphinx-theme==0.16.6",
>>>>>>> a898bb1f
    "grpcio==1.64.1",
    "imageio-ffmpeg==0.5.1",
    "imageio==2.34.1",
    "jupyter_sphinx==0.5.3",
    "jupyterlab>=3.2.8",
    "matplotlib==3.9.0",
    "numpydoc==1.7.0",
    "pandas==2.2.2",
    "plotly==5.22.0",
    "pyiges[full]==0.3.1",
    "pypandoc==1.13",
    "pytest-sphinx==0.6.3",
    "pythreejs==2.4.2",
    "pyvista[trame]==0.43.9",
    "sphinx-autobuild==2024.4.16",
    "sphinx-autodoc-typehints==1.25.2",
    "sphinx-copybutton==0.5.2",
    "sphinx-design==0.6.0",
    "sphinx-gallery==0.16.0",
    "sphinx-notfound-page==1.0.2",
    "sphinxcontrib-websupport==1.2.7",
    "sphinxemoji==0.3.1",
    "sphinx-reredirects==0.1.3",
    "vtk==9.3.0",
]

[tool.flit.module]
name = "ansys.mapdl.core"

[project.urls]
Source = "https://github.com/ansys/pymapdl"
Issues = "https://github.com/ansys/pymapdl/issues"
Documentation = "https://mapdl.docs.pyansys.com"
Tracker = "https://github.com/ansys/pymapdl/issues"

[project.scripts]
pymapdl_convert_script = "ansys.mapdl.core.cli:old_pymapdl_convert_script_entry_point"
pymapdl = "ansys.mapdl.core.cli:main"

[tool.pytest.ini_options]
junit_family = "legacy"
filterwarnings = [
    "ignore::FutureWarning",
    "ignore::PendingDeprecationWarning",
    "ignore::DeprecationWarning",
    # bogus numpy ABI warning (see numpy/#432)
    "ignore:.*numpy.dtype size changed.*:RuntimeWarning",
    "ignore:.*numpy.ufunc size changed.*:RuntimeWarning",
    "ignore::UserWarning",
]
markers = [
    "skip_grpc: skip tests using grpc",
    "gui: skip tests that launch the GUI interface",
]
testpaths = "tests"
image_cache_dir = "tests/.image_cache"

[tool.isort]
profile = "black"
force_sort_within_sections = true
default_section = "THIRDPARTY"
skip_glob = ["__init__.py"]
src_paths = ["doc", "src", "tests"]

[tool.coverage.run]
source = ["ansys/pymapdl"]
omit = [
    # omit commands
    "ansys/mapdl/core/_commands/*",
    # ignore legacy interfaces
    "ansys/mapdl/core/mapdl_console.py",
    "ansys/mapdl/core/jupyter.py",
]

[tool.coverage.report]
show_missing = true

[tool.codespell]
skip = '*.pyc,*.txt,*.gif,*.png,*.jpg,*.js,*.html,*.doctree,*.ttf,*.woff,*.woff2,*.eot,*.mp4,*.inv,*.pickle,*.ipynb,flycheck*,./.git/*,./.hypothesis/*,*.yml,./doc/build/*,./doc/images/*,./dist/*,*~,.hypothesis*,./doc/source/examples/*,*cover,*.dat,*.mac,*.cdb,*.CDB,build,./docker/mapdl/v*,./factory/*,./ansys/mapdl/core/mapdl_functions.py,PKG-INFO,*.mypy_cache/*,./docker/mapdl/*,./_unused/*'
quiet-level = 3
ignore-regex=".*codespell-ignore$|NORML|POIN"
ignore-words = "doc/styles/config/vocabularies/ANSYS/accept.txt"

[tool.numpydoc_validation]
checks = [
    #"all",   # report on all checks, except the below
  # "GL01", # "Docstring text (summary) should start in the line immediately "
    # "after the opening quotes (not in the same line, or leaving a "
    # "blank line in between)",
  # "GL02", # "Closing quotes should be placed in the line after the last text "
    # "in the docstring (do not close the quotes in the same line as "
    # "the text, or leave a blank line between the last text and the "
    # "quotes)",
  # "GL03", # "Double line break found; please use only one blank line to "
    # "separate sections or paragraphs, and do not leave blank lines "
    # "at the end of docstrings",
    "GL05", # 'Tabs found at the start of line "{line_with_tabs}", please use '
    # "whitespace only",
  # "GL06", # 'Found unknown section "{section}". Allowed sections are: '
    # "{allowed_sections}",
  #  "GL07", # "Sections are in the wrong order. Correct order is: {correct_sections}",
  # "GL08", # "The object does not have a docstring",
  # "GL09", # "Deprecation warning should precede extended summary",
    "GL10", # "reST directives {directives} must be followed by two colons",
  # "SS01", # "No summary found (a short summary in a single line should be "
    # "present at the beginning of the docstring)",
    "SS02", # "Summary does not start with a capital letter",
  # "SS03", # "Summary does not end with a period",
    "SS04", # "Summary contains heading whitespaces",
  #  "SS05", # "Summary must start with infinitive verb, not third person "
    # '(e.g. use "Generate" instead of "Generates")',
  # "SS06", # "Summary should fit in a single line",
  # "ES01", # "No extended summary found",
  # "PR01", # "Parameters {missing_params} not documented",
  # "PR02", # "Unknown parameters {unknown_params}",
    "PR03", # "Wrong parameters order. Actual: {actual_params}. "
    # "Documented: {documented_params}",
  # "PR04", # 'Parameter "{param_name}" has no type',
    "PR05", # 'Parameter "{param_name}" type should not finish with "."',
    "PR06", # 'Parameter "{param_name}" type should use "{right_type}" instead '
    # 'of "{wrong_type}"',
    "PR07", # 'Parameter "{param_name}" has no description',
  # "PR08", # 'Parameter "{param_name}" description should start with a '
    # "capital letter",
  # "PR09", # 'Parameter "{param_name}" description should finish with "."',
  # "PR10", # 'Parameter "{param_name}" requires a space before the colon '
    # "separating the parameter name and type",
  # "RT01", # "No Returns section found",
  # "RT02", # "The first line of the Returns section should contain only the "
    # "type, unless multiple values are being returned",
  # "RT03", # "Return value has no description",
  # "RT04", # "Return value description should start with a capital letter",
  # "RT05", # 'Return value description should finish with "."',
    "YD01", # "No Yields section found",
  # "SA01", # "See Also section not found",
    "SA02", # "Missing period at end of description for See Also "
    # '"{reference_name}" reference',
    "SA03", # "Description should be capitalized for See Also "
    # '"{reference_name}" reference',
    "SA04", # 'Missing description for See Also "{reference_name}" reference',
  # "EX01", # "No examples section found",
]


override_SS05 = [  # override SS05 to allow docstrings starting with these words
    # '^Process ',
    # '^Assess ',
    # '^Access ',
]

[tool.towncrier]
package = "ansys.mapdl.core"
directory = "doc/changelog.d"
filename = "doc/source/changelog.rst"
template = "doc/changelog.d/changelog_template.jinja"
start_string = ".. towncrier release notes start\n"
title_format = "`{version} <https://github.com/ansys/pymapdl/releases/tag/v{version}>`_ - {project_date}"
issue_format = "`#{issue} <https://github.com/ansys/pymapdl/pull/{issue}>`_"

[[tool.towncrier.type]]
directory = "added"
name = "Added"
showcontent = true

[[tool.towncrier.type]]
directory = "changed"
name = "Changed"
showcontent = true

[[tool.towncrier.type]]
directory = "fixed"
name = "Fixed"
showcontent = true

[[tool.towncrier.type]]
directory = "dependencies"
name = "Dependencies"
showcontent = true

[[tool.towncrier.type]]
directory = "miscellaneous"
name = "Miscellaneous"
showcontent = true<|MERGE_RESOLUTION|>--- conflicted
+++ resolved
@@ -78,12 +78,8 @@
     "sphinx==7.3.7",
     "ansys-dpf-core==0.10.1",
     "ansys-mapdl-reader==0.53.0",
-<<<<<<< HEAD
     "ansys-tools-visualization-interface==0.2.6",
-    "ansys-sphinx-theme==0.16.5",
-=======
     "ansys-sphinx-theme==0.16.6",
->>>>>>> a898bb1f
     "grpcio==1.64.1",
     "imageio-ffmpeg==0.5.1",
     "imageio==2.34.1",
