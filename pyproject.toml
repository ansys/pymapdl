[build-system]
requires = ["flit_core >=3.2,<4"]
build-backend = "flit_core.buildapi"

[project]
# Check https://flit.readthedocs.io/en/latest/pyproject_toml.html for all available sections
name = "ansys-mapdl-core"
version = "0.66.dev0"
description = "A Python wrapper for Ansys MAPDL."
readme = "README.rst"
requires-python = ">=3.8"
license = {file = "LICENSE"}
authors = [
    {name = "Ansys, Inc.", email = "pyansys.maintainers@ansys.com"},
]
maintainers = [
    {name = "PyAnsys developers", email = "pyansys.maintainers@ansys.com"},
]
dependencies = [
    "ansys-api-mapdl==0.5.1",  # supports at least 2020R2 - 2022R1
    "ansys-corba; python_version < '3.9'",
    "ansys-mapdl-reader>=0.51.7",
    "ansys-math-core>=0.1.2",
    "ansys-platform-instancemanagement~=1.0",
    "platformdirs>=3.6.0",
    "click>=8.1.3", # for CLI interface
    "grpcio>=1.30.0",  # tested up to grpcio==1.35
    "importlib-metadata>=4.0",
    "matplotlib>=3.0.0",  # for colormaps for pyvista
    "numpy>=1.14.0,<1.25.0; python_version < '3.9'",
    "numpy>=1.14.0; python_version >= '3.9'",
    "pexpect>=4.8.0 ; platform_system=='Linux'",
    "protobuf>=3.12.2",  # minimum required based on latest ansys-grpc-mapdl
    "psutil>=5.9.4",
    "pyansys-tools-versioning>=0.3.3",
    "ansys-tools-path>=0.3.1",
    "pyiges[full]>=0.3.1", # Since v0.3.0, the 'full' flag is needed in order to install 'geomdl'
<<<<<<< HEAD
    "pyvista>=0.33.0,<0.42",
=======
    "pyvista>=0.33.0",
>>>>>>> 5b2d120e
    "scipy>=1.3.0",  # for sparse (consider optional?)
    "tqdm>=4.45.0",
    "vtk>=9.0.0",
]
classifiers = [
    "Development Status :: 4 - Beta",
    "Intended Audience :: Science/Research",
    "Topic :: Scientific/Engineering :: Information Analysis",
    "License :: OSI Approved :: MIT License",
    "Operating System :: Microsoft :: Windows",
    "Operating System :: POSIX",
    "Operating System :: MacOS",
    "Programming Language :: Python :: 3.8",
    "Programming Language :: Python :: 3.9",
    "Programming Language :: Python :: 3.10",
    "Programming Language :: Python :: 3.11",
]

[project.optional-dependencies]
tests = [
    "ansys-dpf-core==0.9.0",
    "autopep8==2.0.2",
    "matplotlib==3.7.2",
    "scipy==1.10.1; python_version < '3.9'", # to support python 3.8
    "scipy==1.11.1; python_version > '3.8'",
    "pandas==2.0.3",
    "pyiges[full]==0.3.1",
    "pytest==7.4.0",
    "pytest-cov==4.1.0",
    "pyvista==0.41.1",
    "pyansys-tools-report==0.6.0",
    "vtk==9.2.6",
    "pytest-rerunfailures==12.0",
]
doc = [
    "sphinx==7.1.1",
    "ansys-dpf-core==0.9.0",
    "ansys-mapdl-reader==0.52.19",
    "ansys-sphinx-theme==0.10.0",
    "grpcio==1.51.1",
    "imageio-ffmpeg==0.4.8",
    "imageio==2.31.1",
    "jupyter_sphinx==0.4.0",
    "jupyterlab>=3.2.8",
    "matplotlib==3.7.2",
    "numpydoc==1.5.0",
    "pandas==2.0.3",
    "plotly==5.15.0",
    "pyiges[full]==0.3.1",
    "pypandoc==1.11",
    "pytest-sphinx==0.5.0",
    "pythreejs==2.4.2",
    "pyvista[trame]==0.41.1",
    "sphinx-autobuild==2021.3.14",
    "sphinx-autodoc-typehints==1.24.0",
    "sphinx-copybutton==0.5.2",
    "sphinx-gallery==0.13.0",
    "sphinx-notfound-page==0.8.3",
    "sphinxcontrib-websupport==1.2.4",
    "sphinxemoji==0.2.0",
    "sphinx-reredirects==0.1.2",
    "vtk==9.2.6",
]

[tool.flit.module]
name = "ansys.mapdl.core"

[project.urls]
Source = "https://github.com/ansys/pymapdl"

[project.scripts]
pymapdl_convert_script = "ansys.mapdl.core.convert:cli"

[tool.pytest.ini_options]
junit_family = "legacy"
filterwarnings = [
    "ignore::FutureWarning",
    "ignore::PendingDeprecationWarning",
    "ignore::DeprecationWarning",
    # bogus numpy ABI warning (see numpy/#432)
    "ignore:.*numpy.dtype size changed.*:RuntimeWarning",
    "ignore:.*numpy.ufunc size changed.*:RuntimeWarning",
    "ignore::UserWarning",
]
markers = [
    "skip_grpc: skip tests using grpc",
    "corba: skip tests using the CORBA interface",
    "gui: skip tests that launch the GUI interface",
]
testpaths = "tests"

[tool.isort]
profile = "black"
force_sort_within_sections = true
default_section = "THIRDPARTY"
skip_glob = ["__init__.py"]
src_paths = ["doc", "src", "tests"]


[tool.coverage.run]
source = ["ansys/pymapdl"]
omit = [
    # omit commands
    "ansys/mapdl/core/_commands/*",

    # ignore legacy interfaces
    "ansys/mapdl/core/mapdl_console.py",
    "ansys/mapdl/core/mapdl_corba.py",
    "ansys/mapdl/core/jupyter.py",
]

[tool.coverage.report]
show_missing = true

[tool.codespell]
skip = '*.pyc,*.txt,*.gif,*.png,*.jpg,*.js,*.html,*.doctree,*.ttf,*.woff,*.woff2,*.eot,*.mp4,*.inv,*.pickle,*.ipynb,flycheck*,./.git/*,./.hypothesis/*,*.yml,./doc/build/*,./doc/images/*,./dist/*,*~,.hypothesis*,./doc/source/examples/*,*cover,*.dat,*.mac,build,./docker/mapdl/v*,./factory/*,./ansys/mapdl/core/mapdl_functions.py,PKG-INFO,*.mypy_cache/*,./docker/mapdl/*,./_unused/*'
ignore-words = "doc/styles/Vocab/ANSYS/accept.txt"
quiet-level = 3<|MERGE_RESOLUTION|>--- conflicted
+++ resolved
@@ -35,11 +35,7 @@
     "pyansys-tools-versioning>=0.3.3",
     "ansys-tools-path>=0.3.1",
     "pyiges[full]>=0.3.1", # Since v0.3.0, the 'full' flag is needed in order to install 'geomdl'
-<<<<<<< HEAD
     "pyvista>=0.33.0,<0.42",
-=======
-    "pyvista>=0.33.0",
->>>>>>> 5b2d120e
     "scipy>=1.3.0",  # for sparse (consider optional?)
     "tqdm>=4.45.0",
     "vtk>=9.0.0",
