--- conflicted
+++ resolved
@@ -85,15 +85,9 @@
 doc = [
   "ansys-dpf-core[graphics]==0.13.6",
   "ansys-mapdl-reader==0.55.1",
-<<<<<<< HEAD
-  "ansys-sphinx-theme==1.5.0",
-  "ansys-tools-visualization-interface==0.9.1",
-  "grpcio==1.72.1",
-=======
   "ansys-sphinx-theme==1.5.2",
   "ansys-tools-visualization-interface==0.9.2",
-  "grpcio==1.70.0",
->>>>>>> ec967896
+  "grpcio==1.72.1",
   "imageio-ffmpeg==0.6.0",
   "imageio==2.37.0",
   "jupyter==1.1.1",
