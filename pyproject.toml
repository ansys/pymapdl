--- conflicted
+++ resolved
@@ -70,13 +70,8 @@
     "pytest-rerunfailures==15.0",
     "pytest-timeout==2.3.1",
     "pytest==8.3.4",
-<<<<<<< HEAD
-    "scipy==1.15.1",
+    "scipy==1.15.2",
     "vtk==9.4.1",
-=======
-    "scipy==1.15.2",
-    "vtk==9.3.1",
->>>>>>> dd2c3c25
 ]
 doc = [
     "ansys-dpf-core==0.10.1",
