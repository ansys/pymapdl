--- conflicted
+++ resolved
@@ -77,13 +77,8 @@
     "sphinx==7.3.7",
     "ansys-dpf-core==0.10.1",
     "ansys-mapdl-reader==0.53.0",
-<<<<<<< HEAD
-    "ansys-sphinx-theme==0.16.4",
+    "ansys-sphinx-theme==0.16.5",
     "grpcio==1.64.1",
-=======
-    "ansys-sphinx-theme==0.16.5",
-    "grpcio==1.64.0",
->>>>>>> ed0a3eae
     "imageio-ffmpeg==0.4.9",
     "imageio==2.34.1",
     "jupyter_sphinx==0.5.3",
