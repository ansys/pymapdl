[build-system]
requires = ["flit_core >=3.2,<4"]
build-backend = "flit_core.buildapi"

[project]
# Check https://flit.readthedocs.io/en/latest/pyproject_toml.html for all available sections
name = "ansys-mapdl-core"
version = "0.68.dev0"
description = "A Python wrapper for Ansys MAPDL."
readme = "README.md"
requires-python = ">=3.9,<3.13"
license = {file = "LICENSE"}
authors = [
    {name = "Ansys, Inc.", email = "pyansys.maintainers@ansys.com"},
]
maintainers = [
    {name = "PyAnsys developers", email = "pyansys.maintainers@ansys.com"},
]
dependencies = [
    "ansys-api-mapdl==0.5.1",  # supports at least 2020R2 - 2022R1
    "ansys-mapdl-reader>=0.51.7",
    "ansys-math-core>=0.1.2",
    "ansys-platform-instancemanagement~=1.0",
    "platformdirs>=3.6.0",
    "click>=8.1.3", # for CLI interface
    "tabulate>=0.8.0", # for cli plotting
    "grpcio>=1.30.0",  # tested up to grpcio==1.35
    "importlib-metadata>=4.0",
    "matplotlib>=3.0.0",  # for colormaps for pyvista
    "numpy>=1.14.0,<1.25.0; python_version < '3.9'",
    "numpy>=1.14.0,<2.0.0; python_version >= '3.9'",
    "pexpect>=4.8.0 ; platform_system=='Linux'",
    "protobuf>=3.12.2",  # minimum required based on latest ansys-grpc-mapdl
    "psutil>=5.9.4",
    "pyansys-tools-versioning>=0.3.3",
    "ansys-tools-path>=0.3.1",
    "pyiges[full]>=0.3.1", # Since v0.3.0, the 'full' flag is needed in order to install 'geomdl'
    "pyvista>=0.38.1",
    "scipy>=1.3.0",  # for sparse (consider optional?)
    "tqdm>=4.45.0",
    "vtk>=9.0.0",
]
classifiers = [
    "Development Status :: 4 - Beta",
    "Intended Audience :: Science/Research",
    "Topic :: Scientific/Engineering :: Information Analysis",
    "License :: OSI Approved :: MIT License",
    "Operating System :: Microsoft :: Windows",
    "Operating System :: POSIX",
    "Operating System :: MacOS",
    "Programming Language :: Python :: 3.9",
    "Programming Language :: Python :: 3.10",
    "Programming Language :: Python :: 3.11",
    "Programming Language :: Python :: 3.12",
]

[project.optional-dependencies]
jupyter = [
    "jupyterlab>=3",
    "ipywidgets",
    "pyvista[jupyter]",
]

tests = [
    "ansys-dpf-core==0.10.1",
    "autopep8==2.0.4",
    "matplotlib==3.8.2",
<<<<<<< HEAD
    "scipy==1.11.4",
    "pandas==2.1.4",
    "pyiges[full]==0.3.1",
    "pytest==7.4.4",
    "pytest-cov==4.1.0",
    "pyvista==0.43.1",
=======
    "scipy==1.12.0",
    "pandas==2.2.0",
    "pyiges[full]==0.3.1",
    "pytest==8.0.0",
    "pytest-cov==4.1.0",
    "pyvista==0.43.2",
>>>>>>> c10cc144
    "pyansys-tools-report==0.7.0",
    "vtk==9.3.0",
    "pytest-rerunfailures==13.0",
    "pytest-pyvista==0.1.9",
    "pytest-memprof<0.3.0",
]
doc = [
    "sphinx==7.2.6",
    "ansys-dpf-core==0.10.1",
    "ansys-mapdl-reader==0.53.0",
<<<<<<< HEAD
    "ansys-sphinx-theme==0.13.1",
    "grpcio==1.60.0",
=======
    "ansys-sphinx-theme==0.13.2",
    "grpcio==1.60.1",
>>>>>>> c10cc144
    "imageio-ffmpeg==0.4.9",
    "imageio==2.33.1",
    "jupyter_sphinx==0.5.3",
    "jupyterlab>=3.2.8",
    "matplotlib==3.8.2",
    "numpydoc==1.6.0",
<<<<<<< HEAD
    "pandas==2.1.4",
=======
    "pandas==2.2.0",
>>>>>>> c10cc144
    "plotly==5.18.0",
    "pyiges[full]==0.3.1",
    "pypandoc==1.12",
    "pytest-sphinx==0.5.0",
    "pythreejs==2.4.2",
<<<<<<< HEAD
    "pyvista[trame]==0.43.1",
=======
    "pyvista[trame]==0.43.2",
>>>>>>> c10cc144
    "sphinx-autobuild==2021.3.14",
    "sphinx-autodoc-typehints==1.25.2",
    "sphinx-copybutton==0.5.2",
    "sphinx-design==0.5.0",
    "sphinx-gallery==0.15.0",
<<<<<<< HEAD
    "sphinx-notfound-page==0.8.3",
    "sphinxcontrib-websupport==1.2.6",
    "sphinxemoji==0.2.0",
=======
    "sphinx-notfound-page==1.0.0",
    "sphinxcontrib-websupport==1.2.7",
    "sphinxemoji==0.3.1",
>>>>>>> c10cc144
    "sphinx-reredirects==0.1.3",
    "vtk==9.3.0",
    "sphinx_design==0.5.0",
]

[tool.flit.module]
name = "ansys.mapdl.core"

[project.urls]
Source = "https://github.com/ansys/pymapdl"

[project.scripts]
pymapdl_convert_script = "ansys.mapdl.core.cli:convert"
launch_mapdl = "ansys.mapdl.core.cli:launch_mapdl"

[tool.pytest.ini_options]
junit_family = "legacy"
filterwarnings = [
    "ignore::FutureWarning",
    "ignore::PendingDeprecationWarning",
    "ignore::DeprecationWarning",
    # bogus numpy ABI warning (see numpy/#432)
    "ignore:.*numpy.dtype size changed.*:RuntimeWarning",
    "ignore:.*numpy.ufunc size changed.*:RuntimeWarning",
    "ignore::UserWarning",
]
markers = [
    "skip_grpc: skip tests using grpc",
    "gui: skip tests that launch the GUI interface",
]
testpaths = "tests"
image_cache_dir = "tests/.image_cache"

[tool.isort]
profile = "black"
force_sort_within_sections = true
default_section = "THIRDPARTY"
skip_glob = ["__init__.py"]
src_paths = ["doc", "src", "tests"]


[tool.coverage.run]
source = ["ansys/pymapdl"]
omit = [
    # omit commands
    "ansys/mapdl/core/_commands/*",
    # ignore legacy interfaces
    "ansys/mapdl/core/mapdl_console.py",
    "ansys/mapdl/core/jupyter.py",
]

[tool.coverage.report]
show_missing = true

[tool.codespell]
skip = '*.pyc,*.txt,*.gif,*.png,*.jpg,*.js,*.html,*.doctree,*.ttf,*.woff,*.woff2,*.eot,*.mp4,*.inv,*.pickle,*.ipynb,flycheck*,./.git/*,./.hypothesis/*,*.yml,./doc/build/*,./doc/images/*,./dist/*,*~,.hypothesis*,./doc/source/examples/*,*cover,*.dat,*.mac,*.cdb,*.CDB,build,./docker/mapdl/v*,./factory/*,./ansys/mapdl/core/mapdl_functions.py,PKG-INFO,*.mypy_cache/*,./docker/mapdl/*,./_unused/*'
ignore-words = "doc/styles/Vocab/ANSYS/accept.txt"
quiet-level = 3
ignore-regex=".*codespell-ignore$|NORML|POIN"

[tool.numpydoc_validation]
checks = [
    #"all",   # report on all checks, except the below
  # "GL01", # "Docstring text (summary) should start in the line immediately "
    # "after the opening quotes (not in the same line, or leaving a "
    # "blank line in between)",
  # "GL02", # "Closing quotes should be placed in the line after the last text "
    # "in the docstring (do not close the quotes in the same line as "
    # "the text, or leave a blank line between the last text and the "
    # "quotes)",
  # "GL03", # "Double line break found; please use only one blank line to "
    # "separate sections or paragraphs, and do not leave blank lines "
    # "at the end of docstrings",
    "GL05", # 'Tabs found at the start of line "{line_with_tabs}", please use '
    # "whitespace only",
  # "GL06", # 'Found unknown section "{section}". Allowed sections are: '
    # "{allowed_sections}",
  #  "GL07", # "Sections are in the wrong order. Correct order is: {correct_sections}",
  # "GL08", # "The object does not have a docstring",
  # "GL09", # "Deprecation warning should precede extended summary",
    "GL10", # "reST directives {directives} must be followed by two colons",
  # "SS01", # "No summary found (a short summary in a single line should be "
    # "present at the beginning of the docstring)",
    "SS02", # "Summary does not start with a capital letter",
  # "SS03", # "Summary does not end with a period",
    "SS04", # "Summary contains heading whitespaces",
  #  "SS05", # "Summary must start with infinitive verb, not third person "
    # '(e.g. use "Generate" instead of "Generates")',
  # "SS06", # "Summary should fit in a single line",
  # "ES01", # "No extended summary found",
  # "PR01", # "Parameters {missing_params} not documented",
  # "PR02", # "Unknown parameters {unknown_params}",
    "PR03", # "Wrong parameters order. Actual: {actual_params}. "
    # "Documented: {documented_params}",
  # "PR04", # 'Parameter "{param_name}" has no type',
    "PR05", # 'Parameter "{param_name}" type should not finish with "."',
    "PR06", # 'Parameter "{param_name}" type should use "{right_type}" instead '
    # 'of "{wrong_type}"',
    "PR07", # 'Parameter "{param_name}" has no description',
  # "PR08", # 'Parameter "{param_name}" description should start with a '
    # "capital letter",
  # "PR09", # 'Parameter "{param_name}" description should finish with "."',
  # "PR10", # 'Parameter "{param_name}" requires a space before the colon '
    # "separating the parameter name and type",
  # "RT01", # "No Returns section found",
  # "RT02", # "The first line of the Returns section should contain only the "
    # "type, unless multiple values are being returned",
  # "RT03", # "Return value has no description",
  # "RT04", # "Return value description should start with a capital letter",
  # "RT05", # 'Return value description should finish with "."',
    "YD01", # "No Yields section found",
  # "SA01", # "See Also section not found",
    "SA02", # "Missing period at end of description for See Also "
    # '"{reference_name}" reference',
    "SA03", # "Description should be capitalized for See Also "
    # '"{reference_name}" reference',
    "SA04", # 'Missing description for See Also "{reference_name}" reference',
  # "EX01", # "No examples section found",
]


override_SS05 = [  # override SS05 to allow docstrings starting with these words
    # '^Process ',
    # '^Assess ',
    # '^Access ',
]<|MERGE_RESOLUTION|>--- conflicted
+++ resolved
@@ -65,21 +65,12 @@
     "ansys-dpf-core==0.10.1",
     "autopep8==2.0.4",
     "matplotlib==3.8.2",
-<<<<<<< HEAD
-    "scipy==1.11.4",
-    "pandas==2.1.4",
-    "pyiges[full]==0.3.1",
-    "pytest==7.4.4",
-    "pytest-cov==4.1.0",
-    "pyvista==0.43.1",
-=======
     "scipy==1.12.0",
     "pandas==2.2.0",
     "pyiges[full]==0.3.1",
     "pytest==8.0.0",
     "pytest-cov==4.1.0",
     "pyvista==0.43.2",
->>>>>>> c10cc144
     "pyansys-tools-report==0.7.0",
     "vtk==9.3.0",
     "pytest-rerunfailures==13.0",
@@ -90,48 +81,29 @@
     "sphinx==7.2.6",
     "ansys-dpf-core==0.10.1",
     "ansys-mapdl-reader==0.53.0",
-<<<<<<< HEAD
-    "ansys-sphinx-theme==0.13.1",
-    "grpcio==1.60.0",
-=======
     "ansys-sphinx-theme==0.13.2",
     "grpcio==1.60.1",
->>>>>>> c10cc144
     "imageio-ffmpeg==0.4.9",
     "imageio==2.33.1",
     "jupyter_sphinx==0.5.3",
     "jupyterlab>=3.2.8",
     "matplotlib==3.8.2",
     "numpydoc==1.6.0",
-<<<<<<< HEAD
-    "pandas==2.1.4",
-=======
     "pandas==2.2.0",
->>>>>>> c10cc144
     "plotly==5.18.0",
     "pyiges[full]==0.3.1",
     "pypandoc==1.12",
     "pytest-sphinx==0.5.0",
     "pythreejs==2.4.2",
-<<<<<<< HEAD
-    "pyvista[trame]==0.43.1",
-=======
     "pyvista[trame]==0.43.2",
->>>>>>> c10cc144
     "sphinx-autobuild==2021.3.14",
     "sphinx-autodoc-typehints==1.25.2",
     "sphinx-copybutton==0.5.2",
     "sphinx-design==0.5.0",
     "sphinx-gallery==0.15.0",
-<<<<<<< HEAD
-    "sphinx-notfound-page==0.8.3",
-    "sphinxcontrib-websupport==1.2.6",
-    "sphinxemoji==0.2.0",
-=======
     "sphinx-notfound-page==1.0.0",
     "sphinxcontrib-websupport==1.2.7",
     "sphinxemoji==0.3.1",
->>>>>>> c10cc144
     "sphinx-reredirects==0.1.3",
     "vtk==9.3.0",
     "sphinx_design==0.5.0",
