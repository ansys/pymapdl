"""gRPC specific class and methods for the MAPDL gRPC client """

import re
from warnings import warn
import shutil
import threading
import weakref
import io
import time
import os
import socket
from functools import wraps
import tempfile
import subprocess

import grpc
import numpy as np
from tqdm import tqdm
from grpc._channel import _InactiveRpcError, _MultiThreadedRendezvous
from ansys.api.mapdl.v0 import mapdl_pb2 as pb_types
from ansys.api.mapdl.v0 import mapdl_pb2_grpc as mapdl_grpc
from ansys.api.mapdl.v0 import ansys_kernel_pb2 as anskernel

from ansys.mapdl.core.mapdl import _MapdlCore
from ansys.mapdl.core.errors import MapdlExitedError, protect_grpc, MapdlRuntimeError
from ansys.mapdl.core.misc import (
    supress_logging,
    run_as_prep7,
    last_created,
    random_string,
)
from ansys.mapdl.core.post import PostProcessing
from ansys.mapdl.core.common_grpc import (
    parse_chunks,
    ANSYS_VALUE_TYPE,
    DEFAULT_CHUNKSIZE,
    DEFAULT_FILE_CHUNK_SIZE,
)
from ansys.mapdl.core import __version__, _LOCAL_PORTS
from ansys.mapdl.core import check_version


VOID_REQUEST = anskernel.EmptyRequest()

# Default 256 MB message length
MAX_MESSAGE_LENGTH = int(os.environ.get("PYMAPDL_MAX_MESSAGE_LENGTH", 256 * 1024 ** 2))


def chunk_raw(raw, save_as):
    with io.BytesIO(raw) as f:
        while True:
            piece = f.read(DEFAULT_FILE_CHUNK_SIZE)
            length = len(piece)
            if length == 0:
                return
            yield pb_types.UploadFileRequest(
                file_name=os.path.basename(save_as),
                chunk=anskernel.Chunk(payload=piece, size=length),
            )


def get_file_chunks(filename, progress_bar=False):
    """Serializes a file into chunks"""
    pbar = None
    if progress_bar:
        n_bytes = os.path.getsize(filename)

        base_name = os.path.basename(filename)
        pbar = tqdm(
            total=n_bytes,
            desc="Uploading %s" % base_name,
            unit="B",
            unit_scale=True,
            unit_divisor=1024,
        )

    with open(filename, "rb") as f:
        while True:
            piece = f.read(DEFAULT_FILE_CHUNK_SIZE)
            length = len(piece)
            if length == 0:
                if pbar is not None:
                    pbar.close()
                return

            if pbar is not None:
                pbar.update(length)

            chunk = anskernel.Chunk(payload=piece, size=length)
            yield pb_types.UploadFileRequest(
                file_name=os.path.basename(filename), chunk=chunk
            )


def save_chunks_to_file(
    chunks, filename, progress_bar=True, file_size=None, target_name=""
):
    """Saves chunks to a local file

    Returns
    -------
    file_size : int
        File size saved in bytes.  ``0`` means no file was written.
    """

    pbar = None
    if progress_bar:
        pbar = tqdm(
            total=file_size,
            desc="Downloading %s" % target_name,
            unit="B",
            unit_scale=True,
            unit_divisor=1024,
        )

    file_size = 0
    with open(filename, "wb") as f:
        for chunk in chunks:
            f.write(chunk.payload)
            payload_size = len(chunk.payload)
            file_size += payload_size
            if pbar is not None:
                pbar.update(payload_size)

    if pbar is not None:
        pbar.close()

    return file_size


class RepeatingTimer(threading.Timer):
    """Run a function repeately"""

    def run(self):
        while not self.finished.is_set():
            self.function(*self.args, **self.kwargs)
            self.finished.wait(self.interval)


def check_valid_ip(ip):
    """Check for valid IP address"""
    if ip != "localhost":
        ip = ip.replace('"', "").replace("'", "")
        socket.inet_aton(ip)


class MapdlGrpc(_MapdlCore):
    """This class connects to a GRPC MAPDL server and allows commands
    to be passed to a persistent session.

    Parameters
    ----------
    ip : str, optional
        IP address to connect to the server.  Defaults to 'localhost'.

    port : int, optional
        Port to connect to the mapdl server.  Defaults to 50052.

    timeout : float
        Maximum allowable time to connect to the MAPDL server.

    loglevel : str, optional
        Sets which messages are printed to the console.  Default
        'INFO' prints out all ANSYS messages, 'WARNING` prints only
        messages containing ANSYS warnings, and 'ERROR' prints only
        error messages.

    cleanup_on_exit : bool, optional
        Exit MAPDL when Python exits or when this instance is garbage
        collected.

    set_no_abort : bool, optional
        Sets MAPDL to not abort at the first error within /BATCH mode.
        Default ``True``.

    remove_temp_files : bool, optional
        Removes temporary files on exit if MAPDL is local.  Default
        ``False``.

    log_file : bool, optional
        Copy the log to a file called `logs.log` located where the
        python script is executed. Default ``True``.

    Examples
    --------
    Connect to an instance of MAPDL already running on locally on the
    default port 50052.

    >>> from ansys.mapdl import core as pymapdl
    >>> mapdl = pymapdl.Mapdl()

    Connect to an instance of MAPDL running on the LAN on a default port

    >>> mapdl = pymapdl.Mapdl('192.168.1.101')

    Connect to an instance of MAPDL running on the LAN on a non-default port

    >>> mapdl = pymapdl.Mapdl('192.168.1.101', port=60001)
    """

    # Required by `_name` method to be defined before __init__ be
    _ip = None
    _port = None

    def __init__(self, ip='127.0.0.1', port=None, timeout=15, loglevel='WARNING',
                log_file=True, cleanup_on_exit=False, log_apdl=False,
                set_no_abort=True, remove_temp_files=False, **kwargs):
        """Initialize connection to the mapdl server"""
        # port and ip are needed to setup the log
        self._port = port
        self._ip = ip
<<<<<<< HEAD
        super().__init__(
            loglevel=loglevel, log_apdl=log_apdl, log_file=log_file, **kwargs
        )
=======
        super().__init__(loglevel, log_file=log_file, log_apdl=log_apdl, ** kwargs)
>>>>>>> e13de6cc

        check_valid_ip(ip)

        # gRPC request specific locks as these gRPC request are not thread safe
        self._vget_lock = False
        self._get_lock = False

        self._prioritize_thermal = False
        self._locked = False  # being used within MapdlPool
        self._stub = None
        self._cleanup = cleanup_on_exit
        self._remove_tmp = remove_temp_files
        self._jobname = kwargs.pop("jobname", "file")
        self._path = kwargs.pop("run_location", None)
        self._busy = False  # used to check if running a command on the server
        self._channel_str = None
        self._local = ip in ["127.0.0.1", "127.0.1.1", "localhost"]
        if "local" in kwargs:  # allow this to be overridden
            self._local = kwargs["local"]
        self._health_response_queue = None
        self._exiting = False
        self._exited = None
        self._mute = False

        if port is None:
            from ansys.mapdl.core.launcher import MAPDL_DEFAULT_PORT

            port = MAPDL_DEFAULT_PORT
        self._server = None
        self._channel = None
        self._state = None
        self._stub = None
        self._timeout = timeout
        self._pids = []

        # try to connect over a series of attempts rather than one
        # single one.  This prevents a single failed connection from
        # blocking other attempts
        n_attempts = 5  # consider adding this as a kwarg
        connected = False
        attempt_timeout = timeout / n_attempts

        max_time = time.time() + timeout
        i = 0

        while time.time() < max_time and i <= n_attempts:
            self._log.debug("Connection attempt %d", i + 1)
            connected = self._connect(
                port, timeout=attempt_timeout, set_no_abort=set_no_abort
            )
            i += 1
            if connected:
                self._log.debug("Connected")
                break
        else:
            self._log.debug(f'Reached either maximum amount of connection attempts ({n_attempts}) or timeout ({timeout} s).')

        if not connected:
            raise IOError(
                "Unable to connect to MAPDL gRPC instance at %s" % self._channel_str
            )

        # double check we have access to the local path if not
        # explicitly specified
        if "local" not in kwargs:
            self._verify_local()

        # only cache process IDs if launched locally
        if self._local and "exec_file" in kwargs:
            self._cache_pids()

    def _verify_local(self):
        """Check if Python is local to the MAPDL instance."""
        # Verify if python has assess to the MAPDL directory.
        if self._local:
            if self._path is None:
                directory = self.directory
            else:
                directory = self._path

            if self._jobname is None:
                jobname = self.jobname
            else:
                jobname = self._jobname

            lockfile = os.path.join(directory, jobname + ".err")
            lockfile0 = os.path.join(directory, jobname + "0.err")
            if os.path.isfile(lockfile):
                return
            if os.path.isfile(lockfile0):
                return
            self._local = False

    @property
    def mute(self):
        """Silence the response from all MAPDL functions unless
        explicitly set to ``True``.

        Returns
        -------
        bool
            Current state of the mute.

        Examples
        --------
        >>> mapdl.mute = True
        >>> mapdl.prep7()
        ''

        Temporarily override the instance setting this with
        ``mute=False``.  This is useful for methods that parse the
        MAPDL output like ``k``.

        >>> mapdl.k('', 1, 1, 1, mute=False)
        1

        """
        return self._mute

    @mute.setter
    def mute(self, value):
        self._mute = value

    def __repr__(self):
        info = super().__repr__()
        return info

    def _connect(self, port, timeout=5, set_no_abort=True, enable_health_check=False):
        """Establish a gRPC channel to a remote or local MAPDL instance.

        Parameters
        ----------
        timeout : float
            Time in seconds to wait until the connection has been established
        """
        self._server = {"ip": self._ip, "port": port}

        # open the channel
        self._channel_str = "%s:%d" % (self._ip, port)
        self._log.debug("Opening insecure channel at %s", self._channel_str)
        self._channel = grpc.insecure_channel(
            self._channel_str,
            options=[
                ("grpc.max_receive_message_length", MAX_MESSAGE_LENGTH),
            ],
        )

        self._state = grpc.channel_ready_future(self._channel)
        self._stub = mapdl_grpc.MapdlServiceStub(self._channel)

        # verify connection
        tstart = time.time()
        while ((time.time() - tstart) < timeout) and not self._state._matured:
            time.sleep(0.01)

        if not self._state._matured:  # pragma: no cover
            return False
        self._log.debug("Established connection to MAPDL gRPC")

        # keeps mapdl session alive
        self._timer = None
        if not self._local:
            self._initialised = threading.Event()
            self._t_trigger = time.time()
            self._t_delay = 30
            self._timer = threading.Thread(
                target=MapdlGrpc._threaded_heartbeat, args=(weakref.proxy(self),)
            )
            self._timer.daemon = True
            self._timer.start()

        # initialize mesh, post processing, and file explorer interfaces
        from ansys.mapdl.core.mesh_grpc import MeshGrpc
        from ansys.mapdl.core.xpl import ansXpl

        self._mesh_rep = MeshGrpc(self)
        self._post = PostProcessing(self)
        self._xpl = ansXpl(self)

        # enable health check
        if enable_health_check:
            self._enable_health_check()

        self.__server_version = None

        # HOUSEKEEPING:
        # Set to not abort after encountering errors.  Otherwise, many
        # failures in a row will cause MAPDL to exit without returning
        # anything useful.  Also avoids abort in batch mode if set.
        if set_no_abort:
            self._set_no_abort()

        return True

    @property
    def _server_version(self):
        """Return the server version.

        Examples
        --------
        >>> mapdl._server_version
        (0, 3, 0)

        Uses cached ``__server_version`` to avoid unnecessary communication.
        """
        # check cache
        if self.__server_version is None:
            self.__server_version = self._get_server_version()
        return self.__server_version

    def _get_server_version(self):
        """Request version from gRPC server.

        Generally tied to the release version unless on a development release.

        2020R2 --> 0.0.0 (or any unknown version)
        2021R1 --> 0.3.0
        2021R2 --> 0.4.0
        2022R1 --> 0.X.X

        """
        sver = (0, 0, 0)
        verstr = self._ctrl("VERSION")
        if verstr:
            sver = check_version.version_tuple(verstr)
        return sver

    def _enable_health_check(self):
        """Places the status of the health check in _health_response_queue"""
        # lazy imports here to speed up module load
        from grpc_health.v1 import health_pb2, health_pb2_grpc

        def _consume_responses(response_iterator, response_queue):
            try:
                for response in response_iterator:
                    response_queue.put(response)
                # NOTE: we're doing absolutely nothing with this as
                # this point since the server side health check
                # doesn't change state.
            except Exception as err:
                if self._exiting:
                    return
                self._exited = True
                raise MapdlExitedError("Lost connection with MAPDL server") from None

        # enable health check
        from queue import Queue

        request = health_pb2.HealthCheckRequest()
        self._health_stub = health_pb2_grpc.HealthStub(self._channel)
        rendezvous = self._health_stub.Watch(request)

        # health check feature implemented after 2020R2
        try:
            status = rendezvous.next()
        except Exception as err:
            if err.code().name != "UNIMPLEMENTED":
                raise err
            return

        if status.status != health_pb2.HealthCheckResponse.SERVING:
            raise MapdlRuntimeError(
                "Unable to enable health check and/or connect to" " the MAPDL server"
            )

        self._health_response_queue = Queue()

        # allow main process to exit by setting daemon to true
        thread = threading.Thread(
            target=_consume_responses,
            args=(rendezvous, self._health_response_queue),
            daemon=True,
        )
        thread.start()

    def _launch(self, start_parm, timeout=10):
        """Launch a local session of MAPDL in gRPC mode.

        This should only need to be used for legacy ``open_gui``
        """
        if not self._local:
            raise RuntimeError(
                "Can only launch the GUI with a local instance of " "MAPDL"
            )
        from ansys.mapdl.core.launcher import launch_grpc

        self._exited = False  # reset exit state
        port, directory = launch_grpc(**start_parm)
        self._connect(port)

        # may need to wait for viable connection in open_gui case
        tmax = time.time() + timeout
        success = False
        while time.time() < tmax:
            try:
                self.prep7()
                success = True
                break
            except:
                pass

        if not success:
            raise RuntimeError("Unable to reconnect to MAPDL")

    @property
    def post_processing(self):
        """Post-process in an active MAPDL session.

        Examples
        --------
        Get the nodal displacement in the X direction for the first
        result set.

        >>> mapdl.set(1, 1)
        >>> disp_x = mapdl.post_processing.nodal_displacement('X')
        array([1.07512979e-04, 8.59137773e-05, 5.70690047e-05, ...,
               5.70333124e-05, 8.58600402e-05, 1.07445726e-04])
        """
        return self._post

    @supress_logging
    def _set_no_abort(self):
        """Do not abort MAPDL"""
        self.nerr(abort=-1, mute=True)

    def _reset_cache(self):
        """Reset cached items"""
        self._mesh_rep._reset_cache()
        self._geometry._reset_cache()

    @property
    def _mesh(self):
        return self._mesh_rep

    def _run(self, cmd, verbose=False, mute=None):
        """Sens a command and return the response as a string.

        Parameters
        ----------
        cmd : str
            Valid MAPDL command.

        verbose : bool, optional
            Print the response of a command while it is being run.

        mute : bool, optional
            Request that no output be sent from the gRPC server.
            Defaults to the global setting as specified with
            ``mapdl.mute = <bool>``.  Default ``False``

        Examples
        --------
        Run a basic command.

        >>> mapdl.run('/PREP7')

        Run a command and suppress its output.

        >>> mapdl.run('/PREP7', mute=True)

        Run a command and stream its output while it is being run.

        >>> mapdl.run('/PREP7', verbose=True)

        """
        if mute is None:
            mute = self._mute

        if self._exited:
            raise MapdlExitedError

        # don't allow empty commands
        if not cmd.strip():
            raise ValueError("Empty commands not allowed")

        if len(cmd) > 639:  # CMD_MAX_LENGTH
            raise ValueError("Maximum command length must be less than 640 characters")

        self._busy = True
        if verbose:
            response = self._send_command_stream(cmd, True)
        else:
            response = self._send_command(cmd, mute=mute)
        self._busy = False
        return response.strip()

    @property
    def busy(self):
        """True when MAPDL gRPC server is executing a command"""
        return self._busy

    @protect_grpc
    def _send_command(self, cmd, mute=False):
        """Send a MAPDL command and return the response as a string"""
        opt = ""
        if mute:
            opt = "MUTE"  # suppress any output

        request = pb_types.CmdRequest(command=cmd, opt=opt)
        # TODO: Capture keyboard exception and place this in a thread
        grpc_response = self._stub.SendCommand(request)

        resp = grpc_response.response
        if resp is not None:
            return resp.strip()
        return ""

    @protect_grpc
    def _send_command_stream(self, cmd, verbose=False):
        """Send a command and expect a streaming response"""
        request = pb_types.CmdRequest(command=cmd)
        metadata = [("time_step_stream", "100")]
        stream = self._stub.SendCommandS(request, metadata=metadata)
        response = []
        for item in stream:
            cmdout = "\n".join(item.cmdout)
            if verbose:
                print(cmdout)
            response.append(cmdout.strip())

        return "".join(response)

    def _threaded_heartbeat(self):
        """To be called from a thread to verify mapdl instance is alive"""
        self._initialised.set()
        while True:
            if self._exited:
                break

            try:
                time.sleep(self._t_delay)
                if not self.is_alive:
                    break
            except ReferenceError:
                break
            except Exception:
                continue

    def exit(self, save=False):
        """Exit MAPDL.

        Parameters
        ----------
        save : bool, optional
            Save the database on exit.  Default ``False``.

        Examples
        --------
        >>> mapdl.exit()
        """
        if self._exited:
            return

        self._exiting = True
        self._log.debug("Exiting MAPDL")

        if save:
            try:
                self.save()
            except:
                pass

        self._kill()  # sets self._exited = True
        self._close_process()
        self._remove_lock_file()

        if self._remove_tmp and self._local:
            self._log.debug("Removing local temporary files")
            shutil.rmtree(self.directory, ignore_errors=True)

        if self._local and self._port in _LOCAL_PORTS:
            _LOCAL_PORTS.remove(self._port)

    def _kill(self):
        """Call exit(0) on the server."""
        self._ctrl("EXIT")
        self._exited = True

    def _close_process(self):
        """Close all MAPDL processes"""
        if self._local:
            for pid in self._pids:
                try:
                    os.kill(pid, 9)
                except OSError:
                    pass

    def _cache_pids(self):
        """Store the process IDs used when launching MAPDL"""
        for filename in self.list_files():
            if "cleanup" in filename:
                script = os.path.join(self.directory, filename)
                with open(script) as f:
                    raw = f.read()

                if os.name == "nt":
                    pids = re.findall(r"/pid (\d+)", raw)
                else:
                    pids = set(re.findall(r"-9 (\d+)", raw))
                self._pids = [int(pid) for pid in pids]

    def _remove_lock_file(self):
        """Removes the lock file.

        Necessary to call this as a segfault of MAPDL or sys(0) will
        not remove the lock file.
        """
        mapdl_path = self.directory
        if mapdl_path:
            for lockname in [self.jobname + ".lock", "file.lock"]:
                lock_file = os.path.join(mapdl_path, lockname)
                if os.path.isfile(lock_file):
                    try:
                        os.remove(lock_file)
                    except OSError:
                        pass

    def _run_cleanup_script(self):  # pragma: no cover
        """Run the APDL cleanup script.

        On distributed runs MAPDL creates a cleanup script to kill the
        processes created by the ANSYS spawner.  Normally this file is
        removed when APDL exits normally, but on a failure, it's
        necessary to manually close these PIDs.
        """
        # run cleanup script when local
        if self._local:
            for filename in self.list_files():
                if "cleanup" in filename:
                    script = os.path.join(self.directory, filename)
                    if not os.path.isfile(script):
                        return
                    if os.name != "nt":
                        script = ["/bin/bash", script]
                    process = subprocess.Popen(
                        script,
                        shell=False,
                        stdin=subprocess.PIPE,
                        stdout=subprocess.PIPE,
                        stderr=subprocess.PIPE,
                    )
                    # always communicate to allow process to run
                    output, err = process.communicate()
                    self._log.debug(
                        "Cleanup output:\n\n%s\n%s", output.decode(), err.decode()
                    )

    def list_files(self, refresh_cache=True):
        """List the files in the working directory of MAPDL.

        Parameters
        ----------
        refresh_cache : bool, optional
            If local, refresh local cache by querying MAPDL for its
            current path.

        Returns
        -------
        list
            List of files in the working directory of MAPDL.

        Examples
        --------
        >>> files = mapdl.list_files()
        >>> for file in files: print(file)
        file.lock
        file0.bat
        file0.err
        file0.log
        file0.page
        file1.err
        file1.log
        file1.out
        file1.page
        """
        if self._local:  # simply return a python list of files
            if refresh_cache:
                local_path = self.directory
            else:
                local_path = self._directory
            if local_path:
                if os.path.isdir(local_path):
                    return os.listdir(local_path)
            return []
        elif self._exited:
            raise RuntimeError("Cannot list remote files since MAPDL has exited")

        # this will sometimes return 'LINUX x6', 'LIN', or 'L'
        if "L" in self.parameters.platform[:1]:
            cmd = "ls"
        else:
            cmd = "dir /b /a"

        files = self.sys(cmd).splitlines()
        if not files:
            warn("No files listed")
        return files

    @supress_logging
    def sys(self, cmd):
        """Pass a command string to the operating system.

        APDL Command: /SYS

        Passes a command string to the operating system for execution
        (see the Operations Guide).  Typical strings are system
        commands such as list, copy, rename, etc.  Control returns to
        the ANSYS program after the system procedure is completed.
        ANSYS may not be aware of your specific user environment. For
        example, on Linux this command may not recognize aliases,
        depending on the hardware platform and user environment.

        Parameters
        ----------
        cmd : str
            Command string, up to 639 characters (including blanks,
            commas, etc.). The specified string is passed verbatim to
            the operating system, i.e., no parameter substitution is
            performed.

        Returns
        -------
        str
            Output from the command.

        Examples
        --------
        >>> mapdl.sys('ls')

        """
        # always redirect system output to a temporary file
        tmp_file = "__tmp_sys_out__"
        super().sys(f"{cmd} > {tmp_file}")
        if self._local:  # no need to download when local
            with open(os.path.join(self.directory, tmp_file)) as fobj:
                return fobj.read()
        return self._download_as_raw(tmp_file).decode()

    def download_result(self, path, progress_bar=False, preference=None):
        """Download remote result files to a local directory

        Examples
        --------
        Download remote result files into the current working directory

        >>> import os
        >>> mapdl.download_result(os.getcwd())

        """

        def _download(targets):
            for target in targets:
                save_name = os.path.join(path, target)
                self.download(target, save_name, progress_bar=progress_bar)

        if preference:
            if preference not in ["rst", "rth"]:
                raise ValueError("``preference`` must be either 'rst' or 'rth'")

        # result file basename is the jobname
        jobname = self.jobname
        rth_basename = "%s.%s" % (jobname, "rth")
        rst_basename = "%s.%s" % (jobname, "rst")

        remote_files = self.list_files()
        result_file = None

        if self._prioritize_thermal and rth_basename in remote_files:
            result_file = rth_basename
        elif rst_basename in remote_files and rth_basename in remote_files:
            if preference == "rth":
                result_file = rth_basename
            else:
                result_file = rst_basename
        elif rst_basename in remote_files:
            result_file = rst_basename
        elif rth_basename in remote_files:
            result_file = rth_basename

        if result_file:  # found non-distributed result
            save_name = os.path.join(path, result_file)
            self.download(result_file, save_name, progress_bar=progress_bar)
            return save_name

        # otherwise, download all the distributed result files
        if jobname[-1].isnumeric():
            jobname += "_"

        rst_files = []
        rth_files = []
        for filename in remote_files:
            if "rst" in filename and jobname in filename:
                rst_files.append(filename)
            elif "rth" in filename and jobname in filename:
                rth_files.append(filename)

        if self._prioritize_thermal and rth_files:
            targets = rth_files
        else:
            if rst_files and rth_files:
                if preference is None:
                    raise ValueError(
                        "Found both structural and thermal results files."
                        "\nPlease specify which kind to download using:\n"
                        '``preference="rth"`` or ``preference="rst"``'
                    )
                if preference == "rst":
                    targets = rst_files
                elif preference == "rth":
                    targets = rth_files
            elif rst_files:
                preference = "rst"
                targets = rst_files
            elif rth_files:
                preference = "rth"
                targets = rth_files
            else:
                remote_files_str = "\n".join("\t%s" % item for item in remote_files)
                print("\t".join("\n%s" % item for item in ["a", "b", "c"]))
                raise FileNotFoundError(
                    "Unable to locate any result file from the "
                    "following remote result files:\n\n" + remote_files_str
                )
        _download(targets)
        return os.path.join(path, jobname + "0." + preference)

    @protect_grpc
    def _ctrl(self, cmd):
        """Issue control command to the mapdl server

        Available commands:

        - 'EXIT'
            Calls exit(0) on the server.

        - 'set_verb'
            Enables verbose mode on the server.

        - 'VERSION'
            Returns version string in of the server in the form
            "MAJOR.MINOR.PATCH".  E.g. "0.3.0".  Known versions
            include:

            2020R2 - "0.3.0"
            2021R1 - "0.3.0"
            2021R2 - "0.4.0"

        Unavailable/Flaky:

        - 'time_stats'
            Prints a table for time stats on the server.
            This command appears to be disabled/broken.

        - 'mem-stats'
            To be added

        """
        self._log.debug('Issuing CtrlRequest "%s"', cmd)
        request = anskernel.CtrlRequest(ctrl=cmd)

        # handle socket closing upon exit
        if cmd.lower() == "exit":
            try:
                # this always returns an error as the connection is closed
                self._stub.Ctrl(request)
            except (_InactiveRpcError, _MultiThreadedRendezvous):
                pass
            return

        resp = self._stub.Ctrl(request)
        if hasattr(resp, "response"):
            return resp.response

    @wraps(_MapdlCore.cdread)
    def cdread(self, *args, **kwargs):
        """Wraps CDREAD"""
        option = kwargs.get("option", args[0])
        if option == "ALL":
            raise ValueError(
                'Option "ALL" not supported in gRPC mode.  Please '
                "Input the geometry and mesh files separately "
                r'with "\INPUT" or ``mapdl.input``'
            )
        # the old behaviour is to supplied the name and the extension separatelly.
        # to make it easier let's going to allow names with extensions
        fname = kwargs.get("fname", args[1])
        basename = os.path.basename(fname)
        if len(basename.split('.')) == 1:
            # there is no extension in the main name.
            if len(args) > 2:
                # if extension is an input as an option (old APDL style)
                fname = kwargs.get("fname", args[1])  + '.' + kwargs.get("ext", args[2])
            else:
                # Using default .db
                fname = kwargs.get("fname", args[1])  + '.' + 'cdb'

        kwargs.setdefault("verbose", False)
        kwargs.setdefault("progress_bar", False)
        kwargs.setdefault("orig_cmd", 'CDREAD')
        kwargs.setdefault("cd_read_option", option.upper())

        self.input(fname, **kwargs)

    @protect_grpc
    def input(
        self,
        fname,
        verbose=False,
        progress_bar=False,
        time_step_stream=None,
        chunk_size=512,
        orig_cmd='/INP',
        **kwargs,
    ):
        """Stream a local input file to a remote mapdl instance.
        Stream the response back and deserialize the output.

        Parameters
        ----------
        fname : str
            MAPDL input file to stream to the MAPDL grpc server.

        time_step_stream : int
            Time to wait between streaming updates to send back chunks
            from the listener file.  Larger values mean more data per
            chunk and less chunks, but if the command is short, will
            wait until time_step_stream is finished leading to a long
            execution time.

            Due to stability issues, the default time_step_stream is
            dependent on verbosity.  The defaults are:

            - ``verbose=True``: ``time_step_stream=500``
            - ``verbose=False``: ``time_step_stream=50``

            These defaults will be ignored if ``time_step_stream`` is
            manually set.

        orig_cmd : str
            Original command. There are some cases, were input is
            used to send the file to the grpc server but then we want
            to run something different than ``/INPUT``, for example
            ``CDREAD``.

        Returns
        -------
        str
            Response from MAPDL.

        Examples
        --------
        Load a simple ``"ds.dat"`` input file generated from Ansys
        Workbench.

        >>> output = mapdl.input('ds.dat')

        Load that same file while streaming the output in real-time.

        >>> output = mapdl.input('ds.dat', verbose=True)

        """
        # always check if file is present as the grpc and MAPDL errors
        # are unclear
        if self._local:
            if os.path.isdir(fname):
                raise ValueError(f"`fname` should be a full file path or name, not the directory '{fname}'.")
            else:
                # It must be a file!
                if os.path.isfile(fname):
                    # And it exist!
                    filename = os.path.join(os.getcwd(), fname)
                elif fname in self.list_files(): #
                    # It exists in the Mapdl working directory
                    filename = os.path.join(self.directory, fname)
                elif os.path.dirname(fname):
                    raise ValueError(f"'{fname}' appears to be an incomplete directory path rather than a filename.")
                else:
                    # Finally
                    raise FileNotFoundError(f"Unable to locate filename '{fname}'")

        else:
            if not os.path.dirname(fname):
                # might be trying to run a local file.  Check if the
                # file exists remotely.
                if fname not in self.list_files():
                    self.upload(fname, progress_bar=progress_bar)
                filename = fname
            else:
                # upload the file if it exists locally
                if os.path.isfile(fname):
                    self.upload(fname, progress_bar=progress_bar)
                    filename = os.path.basename(fname)
                else:
                    # Otherwise, it must be remote.  Use full path.
                    filename = fname

        if time_step_stream is not None:
            if time_step_stream <= 0:
                raise ValueError("``time_step_stream`` must be greater than 0``")

        if verbose:
            if time_step_stream is None:
                time_step_stream = 500
            metadata = [
                ("time_step_stream", str(time_step_stream)),
                ("chunk_size", str(chunk_size)),
            ]

            request = pb_types.InputFileRequest(filename=filename)
            strouts = self._stub.InputFileS(request, metadata=metadata)
            responses = []
            for strout in strouts:
                lines = strout.cmdout
                # print out input as it is being run
                print("\n".join(lines))
                responses.extend(lines)
            response = "\n".join(responses)
            return response.strip()

        # otherwise, not verbose
        if time_step_stream is None:
            time_step_stream = 50
        metadata = [
            ("time_step_stream", str(time_step_stream)),
            ("chunk_size", str(chunk_size)),
        ]

        # since we can't directly run /INPUT, we have to write a
        # temporary input file that tells mainan to read the input
        # file.
        tmp_name = "_input_tmp_.inp"
        tmp_out = "_input_tmp_.out"
        if 'CDRE' in orig_cmd.upper():
            # Using CDREAD
            option = kwargs.get("cd_read_option", 'COMB')
            tmp_dat = f"/OUT,{tmp_out}\n{orig_cmd},'{option}','{filename}'\n"
        else:
            # Using default INPUT
            tmp_dat = f"/OUT,{tmp_out}\n{orig_cmd},'{filename}'\n"

        if self._local:
            local_path = self.directory
            with open(os.path.join(local_path, tmp_name), "w") as f:
                f.write(tmp_dat)
        else:
            self._upload_raw(tmp_dat.encode(), tmp_name)
        request = pb_types.InputFileRequest(filename=tmp_name)

        # even though we don't care about the output, we still
        # need to check.  otherwise, since inputfile is
        # non-blocking, we could corrupt the service
        chunks = self._stub.InputFileS(request, metadata=metadata)
        _ = [chunk.cmdout for chunk in chunks]  # unstable

        # all output (unless redirected) has been written to a temp output
        if self._local:
            with open(os.path.join(local_path, tmp_out)) as f:
                return f.read()

        # otherwise, read remote file
        return self._download_as_raw(tmp_out).decode("latin-1")

    def _flush_stored(self):
        """Writes stored commands to an input file and runs the input
        file.  Used with non_interactive.
        """
        self._log.debug("Flushing stored commands")

        commands = "\n".join(self._stored_commands)
        if self._apdl_log:
            self._apdl_log.write(commands + "\n")

        self._log.debug(
            "Writing the following commands to a temporary " "apdl input file:\n%s",
            commands,
        )

        # write to a temporary input file
        def build_rand_tmp():
            return os.path.join(tempfile.gettempdir(), f"tmp_{random_string()}.inp")

        # rare case of duplicated tmpfile (birthday problem)
        tmp_filename = build_rand_tmp()
        while os.path.isfile(tmp_filename):
            tmp_filename = build_rand_tmp()

        with open(tmp_filename, "w") as fid:
            fid.writelines(commands)

        self._store_commands = False
        self._stored_commands = []

        # run the stored commands
        out = self.input(
            tmp_filename,
            write_to_log=False,
            verbose=False,
            chunk_size=DEFAULT_CHUNKSIZE,
            progress_bar=False,
        )
        # skip the first line as it simply states that it's reading an input file
        self._response = out[out.find("LINE=       0") + 13 :]
        self._log.info(self._response)

        # try/except here because MAPDL might have not closed the temp file
        try:
            os.remove(tmp_filename)
        except:
            self._log.warning("Unable to remove temporary file %s", tmp_filename)

    @protect_grpc
    def _get(self, entity, entnum, item1, it1num, item2, it2num):
        """Sends gRPC *Get request.

        WARNING: Not thread SAFE.  Uses _get_lock to ensure multiple
        request aren't evaluated simultaneously.
        """
        cmd = f"{entity},{entnum},{item1},{it1num},{item2},{it2num}"

        # not threadsafe; don't allow multiple get commands
        while self._get_lock:
            time.sleep(0.001)

        self._get_lock = True
        try:
            getresponse = self._stub.Get(pb_types.GetRequest(getcmd=cmd))
        finally:
            self._get_lock = False

        if getresponse.type == 0:
            raise ValueError(
                "This is either an invalid get request, or MAPDL is set"
                " to the wrong processor (e.g. on BEGIN LEVEL vs."
                " POST26)"
            )
        if getresponse.type == 1:
            return getresponse.dval
        elif getresponse.type == 2:
            return getresponse.sval

        raise RuntimeError(f"Unsupported type {getresponse.type} response from MAPDL")

    @protect_grpc
    def download(
        self,
        target_name,
        out_file_name=None,
        chunk_size=DEFAULT_CHUNKSIZE,
        progress_bar=True,
    ):
        """Download a file from the gRPC instance

        Parameters
        ----------
        target_name : str
            Target file on the server.  File must be in the same
            directory as the mapdl instance.  List current files with
            ``mapdl.list_files()``

        out_file_name : str, optional
            Save the filename as a different name other than the
            ``target_name``.

        chunk_size : int, optional
            Chunk size in bytes.  Must be less than 4MB.  Defaults to 256 kB.

        progress_bar : bool, optional Display a progress bar using
            ``tqdm`` when ``True``.  Helpful for showing download
            progress.

        Examples
        --------
        Download the remote result file "file.rst" as "my_result.rst"

        >>> mapdl.download('file.rst', 'my_result.rst')
        """
        if out_file_name is None:
            out_file_name = target_name

        request = pb_types.DownloadFileRequest(name=target_name)
        metadata = [("time_step_stream", "200"), ("chunk_size", str(chunk_size))]
        chunks = self._stub.DownloadFile(request, metadata=metadata)
        file_size = save_chunks_to_file(
            chunks, out_file_name, progress_bar=progress_bar, target_name=target_name
        )

        if not file_size:
            raise FileNotFoundError(f'File "{target_name}" is empty or does not exist')

    @protect_grpc
    def upload(self, file_name, progress_bar=True):
        """Upload a file to the grpc instance

        file_name : str
            Local file to upload.

        progress_bar : bool, optional Display a progress bar using
            ``tqdm`` when ``True``.  Helpful for showing download
            progress.

        Returns
        -------
        str
            Base name of the file uploaded.  File can be accessed
            relative to the mapdl instance with this file name.

        Examples
        --------
        Upload "local_file.inp" while disabling the progress bar

        >>> mapdl.upload('local_file.inp', progress_bar=False)
        """
        if not os.path.isfile(file_name):
            raise FileNotFoundError(f"Unable to locate filename {file_name}")

        chunks_generator = get_file_chunks(file_name, progress_bar=progress_bar)
        response = self._stub.UploadFile(chunks_generator)

        if not response.length:
            raise IOError("File failed to upload")
        return os.path.basename(file_name)

    @protect_grpc
    def _get_array(
        self,
        entity="",
        entnum="",
        item1="",
        it1num="",
        item2="",
        it2num="",
        kloop="",
        **kwargs,
    ):
        """gRPC VGET request.

        Send a vget request, receive a bytes stream, and return it as
        a numpy array.

        Not thread safe as it uses a constant internal temporary
        parameter name.  This method uses _vget_lock to ensure
        multiple simultaneous request fail.

        Returns
        -------
        values : np.ndarray
            Numpy 1D array containing the requested *VGET item and entity.
        """
        if "parm" in kwargs:
            raise ValueError("Parameter name `parm` not supported with gRPC")

        while self._vget_lock:
            time.sleep(0.001)
        self._vget_lock = True

        cmd = f"{entity},{entnum},{item1},{it1num},{item2},{it2num},{kloop}"
        try:
            chunks = self._stub.VGet2(pb_types.GetRequest(getcmd=cmd))
            values = parse_chunks(chunks)
        finally:
            self._vget_lock = False
        return values

    def _screenshot_path(self):
        """Returns the local path of the MAPDL generated screenshot.

        If necessary, downloads the remotely rendered file.
        """
        if self._local:
            return super()._screenshot_path()

        all_filenames = self.list_files()
        filenames = []
        for filename in all_filenames:
            if ".png" == filename[-4:]:
                filenames.append(filename)
        filenames.sort()
        filename = os.path.basename(filenames[-1])

        temp_dir = tempfile.gettempdir()
        save_name = os.path.join(temp_dir, "tmp.png")
        self.download(filename, out_file_name=save_name)
        return save_name

    @protect_grpc
    def _download_as_raw(self, target_name):
        """Download a file from the gRPC instance as a binary
        string without saving it to disk.
        """
        request = pb_types.DownloadFileRequest(name=target_name)
        chunks = self._stub.DownloadFile(request)
        return b"".join([chunk.payload for chunk in chunks])

    @property
    def is_alive(self) -> bool:
        """True when there is an active connect to the gRPC server"""
        if self._exited:
            return False
        if self.busy:
            return True
        try:
            return bool(self.inquire("JOBNAME"))
        except:
            return False

    @property
    def xpl(self):
        """MAPDL file exploer

        Iteratively navigate through MAPDL files.

        Examples
        --------
        Read the MASS record from the "file.full" file

        >>> from ansys import Mapdl
        >>> mapdl = Mapdl()
        >>> xpl = mapdl.xpl
        >>> xpl.open('file.full')
        >>> vec = xpl.read('MASS')
        >>> vec.asarray()
        array([ 4,  7, 10, 13, 16, 19, 22, 25, 28, 31, 34, 37, 40, 43, 46, 49, 52,
               55, 58,  1], dtype=int32)
        """
        return self._xpl

    @protect_grpc
    def scalar_param(self, pname):
        """Return a scalar parameter as a float.

        If parameter does not exist, returns ``None``.

        """
        request = pb_types.ParameterRequest(name=pname, array=False)
        presponse = self._stub.GetParameter(request)
        if presponse.val:
            return float(presponse.val[0])

    @protect_grpc
    def _upload_raw(self, raw, save_as):  # consider private
        """Upload a binary string as a file"""
        chunks = chunk_raw(raw, save_as)
        response = self._stub.UploadFile(chunks)
        if response.length != len(raw):
            raise IOError("Raw Bytes failed to upload")

    # TODO: not fully tested/implemented
    @protect_grpc
    def Param(self, pname):
        presponse = self._stub.GetParameter(pb_types.ParameterRequest(name=pname))
        return presponse.val

    # TODO: not fully tested/implemented
    @protect_grpc
    def Var(self, num):
        presponse = self._stub.GetVariable(pb_types.VariableRequest(inum=num))
        return presponse.val

    @property
    def math(self):
        """APDL math interface

        Returns
        -------
        :class:`MapdlMath <ansys.mapdl.core.math.MapdlMath>`

        Examples
        --------
        Get the stiffness matrix from MAPDL

        >>> mm = mapdl.math.stiff()
        >>> matrix = k.asarray()
        <60x60 sparse matrix of type '<class 'numpy.float64'>'
            with 1734 stored elements in Compressed Sparse Row format>

        Get the mass matrix from mapdl

        >>> mm = mapdl.math.stiff()
        >>> matrix = k.asarray()
        <60x60 sparse matrix of type '<class 'numpy.float64'>'
            with 1734 stored elements in Compressed Sparse Row format>
        """
        from ansys.mapdl.core.math import MapdlMath

        return MapdlMath(self)

    @protect_grpc
    def _data_info(self, pname):
        """Returns the data type of a parameter

        APDLMATH vectors only.
        """
        request = pb_types.ParameterRequest(name=pname)
        return self._stub.GetDataInfo(request)

    @protect_grpc
    def _vec_data(self, pname):
        """Downloads vector data from a MAPDL MATH parameter"""
        dtype = ANSYS_VALUE_TYPE[self._data_info(pname).stype]
        request = pb_types.ParameterRequest(name=pname)
        chunks = self._stub.GetVecData(request)
        return parse_chunks(chunks, dtype)

    @protect_grpc
    def _mat_data(self, pname, raw=False):
        """Downloads matrix data from a parameter and returns a scipy sparse array"""
        try:
            from scipy import sparse
        except ImportError:  # pragma: no cover
            raise ImportError("Install ``scipy`` to use this feature") from None

        minfo = self._data_info(pname)
        stype = ANSYS_VALUE_TYPE[minfo.stype]
        mtype = minfo.objtype
        shape = (minfo.size1, minfo.size2)

        if mtype == 2:  # dense
            request = pb_types.ParameterRequest(name=pname)
            chunks = self._stub.GetMatData(request)
            values = parse_chunks(chunks, stype)
            return np.transpose(np.reshape(values, shape[::-1]))
        elif mtype == 3:  # sparse
            indptr = self._vec_data(pname + "::ROWS")
            indices = self._vec_data(pname + "::COLS")
            vals = self._vec_data(pname + "::VALS")
            if raw:  # for debug
                return vals, indices, indptr, shape
            else:
                return sparse.csr_matrix((vals, indices, indptr), shape=shape)

        raise ValueError(f'Invalid matrix type "{mtype}"')

    @property
    def locked(self):
        """Instance is in use within a pool"""
        return self._locked

    @locked.setter
    def locked(self, new_value):
        self._locked = new_value

    @supress_logging
    def __str__(self):
        try:
            if self._exited:
                return "MAPDL exited"
            stats = self.slashstatus("PROD", mute=False)
        except:  # pragma: no cover
            return "MAPDL exited"

        st = stats.find("*** Products ***")
        en = stats.find("*** PrePro")
        product = "\n".join(stats[st:en].splitlines()[1:]).strip()

        info = f"Product:             {product}\n"
        info += f"MAPDL Version:       {self.version}\n"
        info += f"ansys.mapdl Version: {__version__}\n"
        return info

    @supress_logging
    @run_as_prep7
    def _generate_iges(self):
        """Save IGES geometry representation to disk"""
        basename = "_tmp.iges"
        if self._local:
            filename = os.path.join(self.directory, basename)
            self.igesout(basename, att=1)
        else:
            self.igesout(basename, att=1)
            filename = os.path.join(tempfile.gettempdir(), basename)
            self.download(basename, filename, progress_bar=False)
        return filename

    @property
    def _distributed_result_file(self):
        """Path of the distributed result file"""
        if not self._distributed:
            return

        try:
            filename = self.inquire("RSTFILE")
            if not filename:
                filename = self.jobname
        except:
            filename = self.jobname

        # ansys decided that a jobname ended in a number needs a bonus "_"
        if filename[-1].isnumeric():
            filename += "_"

        rth_basename = "%s0.%s" % (filename, "rth")
        rst_basename = "%s0.%s" % (filename, "rst")

        rth_file = os.path.join(self.directory, rth_basename)
        rst_file = os.path.join(self.directory, rst_basename)

        if self._prioritize_thermal:
            if not os.path.isfile(rth_file):
                raise FileNotFoundError("Thermal Result not available")
            return rth_file

        if os.path.isfile(rth_file) and os.path.isfile(rst_file):
            return last_created([rth_file, rst_file])
        elif os.path.isfile(rth_file):
            return rth_file
        elif os.path.isfile(rst_file):
            return rst_file

    @property
    def _result_file(self):
        """Path of the non-distributed result file"""
        try:
            filename = self.inquire("RSTFILE")
            if not filename:
                filename = self.jobname
        except:
            filename = self.jobname

        try:
            ext = self.inquire("RSTEXT")
        except:  # check if rth file exists
            ext = ""

        if ext == "":
            rth_file = os.path.join(self.directory, "%s.%s" % (filename, "rth"))
            rst_file = os.path.join(self.directory, "%s.%s" % (filename, "rst"))

            if self._prioritize_thermal and os.path.isfile(rth_file):
                return rth_file

            if os.path.isfile(rth_file) and os.path.isfile(rst_file):
                return last_created([rth_file, rst_file])
            elif os.path.isfile(rth_file):
                return rth_file
            elif os.path.isfile(rst_file):
                return rst_file
        else:
            filename = os.path.join(self.directory, "%s.%s" % (filename, ext))
            if os.path.isfile(filename):
                return filename

    @property
    def thermal_result(self):
        """The thermal result object"""
        self._prioritize_thermal = True
        result = self.result
        self._prioritize_thermal = False
        return result

    def list_error_file(self):
        """Listing of errors written in JOBNAME.err"""
        files = self.list_files()
        jobname = self.jobname
        error_file = None
        for test_file in [f"{jobname}.err", f"{jobname}0.err"]:
            if test_file in files:
                error_file = test_file
                break

        if not error_file:
            return None

        if self.local:
            return open(os.path.join(self.directory, error_file)).read()
        elif self._exited:
            raise MapdlExitedError(
                "Cannot list error file when MAPDL Service has " "exited"
            )

        return self._download_as_raw(error_file).decode("latin-1")

    @property
    def result(self):
        """Binary interface to the result file using ``pyansys.Result``

        Examples
        --------
        >>> mapdl.solve()
        >>> mapdl.finish()
        >>> result = mapdl.result
        >>> print(result)
        PyANSYS MAPDL Result file object
        Units       : User Defined
        Version     : 18.2
        Cyclic      : False
        Result Sets : 1
        Nodes       : 3083
        Elements    : 977

        Available Results:
        EMS : Miscellaneous summable items (normally includes face pressures)
        ENF : Nodal forces
        ENS : Nodal stresses
        ENG : Element energies and volume
        EEL : Nodal elastic strains
        ETH : Nodal thermal strains (includes swelling strains)
        EUL : Element euler angles
        EMN : Miscellaneous nonsummable items
        EPT : Nodal temperatures
        NSL : Nodal displacements
        RF  : Nodal reaction forces
        """
        from ansys.mapdl.reader import read_binary
        from ansys.mapdl.reader.rst import Result

        if not self._local:
            # download to temporary directory
            save_path = os.path.join(tempfile.gettempdir())
            result_path = self.download_result(save_path)
        else:
            if self._distributed_result_file and self._result_file:
                result_path = self._distributed_result_file
                result = Result(result_path, read_mesh=False)
                if result._is_cyclic:
                    result_path = self._result_file
                else:
                    # return the file with the last access time
                    filenames = [self._distributed_result_file, self._result_file]
                    result_path = last_created(filenames)
                    if result_path is None:  # if same return result_file
                        result_path = self._result_file

            elif self._distributed_result_file:
                result_path = self._distributed_result_file
                result = Result(result_path, read_mesh=False)
                if result._is_cyclic:
                    if not os.path.isfile(self._result_file):
                        raise RuntimeError("Distributed Cyclic result not supported")
                    result_path = self._result_file
            else:
                result_path = self._result_file

        if result_path is None:
            raise FileNotFoundError("No result file(s) at %s" % self.directory)
        if not os.path.isfile(result_path):
            raise FileNotFoundError("No results found at %s" % result_path)

        return read_binary(result_path)

    @wraps(_MapdlCore.igesin)
    def igesin(self, fname="", ext="", **kwargs):
        """Wrap the IGESIN command to handle the remote case."""
        if self._local:
            out = super().igesin(fname, ext, **kwargs)
        elif not fname:
            out = super().igesin(**kwargs)
        elif fname in self.list_files():
            # check if this file is already remote
            out = super().igesin(fname, ext, **kwargs)
        else:
            if not os.path.isfile(fname):
                raise FileNotFoundError(
                    f"Unable to find {fname}.  You may need to"
                    "input the full path to the file."
                )

            basename = self.upload(fname, progress_bar=False)
            out = super().igesin(basename, **kwargs)

        return out

    @wraps(_MapdlCore.cmatrix)
    def cmatrix(
        self, symfac="", condname="", numcond="", grndkey="", capname="", **kwargs
    ):
        """Run CMATRIX in non-interactive mode and return the response
        from file.
        """

        # The CMATRIX command needs to run in non-interactive mode
        if not self._store_commands:
            with self.non_interactive:
                super().cmatrix(symfac, condname, numcond, grndkey, capname, **kwargs)
            self._response = self._download_as_raw("cmatrix.out").decode()
            return self._response

        # otherwise, simply run cmatrix as we're already in
        # non-interactive and there's no output to return
        super().cmatrix(symfac, condname, numcond, grndkey, capname, **kwargs)

    @property
    def _name(self):
        """Instance unique identifier."""
        if self._ip or self._port:
            return f"GRPC_{self._ip}:{self._port}"
        return f"GRPC_instance_{id(self)}"

    def get_name(self):
        return self._name<|MERGE_RESOLUTION|>--- conflicted
+++ resolved
@@ -209,13 +209,9 @@
         # port and ip are needed to setup the log
         self._port = port
         self._ip = ip
-<<<<<<< HEAD
         super().__init__(
             loglevel=loglevel, log_apdl=log_apdl, log_file=log_file, **kwargs
         )
-=======
-        super().__init__(loglevel, log_file=log_file, log_apdl=log_apdl, ** kwargs)
->>>>>>> e13de6cc
 
         check_valid_ip(ip)
 
