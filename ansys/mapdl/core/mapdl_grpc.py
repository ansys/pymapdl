"""gRPC specific class and methods for the MAPDL gRPC client """

import re
from warnings import warn
import shutil
import threading
import weakref
import io
import time
import os
import socket
from functools import wraps
import tempfile
import subprocess

import grpc
import numpy as np
from tqdm import tqdm
from grpc._channel import _InactiveRpcError, _MultiThreadedRendezvous
from ansys.grpc.mapdl import mapdl_pb2 as pb_types
from ansys.grpc.mapdl import mapdl_pb2_grpc as mapdl_grpc
from ansys.grpc.mapdl import ansys_kernel_pb2 as anskernel

from ansys.mapdl.core.mapdl import _MapdlCore
from ansys.mapdl.core.errors import MapdlExitedError, protect_grpc, MapdlRuntimeError
from ansys.mapdl.core.misc import (
    supress_logging,
    run_as_prep7,
    last_created,
    random_string,
)
from ansys.mapdl.core.post import PostProcessing
from ansys.mapdl.core.common_grpc import (
    parse_chunks,
    ANSYS_VALUE_TYPE,
    DEFAULT_CHUNKSIZE,
    DEFAULT_FILE_CHUNK_SIZE,
)
from ansys.mapdl.core import __version__, _LOCAL_PORTS
from ansys.mapdl.core import check_version


VOID_REQUEST = anskernel.EmptyRequest()

# Default 256 MB message length
MAX_MESSAGE_LENGTH = int(os.environ.get("PYMAPDL_MAX_MESSAGE_LENGTH", 256 * 1024 ** 2))


def chunk_raw(raw, save_as):
    with io.BytesIO(raw) as f:
        while True:
            piece = f.read(DEFAULT_FILE_CHUNK_SIZE)
            length = len(piece)
            if length == 0:
                return
            yield pb_types.UploadFileRequest(
                file_name=os.path.basename(save_as),
                chunk=anskernel.Chunk(payload=piece, size=length),
            )


def get_file_chunks(filename, progress_bar=False):
    """Serializes a file into chunks"""
    pbar = None
    if progress_bar:
        n_bytes = os.path.getsize(filename)

        base_name = os.path.basename(filename)
        pbar = tqdm(
            total=n_bytes,
            desc="Uploading %s" % base_name,
            unit="B",
            unit_scale=True,
            unit_divisor=1024,
        )

    with open(filename, "rb") as f:
        while True:
            piece = f.read(DEFAULT_FILE_CHUNK_SIZE)
            length = len(piece)
            if length == 0:
                if pbar is not None:
                    pbar.close()
                return

            if pbar is not None:
                pbar.update(length)

            chunk = anskernel.Chunk(payload=piece, size=length)
            yield pb_types.UploadFileRequest(
                file_name=os.path.basename(filename), chunk=chunk
            )


def save_chunks_to_file(
    chunks, filename, progress_bar=True, file_size=None, target_name=""
):
    """Saves chunks to a local file

    Returns
    -------
    file_size : int
        File size saved in bytes.  ``0`` means no file was written.
    """

    pbar = None
    if progress_bar:
        pbar = tqdm(
            total=file_size,
            desc="Downloading %s" % target_name,
            unit="B",
            unit_scale=True,
            unit_divisor=1024,
        )

    file_size = 0
    with open(filename, "wb") as f:
        for chunk in chunks:
            f.write(chunk.payload)
            payload_size = len(chunk.payload)
            file_size += payload_size
            if pbar is not None:
                pbar.update(payload_size)

    if pbar is not None:
        pbar.close()

    return file_size


class RepeatingTimer(threading.Timer):
    """Run a function repeately"""

    def run(self):
        while not self.finished.is_set():
            self.function(*self.args, **self.kwargs)
            self.finished.wait(self.interval)


def check_valid_ip(ip):
    """Check for valid IP address"""
    if ip != "localhost":
        ip = ip.replace('"', "").replace("'", "")
        socket.inet_aton(ip)


class MapdlGrpc(_MapdlCore):
    """This class connects to a GRPC MAPDL server and allows commands
    to be passed to a persistent session.

    Parameters
    ----------
    ip : str, optional
        IP address to connect to the server.  Defaults to 'localhost'.

    port : int, optional
        Port to connect to the mapdl server.  Defaults to 50052.

    timeout : float
        Maximum allowable time to connect to the MAPDL server.

    loglevel : str, optional
        Sets which messages are printed to the console.  Default
        'INFO' prints out all ANSYS messages, 'WARNING` prints only
        messages containing ANSYS warnings, and 'ERROR' prints only
        error messages.

    cleanup_on_exit : bool, optional
        Exit MAPDL when Python exits or when this instance is garbage
        collected.

    set_no_abort : bool, optional
        Sets MAPDL to not abort at the first error within /BATCH mode.
        Default ``True``.

    remove_temp_files : bool, optional
        Removes temporary files on exit if MAPDL is local.  Default
        ``False``.

    log_file : bool, optional
        Copy the log to a file called `logs.log` located where the
        python script is executed. Default ``True``.

    Examples
    --------
    Connect to an instance of MAPDL already running on locally on the
    default port 50052.

    >>> from ansys.mapdl import core as pymapdl
    >>> mapdl = pymapdl.Mapdl()

    Connect to an instance of MAPDL running on the LAN on a default port

    >>> mapdl = pymapdl.Mapdl('192.168.1.101')

    Connect to an instance of MAPDL running on the LAN on a non-default port

    >>> mapdl = pymapdl.Mapdl('192.168.1.101', port=60001)
    """

    # Required by `_name` method to be defined before __init__ be
    _ip = None
    _port = None

    def __init__(self, ip='127.0.0.1', port=None, timeout=15, loglevel='WARNING',
                log_file=True, cleanup_on_exit=False, log_apdl=False,
                set_no_abort=True, remove_temp_files=False, **kwargs):
        """Initialize connection to the mapdl server"""
<<<<<<< HEAD
        super().__init__(loglevel=loglevel, log_apdl=log_apdl, log_file=log_file, **kwargs)
=======

        # port and ip are needed to setup the log
        self._port = port
        self._ip = ip
        super().__init__(loglevel, log_file=log_file, **kwargs)
>>>>>>> c6aaa3de

        check_valid_ip(ip)

        # gRPC request specific locks as these gRPC request are not thread safe
        self._vget_lock = False
        self._get_lock = False

        self._prioritize_thermal = False
        self._locked = False  # being used within MapdlPool
        self._stub = None
        self._cleanup = cleanup_on_exit
        self._remove_tmp = remove_temp_files
        self._jobname = kwargs.pop("jobname", "file")
        self._path = kwargs.pop("run_location", None)
        self._busy = False  # used to check if running a command on the server
        self._channel_str = None
        self._local = ip in ["127.0.0.1", "127.0.1.1", "localhost"]
        if "local" in kwargs:  # allow this to be overridden
            self._local = kwargs["local"]
        self._health_response_queue = None
        self._exiting = False
        self._exited = None
        self._mute = False

        if port is None:
            from ansys.mapdl.core.launcher import MAPDL_DEFAULT_PORT

            port = MAPDL_DEFAULT_PORT
        self._server = None
        self._channel = None
        self._state = None
        self._stub = None
        self._timeout = timeout
        self._pids = []

        # try to connect over a series of attempts rather than one
        # single one.  This prevents a single failed connection from
        # blocking other attempts
        n_attempts = 5  # consider adding this as a kwarg
        connected = False
        attempt_timeout = timeout / n_attempts

        max_time = time.time() + timeout
        i = 0

        while time.time() < max_time and i <= n_attempts:
            self._log.debug("Connection attempt %d", i + 1)
            connected = self._connect(
                port, timeout=attempt_timeout, set_no_abort=set_no_abort
            )
            i += 1
            if connected:
                self._log.debug("Connected")
                break
        else:
            self._log.debug(f'Reached either maximum amount of connection attempts ({n_attempts}) or timeout ({timeout} s).')

        if not connected:
            raise IOError(
                "Unable to connect to MAPDL gRPC instance at %s" % self._channel_str
            )

        # double check we have access to the local path if not
        # explicitly specified
        if "local" not in kwargs:
            self._verify_local()

        # only cache process IDs if launched locally
        if self._local and "exec_file" in kwargs:
            self._cache_pids()

    def _verify_local(self):
        """Check if Python is local to the MAPDL instance."""
        # Verify if python has assess to the MAPDL directory.
        if self._local:
            if self._path is None:
                directory = self.directory
            else:
                directory = self._path

            if self._jobname is None:
                jobname = self.jobname
            else:
                jobname = self._jobname

            lockfile = os.path.join(directory, jobname + ".err")
            lockfile0 = os.path.join(directory, jobname + "0.err")
            if os.path.isfile(lockfile):
                return
            if os.path.isfile(lockfile0):
                return
            self._local = False

    @property
    def mute(self):
        """Silence the response from all MAPDL functions unless
        explicitly set to ``True``.

        Returns
        -------
        bool
            Current state of the mute.

        Examples
        --------
        >>> mapdl.mute = True
        >>> mapdl.prep7()
        ''

        Temporarily override the instance setting this with
        ``mute=False``.  This is useful for methods that parse the
        MAPDL output like ``k``.

        >>> mapdl.k('', 1, 1, 1, mute=False)
        1

        """
        return self._mute

    @mute.setter
    def mute(self, value):
        self._mute = value

    def __repr__(self):
        info = super().__repr__()
        return info

    def _connect(self, port, timeout=5, set_no_abort=True, enable_health_check=False):
        """Establish a gRPC channel to a remote or local MAPDL instance.

        Parameters
        ----------
        timeout : float
            Time in seconds to wait until the connection has been established
        """
        self._server = {"ip": self._ip, "port": port}

        # open the channel
        self._channel_str = "%s:%d" % (self._ip, port)
        self._log.debug("Opening insecure channel at %s", self._channel_str)
        self._channel = grpc.insecure_channel(
            self._channel_str,
            options=[
                ("grpc.max_receive_message_length", MAX_MESSAGE_LENGTH),
            ],
        )

        self._state = grpc.channel_ready_future(self._channel)
        self._stub = mapdl_grpc.MapdlServiceStub(self._channel)

        # verify connection
        tstart = time.time()
        while ((time.time() - tstart) < timeout) and not self._state._matured:
            time.sleep(0.01)

        if not self._state._matured:  # pragma: no cover
            return False
        self._log.debug("Established connection to MAPDL gRPC")

        # keeps mapdl session alive
        self._timer = None
        if not self._local:
            self._initialised = threading.Event()
            self._t_trigger = time.time()
            self._t_delay = 30
            self._timer = threading.Thread(
                target=MapdlGrpc._threaded_heartbeat, args=(weakref.proxy(self),)
            )
            self._timer.daemon = True
            self._timer.start()

        # initialize mesh, post processing, and file explorer interfaces
        from ansys.mapdl.core.mesh_grpc import MeshGrpc
        from ansys.mapdl.core.xpl import ansXpl

        self._mesh_rep = MeshGrpc(self)
        self._post = PostProcessing(self)
        self._xpl = ansXpl(self)

        # enable health check
        if enable_health_check:
            self._enable_health_check()

        self.__server_version = None

        # HOUSEKEEPING:
        # Set to not abort after encountering errors.  Otherwise, many
        # failures in a row will cause MAPDL to exit without returning
        # anything useful.  Also avoids abort in batch mode if set.
        if set_no_abort:
            self._set_no_abort()

        return True

    @property
    def _server_version(self):
        """Return the server version.

        Examples
        --------
        >>> mapdl._server_version
        (0, 3, 0)

        Uses cached ``__server_version`` to avoid unnecessary communication.
        """
        # check cache
        if self.__server_version is None:
            self.__server_version = self._get_server_version()
        return self.__server_version

    def _get_server_version(self):
        """Request version from gRPC server.

        Generally tied to the release version unless on a development release.

        2020R2 --> 0.0.0 (or any unknown version)
        2021R1 --> 0.3.0
        2021R2 --> 0.4.0
        2022R1 --> 0.X.X

        """
        sver = (0, 0, 0)
        verstr = self._ctrl("VERSION")
        if verstr:
            sver = check_version.version_tuple(verstr)
        return sver

    def _enable_health_check(self):
        """Places the status of the health check in _health_response_queue"""
        # lazy imports here to speed up module load
        from grpc_health.v1 import health_pb2, health_pb2_grpc

        def _consume_responses(response_iterator, response_queue):
            try:
                for response in response_iterator:
                    response_queue.put(response)
                # NOTE: we're doing absolutely nothing with this as
                # this point since the server side health check
                # doesn't change state.
            except Exception as err:
                if self._exiting:
                    return
                self._exited = True
                raise MapdlExitedError("Lost connection with MAPDL server") from None

        # enable health check
        from queue import Queue

        request = health_pb2.HealthCheckRequest()
        self._health_stub = health_pb2_grpc.HealthStub(self._channel)
        rendezvous = self._health_stub.Watch(request)

        # health check feature implemented after 2020R2
        try:
            status = rendezvous.next()
        except Exception as err:
            if err.code().name != "UNIMPLEMENTED":
                raise err
            return

        if status.status != health_pb2.HealthCheckResponse.SERVING:
            raise MapdlRuntimeError(
                "Unable to enable health check and/or connect to" " the MAPDL server"
            )

        self._health_response_queue = Queue()

        # allow main process to exit by setting daemon to true
        thread = threading.Thread(
            target=_consume_responses,
            args=(rendezvous, self._health_response_queue),
            daemon=True,
        )
        thread.start()

    def _launch(self, start_parm, timeout=10):
        """Launch a local session of MAPDL in gRPC mode.

        This should only need to be used for legacy ``open_gui``
        """
        if not self._local:
            raise RuntimeError(
                "Can only launch the GUI with a local instance of " "MAPDL"
            )
        from ansys.mapdl.core.launcher import launch_grpc

        self._exited = False  # reset exit state
        port, directory = launch_grpc(**start_parm)
        self._connect(port)

        # may need to wait for viable connection in open_gui case
        tmax = time.time() + timeout
        success = False
        while time.time() < tmax:
            try:
                self.prep7()
                success = True
                break
            except:
                pass

        if not success:
            raise RuntimeError("Unable to reconnect to MAPDL")

    @property
    def post_processing(self):
        """Post-process in an active MAPDL session.

        Examples
        --------
        Get the nodal displacement in the X direction for the first
        result set.

        >>> mapdl.set(1, 1)
        >>> disp_x = mapdl.post_processing.nodal_displacement('X')
        array([1.07512979e-04, 8.59137773e-05, 5.70690047e-05, ...,
               5.70333124e-05, 8.58600402e-05, 1.07445726e-04])
        """
        return self._post

    @supress_logging
    def _set_no_abort(self):
        """Do not abort MAPDL"""
        self.nerr(abort=-1, mute=True)

    def _reset_cache(self):
        """Reset cached items"""
        self._mesh_rep._reset_cache()
        self._geometry._reset_cache()

    @property
    def _mesh(self):
        return self._mesh_rep

    def _run(self, cmd, verbose=False, mute=None):
        """Sens a command and return the response as a string.

        Parameters
        ----------
        cmd : str
            Valid MAPDL command.

        verbose : bool, optional
            Print the response of a command while it is being run.

        mute : bool, optional
            Request that no output be sent from the gRPC server.
            Defaults to the global setting as specified with
            ``mapdl.mute = <bool>``.  Default ``False``

        Examples
        --------
        Run a basic command.

        >>> mapdl.run('/PREP7')

        Run a command and suppress its output.

        >>> mapdl.run('/PREP7', mute=True)

        Run a command and stream its output while it is being run.

        >>> mapdl.run('/PREP7', verbose=True)

        """
        if mute is None:
            mute = self._mute

        if self._exited:
            raise MapdlExitedError

        # don't allow empty commands
        if not cmd.strip():
            raise ValueError("Empty commands not allowed")

        if len(cmd) > 639:  # CMD_MAX_LENGTH
            raise ValueError("Maximum command length must be less than 640 characters")

        self._busy = True
        if verbose:
            response = self._send_command_stream(cmd, True)
        else:
            response = self._send_command(cmd, mute=mute)
        self._busy = False
        return response.strip()

    @property
    def busy(self):
        """True when MAPDL gRPC server is executing a command"""
        return self._busy

    @protect_grpc
    def _send_command(self, cmd, mute=False):
        """Send a MAPDL command and return the response as a string"""
        opt = ""
        if mute:
            opt = "MUTE"  # suppress any output

        request = pb_types.CmdRequest(command=cmd, opt=opt)
        # TODO: Capture keyboard exception and place this in a thread
        grpc_response = self._stub.SendCommand(request)

        resp = grpc_response.response
        if resp is not None:
            return resp.strip()
        return ""

    @protect_grpc
    def _send_command_stream(self, cmd, verbose=False):
        """Send a command and expect a streaming response"""
        request = pb_types.CmdRequest(command=cmd)
        metadata = [("time_step_stream", "100")]
        stream = self._stub.SendCommandS(request, metadata=metadata)
        response = []
        for item in stream:
            cmdout = "\n".join(item.cmdout)
            if verbose:
                print(cmdout)
            response.append(cmdout.strip())

        return "".join(response)

    def _threaded_heartbeat(self):
        """To be called from a thread to verify mapdl instance is alive"""
        self._initialised.set()
        while True:
            if self._exited:
                break

            try:
                time.sleep(self._t_delay)
                if not self.is_alive:
                    break
            except ReferenceError:
                break
            except Exception:
                continue

    def exit(self, save=False):
        """Exit MAPDL.

        Parameters
        ----------
        save : bool, optional
            Save the database on exit.  Default ``False``.

        Examples
        --------
        >>> mapdl.exit()
        """
        if self._exited:
            return

        self._exiting = True
        self._log.debug("Exiting MAPDL")

        if save:
            try:
                self.save()
            except:
                pass

        self._kill()  # sets self._exited = True
        self._close_process()
        self._remove_lock_file()

        if self._remove_tmp and self._local:
            self._log.debug("Removing local temporary files")
            shutil.rmtree(self.directory, ignore_errors=True)

        if self._local and self._port in _LOCAL_PORTS:
            _LOCAL_PORTS.remove(self._port)

    def _kill(self):
        """Call exit(0) on the server."""
        self._ctrl("EXIT")
        self._exited = True

    def _close_process(self):
        """Close all MAPDL processes"""
        if self._local:
            for pid in self._pids:
                try:
                    os.kill(pid, 9)
                except OSError:
                    pass

    def _cache_pids(self):
        """Store the process IDs used when launching MAPDL"""
        for filename in self.list_files():
            if "cleanup" in filename:
                script = os.path.join(self.directory, filename)
                with open(script) as f:
                    raw = f.read()

                if os.name == "nt":
                    pids = re.findall(r"/pid (\d+)", raw)
                else:
                    pids = set(re.findall(r"-9 (\d+)", raw))
                self._pids = [int(pid) for pid in pids]

    def _remove_lock_file(self):
        """Removes the lock file.

        Necessary to call this as a segfault of MAPDL or sys(0) will
        not remove the lock file.
        """
        mapdl_path = self.directory
        if mapdl_path:
            for lockname in [self.jobname + ".lock", "file.lock"]:
                lock_file = os.path.join(mapdl_path, lockname)
                if os.path.isfile(lock_file):
                    try:
                        os.remove(lock_file)
                    except OSError:
                        pass

    def _run_cleanup_script(self):  # pragma: no cover
        """Run the APDL cleanup script.

        On distributed runs MAPDL creates a cleanup script to kill the
        processes created by the ANSYS spawner.  Normally this file is
        removed when APDL exits normally, but on a failure, it's
        necessary to manually close these PIDs.
        """
        # run cleanup script when local
        if self._local:
            for filename in self.list_files():
                if "cleanup" in filename:
                    script = os.path.join(self.directory, filename)
                    if not os.path.isfile(script):
                        return
                    if os.name != "nt":
                        script = ["/bin/bash", script]
                    process = subprocess.Popen(
                        script,
                        shell=False,
                        stdin=subprocess.PIPE,
                        stdout=subprocess.PIPE,
                        stderr=subprocess.PIPE,
                    )
                    # always communicate to allow process to run
                    output, err = process.communicate()
                    self._log.debug(
                        "Cleanup output:\n\n%s\n%s", output.decode(), err.decode()
                    )

    def list_files(self, refresh_cache=True):
        """List the files in the working directory of MAPDL.

        Parameters
        ----------
        refresh_cache : bool, optional
            If local, refresh local cache by querying MAPDL for its
            current path.

        Returns
        -------
        list
            List of files in the working directory of MAPDL.

        Examples
        --------
        >>> files = mapdl.list_files()
        >>> for file in files: print(file)
        file.lock
        file0.bat
        file0.err
        file0.log
        file0.page
        file1.err
        file1.log
        file1.out
        file1.page
        """
        if self._local:  # simply return a python list of files
            if refresh_cache:
                local_path = self.directory
            else:
                local_path = self._directory
            if local_path:
                if os.path.isdir(local_path):
                    return os.listdir(local_path)
            return []
        elif self._exited:
            raise RuntimeError("Cannot list remote files since MAPDL has exited")

        # this will sometimes return 'LINUX x6', 'LIN', or 'L'
        if "L" in self.parameters.platform[:1]:
            cmd = "ls"
        else:
            cmd = "dir /b /a"

        files = self.sys(cmd).splitlines()
        if not files:
            warn("No files listed")
        return files

    @supress_logging
    def sys(self, cmd):
        """Pass a command string to the operating system.

        APDL Command: /SYS

        Passes a command string to the operating system for execution
        (see the Operations Guide).  Typical strings are system
        commands such as list, copy, rename, etc.  Control returns to
        the ANSYS program after the system procedure is completed.
        ANSYS may not be aware of your specific user environment. For
        example, on Linux this command may not recognize aliases,
        depending on the hardware platform and user environment.

        Parameters
        ----------
        cmd : str
            Command string, up to 639 characters (including blanks,
            commas, etc.). The specified string is passed verbatim to
            the operating system, i.e., no parameter substitution is
            performed.

        Returns
        -------
        str
            Output from the command.

        Examples
        --------
        >>> mapdl.sys('ls')

        """
        # always redirect system output to a temporary file
        tmp_file = "__tmp_sys_out__"
        super().sys(f"{cmd} > {tmp_file}")
        if self._local:  # no need to download when local
            with open(os.path.join(self.directory, tmp_file)) as fobj:
                return fobj.read()
        return self._download_as_raw(tmp_file).decode()

    def download_result(self, path, progress_bar=False, preference=None):
        """Download remote result files to a local directory

        Examples
        --------
        Download remote result files into the current working directory

        >>> import os
        >>> mapdl.download_result(os.getcwd())

        """

        def _download(targets):
            for target in targets:
                save_name = os.path.join(path, target)
                self.download(target, save_name, progress_bar=progress_bar)

        if preference:
            if preference not in ["rst", "rth"]:
                raise ValueError("``preference`` must be either 'rst' or 'rth'")

        # result file basename is the jobname
        jobname = self.jobname
        rth_basename = "%s.%s" % (jobname, "rth")
        rst_basename = "%s.%s" % (jobname, "rst")

        remote_files = self.list_files()
        result_file = None

        if self._prioritize_thermal and rth_basename in remote_files:
            result_file = rth_basename
        elif rst_basename in remote_files and rth_basename in remote_files:
            if preference == "rth":
                result_file = rth_basename
            else:
                result_file = rst_basename
        elif rst_basename in remote_files:
            result_file = rst_basename
        elif rth_basename in remote_files:
            result_file = rth_basename

        if result_file:  # found non-distributed result
            save_name = os.path.join(path, result_file)
            self.download(result_file, save_name, progress_bar=progress_bar)
            return save_name

        # otherwise, download all the distributed result files
        if jobname[-1].isnumeric():
            jobname += "_"

        rst_files = []
        rth_files = []
        for filename in remote_files:
            if "rst" in filename and jobname in filename:
                rst_files.append(filename)
            elif "rth" in filename and jobname in filename:
                rth_files.append(filename)

        if self._prioritize_thermal and rth_files:
            targets = rth_files
        else:
            if rst_files and rth_files:
                if preference is None:
                    raise ValueError(
                        "Found both structural and thermal results files."
                        "\nPlease specify which kind to download using:\n"
                        '``preference="rth"`` or ``preference="rst"``'
                    )
                if preference == "rst":
                    targets = rst_files
                elif preference == "rth":
                    targets = rth_files
            elif rst_files:
                preference = "rst"
                targets = rst_files
            elif rth_files:
                preference = "rth"
                targets = rth_files
            else:
                remote_files_str = "\n".join("\t%s" % item for item in remote_files)
                print("\t".join("\n%s" % item for item in ["a", "b", "c"]))
                raise FileNotFoundError(
                    "Unable to locate any result file from the "
                    "following remote result files:\n\n" + remote_files_str
                )
        _download(targets)
        return os.path.join(path, jobname + "0." + preference)

    @protect_grpc
    def _ctrl(self, cmd):
        """Issue control command to the mapdl server

        Available commands:

        - 'EXIT'
            Calls exit(0) on the server.

        - 'set_verb'
            Enables verbose mode on the server.

        - 'VERSION'
            Returns version string in of the server in the form
            "MAJOR.MINOR.PATCH".  E.g. "0.3.0".  Known versions
            include:

            2020R2 - "0.3.0"
            2021R1 - "0.3.0"
            2021R2 - "0.4.0"

        Unavailable/Flaky:

        - 'time_stats'
            Prints a table for time stats on the server.
            This command appears to be disabled/broken.

        - 'mem-stats'
            To be added

        """
        self._log.debug('Issuing CtrlRequest "%s"', cmd)
        request = anskernel.CtrlRequest(ctrl=cmd)

        # handle socket closing upon exit
        if cmd.lower() == "exit":
            try:
                # this always returns an error as the connection is closed
                self._stub.Ctrl(request)
            except (_InactiveRpcError, _MultiThreadedRendezvous):
                pass
            return

        resp = self._stub.Ctrl(request)
        if hasattr(resp, "response"):
            return resp.response

    @wraps(_MapdlCore.cdread)
    def cdread(self, *args, **kwargs):
        """Wraps CDREAD"""
        option = kwargs.get("option", args[0])
        if option == "ALL":
            raise ValueError(
                'Option "ALL" not supported in gRPC mode.  Please '
                "Input the geometry and mesh files separately "
                r'with "\INPUT" or ``mapdl.input``'
            )
        # the old behaviour is to supplied the name and the extension separatelly.
        # to make it easier let's going to allow names with extensions
        fname = kwargs.get("fname", args[1])
        basename = os.path.basename(fname)
        if len(basename.split('.')) == 1:
            # there is no extension in the main name.
            if len(args) > 2:
                # if extension is an input as an option (old APDL style)
                fname = kwargs.get("fname", args[1])  + '.' + kwargs.get("ext", args[2])
            else:
                # Using default .db
                fname = kwargs.get("fname", args[1])  + '.' + 'cdb'

        kwargs.setdefault("verbose", False)
        kwargs.setdefault("progress_bar", False)
        self.input(fname, **kwargs)

    @protect_grpc
    def input(
        self,
        fname,
        verbose=False,
        progress_bar=False,
        time_step_stream=None,
        chunk_size=512,
        **kwargs,
    ):
        """Stream a local input file to a remote mapdl instance.
        Stream the response back and deserialize the output.

        Parameters
        ----------
        fname : str
            MAPDL input file to stream to the MAPDL grpc server.

        time_step_stream : int
            Time to wait between streaming updates to send back chunks
            from the listener file.  Larger values mean more data per
            chunk and less chunks, but if the command is short, will
            wait until time_step_stream is finished leading to a long
            execution time.

            Due to stability issues, the default time_step_stream is
            dependent on verbosity.  The defaults are:

            - ``verbose=True``: ``time_step_stream=500``
            - ``verbose=False``: ``time_step_stream=50``

            These defaults will be ignored if ``time_step_stream`` is
            manually set.

        Returns
        -------
        str
            Response from MAPDL.

        Examples
        --------
        Load a simple ``"ds.dat"`` input file generated from Ansys
        Workbench.

        >>> output = mapdl.input('ds.dat')

        Load that same file while streaming the output in real-time.

        >>> output = mapdl.input('ds.dat', verbose=True)

        """
        # always check if file is present as the grpc and MAPDL errors
        # are unclear
        if self._local:
            if os.path.isdir(fname):
                raise ValueError(f"`fname` should be a full file path or name, not the directory '{fname}'.")
            else:
                # It must be a file!
                if os.path.isfile(fname):
                    # And it exist!
                    filename = os.path.join(os.getcwd(), fname)
                elif fname in self.list_files(): #
                    # It exists in the Mapdl working directory
                    filename = os.path.join(self.directory, fname)
                elif os.path.dirname(fname):
                    raise ValueError(f"'{fname}' appears to be an incomplete directory path rather than a filename.")
                else:
                    # Finally
                    raise FileNotFoundError(f"Unable to locate filename '{fname}'")

        else:
            if not os.path.dirname(fname):
                # might be trying to run a local file.  Check if the
                # file exists remotely.
                if fname not in self.list_files():
                    self.upload(fname, progress_bar=progress_bar)
                filename = fname
            else:
                # upload the file if it exists locally
                if os.path.isfile(fname):
                    self.upload(fname, progress_bar=progress_bar)
                    filename = os.path.basename(fname)
                else:
                    # Otherwise, it must be remote.  Use full path.
                    filename = fname

        if time_step_stream is not None:
            if time_step_stream <= 0:
                raise ValueError("``time_step_stream`` must be greater than 0``")

        if verbose:
            if time_step_stream is None:
                time_step_stream = 500
            metadata = [
                ("time_step_stream", str(time_step_stream)),
                ("chunk_size", str(chunk_size)),
            ]

            request = pb_types.InputFileRequest(filename=filename)
            strouts = self._stub.InputFileS(request, metadata=metadata)
            responses = []
            for strout in strouts:
                lines = strout.cmdout
                # print out input as it is being run
                print("\n".join(lines))
                responses.extend(lines)
            response = "\n".join(responses)
            return response.strip()

        # otherwise, not verbose
        if time_step_stream is None:
            time_step_stream = 50
        metadata = [
            ("time_step_stream", str(time_step_stream)),
            ("chunk_size", str(chunk_size)),
        ]

        # since we can't directly run /INPUT, we have to write a
        # temporary input file that tells mainan to read the input
        # file.
        tmp_name = "_input_tmp_.inp"
        tmp_out = "_input_tmp_.out"
        tmp_dat = f"/OUT,{tmp_out}\n/INP,'{filename}'\n"
        if self._local:
            local_path = self.directory
            with open(os.path.join(local_path, tmp_name), "w") as f:
                f.write(tmp_dat)
        else:
            self._upload_raw(tmp_dat.encode(), tmp_name)
        request = pb_types.InputFileRequest(filename=tmp_name)

        # even though we don't care about the output, we still
        # need to check.  otherwise, since inputfile is
        # non-blocking, we could corrupt the service
        chunks = self._stub.InputFileS(request, metadata=metadata)
        _ = [chunk.cmdout for chunk in chunks]  # unstable

        # all output (unless redirected) has been written to a temp output
        if self._local:
            with open(os.path.join(local_path, tmp_out)) as f:
                return f.read()

        # otherwise, read remote file
        return self._download_as_raw(tmp_out).decode("latin-1")

    def _flush_stored(self):
        """Writes stored commands to an input file and runs the input
        file.  Used with non_interactive.
        """
        self._log.debug("Flushing stored commands")

        commands = "\n".join(self._stored_commands)
        if self._apdl_log:
            self._apdl_log.write(commands + "\n")

        self._log.debug(
            "Writing the following commands to a temporary " "apdl input file:\n%s",
            commands,
        )

        # write to a temporary input file
        def build_rand_tmp():
            return os.path.join(tempfile.gettempdir(), f"tmp_{random_string()}.inp")

        # rare case of duplicated tmpfile (birthday problem)
        tmp_filename = build_rand_tmp()
        while os.path.isfile(tmp_filename):
            tmp_filename = build_rand_tmp()

        with open(tmp_filename, "w") as fid:
            fid.writelines(commands)

        self._store_commands = False
        self._stored_commands = []

        # run the stored commands
        out = self.input(
            tmp_filename,
            write_to_log=False,
            verbose=False,
            chunk_size=DEFAULT_CHUNKSIZE,
            progress_bar=False,
        )
        # skip the first line as it simply states that it's reading an input file
        self._response = out[out.find("LINE=       0") + 13 :]
        self._log.info(self._response)

        # try/except here because MAPDL might have not closed the temp file
        try:
            os.remove(tmp_filename)
        except:
            self._log.warning("Unable to remove temporary file %s", tmp_filename)

    @protect_grpc
    def _get(self, entity, entnum, item1, it1num, item2, it2num):
        """Sends gRPC *Get request.

        WARNING: Not thread SAFE.  Uses _get_lock to ensure multiple
        request aren't evaluated simultaneously.
        """
        cmd = f"{entity},{entnum},{item1},{it1num},{item2},{it2num}"

        # not threadsafe; don't allow multiple get commands
        while self._get_lock:
            time.sleep(0.001)

        self._get_lock = True
        try:
            getresponse = self._stub.Get(pb_types.GetRequest(getcmd=cmd))
        finally:
            self._get_lock = False

        if getresponse.type == 0:
            raise ValueError(
                "This is either an invalid get request, or MAPDL is set"
                " to the wrong processor (e.g. on BEGIN LEVEL vs."
                " POST26)"
            )
        if getresponse.type == 1:
            return getresponse.dval
        elif getresponse.type == 2:
            return getresponse.sval

        raise RuntimeError(f"Unsupported type {getresponse.type} response from MAPDL")

    @protect_grpc
    def download(
        self,
        target_name,
        out_file_name=None,
        chunk_size=DEFAULT_CHUNKSIZE,
        progress_bar=True,
    ):
        """Download a file from the gRPC instance

        Parameters
        ----------
        target_name : str
            Target file on the server.  File must be in the same
            directory as the mapdl instance.  List current files with
            ``mapdl.list_files()``

        out_file_name : str, optional
            Save the filename as a different name other than the
            ``target_name``.

        chunk_size : int, optional
            Chunk size in bytes.  Must be less than 4MB.  Defaults to 256 kB.

        progress_bar : bool, optional Display a progress bar using
            ``tqdm`` when ``True``.  Helpful for showing download
            progress.

        Examples
        --------
        Download the remote result file "file.rst" as "my_result.rst"

        >>> mapdl.download('file.rst', 'my_result.rst')
        """
        if out_file_name is None:
            out_file_name = target_name

        request = pb_types.DownloadFileRequest(name=target_name)
        metadata = [("time_step_stream", "200"), ("chunk_size", str(chunk_size))]
        chunks = self._stub.DownloadFile(request, metadata=metadata)
        file_size = save_chunks_to_file(
            chunks, out_file_name, progress_bar=progress_bar, target_name=target_name
        )

        if not file_size:
            raise FileNotFoundError(f'File "{target_name}" is empty or does not exist')

    @protect_grpc
    def upload(self, file_name, progress_bar=True):
        """Upload a file to the grpc instance

        file_name : str
            Local file to upload.

        progress_bar : bool, optional Display a progress bar using
            ``tqdm`` when ``True``.  Helpful for showing download
            progress.

        Returns
        -------
        str
            Base name of the file uploaded.  File can be accessed
            relative to the mapdl instance with this file name.

        Examples
        --------
        Upload "local_file.inp" while disabling the progress bar

        >>> mapdl.upload('local_file.inp', progress_bar=False)
        """
        if not os.path.isfile(file_name):
            raise FileNotFoundError(f"Unable to locate filename {file_name}")

        chunks_generator = get_file_chunks(file_name, progress_bar=progress_bar)
        response = self._stub.UploadFile(chunks_generator)

        if not response.length:
            raise IOError("File failed to upload")
        return os.path.basename(file_name)

    @protect_grpc
    def _get_array(
        self,
        entity="",
        entnum="",
        item1="",
        it1num="",
        item2="",
        it2num="",
        kloop="",
        **kwargs,
    ):
        """gRPC VGET request.

        Send a vget request, receive a bytes stream, and return it as
        a numpy array.

        Not thread safe as it uses a constant internal temporary
        parameter name.  This method uses _vget_lock to ensure
        multiple simultaneous request fail.

        Returns
        -------
        values : np.ndarray
            Numpy 1D array containing the requested *VGET item and entity.
        """
        if "parm" in kwargs:
            raise ValueError("Parameter name `parm` not supported with gRPC")

        while self._vget_lock:
            time.sleep(0.001)
        self._vget_lock = True

        cmd = f"{entity},{entnum},{item1},{it1num},{item2},{it2num},{kloop}"
        try:
            chunks = self._stub.VGet2(pb_types.GetRequest(getcmd=cmd))
            values = parse_chunks(chunks)
        finally:
            self._vget_lock = False
        return values

    def _screenshot_path(self):
        """Returns the local path of the MAPDL generated screenshot.

        If necessary, downloads the remotely rendered file.
        """
        if self._local:
            return super()._screenshot_path()

        all_filenames = self.list_files()
        filenames = []
        for filename in all_filenames:
            if ".png" == filename[-4:]:
                filenames.append(filename)
        filenames.sort()
        filename = os.path.basename(filenames[-1])

        temp_dir = tempfile.gettempdir()
        save_name = os.path.join(temp_dir, "tmp.png")
        self.download(filename, out_file_name=save_name)
        return save_name

    @protect_grpc
    def _download_as_raw(self, target_name):
        """Download a file from the gRPC instance as a binary
        string without saving it to disk.
        """
        request = pb_types.DownloadFileRequest(name=target_name)
        chunks = self._stub.DownloadFile(request)
        return b"".join([chunk.payload for chunk in chunks])

    @property
    def is_alive(self) -> bool:
        """True when there is an active connect to the gRPC server"""
        if self._exited:
            return False
        if self.busy:
            return True
        try:
            return bool(self.inquire("JOBNAME"))
        except:
            return False

    @property
    def xpl(self):
        """MAPDL file exploer

        Iteratively navigate through MAPDL files.

        Examples
        --------
        Read the MASS record from the "file.full" file

        >>> from ansys import Mapdl
        >>> mapdl = Mapdl()
        >>> xpl = mapdl.xpl
        >>> xpl.open('file.full')
        >>> vec = xpl.read('MASS')
        >>> vec.asarray()
        array([ 4,  7, 10, 13, 16, 19, 22, 25, 28, 31, 34, 37, 40, 43, 46, 49, 52,
               55, 58,  1], dtype=int32)
        """
        return self._xpl

    @protect_grpc
    def scalar_param(self, pname):
        """Return a scalar parameter as a float.

        If parameter does not exist, returns ``None``.

        """
        request = pb_types.ParameterRequest(name=pname, array=False)
        presponse = self._stub.GetParameter(request)
        if presponse.val:
            return float(presponse.val[0])

    @protect_grpc
    def _upload_raw(self, raw, save_as):  # consider private
        """Upload a binary string as a file"""
        chunks = chunk_raw(raw, save_as)
        response = self._stub.UploadFile(chunks)
        if response.length != len(raw):
            raise IOError("Raw Bytes failed to upload")

    # TODO: not fully tested/implemented
    @protect_grpc
    def Param(self, pname):
        presponse = self._stub.GetParameter(pb_types.ParameterRequest(name=pname))
        return presponse.val

    # TODO: not fully tested/implemented
    @protect_grpc
    def Var(self, num):
        presponse = self._stub.GetVariable(pb_types.VariableRequest(inum=num))
        return presponse.val

    @property
    def math(self):
        """APDL math interface

        Returns
        -------
        :class:`MapdlMath <ansys.mapdl.core.math.MapdlMath>`

        Examples
        --------
        Get the stiffness matrix from MAPDL

        >>> mm = mapdl.math.stiff()
        >>> matrix = k.asarray()
        <60x60 sparse matrix of type '<class 'numpy.float64'>'
            with 1734 stored elements in Compressed Sparse Row format>

        Get the mass matrix from mapdl

        >>> mm = mapdl.math.stiff()
        >>> matrix = k.asarray()
        <60x60 sparse matrix of type '<class 'numpy.float64'>'
            with 1734 stored elements in Compressed Sparse Row format>
        """
        from ansys.mapdl.core.math import MapdlMath

        return MapdlMath(self)

    @protect_grpc
    def _data_info(self, pname):
        """Returns the data type of a parameter

        APDLMATH vectors only.
        """
        request = pb_types.ParameterRequest(name=pname)
        return self._stub.GetDataInfo(request)

    @protect_grpc
    def _vec_data(self, pname):
        """Downloads vector data from a MAPDL MATH parameter"""
        dtype = ANSYS_VALUE_TYPE[self._data_info(pname).stype]
        request = pb_types.ParameterRequest(name=pname)
        chunks = self._stub.GetVecData(request)
        return parse_chunks(chunks, dtype)

    @protect_grpc
    def _mat_data(self, pname, raw=False):
        """Downloads matrix data from a parameter and returns a scipy sparse array"""
        try:
            from scipy import sparse
        except ImportError:  # pragma: no cover
            raise ImportError("Install ``scipy`` to use this feature") from None

        minfo = self._data_info(pname)
        stype = ANSYS_VALUE_TYPE[minfo.stype]
        mtype = minfo.objtype
        shape = (minfo.size1, minfo.size2)

        if mtype == 2:  # dense
            request = pb_types.ParameterRequest(name=pname)
            chunks = self._stub.GetMatData(request)
            values = parse_chunks(chunks, stype)
            return np.transpose(np.reshape(values, shape[::-1]))
        elif mtype == 3:  # sparse
            indptr = self._vec_data(pname + "::ROWS")
            indices = self._vec_data(pname + "::COLS")
            vals = self._vec_data(pname + "::VALS")
            if raw:  # for debug
                return vals, indices, indptr, shape
            else:
                return sparse.csr_matrix((vals, indices, indptr), shape=shape)

        raise ValueError(f'Invalid matrix type "{mtype}"')

    @property
    def locked(self):
        """Instance is in use within a pool"""
        return self._locked

    @locked.setter
    def locked(self, new_value):
        self._locked = new_value

    @supress_logging
    def __str__(self):
        try:
            if self._exited:
                return "MAPDL exited"
            stats = self.slashstatus("PROD", mute=False)
        except:  # pragma: no cover
            return "MAPDL exited"

        st = stats.find("*** Products ***")
        en = stats.find("*** PrePro")
        product = "\n".join(stats[st:en].splitlines()[1:]).strip()

        info = f"Product:             {product}\n"
        info += f"MAPDL Version:       {self.version}\n"
        info += f"ansys.mapdl Version: {__version__}\n"
        return info

    @supress_logging
    @run_as_prep7
    def _generate_iges(self):
        """Save IGES geometry representation to disk"""
        basename = "_tmp.iges"
        if self._local:
            filename = os.path.join(self.directory, basename)
            self.igesout(basename, att=1)
        else:
            self.igesout(basename, att=1)
            filename = os.path.join(tempfile.gettempdir(), basename)
            self.download(basename, filename, progress_bar=False)
        return filename

    @property
    def _distributed_result_file(self):
        """Path of the distributed result file"""
        if not self._distributed:
            return

        try:
            filename = self.inquire("RSTFILE")
            if not filename:
                filename = self.jobname
        except:
            filename = self.jobname

        # ansys decided that a jobname ended in a number needs a bonus "_"
        if filename[-1].isnumeric():
            filename += "_"

        rth_basename = "%s0.%s" % (filename, "rth")
        rst_basename = "%s0.%s" % (filename, "rst")

        rth_file = os.path.join(self.directory, rth_basename)
        rst_file = os.path.join(self.directory, rst_basename)

        if self._prioritize_thermal:
            if not os.path.isfile(rth_file):
                raise FileNotFoundError("Thermal Result not available")
            return rth_file

        if os.path.isfile(rth_file) and os.path.isfile(rst_file):
            return last_created([rth_file, rst_file])
        elif os.path.isfile(rth_file):
            return rth_file
        elif os.path.isfile(rst_file):
            return rst_file

    @property
    def _result_file(self):
        """Path of the non-distributed result file"""
        try:
            filename = self.inquire("RSTFILE")
            if not filename:
                filename = self.jobname
        except:
            filename = self.jobname

        try:
            ext = self.inquire("RSTEXT")
        except:  # check if rth file exists
            ext = ""

        if ext == "":
            rth_file = os.path.join(self.directory, "%s.%s" % (filename, "rth"))
            rst_file = os.path.join(self.directory, "%s.%s" % (filename, "rst"))

            if self._prioritize_thermal and os.path.isfile(rth_file):
                return rth_file

            if os.path.isfile(rth_file) and os.path.isfile(rst_file):
                return last_created([rth_file, rst_file])
            elif os.path.isfile(rth_file):
                return rth_file
            elif os.path.isfile(rst_file):
                return rst_file
        else:
            filename = os.path.join(self.directory, "%s.%s" % (filename, ext))
            if os.path.isfile(filename):
                return filename

    @property
    def thermal_result(self):
        """The thermal result object"""
        self._prioritize_thermal = True
        result = self.result
        self._prioritize_thermal = False
        return result

    def list_error_file(self):
        """Listing of errors written in JOBNAME.err"""
        files = self.list_files()
        jobname = self.jobname
        error_file = None
        for test_file in [f"{jobname}.err", f"{jobname}0.err"]:
            if test_file in files:
                error_file = test_file
                break

        if not error_file:
            return None

        if self.local:
            return open(os.path.join(self.directory, error_file)).read()
        elif self._exited:
            raise MapdlExitedError(
                "Cannot list error file when MAPDL Service has " "exited"
            )

        return self._download_as_raw(error_file).decode("latin-1")

    @property
    def result(self):
        """Binary interface to the result file using ``pyansys.Result``

        Examples
        --------
        >>> mapdl.solve()
        >>> mapdl.finish()
        >>> result = mapdl.result
        >>> print(result)
        PyANSYS MAPDL Result file object
        Units       : User Defined
        Version     : 18.2
        Cyclic      : False
        Result Sets : 1
        Nodes       : 3083
        Elements    : 977

        Available Results:
        EMS : Miscellaneous summable items (normally includes face pressures)
        ENF : Nodal forces
        ENS : Nodal stresses
        ENG : Element energies and volume
        EEL : Nodal elastic strains
        ETH : Nodal thermal strains (includes swelling strains)
        EUL : Element euler angles
        EMN : Miscellaneous nonsummable items
        EPT : Nodal temperatures
        NSL : Nodal displacements
        RF  : Nodal reaction forces
        """
        from ansys.mapdl.reader import read_binary
        from ansys.mapdl.reader.rst import Result

        if not self._local:
            # download to temporary directory
            save_path = os.path.join(tempfile.gettempdir())
            result_path = self.download_result(save_path)
        else:
            if self._distributed_result_file and self._result_file:
                result_path = self._distributed_result_file
                result = Result(result_path, read_mesh=False)
                if result._is_cyclic:
                    result_path = self._result_file
                else:
                    # return the file with the last access time
                    filenames = [self._distributed_result_file, self._result_file]
                    result_path = last_created(filenames)
                    if result_path is None:  # if same return result_file
                        result_path = self._result_file

            elif self._distributed_result_file:
                result_path = self._distributed_result_file
                result = Result(result_path, read_mesh=False)
                if result._is_cyclic:
                    if not os.path.isfile(self._result_file):
                        raise RuntimeError("Distributed Cyclic result not supported")
                    result_path = self._result_file
            else:
                result_path = self._result_file

        if result_path is None:
            raise FileNotFoundError("No result file(s) at %s" % self.directory)
        if not os.path.isfile(result_path):
            raise FileNotFoundError("No results found at %s" % result_path)

        return read_binary(result_path)

    @wraps(_MapdlCore.igesin)
    def igesin(self, fname="", ext="", **kwargs):
        """Wrap the IGESIN command to handle the remote case."""
        if self._local:
            out = super().igesin(fname, ext, **kwargs)
        elif not fname:
            out = super().igesin(**kwargs)
        elif fname in self.list_files():
            # check if this file is already remote
            out = super().igesin(fname, ext, **kwargs)
        else:
            if not os.path.isfile(fname):
                raise FileNotFoundError(
                    f"Unable to find {fname}.  You may need to"
                    "input the full path to the file."
                )

            basename = self.upload(fname, progress_bar=False)
            out = super().igesin(basename, **kwargs)

        return out

    @wraps(_MapdlCore.cmatrix)
    def cmatrix(
        self, symfac="", condname="", numcond="", grndkey="", capname="", **kwargs
    ):
        """Run CMATRIX in non-interactive mode and return the response
        from file.
        """

        # The CMATRIX command needs to run in non-interactive mode
        if not self._store_commands:
            with self.non_interactive:
                super().cmatrix(symfac, condname, numcond, grndkey, capname, **kwargs)
            self._response = self._download_as_raw("cmatrix.out").decode()
            return self._response

        # otherwise, simply run cmatrix as we're already in
        # non-interactive and there's no output to return
        super().cmatrix(symfac, condname, numcond, grndkey, capname, **kwargs)

    @property
    def _name(self):
        """Instance unique identifier."""
        if self._ip or self._port:
            return f"GRPC_{self._ip}:{self._port}"
        return f"GRPC_instance_{id(self)}"

    def get_name(self):
        return self._name<|MERGE_RESOLUTION|>--- conflicted
+++ resolved
@@ -206,15 +206,7 @@
                 log_file=True, cleanup_on_exit=False, log_apdl=False,
                 set_no_abort=True, remove_temp_files=False, **kwargs):
         """Initialize connection to the mapdl server"""
-<<<<<<< HEAD
         super().__init__(loglevel=loglevel, log_apdl=log_apdl, log_file=log_file, **kwargs)
-=======
-
-        # port and ip are needed to setup the log
-        self._port = port
-        self._ip = ip
-        super().__init__(loglevel, log_file=log_file, **kwargs)
->>>>>>> c6aaa3de
 
         check_valid_ip(ip)
 
