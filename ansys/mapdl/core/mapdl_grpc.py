--- conflicted
+++ resolved
@@ -1580,18 +1580,13 @@
 
         Returns
         -------
-<<<<<<< HEAD
         :class:`MapdlDb <ansys.mapdl.core.MapdlDb>`
-=======
-        :class:`MapdlDb <ansys.mapdl.core.math.MapdlDb>`
->>>>>>> 40064525
 
         Examples
         --------
         Get the number of nodes in the MAPDL DB
 
         >>> db = mapdl.db
-<<<<<<< HEAD
         >>> 
         >>> 
 
@@ -1599,15 +1594,6 @@
 
         >>> 
         >>> 
-=======
-        >>> print(db.n_nodes())
-        >>> 101
-
-        Push a new node into MAPDL
-
-        >>> nod = mapdl.math.stiff()
-        >>> db.set_node(nod)
->>>>>>> 40064525
         """
         
         from ansys.mapdl.core.mapdl_db import MapdlDb
