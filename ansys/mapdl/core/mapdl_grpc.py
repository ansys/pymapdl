"""gRPC specific class and methods for the MAPDL gRPC client """
import re
from warnings import warn
import shutil
import threading
import weakref
import io
import time
import logging
import os
import socket
from functools import wraps
import tempfile
import subprocess

import grpc
import numpy as np
from tqdm import tqdm
from grpc._channel import _InactiveRpcError, _MultiThreadedRendezvous
from ansys.grpc.mapdl import mapdl_pb2 as pb_types
from ansys.grpc.mapdl import mapdl_pb2_grpc as mapdl_grpc
from ansys.grpc.mapdl import ansys_kernel_pb2 as anskernel

from ansys.mapdl.core.mapdl import _MapdlCore
from ansys.mapdl.core.errors import MapdlExitedError, protect_grpc, MapdlRuntimeError
from ansys.mapdl.core.misc import (
    supress_logging,
    run_as_prep7,
    last_created,
    random_string,
)
from ansys.mapdl.core.post import PostProcessing
from ansys.mapdl.core.common_grpc import (
    parse_chunks,
    ANSYS_VALUE_TYPE,
    DEFAULT_CHUNKSIZE,
    DEFAULT_FILE_CHUNK_SIZE,
)
from ansys.mapdl.core import __version__, _LOCAL_PORTS
from ansys.mapdl.core import check_version

logger = logging.getLogger(__name__)

VOID_REQUEST = anskernel.EmptyRequest()

# Default 256 MB message length
MAX_MESSAGE_LENGTH = int(os.environ.get("PYMAPDL_MAX_MESSAGE_LENGTH", 256 * 1024 ** 2))


def chunk_raw(raw, save_as):
    with io.BytesIO(raw) as f:
        while True:
            piece = f.read(DEFAULT_FILE_CHUNK_SIZE)
            length = len(piece)
            if length == 0:
                return
            yield pb_types.UploadFileRequest(
                file_name=os.path.basename(save_as),
                chunk=anskernel.Chunk(payload=piece, size=length),
            )


def get_file_chunks(filename, progress_bar=False):
    """Serializes a file into chunks"""
    pbar = None
    if progress_bar:
        n_bytes = os.path.getsize(filename)

        base_name = os.path.basename(filename)
        pbar = tqdm(
            total=n_bytes,
            desc="Uploading %s" % base_name,
            unit="B",
            unit_scale=True,
            unit_divisor=1024,
        )

    with open(filename, "rb") as f:
        while True:
            piece = f.read(DEFAULT_FILE_CHUNK_SIZE)
            length = len(piece)
            if length == 0:
                if pbar is not None:
                    pbar.close()
                return

            if pbar is not None:
                pbar.update(length)

            chunk = anskernel.Chunk(payload=piece, size=length)
            yield pb_types.UploadFileRequest(
                file_name=os.path.basename(filename), chunk=chunk
            )


def save_chunks_to_file(
    chunks, filename, progress_bar=True, file_size=None, target_name=""
):
    """Saves chunks to a local file

    Returns
    -------
    file_size : int
        File size saved in bytes.  ``0`` means no file was written.
    """

    pbar = None
    if progress_bar:
        pbar = tqdm(
            total=file_size,
            desc="Downloading %s" % target_name,
            unit="B",
            unit_scale=True,
            unit_divisor=1024,
        )

    file_size = 0
    with open(filename, "wb") as f:
        for chunk in chunks:
            f.write(chunk.payload)
            payload_size = len(chunk.payload)
            file_size += payload_size
            if pbar is not None:
                pbar.update(payload_size)

    if pbar is not None:
        pbar.close()

    return file_size


class RepeatingTimer(threading.Timer):
    """Run a function repeately"""

    def run(self):
        while not self.finished.is_set():
            self.function(*self.args, **self.kwargs)
            self.finished.wait(self.interval)


def check_valid_ip(ip):
    """Check for valid IP address"""
    if ip != "localhost":
        ip = ip.replace('"', "").replace("'", "")
        socket.inet_aton(ip)


class MapdlGrpc(_MapdlCore):
    """This class connects to a GRPC MAPDL server and allows commands
    to be passed to a persistent session.

    Parameters
    ----------
    ip : str, optional
        IP address to connect to the server.  Defaults to 'localhost'.

    port : int, optional
        Port to connect to the mapdl server.  Defaults to 50052.

    timeout : float
        Maximum allowable time to connect to the MAPDL server.

    loglevel : str, optional
        Sets which messages are printed to the console.  Default
        'INFO' prints out all ANSYS messages, 'WARNING` prints only
        messages containing ANSYS warnings, and 'ERROR' prints only
        error messages.

    cleanup_on_exit : bool, optional
        Exit MAPDL when Python exits or when this instance is garbage
        collected.

    set_no_abort : bool, optional
        Sets MAPDL to not abort at the first error within /BATCH mode.
        Default ``True``.

    remove_temp_files : bool, optional
        Removes temporary files on exit if MAPDL is local.  Default
        ``False``.

    log_file : bool, optional
        Copy the log to a file called `logs.log` located where the
        python script is executed. Default ``True``. 

    Examples
    --------
    Connect to an instance of MAPDL already running on locally on the
    default port 50052.

    >>> from ansys.mapdl import core as pymapdl
    >>> mapdl = pymapdl.Mapdl()

    Connect to an instance of MAPDL running on the LAN on a default port

    >>> mapdl = pymapdl.Mapdl('192.168.1.101')

    Connect to an instance of MAPDL running on the LAN on a non-default port

    >>> mapdl = pymapdl.Mapdl('192.168.1.101', port=60001)
    """

<<<<<<< HEAD
    def __init__(self, ip='127.0.0.1', port=None, timeout=15, loglevel='WARNING',
                log_file = True, cleanup_on_exit=False, log_apdl=False, 
                set_no_abort=True, remove_temp_files=False, **kwargs):
=======
    def __init__(
        self,
        ip="127.0.0.1",
        port=None,
        timeout=15,
        loglevel="WARNING",
        cleanup_on_exit=False,
        log_apdl=False,
        set_no_abort=True,
        remove_temp_files=False,
        **kwargs,
    ):
>>>>>>> 11822409
        """Initialize connection to the mapdl server"""
        super().__init__(loglevel, log_file=log_file, **kwargs)

        check_valid_ip(ip)

        # gRPC request specific locks as these gRPC request are not thread safe
        self._vget_lock = False
        self._get_lock = False

        self._prioritize_thermal = False
        self._locked = False  # being used within MapdlPool
        self._stub = None
        self._cleanup = cleanup_on_exit
        self._remove_tmp = remove_temp_files
        self._jobname = kwargs.pop("jobname", "file")
        self._path = kwargs.pop("run_location", None)
        self._busy = False  # used to check if running a command on the server
        self._channel_str = None
        self._local = ip in ["127.0.0.1", "127.0.1.1", "localhost"]
        if "local" in kwargs:  # allow this to be overridden
            self._local = kwargs["local"]
        self._ip = ip
        self._health_response_queue = None
        self._exiting = False
        self._exited = None
        self._mute = False

        if port is None:
            from ansys.mapdl.core.launcher import MAPDL_DEFAULT_PORT

            port = MAPDL_DEFAULT_PORT
        self._port = port
        self._server = None
        self._channel = None
        self._state = None
        self._stub = None
        self._timeout = timeout
        self._pids = []

        # try to connect over a series of attempts rather than one
        # single one.  This prevents a single failed connection from
        # blocking other attempts
        n_attempts = 30  # consider adding this as a kwarg
        connected = False
        attempt_timeout = timeout / n_attempts
        for i in range(n_attempts):
            self._log.debug("Connection attempt %d", i + 1)
            connected = self._connect(port, attempt_timeout, set_no_abort)
            if connected:
                break

        if not connected:
            raise IOError(
                "Unable to connect to MAPDL gRPC instance at %s" % self._channel_str
            )

        # double check we have access to the local path if not
        # explicitly specified
        if "local" not in kwargs:
            self._verify_local()

        # only cache process IDs if launched locally
        if self._local and "exec_file" in kwargs:
            self._cache_pids()

    def _verify_local(self):
        """Check if Python is local to the MAPDL instance."""
        # Verify if python has assess to the MAPDL directory.
        if self._local:
            if self._path is None:
                directory = self.directory
            else:
                directory = self._path

            if self._jobname is None:
                jobname = self.jobname
            else:
                jobname = self._jobname

            lockfile = os.path.join(directory, jobname + ".err")
            lockfile0 = os.path.join(directory, jobname + "0.err")
            if os.path.isfile(lockfile):
                return
            if os.path.isfile(lockfile0):
                return
            self._local = False

    @property
    def mute(self):
        """Silence the response from all MAPDL functions unless
        explicitly set to ``True``.

        Returns
        -------
        bool
            Current state of the mute.

        Examples
        --------
        >>> mapdl.mute = True
        >>> mapdl.prep7()
        ''

        Temporarily override the instance setting this with
        ``mute=False``.  This is useful for methods that parse the
        MAPDL output like ``k``.

        >>> mapdl.k('', 1, 1, 1, mute=False)
        1

        """
        return self._mute

    @mute.setter
    def mute(self, value):
        self._mute = value

    def __repr__(self):
        info = super().__repr__()
        return info

    def _connect(self, port, timeout=5, set_no_abort=True, enable_health_check=False):
        """Establish a gRPC channel to a remote or local MAPDL instance.

        Parameters
        ----------
        timeout : float
            Time in seconds to wait until the connection has been established
        """
        self._server = {"ip": self._ip, "port": port}

        # open the channel
        self._channel_str = "%s:%d" % (self._ip, port)
        self._log.debug("Opening insecure channel at %s", self._channel_str)
        self._channel = grpc.insecure_channel(
            self._channel_str,
            options=[
                ("grpc.max_receive_message_length", MAX_MESSAGE_LENGTH),
            ],
        )

        self._state = grpc.channel_ready_future(self._channel)
        self._stub = mapdl_grpc.MapdlServiceStub(self._channel)

        # verify connection
        tstart = time.time()
        while ((time.time() - tstart) < timeout) and not self._state._matured:
            time.sleep(0.01)

        if not self._state._matured:  # pragma: no cover
            return False
        self._log.debug("Established connection to MAPDL gRPC")

        # keeps mapdl session alive
        self._timer = None
        if not self._local:
            self._initialised = threading.Event()
            self._t_trigger = time.time()
            self._t_delay = 30
            self._timer = threading.Thread(
                target=MapdlGrpc._threaded_heartbeat, args=(weakref.proxy(self),)
            )
            self._timer.daemon = True
            self._timer.start()

        # initialize mesh, post processing, and file explorer interfaces
        from ansys.mapdl.core.mesh_grpc import MeshGrpc
        from ansys.mapdl.core.xpl import ansXpl

        self._mesh_rep = MeshGrpc(self)
        self._post = PostProcessing(self)
        self._xpl = ansXpl(self)

        # enable health check
        if enable_health_check:
            self._enable_health_check()

        self.__server_version = None

        # HOUSEKEEPING:
        # Set to not abort after encountering errors.  Otherwise, many
        # failures in a row will cause MAPDL to exit without returning
        # anything useful.  Also avoids abort in batch mode if set.
        if set_no_abort:
            self._set_no_abort()

        return True

    @property
    def _server_version(self):
        """Return the server version.

        Examples
        --------
        >>> mapdl._server_version
        (0, 3, 0)

        Uses cached ``__server_version`` to avoid unnecessary communication.
        """
        # check cache
        if self.__server_version is None:
            self.__server_version = self._get_server_version()
        return self.__server_version

    def _get_server_version(self):
        """Request version from gRPC server.

        Generally tied to the release version unless on a development release.

        2020R2 --> 0.0.0 (or any unknown version)
        2021R1 --> 0.3.0
        2021R2 --> 0.4.0
        2022R1 --> 0.X.X

        """
        sver = (0, 0, 0)
        verstr = self._ctrl("VERSION")
        if verstr:
            sver = check_version.version_tuple(verstr)
        return sver

    def _enable_health_check(self):
        """Places the status of the health check in _health_response_queue"""
        # lazy imports here to speed up module load
        from grpc_health.v1 import health_pb2, health_pb2_grpc

        def _consume_responses(response_iterator, response_queue):
            try:
                for response in response_iterator:
                    response_queue.put(response)
                # NOTE: we're doing absolutely nothing with this as
                # this point since the server side health check
                # doesn't change state.
            except Exception as err:
                if self._exiting:
                    return
                self._exited = True
                raise MapdlExitedError("Lost connection with MAPDL server") from None

        # enable health check
        from queue import Queue

        request = health_pb2.HealthCheckRequest()
        self._health_stub = health_pb2_grpc.HealthStub(self._channel)
        rendezvous = self._health_stub.Watch(request)

        # health check feature implemented after 2020R2
        try:
            status = rendezvous.next()
        except Exception as err:
            if err.code().name != "UNIMPLEMENTED":
                raise err
            return

        if status.status != health_pb2.HealthCheckResponse.SERVING:
            raise MapdlRuntimeError(
                "Unable to enable health check and/or connect to" " the MAPDL server"
            )

        self._health_response_queue = Queue()

        # allow main process to exit by setting daemon to true
        thread = threading.Thread(
            target=_consume_responses,
            args=(rendezvous, self._health_response_queue),
            daemon=True,
        )
        thread.start()

    def _launch(self, start_parm, timeout=10):
        """Launch a local session of MAPDL in gRPC mode.

        This should only need to be used for legacy ``open_gui``
        """
        if not self._local:
            raise RuntimeError(
                "Can only launch the GUI with a local instance of " "MAPDL"
            )
        from ansys.mapdl.core.launcher import launch_grpc

        self._exited = False  # reset exit state
        port, directory = launch_grpc(**start_parm)
        self._connect(port)

        # may need to wait for viable connection in open_gui case
        tmax = time.time() + timeout
        success = False
        while time.time() < tmax:
            try:
                self.prep7()
                success = True
                break
            except:
                pass

        if not success:
            breakpoint()
            raise RuntimeError("Unable to reconnect to MAPDL")

    @property
    def post_processing(self):
        """Post-process in an active MAPDL session.

        Examples
        --------
        Get the nodal displacement in the X direction for the first
        result set.

        >>> mapdl.set(1, 1)
        >>> disp_x = mapdl.post_processing.nodal_displacement('X')
        array([1.07512979e-04, 8.59137773e-05, 5.70690047e-05, ...,
               5.70333124e-05, 8.58600402e-05, 1.07445726e-04])
        """
        return self._post

    @supress_logging
    def _set_no_abort(self):
        """Do not abort MAPDL"""
        self.nerr(abort=-1, mute=True)

    def _reset_cache(self):
        """Reset cached items"""
        self._mesh_rep._reset_cache()
        self._geometry._reset_cache()

    @property
    def _mesh(self):
        return self._mesh_rep

    def _run(self, cmd, verbose=False, mute=None):
        """Sens a command and return the response as a string.

        Parameters
        ----------
        cmd : str
            Valid MAPDL command.

        verbose : bool, optional
            Print the response of a command while it is being run.

        mute : bool, optional
            Request that no output be sent from the gRPC server.
            Defaults to the global setting as specified with
            ``mapdl.mute = <bool>``.  Default ``False``

        Examples
        --------
        Run a basic command.

        >>> mapdl.run('/PREP7')

        Run a command and suppress its output.

        >>> mapdl.run('/PREP7', mute=True)

        Run a command and stream its output while it is being run.

        >>> mapdl.run('/PREP7', verbose=True)

        """
        if mute is None:
            mute = self._mute

        if self._exited:
            raise MapdlExitedError

        # don't allow empty commands
        if not cmd.strip():
            raise ValueError("Empty commands not allowed")

        if len(cmd) > 639:  # CMD_MAX_LENGTH
            raise ValueError("Maximum command length must be less than 640 characters")

        self._busy = True
        if verbose:
            response = self._send_command_stream(cmd, True)
        else:
            response = self._send_command(cmd, mute=mute)
        self._busy = False
        return response.strip()

    @property
    def busy(self):
        """True when MAPDL gRPC server is executing a command"""
        return self._busy

    @protect_grpc
    def _send_command(self, cmd, mute=False):
        """Send a MAPDL command and return the response as a string"""
        opt = ""
        if mute:
            opt = "MUTE"  # suppress any output

        request = pb_types.CmdRequest(command=cmd, opt=opt)
        # TODO: Capture keyboard exception and place this in a thread
        grpc_response = self._stub.SendCommand(request)

        resp = grpc_response.response
        if resp is not None:
            return resp.strip()
        return ""

    @protect_grpc
    def _send_command_stream(self, cmd, verbose=False):
        """Send a command and expect a streaming response"""
        request = pb_types.CmdRequest(command=cmd)
        metadata = [("time_step_stream", "100")]
        stream = self._stub.SendCommandS(request, metadata=metadata)
        response = []
        for item in stream:
            cmdout = "\n".join(item.cmdout)
            if verbose:
                print(cmdout)
            response.append(cmdout.strip())

        return "".join(response)

    def _threaded_heartbeat(self):
        """To be called from a thread to verify mapdl instance is alive"""
        self._initialised.set()
        while True:
            if self._exited:
                break

            try:
                time.sleep(self._t_delay)
                if not self.is_alive:
                    break
            except ReferenceError:
                break
            except Exception:
                continue

    def exit(self, save=False):
        """Exit MAPDL.

        Parameters
        ----------
        save : bool, optional
            Save the database on exit.  Default ``False``.

        Examples
        --------
        >>> mapdl.exit()
        """
        if self._exited:
            return

        self._exiting = True
        self._log.debug("Exiting MAPDL")

        if save:
            try:
                self.save()
            except:
                pass

        self._kill()  # sets self._exited = True
        self._close_process()
        self._remove_lock_file()

        if self._remove_tmp and self._local:
            self._log.debug("Removing local temporary files")
            shutil.rmtree(self.directory, ignore_errors=True)

        if self._local and self._port in _LOCAL_PORTS:
            _LOCAL_PORTS.remove(self._port)

    def _kill(self):
        """Call exit(0) on the server."""
        self._ctrl("EXIT")
        self._exited = True

    def _close_process(self):
        """Close all MAPDL processes"""
        if self._local:
            for pid in self._pids:
                try:
                    os.kill(pid, 9)
                except OSError:
                    pass

    def _cache_pids(self):
        """Store the process IDs used when launching MAPDL"""
        for filename in self.list_files():
            if "cleanup" in filename:
                script = os.path.join(self.directory, filename)
                with open(script) as f:
                    raw = f.read()

                if os.name == "nt":
                    pids = re.findall(r"/pid (\d+)", raw)
                else:
                    pids = set(re.findall(r"-9 (\d+)", raw))
                self._pids = [int(pid) for pid in pids]

    def _remove_lock_file(self):
        """Removes the lock file.

        Necessary to call this as a segfault of MAPDL or sys(0) will
        not remove the lock file.
        """
        mapdl_path = self.directory
        if mapdl_path:
            for lockname in [self.jobname + ".lock", "file.lock"]:
                lock_file = os.path.join(mapdl_path, lockname)
                if os.path.isfile(lock_file):
                    try:
                        os.remove(lock_file)
                    except OSError:
                        pass

    def _run_cleanup_script(self):  # pragma: no cover
        """Run the APDL cleanup script.

        On distributed runs MAPDL creates a cleanup script to kill the
        processes created by the ANSYS spawner.  Normally this file is
        removed when APDL exits normally, but on a failure, it's
        necessary to manually close these PIDs.
        """
        # run cleanup script when local
        if self._local:
            for filename in self.list_files():
                if "cleanup" in filename:
                    script = os.path.join(self.directory, filename)
                    if not os.path.isfile(script):
                        return
                    if os.name != "nt":
                        script = ["/bin/bash", script]
                    process = subprocess.Popen(
                        script,
                        shell=False,
                        stdin=subprocess.PIPE,
                        stdout=subprocess.PIPE,
                        stderr=subprocess.PIPE,
                    )
                    # always communicate to allow process to run
                    output, err = process.communicate()
                    self._log.debug(
                        "Cleanup output:\n\n%s\n%s", output.decode(), err.decode()
                    )

    def list_files(self, refresh_cache=True):
        """List the files in the working directory of MAPDL.

        Parameters
        ----------
        refresh_cache : bool, optional
            If local, refresh local cache by querying MAPDL for its
            current path.

        Returns
        -------
        list
            List of files in the working directory of MAPDL.

        Examples
        --------
        >>> files = mapdl.list_files()
        >>> for file in files: print(file)
        file.lock
        file0.bat
        file0.err
        file0.log
        file0.page
        file1.err
        file1.log
        file1.out
        file1.page
        """
        if self._local:  # simply return a python list of files
            if refresh_cache:
                local_path = self.directory
            else:
                local_path = self._directory
            if local_path:
                if os.path.isdir(local_path):
                    return os.listdir(local_path)
            return []
        elif self._exited:
            raise RuntimeError("Cannot list remote files since MAPDL has exited")

        # this will sometimes return 'LINUX x6', 'LIN', or 'L'
        if "L" in self.parameters.platform[:1]:
            cmd = "ls"
        else:
            cmd = "dir /b /a"

        files = self.sys(cmd).splitlines()
        if not files:
            warn("No files listed")
        return files

    @supress_logging
    def sys(self, cmd):
        """Pass a command string to the operating system.

        APDL Command: /SYS

        Passes a command string to the operating system for execution
        (see the Operations Guide).  Typical strings are system
        commands such as list, copy, rename, etc.  Control returns to
        the ANSYS program after the system procedure is completed.
        ANSYS may not be aware of your specific user environment. For
        example, on Linux this command may not recognize aliases,
        depending on the hardware platform and user environment.

        Parameters
        ----------
        cmd : str
            Command string, up to 639 characters (including blanks,
            commas, etc.). The specified string is passed verbatim to
            the operating system, i.e., no parameter substitution is
            performed.

        Returns
        -------
        str
            Output from the command.

        Examples
        --------
        >>> mapdl.sys('ls')

        """
        # always redirect system output to a temporary file
        tmp_file = "__tmp_sys_out__"
        super().sys(f"{cmd} > {tmp_file}")
        if self._local:  # no need to download when local
            with open(os.path.join(self.directory, tmp_file)) as fobj:
                return fobj.read()
        return self._download_as_raw(tmp_file).decode()

    def download_result(self, path, progress_bar=False, preference=None):
        """Download remote result files to a local directory

        Examples
        --------
        Download remote result files into the current working directory

        >>> import os
        >>> mapdl.download_result(os.getcwd())

        """

        def _download(targets):
            for target in targets:
                save_name = os.path.join(path, target)
                self.download(target, save_name, progress_bar=progress_bar)

        if preference:
            if preference not in ["rst", "rth"]:
                raise ValueError("``preference`` must be either 'rst' or 'rth'")

        # result file basename is the jobname
        jobname = self.jobname
        rth_basename = "%s.%s" % (jobname, "rth")
        rst_basename = "%s.%s" % (jobname, "rst")

        remote_files = self.list_files()
        result_file = None

        if self._prioritize_thermal and rth_basename in remote_files:
            result_file = rth_basename
        elif rst_basename in remote_files and rth_basename in remote_files:
            if preference == "rth":
                result_file = rth_basename
            else:
                result_file = rst_basename
        elif rst_basename in remote_files:
            result_file = rst_basename
        elif rth_basename in remote_files:
            result_file = rth_basename

        if result_file:  # found non-distributed result
            save_name = os.path.join(path, result_file)
            self.download(result_file, save_name, progress_bar=progress_bar)
            return save_name

        # otherwise, download all the distributed result files
        if jobname[-1].isnumeric():
            jobname += "_"

        rst_files = []
        rth_files = []
        for filename in remote_files:
            if "rst" in filename and jobname in filename:
                rst_files.append(filename)
            elif "rth" in filename and jobname in filename:
                rth_files.append(filename)

        if self._prioritize_thermal and rth_files:
            targets = rth_files
        else:
            if rst_files and rth_files:
                if preference is None:
                    raise ValueError(
                        "Found both structural and thermal results files."
                        "\nPlease specify which kind to download using:\n"
                        '``preference="rth"`` or ``preference="rst"``'
                    )
                if preference == "rst":
                    targets = rst_files
                elif preference == "rth":
                    targets = rth_files
            elif rst_files:
                preference = "rst"
                targets = rst_files
            elif rth_files:
                preference = "rth"
                targets = rth_files
            else:
                remote_files_str = "\n".join("\t%s" % item for item in remote_files)
                print("\t".join("\n%s" % item for item in ["a", "b", "c"]))
                raise FileNotFoundError(
                    "Unable to locate any result file from the "
                    "following remote result files:\n\n" + remote_files_str
                )
        _download(targets)
        return os.path.join(path, jobname + "0." + preference)

    @protect_grpc
    def _ctrl(self, cmd):
        """Issue control command to the mapdl server

        Available commands:

        - 'EXIT'
            Calls exit(0) on the server.

        - 'set_verb'
            Enables verbose mode on the server.

        - 'VERSION'
            Returns version string in of the server in the form
            "MAJOR.MINOR.PATCH".  E.g. "0.3.0".  Known versions
            include:

            2020R2 - "0.3.0"
            2021R1 - "0.3.0"
            2021R2 - "0.4.0"

        Unavailable/Flaky:

        - 'time_stats'
            Prints a table for time stats on the server.
            This command appears to be disabled/broken.

        - 'mem-stats'
            To be added

        """
        self._log.debug('Issuing CtrlRequest "%s"', cmd)
        request = anskernel.CtrlRequest(ctrl=cmd)

        # handle socket closing upon exit
        if cmd.lower() == "exit":
            try:
                # this always returns an error as the connection is closed
                self._stub.Ctrl(request)
            except (_InactiveRpcError, _MultiThreadedRendezvous):
                pass
            return

        resp = self._stub.Ctrl(request)
        if hasattr(resp, "response"):
            return resp.response

    @wraps(_MapdlCore.cdread)
    def cdread(self, *args, **kwargs):
        """Wraps CDREAD"""
        option = kwargs.get("option", args[0])
        if option == "ALL":
            raise ValueError(
                'Option "ALL" not supported in gRPC mode.  Please '
                "Input the geometry and mesh files separately "
                r'with "\INPUT" or ``mapdl.input``'
            )

        fname = kwargs.get("fname", args[1])
        kwargs.setdefault("verbose", False)
        kwargs.setdefault("progress_bar", False)
        self.input(fname, **kwargs)

    @protect_grpc
    def input(
        self,
        fname,
        verbose=False,
        progress_bar=False,
        time_step_stream=None,
        chunk_size=512,
        **kwargs,
    ):
        """Stream a local input file to a remote mapdl instance.
        Stream the response back and deserialize the output.

        Parameters
        ----------
        fname : str
            MAPDL input file to stream to the MAPDL grpc server.

        time_step_stream : int
            Time to wait between streaming updates to send back chunks
            from the listener file.  Larger values mean more data per
            chunk and less chunks, but if the command is short, will
            wait until time_step_stream is finished leading to a long
            execution time.

            Due to stability issues, the default time_step_stream is
            dependent on verbosity.  The defaults are:

            - ``verbose=True``: ``time_step_stream=500``
            - ``verbose=False``: ``time_step_stream=50``

            These defaults will be ignored if ``time_step_stream`` is
            manually set.

        Returns
        -------
        str
            Response from MAPDL.

        Examples
        --------
        Load a simple ``"ds.dat"`` input file generated from Ansys
        Workbench.

        >>> output = mapdl.input('ds.dat')

        Load that same file while streaming the output in real-time.

        >>> output = mapdl.input('ds.dat', verbose=True)

        """
        # always check if file is present as the grpc and MAPDL errors
        # are unclear
        if self._local:
            if not os.path.isfile(fname):
                raise FileNotFoundError('Unable to locate filename "%s"' % fname)

            if not os.path.dirname(fname):
                filename = os.path.join(os.getcwd(), fname)
            else:
                filename = fname
        else:
            if not os.path.dirname(fname):
                # might be trying to run a local file.  Check if the
                # file exists remotely.
                if fname not in self.list_files():
                    self.upload(fname, progress_bar=progress_bar)
            else:
                self.upload(fname, progress_bar=progress_bar)
            filename = os.path.basename(fname)

        if time_step_stream is not None:
            if time_step_stream <= 0:
                raise ValueError("``time_step_stream`` must be greater than 0``")

        if verbose:
            if time_step_stream is None:
                time_step_stream = 500
            metadata = [
                ("time_step_stream", str(time_step_stream)),
                ("chunk_size", str(chunk_size)),
            ]

            request = pb_types.InputFileRequest(filename=filename)
            strouts = self._stub.InputFileS(request, metadata=metadata)
            responses = []
            for strout in strouts:
                lines = strout.cmdout
                # print out input as it is being run
                print("\n".join(lines))
                responses.extend(lines)
            response = "\n".join(responses)
            return response.strip()

        # otherwise, not verbose
        if time_step_stream is None:
            time_step_stream = 50
        metadata = [
            ("time_step_stream", str(time_step_stream)),
            ("chunk_size", str(chunk_size)),
        ]

        # since we can't directly run /INPUT, we have to write a
        # temporary input file that tells mainan to read the input
        # file.
        tmp_name = "_input_tmp_.inp"
        tmp_out = "_input_tmp_.out"
        tmp_dat = f"/OUT,{tmp_out}\n/INP,'{filename}'\n"
        if self._local:
            local_path = self.directory
            with open(os.path.join(local_path, tmp_name), "w") as f:
                f.write(tmp_dat)
        else:
            self._upload_raw(tmp_dat.encode(), tmp_name)
        request = pb_types.InputFileRequest(filename=tmp_name)

        # even though we don't care about the output, we still
        # need to check.  otherwise, since inputfile is
        # non-blocking, we could corrupt the service
        chunks = self._stub.InputFileS(request, metadata=metadata)
        _ = [chunk.cmdout for chunk in chunks]  # unstable

        # all output (unless redirected) has been written to a temp output
        if self._local:
            with open(os.path.join(local_path, tmp_out)) as f:
                return f.read()

        # otherwise, read remote file
        return self._download_as_raw(tmp_out).decode("latin-1")

    def _flush_stored(self):
        """Writes stored commands to an input file and runs the input
        file.  Used with non_interactive.
        """
        self._log.debug("Flushing stored commands")

        commands = "\n".join(self._stored_commands)
        if self._apdl_log:
            self._apdl_log.write(commands + "\n")

        self._log.debug(
            "Writing the following commands to a temporary " "apdl input file:\n%s",
            commands,
        )

        # write to a temporary input file
        def build_rand_tmp():
            return os.path.join(tempfile.gettempdir(), f"tmp_{random_string()}.inp")

        # rare case of duplicated tmpfile (birthday problem)
        tmp_filename = build_rand_tmp()
        while os.path.isfile(tmp_filename):
            tmp_filename = build_rand_tmp()

        with open(tmp_filename, "w") as fid:
            fid.writelines(commands)

        self._store_commands = False
        self._stored_commands = []

        # run the stored commands
        out = self.input(
            tmp_filename,
            write_to_log=False,
            verbose=False,
            chunk_size=DEFAULT_CHUNKSIZE,
            progress_bar=False,
        )
        # skip the first line as it simply states that it's reading an input file
        self._response = out[out.find("LINE=       0") + 13 :]
        self._log.info(self._response)

        # try/except here because MAPDL might have not closed the temp file
        try:
            os.remove(tmp_filename)
        except:
            self._log.warning("Unable to remove temporary file %s", tmp_filename)

    @protect_grpc
    def _get(self, entity, entnum, item1, it1num, item2, it2num):
        """Sends gRPC *Get request.

        WARNING: Not thread SAFE.  Uses _get_lock to ensure multiple
        request aren't evaluated simultaneously.
        """
        cmd = f"{entity},{entnum},{item1},{it1num},{item2},{it2num}"

        # not threadsafe; don't allow multiple get commands
        while self._get_lock:
            time.sleep(0.001)

        self._get_lock = True
        try:
            getresponse = self._stub.Get(pb_types.GetRequest(getcmd=cmd))
        finally:
            self._get_lock = False

        if getresponse.type == 0:
            raise ValueError(
                "This is either an invalid get request, or MAPDL is set"
                " to the wrong processor (e.g. on BEGIN LEVEL vs."
                " POST26)"
            )
        if getresponse.type == 1:
            return getresponse.dval
        elif getresponse.type == 2:
            return getresponse.sval

        raise RuntimeError(f"Unsupported type {getresponse.type} response from MAPDL")

    @protect_grpc
    def download(
        self,
        target_name,
        out_file_name=None,
        chunk_size=DEFAULT_CHUNKSIZE,
        progress_bar=True,
    ):
        """Download a file from the gRPC instance

        Parameters
        ----------
        target_name : str
            Target file on the server.  File must be in the same
            directory as the mapdl instance.  List current files with
            ``mapdl.list_files()``

        out_file_name : str, optional
            Save the filename as a different name other than the
            ``target_name``.

        chunk_size : int, optional
            Chunk size in bytes.  Must be less than 4MB.  Defaults to 256 kB.

        progress_bar : bool, optional Display a progress bar using
            ``tqdm`` when ``True``.  Helpful for showing download
            progress.

        Examples
        --------
        Download the remote result file "file.rst" as "my_result.rst"

        >>> mapdl.download('file.rst', 'my_result.rst')
        """
        if out_file_name is None:
            out_file_name = target_name

        request = pb_types.DownloadFileRequest(name=target_name)
        metadata = [("time_step_stream", "200"), ("chunk_size", str(chunk_size))]
        chunks = self._stub.DownloadFile(request, metadata=metadata)
        file_size = save_chunks_to_file(
            chunks, out_file_name, progress_bar=progress_bar, target_name=target_name
        )

        if not file_size:
            raise FileNotFoundError(f'File "{target_name}" is empty or does not exist')

    @protect_grpc
    def upload(self, file_name, progress_bar=True):
        """Upload a file to the grpc instance

        file_name : str
            Local file to upload.

        progress_bar : bool, optional Display a progress bar using
            ``tqdm`` when ``True``.  Helpful for showing download
            progress.

        Returns
        -------
        str
            Base name of the file uploaded.  File can be accessed
            relative to the mapdl instance with this file name.

        Examples
        --------
        Upload "local_file.inp" while disabling the progress bar

        >>> mapdl.upload('local_file.inp', progress_bar=False)
        """
        if not os.path.isfile(file_name):
            raise FileNotFoundError(f"Unable to locate filename {file_name}")

        chunks_generator = get_file_chunks(file_name, progress_bar=progress_bar)
        response = self._stub.UploadFile(chunks_generator)

        if not response.length:
            raise IOError("File failed to upload")
        return os.path.basename(file_name)

    @protect_grpc
    def _get_array(
        self,
        entity="",
        entnum="",
        item1="",
        it1num="",
        item2="",
        it2num="",
        kloop="",
        **kwargs,
    ):
        """gRPC VGET request.

        Send a vget request, receive a bytes stream, and return it as
        a numpy array.

        Not thread safe as it uses a constant internal temporary
        parameter name.  This method uses _vget_lock to ensure
        multiple simultaneous request fail.

        Returns
        -------
        values : np.ndarray
            Numpy 1D array containing the requested *VGET item and entity.
        """
        if "parm" in kwargs:
            raise ValueError("Parameter name `parm` not supported with gRPC")

        while self._vget_lock:
            time.sleep(0.001)
        self._vget_lock = True

        cmd = f"{entity},{entnum},{item1},{it1num},{item2},{it2num},{kloop}"
        try:
            chunks = self._stub.VGet2(pb_types.GetRequest(getcmd=cmd))
            values = parse_chunks(chunks)
        finally:
            self._vget_lock = False
        return values

    def _screenshot_path(self):
        """Returns the local path of the MAPDL generated screenshot.

        If necessary, downloads the remotely rendered file.
        """
        if self._local:
            return super()._screenshot_path()

        all_filenames = self.list_files()
        filenames = []
        for filename in all_filenames:
            if ".png" == filename[-4:]:
                filenames.append(filename)
        filenames.sort()
        filename = os.path.basename(filenames[-1])

        temp_dir = tempfile.gettempdir()
        save_name = os.path.join(temp_dir, "tmp.png")
        self.download(filename, out_file_name=save_name)
        return save_name

    @protect_grpc
    def _download_as_raw(self, target_name):
        """Download a file from the gRPC instance as a binary
        string without saving it to disk.
        """
        request = pb_types.DownloadFileRequest(name=target_name)
        chunks = self._stub.DownloadFile(request)
        return b"".join([chunk.payload for chunk in chunks])

    @property
    def is_alive(self) -> bool:
        """True when there is an active connect to the gRPC server"""
        if self._exited:
            return False
        if self.busy:
            return True
        try:
            return bool(self.inquire("JOBNAME"))
        except:
            return False

    @property
    def xpl(self):
        """MAPDL file exploer

        Iteratively navigate through MAPDL files.

        Examples
        --------
        Read the MASS record from the "file.full" file

        >>> from ansys import Mapdl
        >>> mapdl = Mapdl()
        >>> xpl = mapdl.xpl
        >>> xpl.open('file.full')
        >>> vec = xpl.read('MASS')
        >>> vec.asarray()
        array([ 4,  7, 10, 13, 16, 19, 22, 25, 28, 31, 34, 37, 40, 43, 46, 49, 52,
               55, 58,  1], dtype=int32)
        """
        return self._xpl

    @protect_grpc
    def scalar_param(self, pname):
        """Return a scalar parameter as a float.

        If parameter does not exist, returns ``None``.

        """
        request = pb_types.ParameterRequest(name=pname, array=False)
        presponse = self._stub.GetParameter(request)
        if presponse.val:
            return float(presponse.val[0])

    @protect_grpc
    def _upload_raw(self, raw, save_as):  # consider private
        """Upload a binary string as a file"""
        chunks = chunk_raw(raw, save_as)
        response = self._stub.UploadFile(chunks)
        if response.length != len(raw):
            raise IOError("Raw Bytes failed to upload")

    # TODO: not fully tested/implemented
    @protect_grpc
    def Param(self, pname):
        presponse = self._stub.GetParameter(pb_types.ParameterRequest(name=pname))
        return presponse.val

    # TODO: not fully tested/implemented
    @protect_grpc
    def Var(self, num):
        presponse = self._stub.GetVariable(pb_types.VariableRequest(inum=num))
        return presponse.val

    @property
    def math(self):
        """APDL math interface

        Returns
        -------
        :class:`MapdlMath <ansys.mapdl.core.math.MapdlMath>`

        Examples
        --------
        Get the stiffness matrix from MAPDL

        >>> mm = mapdl.math.stiff()
        >>> matrix = k.asarray()
        <60x60 sparse matrix of type '<class 'numpy.float64'>'
            with 1734 stored elements in Compressed Sparse Row format>

        Get the mass matrix from mapdl

        >>> mm = mapdl.math.stiff()
        >>> matrix = k.asarray()
        <60x60 sparse matrix of type '<class 'numpy.float64'>'
            with 1734 stored elements in Compressed Sparse Row format>
        """
        from ansys.mapdl.core.math import MapdlMath

        return MapdlMath(self)

    @protect_grpc
    def _data_info(self, pname):
        """Returns the data type of a parameter

        APDLMATH vectors only.
        """
        request = pb_types.ParameterRequest(name=pname)
        return self._stub.GetDataInfo(request)

    @protect_grpc
    def _vec_data(self, pname):
        """Downloads vector data from a MAPDL MATH parameter"""
        dtype = ANSYS_VALUE_TYPE[self._data_info(pname).stype]
        request = pb_types.ParameterRequest(name=pname)
        chunks = self._stub.GetVecData(request)
        return parse_chunks(chunks, dtype)

    @protect_grpc
    def _mat_data(self, pname, raw=False):
        """Downloads matrix data from a parameter and returns a scipy sparse array"""
        try:
            from scipy import sparse
        except ImportError:  # pragma: no cover
            raise ImportError("Install ``scipy`` to use this feature") from None

        minfo = self._data_info(pname)
        stype = ANSYS_VALUE_TYPE[minfo.stype]
        mtype = minfo.objtype
        shape = (minfo.size1, minfo.size2)

        if mtype == 2:  # dense
            request = pb_types.ParameterRequest(name=pname)
            chunks = self._stub.GetMatData(request)
            values = parse_chunks(chunks, stype)
            return np.transpose(np.reshape(values, shape[::-1]))
        elif mtype == 3:  # sparse
            indptr = self._vec_data(pname + "::ROWS")
            indices = self._vec_data(pname + "::COLS")
            vals = self._vec_data(pname + "::VALS")
            if raw:  # for debug
                return vals, indices, indptr, shape
            else:
                return sparse.csr_matrix((vals, indices, indptr), shape=shape)

        raise ValueError(f'Invalid matrix type "{mtype}"')

    @property
    def locked(self):
        """Instance is in use within a pool"""
        return self._locked

    @locked.setter
    def locked(self, new_value):
        self._locked = new_value

    @supress_logging
    def __str__(self):
        try:
            if self._exited:
                return "MAPDL exited"
            stats = self.slashstatus("PROD", mute=False)
        except:  # pragma: no cover
            return "MAPDL exited"

        st = stats.find("*** Products ***")
        en = stats.find("*** PrePro")
        product = "\n".join(stats[st:en].splitlines()[1:]).strip()

        info = f"Product:             {product}\n"
        info += f"MAPDL Version:       {self.version}\n"
        info += f"ansys.mapdl Version: {__version__}\n"
        return info

    @supress_logging
    @run_as_prep7
    def _generate_iges(self):
        """Save IGES geometry representation to disk"""
        basename = "_tmp.iges"
        if self._local:
            filename = os.path.join(self.directory, basename)
            self.igesout(basename, att=1)
        else:
            self.igesout(basename, att=1)
            filename = os.path.join(tempfile.gettempdir(), basename)
            self.download(basename, filename, progress_bar=False)
        return filename

    @property
    def _distributed_result_file(self):
        """Path of the distributed result file"""
        if not self._distributed:
            return

        try:
            filename = self.inquire("RSTFILE")
            if not filename:
                filename = self.jobname
        except:
            filename = self.jobname

        # ansys decided that a jobname ended in a number needs a bonus "_"
        if filename[-1].isnumeric():
            filename += "_"

        rth_basename = "%s0.%s" % (filename, "rth")
        rst_basename = "%s0.%s" % (filename, "rst")

        rth_file = os.path.join(self.directory, rth_basename)
        rst_file = os.path.join(self.directory, rst_basename)

        if self._prioritize_thermal:
            if not os.path.isfile(rth_file):
                breakpoint()
                raise FileNotFoundError("Thermal Result not available")
            return rth_file

        if os.path.isfile(rth_file) and os.path.isfile(rst_file):
            return last_created([rth_file, rst_file])
        elif os.path.isfile(rth_file):
            return rth_file
        elif os.path.isfile(rst_file):
            return rst_file

    @property
    def _result_file(self):
        """Path of the non-distributed result file"""
        try:
            filename = self.inquire("RSTFILE")
            if not filename:
                filename = self.jobname
        except:
            filename = self.jobname

        try:
            ext = self.inquire("RSTEXT")
        except:  # check if rth file exists
            ext = ""

        if ext == "":
            rth_file = os.path.join(self.directory, "%s.%s" % (filename, "rth"))
            rst_file = os.path.join(self.directory, "%s.%s" % (filename, "rst"))

            if self._prioritize_thermal and os.path.isfile(rth_file):
                return rth_file

            if os.path.isfile(rth_file) and os.path.isfile(rst_file):
                return last_created([rth_file, rst_file])
            elif os.path.isfile(rth_file):
                return rth_file
            elif os.path.isfile(rst_file):
                return rst_file
        else:
            filename = os.path.join(self.directory, "%s.%s" % (filename, ext))
            if os.path.isfile(filename):
                return filename

    @property
    def thermal_result(self):
        """The thermal result object"""
        self._prioritize_thermal = True
        result = self.result
        self._prioritize_thermal = False
        return result

    def list_error_file(self):
        """Listing of errors written in JOBNAME.err"""
        files = self.list_files()
        jobname = self.jobname
        error_file = None
        for test_file in [f"{jobname}.err", f"{jobname}0.err"]:
            if test_file in files:
                error_file = test_file
                break

        if not error_file:
            return None

        if self.local:
            return open(os.path.join(self.directory, error_file)).read()
        elif self._exited:
            raise MapdlExitedError(
                "Cannot list error file when MAPDL Service has " "exited"
            )

        return self._download_as_raw(error_file).decode("latin-1")

    @property
    def result(self):
        """Binary interface to the result file using ``pyansys.Result``

        Examples
        --------
        >>> mapdl.solve()
        >>> mapdl.finish()
        >>> result = mapdl.result
        >>> print(result)
        PyANSYS MAPDL Result file object
        Units       : User Defined
        Version     : 18.2
        Cyclic      : False
        Result Sets : 1
        Nodes       : 3083
        Elements    : 977

        Available Results:
        EMS : Miscellaneous summable items (normally includes face pressures)
        ENF : Nodal forces
        ENS : Nodal stresses
        ENG : Element energies and volume
        EEL : Nodal elastic strains
        ETH : Nodal thermal strains (includes swelling strains)
        EUL : Element euler angles
        EMN : Miscellaneous nonsummable items
        EPT : Nodal temperatures
        NSL : Nodal displacements
        RF  : Nodal reaction forces
        """
        from ansys.mapdl.reader import read_binary
        from ansys.mapdl.reader.rst import Result

        if not self._local:
            # download to temporary directory
            save_path = os.path.join(tempfile.gettempdir())
            result_path = self.download_result(save_path)
        else:
            if self._distributed_result_file and self._result_file:
                result_path = self._distributed_result_file
                result = Result(result_path, read_mesh=False)
                if result._is_cyclic:
                    result_path = self._result_file
                else:
                    # return the file with the last access time
                    filenames = [self._distributed_result_file, self._result_file]
                    result_path = last_created(filenames)
                    if result_path is None:  # if same return result_file
                        result_path = self._result_file

            elif self._distributed_result_file:
                result_path = self._distributed_result_file
                result = Result(result_path, read_mesh=False)
                if result._is_cyclic:
                    if not os.path.isfile(self._result_file):
                        raise RuntimeError("Distributed Cyclic result not supported")
                    result_path = self._result_file
            else:
                result_path = self._result_file

        if result_path is None:
            raise FileNotFoundError("No result file(s) at %s" % self.directory)
        if not os.path.isfile(result_path):
            raise FileNotFoundError("No results found at %s" % result_path)

        return read_binary(result_path)

    @wraps(_MapdlCore.igesin)
    def igesin(self, fname="", ext="", **kwargs):
        """Wrap the IGESIN command to handle the remote case."""
        if self._local:
            out = super().igesin(fname, ext, **kwargs)
        elif not fname:
            out = super().igesin(**kwargs)
        elif fname in self.list_files():
            # check if this file is already remote
            out = super().igesin(fname, ext, **kwargs)
        else:
            if not os.path.isfile(fname):
                raise FileNotFoundError(
                    f"Unable to find {fname}.  You may need to"
                    "input the full path to the file."
                )

            basename = self.upload(fname, progress_bar=False)
            out = super().igesin(basename, **kwargs)

        return out

    @wraps(_MapdlCore.cmatrix)
    def cmatrix(
        self, symfac="", condname="", numcond="", grndkey="", capname="", **kwargs
    ):
        """Run CMATRIX in non-interactive mode and return the response
        from file.
        """

        # The CMATRIX command needs to run in non-interactive mode
        if not self._store_commands:
            with self.non_interactive:
                super().cmatrix(symfac, condname, numcond, grndkey, capname, **kwargs)
            self._response = self._download_as_raw("cmatrix.out").decode()
            return self._response

        # otherwise, simply run cmatrix as we're already in
        # non-interactive and there's no output to return
        super().cmatrix(symfac, condname, numcond, grndkey, capname, **kwargs)<|MERGE_RESOLUTION|>--- conflicted
+++ resolved
@@ -199,24 +199,9 @@
     >>> mapdl = pymapdl.Mapdl('192.168.1.101', port=60001)
     """
 
-<<<<<<< HEAD
     def __init__(self, ip='127.0.0.1', port=None, timeout=15, loglevel='WARNING',
                 log_file = True, cleanup_on_exit=False, log_apdl=False, 
                 set_no_abort=True, remove_temp_files=False, **kwargs):
-=======
-    def __init__(
-        self,
-        ip="127.0.0.1",
-        port=None,
-        timeout=15,
-        loglevel="WARNING",
-        cleanup_on_exit=False,
-        log_apdl=False,
-        set_no_abort=True,
-        remove_temp_files=False,
-        **kwargs,
-    ):
->>>>>>> 11822409
         """Initialize connection to the mapdl server"""
         super().__init__(loglevel, log_file=log_file, **kwargs)
 
