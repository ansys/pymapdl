from ._commands import (
    hidden,
    session,
    database,
    preproc,
    aux15_,
    map_cmd,
    aux2_,
    aux3_,
    aux12_,
    reduced,
    apdl,
    post26_,
    solution,
    post1_,
    graphics_,
    display_,
    conn,
    misc,
    inq_func
)

import re
import numpy as np

try:
    import pandas as pd
    HAS_PANDAS = True

except ImportError:
    HAS_PANDAS = False

MSG_NOT_PANDAS = """'Pandas' is not installed or could not be found.
Hence this command is not applicable.

You can install it using:
>>> pip install pandas
"""

MSG_BCListingOutput_to_array = """This command has strings values in some of its columns (such 'UX', 'FX', 'UY', 'TEMP', etc),
so it cannot be converted to Numpy Array.

Please use 'to_list' or 'to_dataframe' instead."""

# Identify where the data start in the output
GROUP_DATA_START = ['NODE', 'ELEM']

# Allowed commands to get output as array or dataframe.
# In theory (from 'paprnt.F' and 'post1.F'), these commands
# should follow the same format.
# Some of them are not documented (already deprecated?)
# So they won't be wrapped.
CMD_LISTING = [
    'NLIN', # not documented
    'PRCI',
    'PRDI', # Not documented.
    'PREF', # Not documented.
    'PREN',
    'PRER',
    'PRES',
    'PRET',
    'PRGS', # Not documented.
    'PRIN',
    'PRIT',
    'PRJS',
    'PRNL',
    'PRNM', # Not documented.
    'PRNS',
    'PROR',
    'PRPA',
    'PRRF',
    'PRRS',
    'PRSE',
    'PRSS', # Not documented.
    'PRST', # Not documented.
    'PRVE',
    'PRXF', # Not documented.
    'STAT',
    'SWLI'
]

class PreprocessorCommands(
    preproc.database.Database,
    preproc.explicit_dynamics.ExplicitDynamics,
    preproc.lines.Lines,
    preproc.areas.Areas,
    preproc.nodes.Nodes,
    preproc.keypoints.KeyPoints,
    preproc.artificially_matched_layers.ArtificiallyMatchedLayers,
    preproc.booleans.Booleans,
    preproc.constraint_equations.ConstraintEquations,
    preproc.coupled_dof.CoupledDOF,
    preproc.real_constants.RealConstants,
    preproc.digitizing.Digitizing,
    preproc.element_type.ElementType,
    preproc.elements.Elements,
    preproc.hard_points.HardPoints,
    preproc.material_data_tables.MaterialDataTables,
    preproc.meshing.Meshing,
    preproc.morphing.Morphing,
    preproc.materials.Materials,
    preproc.primitives.Primitives,
    preproc.sections.Sections,
    preproc.special_purpose.SpecialPurpose,
    preproc.status.Status,
    preproc.superelements.Superelements,
    preproc.volumes.Volumes,
):
    pass


class APDLCommands(
    apdl.abbreviations.Abbreviations,
    apdl.array_param.ArrayParam,
    apdl.macro_files.MacroFiles,
    apdl.matrix_op.MatrixOP,
    apdl.parameter_definition.ParameterDefinition,
    apdl.process_controls.ProcessControls,
):
    pass


class Aux2Commands(aux2_.bin_dump.BinDump, aux2_.bin_manip.BinManip):
    pass


class Aux12Commands(
    aux12_.radiosity_solver.RadiositySolver,
    aux12_.radiation_mat.RadiationMat,
    aux12_.general_radiation.GeneralRadiation,
):
    pass


class DatabaseCommands(
    database.setup.Setup,
    database.picking.Picking,
    database.coord_sys.CoordinateSystem,
    database.selecting.Selecting,
    database.working_plane.WorkingPlane,
    database.components.Components,
):
    pass


class DisplayCommands(display_.setup.Setup):
    pass


class GraphicsCommands(
    graphics_.annotation.Annotation,
    graphics_.graphs.Graphs,
    graphics_.labeling.Labelling,
    graphics_.scaling.Scaling,
    graphics_.setup.Setup,
    graphics_.style.Style,
    graphics_.views.Views,
):
    pass


class MiscCommands(misc.misc.Misc):
    pass


class Post1Commands(
    post1_.animation.Animation,
    post1_.controls.Controls,
    post1_.element_table.ElementTable,
    post1_.failure_criteria.FailureCriteria,
    post1_.listing.Listing,
    post1_.load_case.LoadCase,
    post1_.magnetics_calc.MagneticsCalc,
    post1_.path_operations.PathOperations,
    post1_.results.Results,
    post1_.setup.Setup,
    post1_.special.Special,
    post1_.status.Status,
    post1_.surface_operations.SurfaceOperations,
    post1_.trace_points.TracePoints,
):
    pass


class Post26Commands(
    post26_.controls.Controls,
    post26_.display.Display,
    post26_.listing.Listing,
    post26_.operations.Operations,
    post26_.setup.Setup,
    post26_.special.Special,
    post26_.status.Status,
):
    pass


class ReducedCommands(
    reduced.generation.Generation,
    reduced.preparation.Preparation,
    reduced.setup.Setup,
    reduced.use_pass.UsePass,
):
    pass


class SessionCommands(
    session.files.Files,
    session.list_controls.ListControls,
    session.processor_entry.ProcessorEntry,
    session.run_controls.RunControls,
):
    pass


class SolutionCommands(
    solution.analysis_options.AnalysisOptions,
    solution.birth_and_death.BirthAndDeath,
    solution.dynamic_options.DynamicOptions,
    solution.fe_body_loads.FeBodyLoads,
    solution.fe_constraints.FeConstraints,
    solution.fe_forces.FeForces,
    solution.fe_surface_loads.FeSurfaceLoads,
    solution.gap_conditions.GapConditions,
    solution.inertia.Inertia,
    solution.load_step_operations.LoadStepOperations,
    solution.load_step_options.LoadStepOptions,
    solution.master_dof.MasterDOF,
    solution.miscellaneous_loads.MiscellaneousLoads,
    solution.multi_field_solver_convergence_controls.MultiFieldConvergenceControls,
    solution.multi_field_solver_definition_commands.MultiFieldSolverDefinitionCommands,
    solution.multi_field_solver_global_controls.MultiFieldSolverGlobalControls,
    solution.multi_field_solver_interface_mapping.MultiFieldSolverInterfaceMapping,
    solution.multi_field_solver_load_transfer.MultiFieldSolverLoadTransfer,
    solution.multi_field_solver_time_controls.MultiFieldSolverTimeControls,
    solution.nonlinear_options.NonLinearOptions,
    solution.ocean.Ocean,
    solution.radiosity.Radiosity,
    solution.rezoning.Rezoning,
    solution.solid_body_loads.SolidBodyLoads,
    solution.solid_constraints.SolidConstraints,
    solution.solid_forces.SolidForces,
    solution.solid_surface_loads.SolidSurfaceLoads,
    solution.solution_status.SolutionStatus,
    solution.spectrum_options.SpectrumOptions,
    solution.twod_to_3d_analysis.TwoDTo3DAnalysis,
):
    pass

class InqFunctions(
    inq_func.inq_function
):
    pass

class Commands(
    APDLCommands,
    Aux2Commands,
    Aux12Commands,
    DatabaseCommands,
    DisplayCommands,
    GraphicsCommands,
    MiscCommands,
    Post1Commands,
    Post26Commands,
    PreprocessorCommands,
    ReducedCommands,
    SessionCommands,
    SolutionCommands,
    aux3_.Aux3,
    aux15_.Aux15,
    conn.Conn,
    hidden._Hidden,
    map_cmd.MapCommand,
    InqFunctions
):

    """Wrapped MAPDL commands"""

<<<<<<< HEAD
def _requires_pandas(func):
    """Wrapper that check ``HAS_PANDAS``, if not, it will raise an exception."""

    def func_wrapper(self, *args, **kwargs):
        if HAS_PANDAS:
            return func(self, *args, **kwargs)
        else:
            raise ModuleNotFoundError(MSG_NOT_PANDAS)
    return func_wrapper


class CommandOutput(str):
    """
    Custom string subclass for handling the commands output.

    This class add two method to track the cmd which generated this output.
    * ``cmd`` - The MAPDL command which generated the output.
    * ``command`` - The full command line (with arguments) which generated the output.

    """
=======

class CommandOutput(str):
    """Customized command output."""
>>>>>>> d8c70c26

    ## References:
    # - https://stackoverflow.com/questions/7255655/how-to-subclass-str-in-python
    # - https://docs.python.org/3/library/collections.html#userstring-objects
    # - Source code of UserString

    def __new__(cls, content, cmd=None):
        obj = super().__new__(cls, content)
        obj._cmd = cmd
        return obj

    @property
    def cmd(self):
        """Cached original command to generate this command output."""
        return self._cmd.split(',')[0]

    @cmd.setter
    def cmd(self, cmd):
        """Not allowed to change the value of ``cmd``."""
        raise AttributeError("The `cmd` attribute cannot be set")

    @property
    def command(self):
        return self._cmd

    @command.setter
    def command(self):
        """Not allowed to change the value of ``command``."""
<<<<<<< HEAD
        pass

class CommandListingOutput(CommandOutput):
    """
    Custom class for handling the commands whose output is sensible to be converted to
    a list of lists, a Numpy array or a Pandas DataFrame.
    """

    ## NOTES
    # The key format files are:
    # - rptfmt.F
    # - rptlb4.F
    # - rptlb8.F

    def _is_data_start(self, line, magicword=None):
        """Check if line is the start of a data group."""
        if not magicword:
            magicword = GROUP_DATA_START

        # Checking if we are supplying a custom start function.
        if self.custom_data_start(line) is not None:
            return self.custom_data_start(line)

        if line.split():
            if line.split()[0] in magicword or self.custom_data_start(line):
                return True
        return False

    def _is_data_end(self, line):
        """Check if line is the end of a data group."""

        # Checking if we are supplying a custom start function.
        if self.custom_data_end(line) is not None:
            return self.custom_data_end(line)
        else:
            return self._is_empty(line)

    def custom_data_start(self, line):
        """Custom data start line check function.

        This function is left empty so it can be overwritten by the user.

        If modified, it should return ``True`` when the line is the start
        of a data group, otherwise it should return ``False``.
        """
        return None

    def custom_data_end(self, line):
        """Custom data end line check function.

        This function is left empty so it can be overwritten by the user.

        If modified, it should return ``True`` when the line is the end
        of a data group, otherwise it should return ``False``.
        """
        return None

    @staticmethod
    def _is_empty_line(each):
        if each.split():
            return False
        else:
            return True

    def _format(self):
        """Perform some formatting (replacing mainly) in the raw text."""
        return re.sub(r'[^E](-)', ' -', self.__str__())

    def _get_body(self, trail_header=None):
        """Get command body text.

        It removes the Maximum absolute values tail part and makes sure there is separation between columns"""
        # Doing some formatting of the string
        body = self._format().splitlines()

        if not trail_header:
            trail_header = ['MAXIMUM ABSOLUTE VALUES', 'TOTAL VALUES']

        if not isinstance(trail_header, list):
            trail_header = list(trail_header)

        # Removing parts matching trail_header
        for each_trail_header in trail_header:
            if each_trail_header in self.__str__():
                # starting to check from the bottom.
                for i in range(len(body)-1, -1, -1):
                    if each_trail_header in body[i]:
                        break
                body = body[:i]
        return body

    def _get_data_group_indexes(self, body, magicword=None):
        """Return the indexes of the start and end of the data groups."""

        if '*****ANSYS VERIFICATION RUN ONLY*****' in self.__str__():
            shift = 2
        else:
            shift = 0

        # Getting pairs of starting end
        start_idxs = [ind for ind, each in enumerate(body) if self._is_data_start(each, magicword=magicword)]
        end_idxs = [ind - shift for ind, each in enumerate(body) if self._is_empty_line(each)]

        indexes = [*start_idxs, *end_idxs]
        indexes.sort()

        ends = [indexes[indexes.index(each)+1] for each in start_idxs[:-1]]
        ends.append(len(body))

        return zip(start_idxs, ends)

    def _get_data_groups(self, magicword=None, trail_header=None):
        """Get raw data groups"""
        body = self._get_body(trail_header=trail_header)

        data = []
        for start, end in self._get_data_group_indexes(body, magicword=magicword):
            data.extend(body[start+1:end])

        # removing empty lines
        data = [each for each in data if each]

        return data

    def get_columns(self):
        """
        Get the column names for the dataframe.

        Returns
        -------
        List of strings

        """
        body = self._get_body()
        pairs = list(self._get_data_group_indexes(body))
        return body[pairs[0][0]].split()

    def to_list(self):
        data = self._get_data_groups()
        return [each.split() for each in data]

    def to_array(self):
        return np.array(self.to_list(), dtype=float)

    @_requires_pandas
    def to_dataframe(self, data=None, columns=None):
        if not data:
            data = self.to_array()
        if not columns:
            columns = self.get_columns()

        return pd.DataFrame(data=data, columns=data)


class BoundaryConditionsListingOutput(CommandListingOutput):
    def to_array(self):
        raise ValueError(MSG_BCListingOutput_to_array)

    @_requires_pandas
    def to_dataframe(self):
        df = pd.DataFrame(data=self.to_list(), columns=self.get_columns())
        if 'NODE' in df.columns:
            df['NODE'] = df['NODE'].astype(int)

        if 'LABEL' in df.columns:
            df['LABEL'] = df['LABEL'].astype(str)

        if 'REAL' in df.columns:
            df['REAL'] = df['REAL'].astype(float)

        if 'IMAG' in df.columns:
            df['IMAG'] = df['IMAG'].astype(float)

        return df
=======
        pass
>>>>>>> d8c70c26
<|MERGE_RESOLUTION|>--- conflicted
+++ resolved
@@ -275,7 +275,6 @@
 
     """Wrapped MAPDL commands"""
 
-<<<<<<< HEAD
 def _requires_pandas(func):
     """Wrapper that check ``HAS_PANDAS``, if not, it will raise an exception."""
 
@@ -296,11 +295,6 @@
     * ``command`` - The full command line (with arguments) which generated the output.
 
     """
-=======
-
-class CommandOutput(str):
-    """Customized command output."""
->>>>>>> d8c70c26
 
     ## References:
     # - https://stackoverflow.com/questions/7255655/how-to-subclass-str-in-python
@@ -329,8 +323,8 @@
     @command.setter
     def command(self):
         """Not allowed to change the value of ``command``."""
-<<<<<<< HEAD
         pass
+
 
 class CommandListingOutput(CommandOutput):
     """
@@ -503,7 +497,4 @@
         if 'IMAG' in df.columns:
             df['IMAG'] = df['IMAG'].astype(float)
 
-        return df
-=======
-        pass
->>>>>>> d8c70c26
+        return df