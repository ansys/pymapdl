--- conflicted
+++ resolved
@@ -1,4 +1,3 @@
-from collections import UserString
 from ._commands import (
     hidden,
     session,
@@ -245,28 +244,18 @@
 
 
 def CommandFactory(output, cmd):
-    short_cmd = cmd.split(',')[0]
+    pass
 
 
 class CommandOutput(str):
-<<<<<<< HEAD
     """
     Custom string subclass for handling the commands output.
-
-    Main features is that this class always returns an object which is from its own class
-    (it never returns a string).
 
     This class add two method to track the cmd which generated this output.
     * ``cmd`` - The MAPDL command which generated the output.
     * ``command`` - The full command line (with arguments) which generated the output.
 
-    These two methods and their values are inheritate by the consequents generated objects,
-    as long as you use the string-related methods in this class.
-
     """
-=======
-    """Customized Command Output class"""
->>>>>>> 8cf5632b
 
     ## References:
     # - https://stackoverflow.com/questions/7255655/how-to-subclass-str-in-python
@@ -294,7 +283,6 @@
     @command.setter
     def command(self):
         """Not allowed to change the value of ``command``."""
-<<<<<<< HEAD
         pass
 
 
@@ -620,7 +608,4 @@
 
             data_.append(line)
 
-        return data_
-=======
-        pass
->>>>>>> 8cf5632b
+        return data_