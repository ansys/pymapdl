from ._commands import (
    hidden,
    session,
    database,
    preproc,
    aux15_,
    map_cmd,
    aux2_,
    aux3_,
    aux12_,
    reduced,
    apdl,
    post26_,
    solution,
    post1_,
    graphics_,
    display_,
    conn,
    misc,
    inq_func
)

import re
import numpy as np

MSG_NOT_PANDAS = """'Pandas' is not installed or could not be found.
Hence this command is not applicable.

You can install it using:
pip install pandas
"""

MSG_BCListingOutput_to_array = """This command has strings values in some of its columns (such 'UX', 'FX', 'UY', 'TEMP', etc),
so it cannot be converted to Numpy Array.

Please use 'to_list' or 'to_dataframe' instead."""

# Identify where the data start in the output
GROUP_DATA_START = ['NODE', 'ELEM']

# Allowed commands to get output as array or dataframe.
# In theory, these commands should follow the same format.
# Some of them are not documented (already deprecated?)
# So they are not in the Mapdl class,
# so they won't be wrapped.
CMD_LISTING = [
    'NLIN', # not documented
    'PRCI',
    'PRDI', # Not documented.
    'PREF', # Not documented.
    'PREN',
    'PRER',
    'PRES',
    'PRET',
    'PRGS', # Not documented.
    'PRIN',
    'PRIT',
    'PRJS',
    'PRNL',
    'PRNM', # Not documented.
    'PRNS',
    'PROR',
    'PRPA',
    'PRRF',
    'PRRS',
    'PRSE',
    'PRSS', # Not documented.
    'PRST', # Not documented.
    'PRVE',
    'PRXF', # Not documented.
    'STAT',
    'SWLI'
]

# Adding empty lines to match current format.
docstring_injection = """
Returns
-------

str
    Str object with the command console output.

    This object also has the extra methods:

    * ``str.to_list()``

    * ``str.to_array()`` (Only on listing commands)

    * ``str.to_dataframe()`` (Only if Pandas is installed)

    For more information visit `PyMAPDL Post-Processing <https://mapdldocs.pyansys.com/user_guide/post.html>`_.

"""


def get_indentation(indentation_regx, docstring):
    return re.findall(indentation_regx, docstring, flags=re.DOTALL|re.IGNORECASE)[0][0]


def indent_text(indentation, docstring_injection):
    return '\n'.join([indentation + each for each in docstring_injection.splitlines() if each.strip()])
    # return '\n'.join([indentation + each if each.strip() else '' for each in docstring_injection.splitlines()])


def get_docstring_indentation(docstring):
    indentation_regx = r'\n(\s*)\n'
    return get_indentation(indentation_regx, docstring)


def get_sections(docstring):
    return [each.strip().lower() for each in re.findall(r'\n\s*(\S*)\n\s*-+\n', docstring)]


def get_section_indentation(section_name, docstring):
    sections = get_sections(docstring)
    if section_name.lower().strip() not in sections:
        raise ValueError(f"This section '{section_name.lower().strip()}' does not exist in the docstring.")
    section_match = section_name + r'\n\s*-*'
    indent_match = r'\n(\s*)(\S)'
    indentation_regx = section_match + indent_match
    return get_indentation(indentation_regx, docstring)


def inject_before(section, indentation, indented_doc_inject, docstring):
    return re.sub(section + r'\n\s*-*', f"{indented_doc_inject.strip()}\n\n{indentation}\g<0>", docstring, flags=re.IGNORECASE)


def inject_after_return_section(indented_doc_inject, docstring):
    return re.sub('Returns' + r'\n\s*-*', f"{indented_doc_inject.strip()}\n", docstring, flags=re.IGNORECASE)


def inject_docs(docstring):
    """Inject a string in a docstring"""
    return_header = r'Returns\n\s*-*'
    if re.search(return_header, docstring):
        # There is a return block already, probably it should not.
        indentation = get_section_indentation('Returns', docstring)
        indented_doc_inject = indent_text(indentation, docstring_injection)
        return inject_after_return_section(indented_doc_inject, docstring)
    else:
        # There is not returns header
        # find sections
        sections = get_sections(docstring)

        if 'parameters' in sections:
            ind = sections.index('parameters')
            if ind == len(sections) - 1:
                # The parameters is the last bit. Just append it.
                indentation = get_section_indentation('Parameters', docstring)
                indented_doc_inject = indent_text(indentation, docstring_injection)
                return docstring + '\n' + indented_doc_inject
            else:
                # inject it right before the section after 'parameter'
                sect_after_parameter = sections[ind + 1]
                indentation = get_section_indentation(sect_after_parameter, docstring)
                indented_doc_inject = indent_text(indentation, docstring_injection)
                return inject_before(sect_after_parameter, indentation, indented_doc_inject, docstring)

        elif 'notes' in sections:
            indentation = get_section_indentation('Notes', docstring)
            indented_doc_inject = indent_text(indentation, docstring_injection)
            return inject_before('Notes', indentation, indented_doc_inject, docstring)

        else:
            indentation = get_docstring_indentation(docstring)
            indented_doc_inject = indent_text(indentation, docstring_injection)
            return docstring + '\n' + indented_doc_inject


def check_valid_output(func):
    """Wrapper that check if output can be wrapped by pandas, if not, it will raise an exception."""

    def func_wrapper(self, *args, **kwargs):
        output = self.__str__()
        if '*** WARNING ***' in output or '*** ERROR ***' in output: # Error should be caught in mapdl.run.
            err_type = re.findall('\*\*\* (.*) \*\*\*', output)[0]
            msg = f'Unable to parse because of next {err_type.title()}' + '\n'.join(output.splitlines()[-2:])
            raise ValueError(msg)
        else:
            return func(self, *args, **kwargs)
    return func_wrapper


class PreprocessorCommands(
    preproc.database.Database,
    preproc.explicit_dynamics.ExplicitDynamics,
    preproc.lines.Lines,
    preproc.areas.Areas,
    preproc.nodes.Nodes,
    preproc.keypoints.KeyPoints,
    preproc.artificially_matched_layers.ArtificiallyMatchedLayers,
    preproc.booleans.Booleans,
    preproc.constraint_equations.ConstraintEquations,
    preproc.coupled_dof.CoupledDOF,
    preproc.real_constants.RealConstants,
    preproc.digitizing.Digitizing,
    preproc.element_type.ElementType,
    preproc.elements.Elements,
    preproc.hard_points.HardPoints,
    preproc.material_data_tables.MaterialDataTables,
    preproc.meshing.Meshing,
    preproc.morphing.Morphing,
    preproc.materials.Materials,
    preproc.primitives.Primitives,
    preproc.sections.Sections,
    preproc.special_purpose.SpecialPurpose,
    preproc.status.Status,
    preproc.superelements.Superelements,
    preproc.volumes.Volumes,
):
    pass


class APDLCommands(
    apdl.abbreviations.Abbreviations,
    apdl.array_param.ArrayParam,
    apdl.macro_files.MacroFiles,
    apdl.matrix_op.MatrixOP,
    apdl.parameter_definition.ParameterDefinition,
    apdl.process_controls.ProcessControls,
):
    pass


class Aux2Commands(aux2_.bin_dump.BinDump, aux2_.bin_manip.BinManip):
    pass


class Aux12Commands(
    aux12_.radiosity_solver.RadiositySolver,
    aux12_.radiation_mat.RadiationMat,
    aux12_.general_radiation.GeneralRadiation,
):
    pass


class DatabaseCommands(
    database.setup.Setup,
    database.picking.Picking,
    database.coord_sys.CoordinateSystem,
    database.selecting.Selecting,
    database.working_plane.WorkingPlane,
    database.components.Components,
):
    pass


class DisplayCommands(display_.setup.Setup):
    pass


class GraphicsCommands(
    graphics_.annotation.Annotation,
    graphics_.graphs.Graphs,
    graphics_.labeling.Labelling,
    graphics_.scaling.Scaling,
    graphics_.setup.Setup,
    graphics_.style.Style,
    graphics_.views.Views,
):
    pass


class MiscCommands(misc.misc.Misc):
    pass


class Post1Commands(
    post1_.animation.Animation,
    post1_.controls.Controls,
    post1_.element_table.ElementTable,
    post1_.failure_criteria.FailureCriteria,
    post1_.listing.Listing,
    post1_.load_case.LoadCase,
    post1_.magnetics_calc.MagneticsCalc,
    post1_.path_operations.PathOperations,
    post1_.results.Results,
    post1_.setup.Setup,
    post1_.special.Special,
    post1_.status.Status,
    post1_.surface_operations.SurfaceOperations,
    post1_.trace_points.TracePoints,
):
    pass


class Post26Commands(
    post26_.controls.Controls,
    post26_.display.Display,
    post26_.listing.Listing,
    post26_.operations.Operations,
    post26_.setup.Setup,
    post26_.special.Special,
    post26_.status.Status,
):
    pass


class ReducedCommands(
    reduced.generation.Generation,
    reduced.preparation.Preparation,
    reduced.setup.Setup,
    reduced.use_pass.UsePass,
):
    pass


class SessionCommands(
    session.files.Files,
    session.list_controls.ListControls,
    session.processor_entry.ProcessorEntry,
    session.run_controls.RunControls,
):
    pass


class SolutionCommands(
    solution.analysis_options.AnalysisOptions,
    solution.birth_and_death.BirthAndDeath,
    solution.dynamic_options.DynamicOptions,
    solution.fe_body_loads.FeBodyLoads,
    solution.fe_constraints.FeConstraints,
    solution.fe_forces.FeForces,
    solution.fe_surface_loads.FeSurfaceLoads,
    solution.gap_conditions.GapConditions,
    solution.inertia.Inertia,
    solution.load_step_operations.LoadStepOperations,
    solution.load_step_options.LoadStepOptions,
    solution.master_dof.MasterDOF,
    solution.miscellaneous_loads.MiscellaneousLoads,
    solution.multi_field_solver_convergence_controls.MultiFieldConvergenceControls,
    solution.multi_field_solver_definition_commands.MultiFieldSolverDefinitionCommands,
    solution.multi_field_solver_global_controls.MultiFieldSolverGlobalControls,
    solution.multi_field_solver_interface_mapping.MultiFieldSolverInterfaceMapping,
    solution.multi_field_solver_load_transfer.MultiFieldSolverLoadTransfer,
    solution.multi_field_solver_time_controls.MultiFieldSolverTimeControls,
    solution.nonlinear_options.NonLinearOptions,
    solution.ocean.Ocean,
    solution.radiosity.Radiosity,
    solution.rezoning.Rezoning,
    solution.solid_body_loads.SolidBodyLoads,
    solution.solid_constraints.SolidConstraints,
    solution.solid_forces.SolidForces,
    solution.solid_surface_loads.SolidSurfaceLoads,
    solution.solution_status.SolutionStatus,
    solution.spectrum_options.SpectrumOptions,
    solution.twod_to_3d_analysis.TwoDTo3DAnalysis,
):
    pass

class InqFunctions(
    inq_func.inq_function
):
    pass

class Commands(
    APDLCommands,
    Aux2Commands,
    Aux12Commands,
    DatabaseCommands,
    DisplayCommands,
    GraphicsCommands,
    MiscCommands,
    Post1Commands,
    Post26Commands,
    PreprocessorCommands,
    ReducedCommands,
    SessionCommands,
    SolutionCommands,
    aux3_.Aux3,
    aux15_.Aux15,
    conn.Conn,
    hidden._Hidden,
    map_cmd.MapCommand,
    InqFunctions
):

    """Wrapped MAPDL commands"""

def _requires_pandas(func):
    """Wrapper that check ``HAS_PANDAS``, if not, it will raise an exception."""

    def func_wrapper(self, *args, **kwargs):
        if HAS_PANDAS:
            return func(self, *args, **kwargs)
        else:
            raise ModuleNotFoundError(MSG_NOT_PANDAS)
    return func_wrapper


class CommandOutput(str):
    """Custom string subclass for handling the commands output.

    This class add two method to track the cmd which generated this output.
    * ``cmd`` - The MAPDL command which generated the output.
    * ``command`` - The full command line (with arguments) which generated the output.

    """

    ## References:
    # - https://stackoverflow.com/questions/7255655/how-to-subclass-str-in-python
    # - https://docs.python.org/3/library/collections.html#userstring-objects
    # - Source code of UserString

    def __new__(cls, content, cmd=None):
        obj = super().__new__(cls, content)
        obj._cmd = cmd
        return obj

    @property
    def cmd(self):
        """Cached original command to generate this command output."""
        return self._cmd.split(',')[0]

    @cmd.setter
    def cmd(self, cmd):
        """Not allowed to change the value of ``cmd``."""
        raise AttributeError("The `cmd` attribute cannot be set")

    @property
    def command(self):
        return self._cmd

    @command.setter
    def command(self):
        """Not allowed to change the value of ``command``."""
        pass


class CommandListingOutput(CommandOutput):
    """Allow the conversion of command output to native Python types.

    Custom class for handling the commands whose output is sensible to be converted to
    a list of lists, a Numpy array or a Pandas DataFrame.
    """

    def _is_data_start(self, line, magicword=None):
        """Check if line is the start of a data group."""
        if not magicword:
            magicword = GROUP_DATA_START

        # Checking if we are supplying a custom start function.
        if self.custom_data_start(line) is not None:
            return self.custom_data_start(line)

        if line.split():
            if line.split()[0] in magicword or self.custom_data_start(line):
                return True
        return False

    def _is_data_end(self, line):
        """Check if line is the end of a data group."""

        # Checking if we are supplying a custom start function.
        if self.custom_data_end(line) is not None:
            return self.custom_data_end(line)
        else:
            return self._is_empty(line)

    def custom_data_start(self, line):
        """Custom data start line check function.

        This function is left empty so it can be overwritten by the user.

        If modified, it should return ``True`` when the line is the start
        of a data group, otherwise it should return ``False``.
        """
        return None

    def custom_data_end(self, line):
        """Custom data end line check function.

        This function is left empty so it can be overwritten by the user.

        If modified, it should return ``True`` when the line is the end
        of a data group, otherwise it should return ``False``.
        """
        return None

    @staticmethod
    def _is_empty_line(line):
        return bool(line.split())

    def _format(self):
        """Perform some formatting (replacing mainly) in the raw text."""
        return re.sub(r'[^E](-)', ' -', self.__str__())

    def _get_body(self, trail_header=None):
        """Get command body text.

        It removes the maximum absolute values tail part and makes sure there is separation between columns.
        """
        # Doing some formatting of the string
        body = self._format().splitlines()

        if not trail_header:
            trail_header = ['MAXIMUM ABSOLUTE VALUES', 'TOTAL VALUES']

        if not isinstance(trail_header, list):
            trail_header = list(trail_header)

        # Removing parts matching trail_header
        for each_trail_header in trail_header:
            if each_trail_header in self.__str__():
                # starting to check from the bottom.
                for i in range(len(body) - 1, -1, -1):
                    if each_trail_header in body[i]:
                        break
                body = body[:i]
        return body

    def _get_data_group_indexes(self, body, magicword=None):
        """Return the indexes of the start and end of the data groups."""

        if '*****ANSYS VERIFICATION RUN ONLY*****' in str(self):
            shift = 2
        else:
            shift = 0

        # Getting pairs of starting end
        start_idxs = [ind for ind, each in enumerate(body) if self._is_data_start(each, magicword=magicword)]
        end_idxs = [ind - shift for ind, each in enumerate(body) if self._is_empty_line(each)]

        indexes = [*start_idxs, *end_idxs]
        indexes.sort()

        ends = [indexes[indexes.index(each) + 1] for each in start_idxs[:-1]]
        ends.append(len(body))

        return zip(start_idxs, ends)

    def _get_data_groups(self, magicword=None, trail_header=None):
        """Get raw data groups"""
        body = self._get_body(trail_header=trail_header)

        data = []
        for start, end in self._get_data_group_indexes(body, magicword=magicword):
            data.extend(body[start+1:end])

        # removing empty lines
        return [each for each in data if each]

    def get_columns(self):
        """Get the column names for the dataframe.

        Returns
        -------
        List of strings

        """
        body = self._get_body()
        pairs = list(self._get_data_group_indexes(body))
        return body[pairs[0][0]].split()

    @check_valid_output
    def to_list(self):
        """Export the command output a list or list of lists.

        Returns
        -------
            List of strings
        """
        data = self._get_data_groups()
        return [each.split() for each in data]

    def to_array(self):
        """Export the command output as a numpy array.

        Returns
        -------
            Numpy array
        """
        return np.array(self.to_list(), dtype=float)

<<<<<<< HEAD
    @_requires_pandas
    def to_dataframe(self, data=None, columns=None):
        if not data:
            data = self.to_array()
        if not columns:
            columns = self.get_columns()

        return pd.DataFrame(data=data, columns=data)


class BoundaryConditionsListingOutput(CommandListingOutput):
    def to_array(self):
        raise ValueError(MSG_BCListingOutput_to_array)

    @_requires_pandas
    def to_dataframe(self):
        df = pd.DataFrame(data=self.to_list(), columns=self.get_columns())
        if 'NODE' in df.columns:
            df['NODE'] = df['NODE'].astype(int)

        if 'LABEL' in df.columns:
            df['LABEL'] = df['LABEL'].astype(str)

        if 'REAL' in df.columns:
            df['REAL'] = df['REAL'].astype(float)

        if 'IMAG' in df.columns:
            df['IMAG'] = df['IMAG'].astype(float)

        return df
=======
    def to_dataframe(self):
        """Export the command output as a Pandas DataFrame.

        Returns
        -------
            Pandas Dataframe
        """
        try:
            import pandas as pd
        except ModuleNotFoundError:
            raise ModuleNotFoundError(MSG_NOT_PANDAS)
        return pd.DataFrame(data=self.to_array(), columns=self.get_columns())
>>>>>>> 6ad1bba6
<|MERGE_RESOLUTION|>--- conflicted
+++ resolved
@@ -572,39 +572,7 @@
         """
         return np.array(self.to_list(), dtype=float)
 
-<<<<<<< HEAD
-    @_requires_pandas
     def to_dataframe(self, data=None, columns=None):
-        if not data:
-            data = self.to_array()
-        if not columns:
-            columns = self.get_columns()
-
-        return pd.DataFrame(data=data, columns=data)
-
-
-class BoundaryConditionsListingOutput(CommandListingOutput):
-    def to_array(self):
-        raise ValueError(MSG_BCListingOutput_to_array)
-
-    @_requires_pandas
-    def to_dataframe(self):
-        df = pd.DataFrame(data=self.to_list(), columns=self.get_columns())
-        if 'NODE' in df.columns:
-            df['NODE'] = df['NODE'].astype(int)
-
-        if 'LABEL' in df.columns:
-            df['LABEL'] = df['LABEL'].astype(str)
-
-        if 'REAL' in df.columns:
-            df['REAL'] = df['REAL'].astype(float)
-
-        if 'IMAG' in df.columns:
-            df['IMAG'] = df['IMAG'].astype(float)
-
-        return df
-=======
-    def to_dataframe(self):
         """Export the command output as a Pandas DataFrame.
 
         Returns
@@ -615,5 +583,31 @@
             import pandas as pd
         except ModuleNotFoundError:
             raise ModuleNotFoundError(MSG_NOT_PANDAS)
-        return pd.DataFrame(data=self.to_array(), columns=self.get_columns())
->>>>>>> 6ad1bba6
+
+        if not data:
+            data = self.to_array()
+        if not columns:
+            columns = self.get_columns()
+
+        return pd.DataFrame(data=data, columns=data)
+
+
+class BoundaryConditionsListingOutput(CommandListingOutput):
+    def to_array(self):
+        raise ValueError(MSG_BCListingOutput_to_array)
+
+    def to_dataframe(self):
+        df = super().to_dataframe(data=self.to_list())
+        if 'NODE' in df.columns:
+            df['NODE'] = df['NODE'].astype(int)
+
+        if 'LABEL' in df.columns:
+            df['LABEL'] = df['LABEL'].astype(str)
+
+        if 'REAL' in df.columns:
+            df['REAL'] = df['REAL'].astype(float)
+
+        if 'IMAG' in df.columns:
+            df['IMAG'] = df['IMAG'].astype(float)
+
+        return df