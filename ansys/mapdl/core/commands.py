from ._commands import (
    hidden,
    session,
    database,
    preproc,
    aux15_,
    map_cmd,
    aux2_,
    aux3_,
    aux12_,
    reduced,
    apdl,
    post26_,
    solution,
    post1_,
    graphics_,
    display_,
    conn,
    misc,
    inq_func
)

import re
import numpy as np

try:
    import pandas as pd
    HAS_PANDAS = True

except ImportError:
    HAS_PANDAS = False

MSG_NOT_PANDAS = """'Pandas' is not installed or could not be found.
Hence this command is not applicable.

You can install it using:
>>> pip install pandas
"""

# Identify where the data start in the output
GROUP_DATA_START = ['NODE', 'ELEM']

# Allowed commands to get output as array or dataframe.
# In theory (from 'paprnt.F' and 'post1.F'), these commands
# should follow the same format.
# Some of them are not documented (already deprecated?)
# So they won't be wrapped.
CMD_LISTING = [
    'NLIN', # not documented
    'PRCI',
    'PRDI', # Not documented.
    'PREF', # Not documented.
    'PREN',
    'PRER',
    'PRES',
    'PRET',
    'PRGS', # Not documented.
    'PRIN',
    'PRIT',
    'PRJS',
    'PRNL',
    'PRNM', # Not documented.
    'PRNS',
    'PROR',
    'PRPA',
    'PRRF',
    'PRRS',
    'PRSE',
    'PRSS', # Not documented.
    'PRST', # Not documented.
    'PRVE',
    'PRXF', # Not documented.
    'STAT',
    'SWLI'
]

class PreprocessorCommands(
    preproc.database.Database,
    preproc.explicit_dynamics.ExplicitDynamics,
    preproc.lines.Lines,
    preproc.areas.Areas,
    preproc.nodes.Nodes,
    preproc.keypoints.KeyPoints,
    preproc.artificially_matched_layers.ArtificiallyMatchedLayers,
    preproc.booleans.Booleans,
    preproc.constraint_equations.ConstraintEquations,
    preproc.coupled_dof.CoupledDOF,
    preproc.real_constants.RealConstants,
    preproc.digitizing.Digitizing,
    preproc.element_type.ElementType,
    preproc.elements.Elements,
    preproc.hard_points.HardPoints,
    preproc.material_data_tables.MaterialDataTables,
    preproc.meshing.Meshing,
    preproc.morphing.Morphing,
    preproc.materials.Materials,
    preproc.primitives.Primitives,
    preproc.sections.Sections,
    preproc.special_purpose.SpecialPurpose,
    preproc.status.Status,
    preproc.superelements.Superelements,
    preproc.volumes.Volumes,
):
    pass


class APDLCommands(
    apdl.abbreviations.Abbreviations,
    apdl.array_param.ArrayParam,
    apdl.macro_files.MacroFiles,
    apdl.matrix_op.MatrixOP,
    apdl.parameter_definition.ParameterDefinition,
    apdl.process_controls.ProcessControls,
):
    pass


class Aux2Commands(aux2_.bin_dump.BinDump, aux2_.bin_manip.BinManip):
    pass


class Aux12Commands(
    aux12_.radiosity_solver.RadiositySolver,
    aux12_.radiation_mat.RadiationMat,
    aux12_.general_radiation.GeneralRadiation,
):
    pass


class DatabaseCommands(
    database.setup.Setup,
    database.picking.Picking,
    database.coord_sys.CoordinateSystem,
    database.selecting.Selecting,
    database.working_plane.WorkingPlane,
    database.components.Components,
):
    pass


class DisplayCommands(display_.setup.Setup):
    pass


class GraphicsCommands(
    graphics_.annotation.Annotation,
    graphics_.graphs.Graphs,
    graphics_.labeling.Labelling,
    graphics_.scaling.Scaling,
    graphics_.setup.Setup,
    graphics_.style.Style,
    graphics_.views.Views,
):
    pass


class MiscCommands(misc.misc.Misc):
    pass


class Post1Commands(
    post1_.animation.Animation,
    post1_.controls.Controls,
    post1_.element_table.ElementTable,
    post1_.failure_criteria.FailureCriteria,
    post1_.listing.Listing,
    post1_.load_case.LoadCase,
    post1_.magnetics_calc.MagneticsCalc,
    post1_.path_operations.PathOperations,
    post1_.results.Results,
    post1_.setup.Setup,
    post1_.special.Special,
    post1_.status.Status,
    post1_.surface_operations.SurfaceOperations,
    post1_.trace_points.TracePoints,
):
    pass


class Post26Commands(
    post26_.controls.Controls,
    post26_.display.Display,
    post26_.listing.Listing,
    post26_.operations.Operations,
    post26_.setup.Setup,
    post26_.special.Special,
    post26_.status.Status,
):
    pass


class ReducedCommands(
    reduced.generation.Generation,
    reduced.preparation.Preparation,
    reduced.setup.Setup,
    reduced.use_pass.UsePass,
):
    pass


class SessionCommands(
    session.files.Files,
    session.list_controls.ListControls,
    session.processor_entry.ProcessorEntry,
    session.run_controls.RunControls,
):
    pass


class SolutionCommands(
    solution.analysis_options.AnalysisOptions,
    solution.birth_and_death.BirthAndDeath,
    solution.dynamic_options.DynamicOptions,
    solution.fe_body_loads.FeBodyLoads,
    solution.fe_constraints.FeConstraints,
    solution.fe_forces.FeForces,
    solution.fe_surface_loads.FeSurfaceLoads,
    solution.gap_conditions.GapConditions,
    solution.inertia.Inertia,
    solution.load_step_operations.LoadStepOperations,
    solution.load_step_options.LoadStepOptions,
    solution.master_dof.MasterDOF,
    solution.miscellaneous_loads.MiscellaneousLoads,
    solution.multi_field_solver_convergence_controls.MultiFieldConvergenceControls,
    solution.multi_field_solver_definition_commands.MultiFieldSolverDefinitionCommands,
    solution.multi_field_solver_global_controls.MultiFieldSolverGlobalControls,
    solution.multi_field_solver_interface_mapping.MultiFieldSolverInterfaceMapping,
    solution.multi_field_solver_load_transfer.MultiFieldSolverLoadTransfer,
    solution.multi_field_solver_time_controls.MultiFieldSolverTimeControls,
    solution.nonlinear_options.NonLinearOptions,
    solution.ocean.Ocean,
    solution.radiosity.Radiosity,
    solution.rezoning.Rezoning,
    solution.solid_body_loads.SolidBodyLoads,
    solution.solid_constraints.SolidConstraints,
    solution.solid_forces.SolidForces,
    solution.solid_surface_loads.SolidSurfaceLoads,
    solution.solution_status.SolutionStatus,
    solution.spectrum_options.SpectrumOptions,
    solution.twod_to_3d_analysis.TwoDTo3DAnalysis,
):
    pass

class InqFunctions(
    inq_func.inq_function
):
    pass

class Commands(
    APDLCommands,
    Aux2Commands,
    Aux12Commands,
    DatabaseCommands,
    DisplayCommands,
    GraphicsCommands,
    MiscCommands,
    Post1Commands,
    Post26Commands,
    PreprocessorCommands,
    ReducedCommands,
    SessionCommands,
    SolutionCommands,
    aux3_.Aux3,
    aux15_.Aux15,
    conn.Conn,
    hidden._Hidden,
    map_cmd.MapCommand,
    InqFunctions
):

    """Wrapped MAPDL commands"""


class CommandOutput(str):
<<<<<<< HEAD
    """
    Custom string subclass for handling the commands output.

    This class add two method to track the cmd which generated this output.
    * ``cmd`` - The MAPDL command which generated the output.
    * ``command`` - The full command line (with arguments) which generated the output.

    """
=======
    """Customized command output."""
>>>>>>> b83328fb

    ## References:
    # - https://stackoverflow.com/questions/7255655/how-to-subclass-str-in-python
    # - https://docs.python.org/3/library/collections.html#userstring-objects
    # - Source code of UserString

    def __new__(cls, content, cmd=None):
        obj = super().__new__(cls, content)
        obj._cmd = cmd
        return obj

    @property
    def cmd(self):
        """Cached original command to generate this command output."""
        return self._cmd.split(',')[0]

    @cmd.setter
    def cmd(self, cmd):
        """Not allowed to change the value of ``cmd``."""
        raise AttributeError("The `cmd` attribute cannot be set")

    @property
    def command(self):
        return self._cmd

    @command.setter
    def command(self):
        """Not allowed to change the value of ``command``."""
<<<<<<< HEAD
        pass

class CommandListingOutput(CommandOutput):
    """
    Custom class for handling the commands whose output is sensible to be converted to
    a list of lists, a Numpy array or a Pandas DataFrame.
    """

    ## NOTES
    # The key format files are:
    # - rptfmt.F
    # - rptlb4.F
    # - rptlb8.F

    def _is_data_start(self, line, magicword=None):
        """Check if line is the start of a data group."""
        if not magicword:
            magicword = GROUP_DATA_START

        # Checking if we are supplying a custom start function.
        if self.custom_data_start(line) is not None:
            return self.custom_data_start(line)

        if line.split():
            if line.split()[0] in magicword or self.custom_data_start(line):
                return True
        return False

    def _is_data_end(self, line):
        """Check if line is the end of a data group."""

        # Checking if we are supplying a custom start function.
        if self.custom_data_end(line) is not None:
            return self.custom_data_end(line)
        else:
            return self._is_empty(line)

    def custom_data_start(self, line):
        """Custom data start line check function.

        This function is left empty so it can be overwritten by the user.

        If modified, it should return ``True`` when the line is the start
        of a data group, otherwise it should return ``False``.
        """
        return None

    def custom_data_end(self, line):
        """Custom data end line check function.

        This function is left empty so it can be overwritten by the user.

        If modified, it should return ``True`` when the line is the end
        of a data group, otherwise it should return ``False``.
        """
        return None

    @staticmethod
    def _is_empty_line(each):
        if each.split():
            return False
        else:
            return True

    def _format(self):
        """Perform some formatting (replacing mainly) in the raw text."""
        return re.sub(r'[^E](-)', ' -', self.__str__())

    def _get_body(self, trail_header=None):
        """Get command body text.

        It removes the Maximum absolute values tail part and makes sure there is separation between columns"""
        # Doing some formatting of the string
        body = self._format().splitlines()

        if not trail_header:
            trail_header = ['MAXIMUM ABSOLUTE VALUES', 'TOTAL VALUES']

        if not isinstance(trail_header, list):
            trail_header = list(trail_header)

        # Removing parts matching trail_header
        for each_trail_header in trail_header:
            if each_trail_header in self.__str__():
                # starting to check from the bottom.
                for i in range(len(body)-1, -1, -1):
                    if each_trail_header in body[i]:
                        break
                body = body[:i]
        return body

    def _get_data_group_indexes(self, body, magicword=None):
        """Return the indexes of the start and end of the data groups."""

        if '*****ANSYS VERIFICATION RUN ONLY*****' in self.__str__():
            shift = 2
        else:
            shift = 0

        # Getting pairs of starting end
        start_idxs = [ind for ind, each in enumerate(body) if self._is_data_start(each, magicword=magicword)]
        end_idxs = [ind - shift for ind, each in enumerate(body) if self._is_empty_line(each)]

        indexes = [*start_idxs, *end_idxs]
        indexes.sort()

        ends = [indexes[indexes.index(each)+1] for each in start_idxs[:-1]]
        ends.append(len(body))

        return zip(start_idxs, ends)

    def _get_data_groups(self, magicword=None, trail_header=None):
        """Get raw data groups"""
        body = self._get_body(trail_header=trail_header)

        data = []
        for start, end in self._get_data_group_indexes(body, magicword=magicword):
            data.extend(body[start+1:end])

        # removing empty lines
        data = [each for each in data if each]

        return data

    def get_columns(self):
        """
        Get the column names for the dataframe.

        Returns
        -------
        List of strings

        """
        body = self._get_body()
        pairs = list(self._get_data_group_indexes(body))
        return body[pairs[0][0]].split()

    def _requires_pandas(func):
        """Wrapper that check ``HAS_PANDAS``, if not, it will raise an exception."""

        def func_wrapper(self, *args, **kwargs):
            if HAS_PANDAS:
                return func(self, *args, **kwargs)
            else:
                raise ModuleNotFoundError(MSG_NOT_PANDAS)
        return func_wrapper

    def to_list(self):
        data = self._get_data_groups()
        return [each.split() for each in data]

    def to_array(self):
        return np.array(self.to_list(), dtype=float)

    @_requires_pandas
    def to_dataframe(self):
        return pd.DataFrame(data=self.to_array(), columns=self.get_columns())
=======
        pass
>>>>>>> b83328fb
<|MERGE_RESOLUTION|>--- conflicted
+++ resolved
@@ -272,18 +272,13 @@
 
 
 class CommandOutput(str):
-<<<<<<< HEAD
-    """
-    Custom string subclass for handling the commands output.
+    """Custom string subclass for handling the commands output.
 
     This class add two method to track the cmd which generated this output.
     * ``cmd`` - The MAPDL command which generated the output.
     * ``command`` - The full command line (with arguments) which generated the output.
 
     """
-=======
-    """Customized command output."""
->>>>>>> b83328fb
 
     ## References:
     # - https://stackoverflow.com/questions/7255655/how-to-subclass-str-in-python
@@ -312,8 +307,8 @@
     @command.setter
     def command(self):
         """Not allowed to change the value of ``command``."""
-<<<<<<< HEAD
         pass
+
 
 class CommandListingOutput(CommandOutput):
     """
@@ -469,7 +464,4 @@
 
     @_requires_pandas
     def to_dataframe(self):
-        return pd.DataFrame(data=self.to_array(), columns=self.get_columns())
-=======
-        pass
->>>>>>> b83328fb
+        return pd.DataFrame(data=self.to_array(), columns=self.get_columns())