--- conflicted
+++ resolved
@@ -1,4 +1,5 @@
 import os
+from warnings import warn
 
 from ansys.mapdl.core import __version__
 from ansys.mapdl.core.misc import is_float
@@ -78,7 +79,7 @@
     exec_file=None,
     macros_as_functions=True,
     use_function_names=True,
-):
+                         ):
     """Converts an ANSYS input string to a python PyMAPDL string.
 
     Parameters
@@ -135,7 +136,7 @@
     exec_file=None,
     macros_as_functions=True,
     use_function_names=True,
-):
+             ):
 
     translator = FileTranslator(
         loglevel,
@@ -301,17 +302,11 @@
             self.store_run_command('/GOPR')
             return
 
-<<<<<<< HEAD
         if cmd_ == '/VERIFY':
             self.store_run_command("FINISH")
             self.store_run_command(line)
             self.store_run_command("/PREP7")
             return
-=======
-        if line[:4].upper() == "/COM":
-            self.comment = line[4:].strip()
-            return self.store_comment()
->>>>>>> 15b2e07a
 
         if line[:4].upper() == "/TIT":  # /TITLE
             parameters = line.split(",")[1:]
@@ -357,7 +352,7 @@
         # check if line ends non-interactive
         if line[0] == "(":
             if not self.non_interactive:
-                print(
+                warn(
                     "\nPossible invalid line:\n%s\n" % line
                     + "This line requires a *VWRITE beforehand."
                     + "The previous line is: \n%s\n\n" % self.lines[-1]
@@ -531,7 +526,7 @@
             self.indent = self.indent[4:]
 
     def output_to_file(self, line):
-    """Return if an APDL line is redirecting to a file."""
+        """Return if an APDL line is redirecting to a file."""
         if line[:4].upper() == '/OUT':
             # We are redirecting the output to somewhere, probably a file.
             # Because of the problem with the ansys output, we need to execute
