--- conflicted
+++ resolved
@@ -28,14 +28,11 @@
     macros_as_functions=True,
     use_function_names=True,
     show_log = False,
-<<<<<<< HEAD
     add_imports = True,
     comment_solve = False,
     format_output = True,
-    header = True
-=======
+    header = True,
     print_com=True
->>>>>>> 3b151c2f
 ):
     """Converts an ANSYS input file to a python PyMAPDL script.
 
@@ -70,7 +67,6 @@
         Print the converted commands using a logger (from ``logging``
         Python module).
 
-<<<<<<< HEAD
     add_imports : bool, optional
         If ``True``, it add the lines ``rom ansys.mapdl.core import launch_mapdl``
         and ``mapdl = launch_mapdl(loglevel="WARNING")``to the beginning of the
@@ -91,11 +87,9 @@
         If ``True``, the default header is written in the first line
         of the output. If a string is provided, this string will be
         used as header.
-=======
     print_com : bool, optional
         Print command ``/COM`` arguments to python console.
         Defaults to ``True``.
->>>>>>> 3b151c2f
 
     Returns
     -------
@@ -129,7 +123,6 @@
         apdl_strings = fid.readlines()
 
     translator = _convert(apdl_strings=apdl_strings,
-<<<<<<< HEAD
                         loglevel=loglevel,
                         auto_exit=auto_exit,
                         line_ending=line_ending,
@@ -140,17 +133,8 @@
                         add_imports = add_imports,
                         comment_solve = comment_solve,
                         format_output = format_output,
-                        header = header
-=======
-                                loglevel=loglevel,
-                                auto_exit=auto_exit,
-                                line_ending=line_ending,
-                                exec_file=exec_file,
-                                macros_as_functions=macros_as_functions,
-                                use_function_names=use_function_names,
-                                show_log=show_log,
-                                print_com=print_com
->>>>>>> 3b151c2f
+                        header = header,
+                        print_com=print_com
                           )
 
     translator.save(filename_out)
@@ -158,7 +142,6 @@
 
 
 def convert_apdl_block(apdl_strings,
-<<<<<<< HEAD
             loglevel="WARNING",
             auto_exit=True,
             line_ending=None,
@@ -169,17 +152,8 @@
             add_imports = True,
             comment_solve = False,
             format_output = True,
-            header=True):
-=======
-        loglevel="WARNING",
-        auto_exit=True,
-        line_ending=None,
-        exec_file=None,
-        macros_as_functions=True,
-        use_function_names=True,
-        show_log=False,
-        print_com=True):
->>>>>>> 3b151c2f
+            header=True,
+            print_com=True):
     """Converts an ANSYS input string to a python PyMAPDL string.
 
     Parameters
@@ -213,7 +187,6 @@
         Print the converted commands using a logger (from ``logging``
         Python module).
 
-<<<<<<< HEAD
     add_imports : bool, optional
         If ``True``, it add the next lines to the beginning of the
         output file:
@@ -239,11 +212,9 @@
         If ``True``, the default header is written in the first line
         of the output. If a string is provided, this string will be
         used as header.
-=======
     print_com : bool, optional
         Print command ``/COM`` arguments to python console.
         Defaults to ``True``.
->>>>>>> 3b151c2f
 
     Returns
     -------
@@ -275,44 +246,30 @@
     macros_as_functions=macros_as_functions,
     use_function_names=use_function_names,
     show_log=show_log,
-<<<<<<< HEAD
     add_imports = add_imports,
     comment_solve = comment_solve,
     format_output = format_output,
     header = header)
-=======
-    print_com=print_com)
->>>>>>> 3b151c2f
-
-    if isinstance(apdl_strings, str):
+    print_com = print_com)
+
+        if isinstance(apdl_strings, str):
         return translator.line_ending.join(translator.lines)
-    return translator.lines
+        return translator.lines
 
 
 def _convert(apdl_strings,
-<<<<<<< HEAD
-            loglevel="WARNING",
-            auto_exit=True,
-            line_ending=None,
-            exec_file=None,
-            macros_as_functions=True,
-            use_function_names=True,
-            show_log=False,
+            loglevel = "WARNING",
+            auto_exit = True,
+            line_ending = None,
+            exec_file = None,
+            macros_as_functions = True,
+            use_function_names = True,
+            show_log = False,
             add_imports = True,
             comment_solve = False,
             format_output = True,
             header = True,
-=======
-    loglevel="WARNING",
-    auto_exit=True,
-    line_ending=None,
-    exec_file=None,
-    macros_as_functions=True,
-    use_function_names=True,
-    show_log=False,
-    print_com=True
->>>>>>> 3b151c2f
-             ):
+            print_com = True):
 
     translator = FileTranslator(
         loglevel,
@@ -321,14 +278,11 @@
         macros_as_functions=macros_as_functions,
         use_function_names=use_function_names,
         show_log=show_log,
-<<<<<<< HEAD
         add_imports = add_imports,
         comment_solve = comment_solve,
         format_output = format_output,
-        header = header
-=======
+        header = header,
         print_com=print_com
->>>>>>> 3b151c2f
     )
 
     if isinstance(apdl_strings, str):
@@ -385,14 +339,11 @@
         macros_as_functions=True,
         use_function_names=True,
         show_log=False,
-<<<<<<< HEAD
         add_imports = True,
         comment_solve = False,
         format_output = True,
         header = True,
-=======
         print_com=True
->>>>>>> 3b151c2f
     ):
         self._non_interactive_level = 0
         self.lines = Lines(mute=not show_log)
@@ -405,14 +356,11 @@
         self._infunction = False
         self.use_function_names = use_function_names
         self.comment = ""
-<<<<<<< HEAD
         self._add_imports = add_imports
         self._comment_solve = comment_solve
         self.format_output = format_output
         self._header = header
-=======
         self.print_com = print_com
->>>>>>> 3b151c2f
 
         self.write_header()
         if self._add_imports:
