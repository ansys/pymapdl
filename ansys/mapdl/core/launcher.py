"""Module for launching MAPDL locally or connecting to a remote instance with gRPC."""
import platform
from glob import glob
import re
import warnings
import os
import appdirs
import tempfile
import socket
import time
import subprocess

from ansys.mapdl import core as pymapdl
from ansys.mapdl.core.misc import is_float, random_string, create_temp_dir
from ansys.mapdl.core.errors import LockFileException, VersionError
from ansys.mapdl.core.mapdl_grpc import MapdlGrpc

# settings directory
SETTINGS_DIR = appdirs.user_data_dir('ansys_mapdl_core')
if not os.path.isdir(SETTINGS_DIR):
    try:
        os.makedirs(SETTINGS_DIR)
    except:
        warnings.warn('Unable to create settings directory.\n' +
                      'Will be unable to cache ANSYS executable location')


CONFIG_FILE = os.path.join(SETTINGS_DIR, 'config.txt')
ALLOWABLE_MODES = ['corba', 'console', 'grpc']

LOCALHOST = '127.0.0.1'
MAPDL_DEFAULT_PORT = 50052


def close_all_local_instances(port_range=None):
    """Close all MAPDL instances within a port_range.

    This function can be used when cleaning up from a failed pool or
    batch run.

    Parameters
    ----------
    port_range : list, optional
        Defaults to ``range(50000, 50200)``.  Expand this range if
        there are many potential instances of MAPDL in gRPC mode.
    """
    if port_range is None:
        port_range = range(50000, 50200)

    @threaded
    def close_mapdl(port):
        try:
            mapdl = MapdlGrpc(port=port, set_no_abort=False)
            mapdl.exit()
        except OSError:
            pass

    ports = check_ports(port_range)
    for port, state in ports.items():
        if state:
            close_mapdl(port)


def check_ports(port_range, ip='localhost'):
    """Check the state of ports in a port range"""
    ports = {}
    for port in port_range:
        ports[port] = port_in_use(port, ip)
    return ports


def port_in_use(port, host=LOCALHOST):
    """Returns True when a port is in use at the given host.

    Must actually "bind" the address.  Just checking if we can create
    a socket is insufficient as it's possible to run into permission
    errors like:

    - An attempt was made to access a socket in a way forbidden by its
      access permissions.
    """
    with socket.socket(socket.AF_INET, socket.SOCK_STREAM) as sock:
        try:
            sock.bind((host, port))
            return False
        except:
            return True


def launch_grpc(exec_file='', jobname='file', nproc=2, ram=None,
                run_location=None, port=MAPDL_DEFAULT_PORT,
                additional_switches='', custom_bin=None,
                override=True, timeout=20, verbose=False) -> int:
    """Start MAPDL locally in gRPC mode.

    Parameters
    ----------
    exec_file : str, optional
        The location of the MAPDL executable.  Will use the cached
        location when left at the default ``None``.

    jobname : str, optional
        MAPDL jobname.  Defaults to ``'file'``.

    nproc : int, optional
        Number of processors.  Defaults to 2.

    ram : float, optional
        Fixed amount of memory to request for MAPDL.  If ``None``,
        then MAPDL will use as much as available on the host machine.

    run_location : str, optional
        MAPDL working directory.  Defaults to a temporary working
        directory.

    port : int
        Port to launch MAPDL gRPC on.  Final port will be the first
        port available after (or including) this port.

    additional_switches : str, optional
        Additional switches for MAPDL, for example aa_r, and academic
        research license, would be added with:

        - ``additional_switches="-aa_r"``

        Avoid adding switches like -i -o or -b as these are already
        included to start up the MAPDL server.  See the notes
        section for additional details.

    custom_bin : str, optional
        Path to the MAPDL custom executable.

    override : bool, optional
        Attempts to delete the lock file at the run_location.
        Useful when a prior MAPDL session has exited prematurely and
        the lock file has not been deleted.

    verbose : bool, optional
        Print all output when launching and running MAPDL.  Not
        recommended unless debugging the MAPDL start.  Default
        ``False``.

    Returns
    -------
    port : int
        Returns the port number that the gRPC instance started on.

    Examples
    --------
    Launch MAPDL using the default configuration.

    >>> from ansys.mapdl import launch_mapdl
    >>> mapdl = launch_mapdl()

    Run MAPDL with shared memory parallel and specify the location of
    the ansys binary.

    >>> exec_file = 'C:/Program Files/ANSYS Inc/v202/ansys/bin/win64/ANSYS202.exe'
    >>> mapdl = launch_mapdl(exec_file, additional_switches='-smp')

    Notes
    -----
    These are the MAPDL switch options as of 2020R2 applicable for
    running MAPDL as a service via gRPC.  Excluded switches such as
    ``"-j"`` either not applicable or are set via keyword arguments.

    -acc <device> : Enables the use of GPU hardware.  See GPU
     Accelerator Capability in the Parallel Processing Guide for more
     information.

    -amfg : Enables the additive manufacturing capability.  Requires
     an additive manufacturing license. For general information about
     this feature, see AM Process Simulation in ANSYS Workbench.

    -ansexe <executable> :  Activates a custom mechanical APDL executable.
     In the ANSYS Workbench environment, activates a custom
     Mechanical APDL executable.

    -custom <executable> : Calls a custom Mechanical APDL executable
     See Running Your Custom Executable in the Programmer's Reference
     for more information.

    -db value : Initial memory allocation
     Defines the portion of workspace (memory) to be used as the
     initial allocation for the database. The default is 1024
     MB. Specify a negative number to force a fixed size throughout
     the run; useful on small memory systems.

    -dis : Enables Distributed ANSYS
     See the Parallel Processing Guide for more information.

    -dvt : Enables ANSYS DesignXplorer advanced task (add-on).
     Requires DesignXplorer.

    -l <language> : Specifies a language file to use other than English
     This option is valid only if you have a translated message file
     in an appropriately named subdirectory in
     ``/ansys_inc/v201/ansys/docu`` or
     ``Program Files\\ANSYS\\Inc\\V201\\ANSYS\\docu``

    -m <workspace> : Specifies the total size of the workspace
     Workspace (memory) in megabytes used for the initial
     allocation. If you omit the ``-m`` option, the default is 2 GB
     (2048 MB). Specify a negative number to force a fixed size
     throughout the run.

    -machines <IP> : Specifies the distributed machines
     Machines on which to run a Distributed ANSYS analysis. See
     Starting Distributed ANSYS in the Parallel Processing Guide for
     more information.

    -mpi <value> : Specifies the type of MPI to use.
     See the Parallel Processing Guide for more information.

    -mpifile <appfile> : Specifies an existing MPI file
     Specifies an existing MPI file (appfile) to be used in a
     Distributed ANSYS run. See Using MPI Files in the Parallel
     Processing Guide for more information.

    -na <value>: Specifies the number of GPU accelerator devices
     Number of GPU devices per machine or compute node when running
     with the GPU accelerator feature. See GPU Accelerator Capability
     in the Parallel Processing Guide for more information.

    -name <value> : Defines Mechanical APDL parameters
     Set mechanical APDL parameters at program start-up. The parameter
     name must be at least two characters long. For details about
     parameters, see the ANSYS Parametric Design Language Guide.

    -p <productname> : ANSYS session product
     Defines the ANSYS session product that will run during the
     session. For more detailed information about the ``-p`` option,
     see Selecting an ANSYS Product via the Command Line.

    -ppf <license feature name> : HPC license
     Specifies which HPC license to use during a parallel processing
     run. See HPC Licensing in the Parallel Processing Guide for more
     information.

    -smp : Enables shared-memory parallelism.
     See the Parallel Processing Guide for more information.
    """
    # disable all MAPDL pop-up errors:
    os.environ['ANS_CMD_NODIAG'] = 'TRUE'

    # use temporary directory if run_location is unspecified
    if run_location is None:
        run_location = create_temp_dir()
    elif not os.path.isdir(run_location):
        os.mkdir(run_location)

    if not os.access(run_location, os.W_OK):
        raise IOError('Unable to write to ``run_location`` "%s"' % run_location)

    # verify version
    version = int(re.findall(r'\d\d\d', exec_file)[0])/10
    if version < 20.2:
        raise VersionError('The MAPDL gRPC interface requires MAPDL 20.2 or later')

    # verify lock file does not exist
    check_lock_file(run_location, jobname, override)

    # get the next available port
    if port is None:
        if not pymapdl._LOCAL_PORTS:
            port = MAPDL_DEFAULT_PORT
        else:
            port = max(pymapdl._LOCAL_PORTS) + 1

    while port_in_use(port) or port in pymapdl._LOCAL_PORTS:
        port += 1
    pymapdl._LOCAL_PORTS.append(port)

    cpu_sw = '-np %d' % nproc
    if ram:
        ram_sw = '-m %d' % int(1024*ram)
    else:
        ram_sw = ''

    job_sw = '-j %s' % jobname
    port_sw = '-port %d' % port
    grpc_sw = '-grpc'

    # remove any temporary error files at the run location.  This is
    # important because we need to know if MAPDL is already running
    # here and because we're looking for any temporary files that are
    # created to tell when the process has started
    for filename in os.listdir(run_location):
        if ".err" == filename[-4:] and jobname in filename:
            try:
                os.remove(filename)
            except:
                raise IOError('Unable to remove {filename}.  There might be '
                              'an instance of MAPDL running at this location')

    # Windows will spawn a new window, only linux will let you use pexpect...
    if os.name == 'nt':

        # track PIDs since MAPDL isn't directly launched within the shell
        tmp_inp = '.__tmp__.inp'
        with open(os.path.join(run_location, tmp_inp), 'w') as f:
            f.write('FINISH\r\n')

        # must start in batch mode on windows to hide APDL window
        command = ['"%s"' % exec_file, job_sw, cpu_sw, ram_sw, '-b',
                   '-i', tmp_inp, '-o', '.__tmp__.out',
                   additional_switches, port_sw, grpc_sw]
        command = ' '.join(command)

    else:  # linux
<<<<<<< HEAD
        command = ['%s' % exec_file, job_sw, cpu_sw,
                   ram_sw, additional_switches, port_sw,
                   grpc_sw]
=======
        command = ' '.join(['"%s"' % exec_file, job_sw, cpu_sw,
                            ram_sw, additional_switches, port_sw,
                            grpc_sw])
>>>>>>> d3dd4494

    if verbose:
        subprocess.Popen(command,
                         shell=os.name != 'nt',
                         cwd=run_location)
    else:
        subprocess.Popen(command,
                         shell=os.name != 'nt',
                         cwd=run_location,
                         stdin=subprocess.DEVNULL,
                         stdout=subprocess.DEVNULL,
                         stderr=subprocess.DEVNULL)


    # watch for the creation of temporary files at the run_directory.
    # This lets us know that the MAPDL process has at least started
    sleep_time = 0.1
    for _ in range(int(timeout/sleep_time)):
        # check if any error files have been created.  This is
        # more reliable than using the lock file

        files = os.listdir(run_location)
        has_ans = any([filename for filename in files if ".err" in filename])
        if has_ans:
            break
        time.sleep(sleep_time)

    return port, run_location


def get_start_instance(start_instance_default=True):
    """Check if the environment variable PYMAPDL_START_INSTANCE exists and is valid."""
    if 'PYMAPDL_START_INSTANCE' in os.environ:
        if os.environ['PYMAPDL_START_INSTANCE'].lower() not in ['true', 'false']:
            val = os.environ['PYMAPDL_START_INSTANCE']
            raise OSError(f'Invalid value "{val}" for PYMAPDL_START_INSTANCE\n'
                          'PYMAPDL_START_INSTANCE should be either "TRUE" or "FALSE"')
        return os.environ['PYMAPDL_START_INSTANCE'].lower() == 'true'
    return start_instance_default


def _get_available_base_ansys():
    """Return a dictionary of available ANSYS versions with their base paths.

    Returns
    -------
    Return all installed ANSYS paths in Windows

    >>> _get_available_base_ansys()
    {194: 'C:\\Program Files\\ANSYS INC\\v194',
     202: 'C:\\Program Files\\ANSYS INC\\v202',
     211: 'C:\\Program Files\\ANSYS INC\\v211'}

    Within Linux

    >>> _get_available_base_ansys()
    {194: '/usr/ansys_inc/v194',
     202: '/usr/ansys_inc/v202',
     211: '/usr/ansys_inc/v211'}
    """
    base_path = None
    if os.name == 'nt':
        supported_versions = [194, 202, 211, 212]
        awp_roots = {ver: os.environ.get(f'AWP_ROOT{ver}', '') for ver in supported_versions}
        installed_versions = {ver: path for ver, path in awp_roots.items() if path and os.path.isdir(path)}
        if installed_versions:
            return installed_versions
        else:
            base_path = os.path.join(os.environ['PROGRAMFILES'], 'ANSYS INC')
    elif os.name == 'posix':
        for path in ['/usr/ansys_inc', '/ansys_inc']:
            if os.path.isdir(path):
                base_path = path
    else:
        raise OSError(f'Unsupported OS {os.name}')

    if base_path is None:
        return {}

    paths = glob(os.path.join(base_path, 'v*'))

    if not paths:
        return {}

    ansys_paths = {}
    for path in paths:
        ver_str = path[-3:]
        if is_float(ver_str):
            ansys_paths[int(ver_str)] = path

    return ansys_paths


def find_ansys():
    """Searches for ansys path within the standard install location
    and returns the path of the latest version.

    Returns
    -------
    ansys_path : str
        Full path to ANSYS executable.

    version : float
        Version float.  For example, 21.1 corresponds to 2021R1.

    Examples
    --------
    Within Windows

    >>> from ansys.mapdl.core.misc import find_ansys
    >>> find_ansys()
    'C:/Program Files/ANSYS Inc/v211/ANSYS/bin/winx64/ansys211.exe', 21.1

    Within Linux

    >>> find_ansys()
    (/usr/ansys_inc/v211/ansys/bin/ansys211, 21.1)
    """
    versions = _get_available_base_ansys()
    if not versions:
        return '', ''
    version = max(versions.keys())
    ans_path = versions[version]
    if os.name == 'nt':
        ansys_bin = os.path.join(ans_path,  'ansys', 'bin', 'winx64',
                                 f'ansys{version}.exe')
    else:
        ansys_bin = os.path.join(ans_path,  'ansys', 'bin', f'ansys{version}')
    return ansys_bin, version/10


def get_ansys_path(allow_input=True):
    """Acquires ANSYS Path from a cached file or user input"""
    exe_loc = None
    if os.path.isfile(CONFIG_FILE):
        with open(CONFIG_FILE) as f:
            exe_loc = f.read()
        # verify
        if not os.path.isfile(exe_loc) and allow_input:
            exe_loc = save_ansys_path()
    elif allow_input:  # create configuration file
        exe_loc = save_ansys_path()
    if exe_loc is None:
        exe_loc = find_ansys()[0]
        if not exe_loc:
            exe_loc = None

    return exe_loc


def check_valid_ansys():
    """ Checks if a valid version of ANSYS is installed and preconfigured """
    ansys_bin = get_ansys_path(allow_input=False)
    if ansys_bin is not None:
        version = int(re.findall(r'\d\d\d', ansys_bin)[0])
        return not(version < 170 and os.name != 'posix')

    return False


def change_default_ansys_path(exe_loc):
    """Change your default ansys path.

    Parameters
    ----------
    exe_loc : str
        Ansys executable path.  Must be a full path.

    Examples
    --------
    Change default ansys location on Linux

    >>> from ansys.mapdl.core import launcher
    >>> launcher.change_default_ansys_path('/ansys_inc/v201/ansys/bin/ansys201')
    >>> launcher.get_ansys_path()
    '/ansys_inc/v201/ansys/bin/ansys201'

    Change default ansys location on Windows

    >>> ans_pth = 'C:/Program Files/ANSYS Inc/v193/ansys/bin/win64/ANSYS193.exe'
    >>> launcher.change_default_ansys_path(ans_pth)
    >>> launcher.check_valid_ansys()
    True

    """
    if os.path.isfile(exe_loc):
        with open(CONFIG_FILE, 'w') as f:
            f.write(exe_loc)
    else:
        raise FileNotFoundError('File %s is invalid or does not exist' % exe_loc)


def save_ansys_path(exe_loc=''):
    """ Find ANSYS path or query user """
    # if exe_loc.strip():
    #     print('Cached ANSYS executable %s not found' % exe_loc)
    # else:
    #     print('Cached ANSYS executable not found')
    exe_loc, ver = find_ansys()
    if os.path.isfile(exe_loc):
        # automatically cache this path
        # print('Found ANSYS at %s' % exe_loc)
        # resp = input('Use this location?  [Y/n]')
        # if resp != 'n':
        change_default_ansys_path(exe_loc)
        return exe_loc

    if exe_loc is not None:
        if os.path.isfile(exe_loc):
            return exe_loc

    # otherwise, query user for the location
    with open(CONFIG_FILE, 'w') as f:
        print('Cached ANSYS executable not found')
        try:
            exe_loc = raw_input('Enter location of ANSYS executable: ')
        except NameError:
            exe_loc = input('Enter location of ANSYS executable: ')
        if not os.path.isfile(exe_loc):
            raise FileNotFoundError('ANSYS executable not found at this location:\n%s' % exe_loc)

        f.write(exe_loc)

    return exe_loc


def check_lock_file(path, jobname, override):
    # Check for lock file
    lockfile = os.path.join(path, jobname + '.lock')
    if os.path.isfile(lockfile):
        if not override:
            raise LockFileException('\nLock file exists for jobname "%s"' % jobname +
                                    ' at\n"%s"\n\n' % lockfile +
                                    'Set ``override=True`` to or delete the lock file '
                                    'to start MAPDL')
        else:
            try:
                os.remove(lockfile)
            except PermissionError:
                raise LockFileException('Unable to remove lock file.  '
                                        'Another instance of MAPDL might be '
                                        'running at "%s"' % path)


def launch_mapdl(exec_file=None, run_location=None, jobname='file',
                 nproc=2, ram=None, mode=None, override=False,
                 loglevel='ERROR', additional_switches='',
                 start_timeout=120, port=None,
                 custom_bin=None, cleanup_on_exit=True,
                 start_instance=True, ip=LOCALHOST,
                 clear_on_connect=True, log_apdl=False,
                 verbose_mapdl=False, **kwargs):
    """Start MAPDL locally in gRPC mode.

    Parameters
    ----------
    exec_file : str, optional
        The location of the MAPDL executable.  Will use the cached
        location when left at the default ``None``.

    run_location : str, optional
        MAPDL working directory.  Defaults to a temporary working
        directory.  If directory doesn't exist, will create one.

    jobname : str, optional
        MAPDL jobname.  Defaults to ``'file'``.

    nproc : int, optional
        Number of processors.  Defaults to 2.

    ram : float, optional
        Fixed amount of memory to request for MAPDL.  If ``None``,
        then MAPDL will use as much as available on the host machine.

    mode : str, optional
        Mode to launch MAPDL.  Must be one of the following:

        - ``'grpc'``
        - ``'corba'``
        - ``'console'``

        The ``'grpc'`` mode is available on ANSYS 2021R1 or newer and
        provides the best performance and stability.  The ``'corba'``
        mode is available from v17.0 and newer and is given legacy
        support.  This mode requires the additional
        ``ansys_corba`` module.  Finally, the ``'console'`` mode
        is for legacy use only Linux only prior to v17.0.  This console
        mode is pending depreciation.

    override : bool, optional
        Attempts to delete the lock file at the run_location.
        Useful when a prior MAPDL session has exited prematurely and
        the lock file has not been deleted.

    loglevel : str, optional
        Sets which messages are printed to the console.  ``'INFO'``
        prints out all ANSYS messages, ``'WARNING``` prints only
        messages containing ANSYS warnings, and ``'ERROR'`` logs only
        error messages.

    additional_switches : str, optional
        Additional switches for MAPDL, for example ``'aa_r'``, the
        academic research license, would be added with:

        - ``additional_switches="-aa_r"``

        Avoid adding switches like -i -o or -b as these are already
        included to start up the MAPDL server.  See the notes
        section for additional details.

    start_timeout : float, optional
        Maximum allowable time to connect to the MAPDL server.

    port : int
        Port to launch MAPDL gRPC on.  Final port will be the first
        port available after (or including) this port.  Defaults to
        50052.  You can also override the default behavior of this
        keyword argument with the environment variable
        ``PYMAPDL_PORT=<VALID PORT>``

    custom_bin : str, optional
        Path to the MAPDL custom executable.  On release 2020R2 on
        Linux, if ``None``, will check to see if you have
        ``ansys.mapdl_bin`` installed and use that executable.

    cleanup_on_exit : bool, optional
        Exit MAPDL when python exits or the mapdl Python instance is
        garbage collected.

    start_instance : bool, optional
        When False, connect to an existing MAPDL instance at ``ip``
        and ``port``, which default to ``'127.0.0.1'`` at 50052.
        Otherwise, launch a local instance of MAPDL.  You can also
        override the default behavior of this keyword argument with
        the environment variable ``PYMAPDL_START_INSTANCE=FALSE``.

    ip : bool, optional
        Used only when ``start_instance`` is ``False``.  Defaults to
        ``'127.0.0.1'``. You can also override the default behavior of
        this keyword argument with the environment variable
        "PYMAPDL_IP=FALSE".

    clear_on_connect : bool, optional
        Used only when ``start_instance`` is ``False``.  Defaults to
        ``True``, giving you a fresh environment when connecting to
        MAPDL.

    remove_temp_files : bool, optional
        Removes temporary files on exit.  Default ``False``.

    verbose_mapdl : bool, optional
        Enable printing of all output when launching and running
        MAPDL.  This should be used for debugging only as output can
        be tracked within pymapdl.  Default ``False``.

    Examples
    --------
    Launch MAPDL using the best protocol.

    >>> from ansys.mapdl.core import launch_mapdl
    >>> mapdl = launch_mapdl()

    Run MAPDL with shared memory parallel and specify the location of
    the ansys binary.

    >>> exec_file = 'C:/Program Files/ANSYS Inc/v201/ansys/bin/win64/ANSYS201.exe'
    >>> mapdl = launch_mapdl(exec_file, additional_switches='-smp')

    Connect to an existing instance of MAPDL at IP 192.168.1.30 and
    port 50001.  This is only available using the latest ``'grpc'``
    mode.

    >>> mapdl = launch_mapdl(start_instance=False, ip='192.168.1.30',
                             port=50001)

    Force the usage of the CORBA protocol.

    >>> mapdl = launch_mapdl(mode='corba')

    Run MAPDL using the console mode (available only on Linux).

    >>> mapdl = launch_mapdl('/ansys_inc/v194/ansys/bin/ansys194',
                              mode='console')

    Notes
    -----
    These are the MAPDL switch options as of 2020R2 applicable for
    running MAPDL as a service via gRPC.  Excluded switches such as
    ``"-j"`` either not applicable or are set via keyword arguments.

    -acc <device> : Enables the use of GPU hardware.  See GPU
     Accelerator Capability in the Parallel Processing Guide for more
     information.

    -amfg : Enables the additive manufacturing capability.  Requires
     an additive manufacturing license. For general information about
     this feature, see AM Process Simulation in ANSYS Workbench.

    -ansexe <executable> :  Activates a custom mechanical APDL executable.
     In the ANSYS Workbench environment, activates a custom
     Mechanical APDL executable.

    -custom <executable> : Calls a custom Mechanical APDL executable
     See Running Your Custom Executable in the Programmer's Reference
     for more information.

    -db value : Initial memory allocation
     Defines the portion of workspace (memory) to be used as the
     initial allocation for the database. The default is 1024
     MB. Specify a negative number to force a fixed size throughout
     the run; useful on small memory systems.

    -dis : Enables Distributed ANSYS
     See the Parallel Processing Guide for more information.

    -dvt : Enables ANSYS DesignXplorer advanced task (add-on).
     Requires DesignXplorer.

    -l <language> : Specifies a language file to use other than English
     This option is valid only if you have a translated message file
     in an appropriately named subdirectory in
     ``/ansys_inc/v201/ansys/docu`` or
     ``Program Files\\ANSYS\\Inc\\V201\\ANSYS\\docu``

    -m <workspace> : Specifies the total size of the workspace
     Workspace (memory) in megabytes used for the initial
     allocation. If you omit the ``-m`` option, the default is 2 GB
     (2048 MB). Specify a negative number to force a fixed size
     throughout the run.

    -machines <IP> : Specifies the distributed machines
     Machines on which to run a Distributed ANSYS analysis. See
     Starting Distributed ANSYS in the Parallel Processing Guide for
     more information.

    -mpi <value> : Specifies the type of MPI to use.
     See the Parallel Processing Guide for more information.

    -mpifile <appfile> : Specifies an existing MPI file
     Specifies an existing MPI file (appfile) to be used in a
     Distributed ANSYS run. See Using MPI Files in the Parallel
     Processing Guide for more information.

    -na <value>: Specifies the number of GPU accelerator devices
     Number of GPU devices per machine or compute node when running
     with the GPU accelerator feature. See GPU Accelerator Capability
     in the Parallel Processing Guide for more information.

    -name <value> : Defines Mechanical APDL parameters
     Set mechanical APDL parameters at program start-up. The parameter
     name must be at least two characters long. For details about
     parameters, see the ANSYS Parametric Design Language Guide.

    -p <productname> : ANSYS session product
     Defines the ANSYS session product that will run during the
     session. For more detailed information about the ``-p`` option,
     see Selecting an ANSYS Product via the Command Line.

    -ppf <license feature name> : HPC license
     Specifies which HPC license to use during a parallel processing
     run. See HPC Licensing in the Parallel Processing Guide for more
     information.

    -smp : Enables shared-memory parallelism.
     See the Parallel Processing Guide for more information.
    """
    # These parameters are partially used for unit testing
    set_no_abort = kwargs.get('set_no_abort', True)
    ip = os.environ.get('PYMAPDL_IP', ip)
    if 'PYMAPDL_PORT' in os.environ:
        port = int(os.environ.get('PYMAPDL_PORT'))
    if port is None:
        port = MAPDL_DEFAULT_PORT

    # connect to an existing instance if enabled
    if not get_start_instance(start_instance):
        mapdl = MapdlGrpc(ip=ip, port=port, cleanup_on_exit=False,
                          loglevel=loglevel, set_no_abort=set_no_abort)
        if clear_on_connect:
            mapdl.clear()
        return mapdl

    # verify executable
    if exec_file is None:
        # Load cached path
        exec_file = get_ansys_path()
        if exec_file is None:
            raise FileNotFoundError('Invalid or path or cannot load cached '
                                    'ansys path.  Enter one manually using '
                                    'launch_mapdl(exec_file=)')
    else:  # verify ansys exists at this location
        if not os.path.isfile(exec_file):
            raise FileNotFoundError('Invalid ANSYS executable at "%s"\n'
                                    % exec_file + 'Enter one manually using '
                                    'launch_mapdl(exec_file=)')

    # verify run location
    if run_location is None:
        temp_dir = tempfile.gettempdir()
        run_location = os.path.join(temp_dir, 'ansys_%s' % random_string(10))
        if not os.path.isdir(run_location):
            try:
                os.mkdir(run_location)
            except:
                raise RuntimeError('Unable to create the temporary working '
                                   f'directory "{run_location}"\n'
                                   'Please specify run_location=')
    else:
        if not os.path.isdir(run_location):
            raise FileNotFoundError(f'"{run_location}" is not a valid directory')

    check_lock_file(run_location, jobname, override)

    # NOTE: version may or may not be within the full exec_path
    version = int(re.findall(r'\d\d\d', exec_file)[0])
    mode = check_mode(mode, version)

    # known issue with distributed memory parallel
    if 'ubuntu' in platform.platform().lower():
        if 'smp' not in additional_switches:
            # Ubuntu ANSYS fails to launch without I_MPI_SHM_LMT
            os.environ['I_MPI_SHM_LMT'] = 'shm'

    # cache start parameters
    if mode in ['console', 'corba']:
        start_parm = {'exec_file': exec_file,
                      'run_location': run_location,
                      'jobname': jobname,
                      'nproc': nproc,
                      'additional_switches': additional_switches,
                      'start_timeout': start_timeout}
    else:
        start_parm = {'exec_file': exec_file,
                      'jobname': jobname,
                      'nproc': nproc,
                      'ram': ram,
                      'run_location': run_location,
                      'additional_switches': additional_switches,
                      'custom_bin': custom_bin,
                      'override': override,
                      'timeout': start_timeout}

    if mode == 'console':
        from ansys.mapdl.core.mapdl_console import MapdlConsole
        mapdl = MapdlConsole(loglevel=loglevel, log_apdl=log_apdl,
                             **start_parm)
    elif mode == 'corba':
        try:
            # pending deprication to ansys-mapdl-corba
            from ansys.mapdl.core.mapdl_corba import MapdlCorba
        except ImportError:
            raise ImportError('To use this feature, install the MAPDL CORBA package'
                              ' with:\n\n'
                              '    pip install ansys_corba')

        broadcast = kwargs.get('log_broadcast', False)
        mapdl = MapdlCorba(loglevel=loglevel, log_apdl=log_apdl,
                           log_broadcast=broadcast, verbose=verbose_mapdl,
                           **start_parm)
    elif mode == 'grpc':
        port, actual_run_location = launch_grpc(port=port, verbose=verbose_mapdl,
                                                **start_parm)
        mapdl = MapdlGrpc(ip=LOCALHOST, port=port,
                          cleanup_on_exit=cleanup_on_exit,
                          loglevel=loglevel, set_no_abort=set_no_abort,
                          remove_temp_files=kwargs.pop('remove_temp_files', False),
                          **start_parm)
        if run_location is None:
            mapdl._path = actual_run_location
    else:
        raise ValueError('Invalid mode %s' % mode)

    return mapdl


def check_mode(mode, version):
    """Check if the MAPDL server mode matches the allowable version

    If ``None``, the newest mode will be selected.

    Returns a value from ``ALLOWABLE_MODES``.
    """
    if isinstance(mode, str):
        mode = mode.lower()
        if mode == 'grpc':
            if version < 211:
                if version < 202 and os.name == 'nt':
                    raise VersionError('gRPC mode requires MAPDL 2020R2 or newer '
                                       'on Windows.')
                elif os.name == 'posix':
                    raise VersionError('gRPC mode requires MAPDL 2021R1 or newer.')
        elif mode == 'corba':
            if version < 170:
                raise VersionError('CORBA AAS mode requires MAPDL v17.0 or newer.')
            if version >= 211:
                raise VersionError('Console mode not supported for 2021R1 or newer.  '
                                   'Use the default "grpc" mode.')
        elif mode == 'console':
            if os.name == 'nt':
                raise ValueError('Console mode requires Linux')
            if version >= 211:
                raise VersionError('Console mode not supported for 2021R1 or newer.  '
                                   'Use the default "grpc" mode.')
        else:
            raise ValueError(f'Invalid MAPDL server mode "{mode}".\n\n'
                             f'Use one of the following modes:\n{ALLOWABLE_MODES}')

    else:  # auto-select based on best version
        if version >= 211:
            mode = 'grpc'
        elif version == 202 and os.name == 'nt':
            # Windows supports it as of 2020R2
            mode = 'grpc'
        elif version >= 170:
            mode = 'corba'
        else:
            if os.name == 'nt':
                raise VersionError('Running MAPDL as a service requires '
                                   'v17.0 or greater on Windows.')
            mode = 'console'

    if version < 130:
        warnings.warn('MAPDL as a service has not been tested on MAPDL < v13')

    return mode<|MERGE_RESOLUTION|>--- conflicted
+++ resolved
@@ -308,15 +308,9 @@
         command = ' '.join(command)
 
     else:  # linux
-<<<<<<< HEAD
-        command = ['%s' % exec_file, job_sw, cpu_sw,
-                   ram_sw, additional_switches, port_sw,
-                   grpc_sw]
-=======
         command = ' '.join(['"%s"' % exec_file, job_sw, cpu_sw,
                             ram_sw, additional_switches, port_sw,
                             grpc_sw])
->>>>>>> d3dd4494
 
     if verbose:
         subprocess.Popen(command,
