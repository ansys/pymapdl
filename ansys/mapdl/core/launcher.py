"""Module for launching MAPDL locally or connecting to a remote instance with gRPC."""
import platform
from glob import glob
import re
import warnings
import os
import appdirs
import tempfile
import socket
import time
import subprocess

from ansys.mapdl import core as pymapdl
from ansys.mapdl.core.misc import is_float, random_string, create_temp_dir, threaded
from ansys.mapdl.core.errors import LockFileException, VersionError
from ansys.mapdl.core.mapdl_grpc import MapdlGrpc

# settings directory
SETTINGS_DIR = appdirs.user_data_dir("ansys_mapdl_core")
if not os.path.isdir(SETTINGS_DIR):
    try:
        os.makedirs(SETTINGS_DIR)
    except:
        warnings.warn(
            "Unable to create settings directory.\n"
            + "Will be unable to cache MAPDL executable location"
        )

CONFIG_FILE = os.path.join(SETTINGS_DIR, "config.txt")
ALLOWABLE_MODES = ["corba", "console", "grpc"]

LOCALHOST = "127.0.0.1"
MAPDL_DEFAULT_PORT = 50052

INTEL_MSG = """Due to incompatibilites between 'DMP', Windows and VPN connections,
the flat '-mpi INTELMPI' is overwritten by '-mpi msmpi'.

If you still want to use 'INTEL', set:

launch_mapdl(..., force_intel=True, additional_switches='-mpi INTELMPI')

Be aware of possible errors or unexpected behaviour with this configuration.
"""


def _is_ubuntu():
    """Determine if running as Ubuntu

    It's a bit complicated because sometimes the distribution is
    Ubuntu, but the kernel has been recompiled and no longer has the
    word "ubuntu" in it.

    """
    # must be running linux for this to be True
    if os.name != "posix":
        return False

    # try lsb_release as this is more reliable
    try:
        import lsb_release

        if lsb_release.get_distro_information()["ID"].lower() == "ubuntu":
            return True
    except ImportError:
        return "ubuntu" in platform.platform().lower()


def _version_from_path(path):
    """Extract ansys version from a path.  Generally, the version of
    ANSYS is contained in the path:

    C:/Program Files/ANSYS Inc/v202/ansys/bin/win64/ANSYS202.exe

    /usr/ansys_inc/v211/ansys/bin/mapdl

    Note that if the MAPDL executable, you have to rely on the version
    in the path.

    Parameters
    ----------
    path : str
        Path to the MAPDL executable

    Returns
    -------
    int
        Integer version number (e.g. 211).

    """
    # expect v<ver>/ansys
    # replace \\ with / to account for possible windows path
    matches = re.findall(r"v(\d\d\d).ansys", path.replace("\\", "/"), re.IGNORECASE)
    if not matches:
        raise RuntimeError(f"Unable to extract Ansys version from {path}")
    return int(matches[-1])


def close_all_local_instances(port_range=None):
    """Close all MAPDL instances within a port_range.

    This function can be used when cleaning up from a failed pool or
    batch run.

    Parameters
    ----------
    port_range : list, optional
        Defaults to ``range(50000, 50200)``.  Expand this range if
        there are many potential instances of MAPDL in gRPC mode.

    Examples
    --------
    Close all instances on in the range of 50000 and 50199.

    >>> import ansys.mapdl.core as pymapdl
    >>> pymapdl.close_all_local_instances()

    """
    if port_range is None:
        port_range = range(50000, 50200)

    @threaded
    def close_mapdl(port):
        try:
            mapdl = MapdlGrpc(port=port, set_no_abort=False)
            mapdl.exit()
        except OSError:
            pass

    ports = check_ports(port_range)
    for port, state in ports.items():
        if state:
            close_mapdl(port)


def check_ports(port_range, ip="localhost"):
    """Check the state of ports in a port range"""
    ports = {}
    for port in port_range:
        ports[port] = port_in_use(port, ip)
    return ports


def port_in_use(port, host=LOCALHOST):
    """Returns True when a port is in use at the given host.

    Must actually "bind" the address.  Just checking if we can create
    a socket is insufficient as it's possible to run into permission
    errors like:

    - An attempt was made to access a socket in a way forbidden by its
      access permissions.
    """
    with socket.socket(socket.AF_INET, socket.SOCK_STREAM) as sock:
        try:
            sock.bind((host, port))
            return False
        except:
            return True


def launch_grpc(
    exec_file="",
    jobname="file",
    nproc=2,
    ram=None,
    run_location=None,
    port=MAPDL_DEFAULT_PORT,
    additional_switches="",
    override=True,
    timeout=20,
    verbose=False,
) -> tuple:
    """Start MAPDL locally in gRPC mode.

    Parameters
    ----------
    exec_file : str, optional
        The location of the MAPDL executable.  Will use the cached
        location when left at the default ``None``.

    jobname : str, optional
        MAPDL jobname.  Defaults to ``'file'``.

    nproc : int, optional
        Number of processors.  Defaults to 2.

    ram : float, optional
        Fixed amount of memory to request for MAPDL.  If ``None``,
        then MAPDL will use as much as available on the host machine.

    run_location : str, optional
        MAPDL working directory.  Defaults to a temporary working
        directory.

    port : int
        Port to launch MAPDL gRPC on.  Final port will be the first
        port available after (or including) this port.

    additional_switches : str, optional
        Additional switches for MAPDL, for example ``"-p aa_r"``, the
        academic research license, would be added with:

        - ``additional_switches="-p aa_r"``

        Avoid adding switches like ``"-i"`` ``"-o"`` or ``"-b"`` as
        these are already included to start up the MAPDL server.  See
        the notes section for additional details.

    custom_bin : str, optional
        Path to the MAPDL custom executable.

    override : bool, optional
        Attempts to delete the lock file at the run_location.
        Useful when a prior MAPDL session has exited prematurely and
        the lock file has not been deleted.

    verbose : bool, optional
        Print all output when launching and running MAPDL.  Not
        recommended unless debugging the MAPDL start.  Default
        ``False``.

    Returns
    -------
    port : int
        Returns the port number that the gRPC instance started on.

    Notes
    -----
    These are the MAPDL switch options as of 2020R2 applicable for
    running MAPDL as a service via gRPC.  Excluded switches such as
    ``"-j"`` either not applicable or are set via keyword arguments.

    -acc <device> : Enables the use of GPU hardware.  See GPU
     Accelerator Capability in the Parallel Processing Guide for more
     information.

    -amfg : Enables the additive manufacturing capability.  Requires
     an additive manufacturing license. For general information about
     this feature, see AM Process Simulation in ANSYS Workbench.

    -ansexe <executable> :  Activates a custom mechanical APDL executable.
     In the ANSYS Workbench environment, activates a custom
     Mechanical APDL executable.

    -custom <executable> : Calls a custom Mechanical APDL executable
     See Running Your Custom Executable in the Programmer's Reference
     for more information.

    -db value : Initial memory allocation
     Defines the portion of workspace (memory) to be used as the
     initial allocation for the database. The default is 1024
     MB. Specify a negative number to force a fixed size throughout
     the run; useful on small memory systems.

    -dis : Enables Distributed ANSYS
     See the Parallel Processing Guide for more information.

    -dvt : Enables ANSYS DesignXplorer advanced task (add-on).
     Requires DesignXplorer.

    -l <language> : Specifies a language file to use other than English
     This option is valid only if you have a translated message file
     in an appropriately named subdirectory in
     ``/ansys_inc/v201/ansys/docu`` or
     ``Program Files\\ANSYS\\Inc\\V201\\ANSYS\\docu``

    -m <workspace> : Specifies the total size of the workspace
     Workspace (memory) in megabytes used for the initial
     allocation. If you omit the ``-m`` option, the default is 2 GB
     (2048 MB). Specify a negative number to force a fixed size
     throughout the run.

    -machines <IP> : Specifies the distributed machines
     Machines on which to run a Distributed ANSYS analysis. See
     Starting Distributed ANSYS in the Parallel Processing Guide for
     more information.

    -mpi <value> : Specifies the type of MPI to use.
     See the Parallel Processing Guide for more information.

    -mpifile <appfile> : Specifies an existing MPI file
     Specifies an existing MPI file (appfile) to be used in a
     Distributed ANSYS run. See Using MPI Files in the Parallel
     Processing Guide for more information.

    -na <value>: Specifies the number of GPU accelerator devices
     Number of GPU devices per machine or compute node when running
     with the GPU accelerator feature. See GPU Accelerator Capability
     in the Parallel Processing Guide for more information.

    -name <value> : Defines Mechanical APDL parameters
     Set mechanical APDL parameters at program start-up. The parameter
     name must be at least two characters long. For details about
     parameters, see the ANSYS Parametric Design Language Guide.

    -p <productname> : ANSYS session product
     Defines the ANSYS session product that will run during the
     session. For more detailed information about the ``-p`` option,
     see Selecting an ANSYS Product via the Command Line.

    -ppf <license feature name> : HPC license
     Specifies which HPC license to use during a parallel processing
     run. See HPC Licensing in the Parallel Processing Guide for more
     information.

    -smp : Enables shared-memory parallelism.
     See the Parallel Processing Guide for more information.

    Examples
    --------
    Launch MAPDL using the default configuration.

    >>> from ansys.mapdl.core import launch_mapdl
    >>> mapdl = launch_mapdl()

    Run MAPDL with shared memory parallel and specify the location of
    the ansys binary.

    >>> exec_file = 'C:/Program Files/ANSYS Inc/v202/ansys/bin/win64/ANSYS202.exe'
    >>> mapdl = launch_mapdl(exec_file, additional_switches='-smp')

    """
    # disable all MAPDL pop-up errors:
    os.environ["ANS_CMD_NODIAG"] = "TRUE"

    # use temporary directory if run_location is unspecified
    if run_location is None:
        run_location = create_temp_dir()
    elif not os.path.isdir(run_location):
        os.mkdir(run_location)

    if not os.access(run_location, os.W_OK):
        raise IOError('Unable to write to ``run_location`` "%s"' % run_location)

    # verify version
    if _version_from_path(exec_file) < 202:
        raise VersionError("The MAPDL gRPC interface requires MAPDL 20.2 or later")

    # verify lock file does not exist
    check_lock_file(run_location, jobname, override)

    # get the next available port
    if port is None:
        if not pymapdl._LOCAL_PORTS:
            port = MAPDL_DEFAULT_PORT
        else:
            port = max(pymapdl._LOCAL_PORTS) + 1

    while port_in_use(port) or port in pymapdl._LOCAL_PORTS:
        port += 1
    pymapdl._LOCAL_PORTS.append(port)

    cpu_sw = "-np %d" % nproc
    if ram:
        ram_sw = "-m %d" % int(1024 * ram)
    else:
        ram_sw = ""

    job_sw = "-j %s" % jobname
    port_sw = "-port %d" % port
    grpc_sw = "-grpc"

    # remove any temporary error files at the run location.  This is
    # important because we need to know if MAPDL is already running
    # here and because we're looking for any temporary files that are
    # created to tell when the process has started
    for filename in os.listdir(run_location):
        if ".err" == filename[-4:] and jobname in filename:
            if os.path.isfile(filename):
                try:
                    os.remove(filename)
                except:
                    raise IOError(
                        f"Unable to remove {filename}.  There might be "
                        "an instance of MAPDL running at running at "
                        f'"{run_location}"'
                    )

    # Windows will spawn a new window, special treatment
    if os.name == "nt":
        tmp_inp = ".__tmp__.inp"
        with open(os.path.join(run_location, tmp_inp), "w") as f:
            f.write("FINISH\r\n")

        # must start in batch mode on windows to hide APDL window
        command_parm = [
            '"%s"' % exec_file,
            job_sw,
            cpu_sw,
            ram_sw,
            "-b",
            "-i",
            tmp_inp,
            "-o",
            ".__tmp__.out",
            additional_switches,
            port_sw,
            grpc_sw,
        ]
        command = " ".join(command_parm)

    else:  # linux
        command_parm = []
        command_parm.extend(
            [
                '"%s"' % exec_file,
                job_sw,
                cpu_sw,
                ram_sw,
                additional_switches,
                port_sw,
                grpc_sw,
            ]
        )
        command = " ".join(command_parm)

    if verbose:
        print(f"Running {command}")
        subprocess.Popen(command, shell=os.name != "nt", cwd=run_location)
    else:
        subprocess.Popen(
            command,
            shell=os.name != "nt",
            cwd=run_location,
            stdin=subprocess.DEVNULL,
            stdout=subprocess.DEVNULL,
            stderr=subprocess.DEVNULL,
        )

    # watch for the creation of temporary files at the run_directory.
    # This lets us know that the MAPDL process has at least started
    sleep_time = 0.1
    for _ in range(int(timeout / sleep_time)):
        # check if any error files have been created.  This is
        # more reliable than using the lock file

        files = os.listdir(run_location)
        has_ans = any([filename for filename in files if ".err" in filename])
        if has_ans:
            break
        time.sleep(sleep_time)

    return port, run_location


def get_start_instance(start_instance_default=True):
    """Check if the environment variable PYMAPDL_START_INSTANCE exists and is valid."""
    if "PYMAPDL_START_INSTANCE" in os.environ:
        if os.environ["PYMAPDL_START_INSTANCE"].lower() not in ["true", "false"]:
            val = os.environ["PYMAPDL_START_INSTANCE"]
            raise OSError(
                f'Invalid value "{val}" for PYMAPDL_START_INSTANCE\n'
                'PYMAPDL_START_INSTANCE should be either "TRUE" or "FALSE"'
            )
        return os.environ["PYMAPDL_START_INSTANCE"].lower() == "true"
    return start_instance_default


def _get_available_base_ansys():
    """Return a dictionary of available ANSYS versions with their base paths.

    Returns
    -------
    Return all installed ANSYS paths in Windows

    >>> _get_available_base_ansys()
    {194: 'C:\\Program Files\\ANSYS INC\\v194',
     202: 'C:\\Program Files\\ANSYS INC\\v202',
     211: 'C:\\Program Files\\ANSYS INC\\v211'}

    Within Linux

    >>> _get_available_base_ansys()
    {194: '/usr/ansys_inc/v194',
     202: '/usr/ansys_inc/v202',
     211: '/usr/ansys_inc/v211'}
    """
    base_path = None
    if os.name == "nt":
        supported_versions = [194, 202, 211, 212, 221]
        awp_roots = {
            ver: os.environ.get(f"AWP_ROOT{ver}", "") for ver in supported_versions
        }
        installed_versions = {
            ver: path for ver, path in awp_roots.items() if path and os.path.isdir(path)
        }
        if installed_versions:
            return installed_versions
        else:
            base_path = os.path.join(os.environ["PROGRAMFILES"], "ANSYS INC")
    elif os.name == "posix":
        for path in ["/usr/ansys_inc", "/ansys_inc"]:
            if os.path.isdir(path):
                base_path = path
    else:
        raise OSError(f"Unsupported OS {os.name}")

    if base_path is None:
        return {}

    paths = glob(os.path.join(base_path, "v*"))

    if not paths:
        return {}

    ansys_paths = {}
    for path in paths:
        ver_str = path[-3:]
        if is_float(ver_str):
            ansys_paths[int(ver_str)] = path

    return ansys_paths


def find_ansys():
    """Searches for ansys path within the standard install location
    and returns the path of the latest version.

    Returns
    -------
    ansys_path : str
        Full path to ANSYS executable.

    version : float
        Version float.  For example, 21.1 corresponds to 2021R1.

    Examples
    --------
    Within Windows

    >>> from ansys.mapdl.core.launcher import find_ansys
    >>> find_ansys()
    'C:/Program Files/ANSYS Inc/v211/ANSYS/bin/winx64/ansys211.exe', 21.1

    Within Linux

    >>> find_ansys()
    (/usr/ansys_inc/v211/ansys/bin/ansys211, 21.1)
    """
    versions = _get_available_base_ansys()
    if not versions:
        return "", ""
    version = max(versions.keys())
    ans_path = versions[version]
    if os.name == "nt":
        ansys_bin = os.path.join(
            ans_path, "ansys", "bin", "winx64", f"ansys{version}.exe"
        )
    else:
        ansys_bin = os.path.join(ans_path, "ansys", "bin", f"ansys{version}")
    return ansys_bin, version / 10


def get_ansys_path(allow_input=True):
    """Acquires ANSYS Path from a cached file or user input"""
    exe_loc = None
    if os.path.isfile(CONFIG_FILE):
        with open(CONFIG_FILE) as f:
            exe_loc = f.read()
        # verify
        if not os.path.isfile(exe_loc) and allow_input:
            exe_loc = save_ansys_path()
    elif allow_input:  # create configuration file
        exe_loc = save_ansys_path()
    if exe_loc is None:
        exe_loc = find_ansys()[0]
        if not exe_loc:
            exe_loc = None

    return exe_loc


def check_valid_ansys():
    """Checks if a valid version of ANSYS is installed and preconfigured"""
    ansys_bin = get_ansys_path(allow_input=False)
    if ansys_bin is not None:
        version = _version_from_path(ansys_bin)
        return not (version < 170 and os.name != "posix")
    return False


def change_default_ansys_path(exe_loc):
    """Change your default ansys path.

    Parameters
    ----------
    exe_loc : str
        Ansys executable path.  Must be a full path.

    Examples
    --------
    Change default Ansys location on Linux

    >>> from ansys.mapdl.core import launcher
    >>> launcher.change_default_ansys_path('/ansys_inc/v201/ansys/bin/ansys201')
    >>> launcher.get_ansys_path()
    '/ansys_inc/v201/ansys/bin/ansys201'

    Change default Ansys location on Windows

    >>> ans_pth = 'C:/Program Files/ANSYS Inc/v193/ansys/bin/win64/ANSYS193.exe'
    >>> launcher.change_default_ansys_path(ans_pth)
    >>> launcher.check_valid_ansys()
    True

    """
    if os.path.isfile(exe_loc):
        with open(CONFIG_FILE, "w") as f:
            f.write(exe_loc)
    else:
        raise FileNotFoundError("File %s is invalid or does not exist" % exe_loc)


def save_ansys_path(exe_loc=""):
    """Find ANSYS path or query user"""
    # if exe_loc.strip():
    #     print('Cached ANSYS executable %s not found' % exe_loc)
    # else:
    #     print('Cached ANSYS executable not found')
    exe_loc, ver = find_ansys()
    if os.path.isfile(exe_loc):
        # automatically cache this path
        # print('Found ANSYS at %s' % exe_loc)
        # resp = input('Use this location?  [Y/n]')
        # if resp != 'n':
        change_default_ansys_path(exe_loc)
        return exe_loc

    if exe_loc is not None:
        if os.path.isfile(exe_loc):
            return exe_loc

    # otherwise, query user for the location
    with open(CONFIG_FILE, "w") as f:
        print("Cached ANSYS executable not found")
        try:
            exe_loc = raw_input("Enter location of ANSYS executable: ")
        except NameError:
            exe_loc = input("Enter location of ANSYS executable: ")
        if not os.path.isfile(exe_loc):
            raise FileNotFoundError(
                "ANSYS executable not found at this location:\n%s" % exe_loc
            )

        f.write(exe_loc)

    return exe_loc


def check_lock_file(path, jobname, override):
    # Check for lock file
    lockfile = os.path.join(path, jobname + ".lock")
    if os.path.isfile(lockfile):
        if not override:
            raise LockFileException(
                '\nLock file exists for jobname "%s"' % jobname
                + ' at\n"%s"\n\n' % lockfile
                + "Set ``override=True`` to or delete the lock file "
                "to start MAPDL"
            )
        else:
            try:
                os.remove(lockfile)
            except PermissionError:
                raise LockFileException(
                    "Unable to remove lock file.  "
                    "Another instance of MAPDL might be "
                    'running at "%s"' % path
                )


def _validate_add_sw(add_sw, exec_path, force_intel=False):
    """Validate additional switches.

    Parameters
    ----------
    add_sw : str
        Additional swtiches.
    exec_path : str
        Path to the MAPDL executable.
    force_intel : bool, optional
        Force the usage of intelmpi. The default is ``False``.

    Returns
    -------
    str
        Validated additional switches.

    """
    # Converting additional_switches to lower case to avoid mismatches.
    add_sw = add_sw.lower()

    # known issues with distributed memory parallel (DMP)
    if "smp" not in add_sw:  # pragma: no cover
        # Ubuntu ANSYS fails to launch without I_MPI_SHM_LMT
        if _is_ubuntu():
            os.environ['I_MPI_SHM_LMT'] = 'shm'
<<<<<<< HEAD
            
=======

>>>>>>> 7ad99f0a
        if os.name == 'nt' and not force_intel:
            # Workaround to fix a problem when launching ansys in 'dmp' mode in the
            # recent windows version and using VPN.
            #
            # There doesn't appear to be an easy way to check if we
            # are running VPN in Windows in python, it seems we will
            # need to know a local address where to ping but that will
            # change for each client/person using the VPN.
            #
            # Adding '-mpi msmpi' to the launch parameter fix it.

            if 'intelmpi' in add_sw:
                # Remove intel flag.
                regex = "(-mpi)( *?)(intelmpi)"
                add_sw = re.sub(regex, '', add_sw)
                warnings.warn(INTEL_MSG)

            if _version_from_path(exec_file) >= 210:
                add_sw += ' -mpi msmpi'

    return add_sw


def launch_mapdl(
    exec_file=None,
    run_location=None,
    jobname="file",
    nproc=2,
    ram=None,
    mode=None,
    override=False,
    loglevel="ERROR",
    additional_switches="",
    start_timeout=120,
    port=None,
    cleanup_on_exit=True,
    start_instance=True,
    ip=LOCALHOST,
    clear_on_connect=True,
    log_apdl=False,
    verbose_mapdl=False,
    **kwargs,
):
    """Start MAPDL locally in gRPC mode.

    Parameters
    ----------
    exec_file : str, optional
        The location of the MAPDL executable.  Will use the cached
        location when left at the default ``None``.

    run_location : str, optional
        MAPDL working directory.  Defaults to a temporary working
        directory.  If directory doesn't exist, will create one.

    jobname : str, optional
        MAPDL jobname.  Defaults to ``'file'``.

    nproc : int, optional
        Number of processors.  Defaults to 2.

    ram : float, optional
        Fixed amount of memory to request for MAPDL.  If ``None``,
        then MAPDL will use as much as available on the host machine.

    mode : str, optional
        Mode to launch MAPDL.  Must be one of the following:

        - ``'grpc'``
        - ``'corba'``
        - ``'console'``

        The ``'grpc'`` mode is available on ANSYS 2021R1 or newer and
        provides the best performance and stability.  The ``'corba'``
        mode is available from v17.0 and newer and is given legacy
        support.  This mode requires the additional
        ``ansys_corba`` module.  Finally, the ``'console'`` mode
        is for legacy use only Linux only prior to v17.0.  This console
        mode is pending depreciation.

    override : bool, optional
        Attempts to delete the lock file at the run_location.
        Useful when a prior MAPDL session has exited prematurely and
        the lock file has not been deleted.

    loglevel : str, optional
        Sets which messages are printed to the console.  ``'INFO'``
        prints out all ANSYS messages, ``'WARNING``` prints only
        messages containing ANSYS warnings, and ``'ERROR'`` logs only
        error messages.

    additional_switches : str, optional
        Additional switches for MAPDL, for example ``'aa_r'``, the
        academic research license, would be added with:

        - ``additional_switches="-aa_r"``

        Avoid adding switches like -i -o or -b as these are already
        included to start up the MAPDL server.  See the notes
        section for additional details.

    start_timeout : float, optional
        Maximum allowable time to connect to the MAPDL server.

    port : int
        Port to launch MAPDL gRPC on.  Final port will be the first
        port available after (or including) this port.  Defaults to
        50052.  You can also override the default behavior of this
        keyword argument with the environment variable
        ``PYMAPDL_PORT=<VALID PORT>``

    custom_bin : str, optional
        Path to the MAPDL custom executable.  On release 2020R2 on
        Linux, if ``None``, will check to see if you have
        ``ansys.mapdl_bin`` installed and use that executable.

    cleanup_on_exit : bool, optional
        Exit MAPDL when python exits or the mapdl Python instance is
        garbage collected.

    start_instance : bool, optional
        When False, connect to an existing MAPDL instance at ``ip``
        and ``port``, which default to ``'127.0.0.1'`` at 50052.
        Otherwise, launch a local instance of MAPDL.  You can also
        override the default behavior of this keyword argument with
        the environment variable ``PYMAPDL_START_INSTANCE=FALSE``.

    ip : bool, optional
        Used only when ``start_instance`` is ``False``.  Defaults to
        ``'127.0.0.1'``. You can also override the default behavior of
        this keyword argument with the environment variable
        "PYMAPDL_IP=FALSE".

    clear_on_connect : bool, optional
        Used only when ``start_instance`` is ``False``.  Defaults to
        ``True``, giving you a fresh environment when connecting to
        MAPDL.

    log_apdl : str, optional
        Enables logging every APDL command to the local disk.  This
        can be used to "record" all the commands that are sent to
        MAPDL via PyMAPDL so a script can be run within MAPDL without
        PyMAPDL.

    remove_temp_files : bool, optional
        Removes temporary files on exit.  Default ``False``.

    verbose_mapdl : bool, optional
        Enable printing of all output when launching and running
        MAPDL.  This should be used for debugging only as output can
        be tracked within pymapdl.  Default ``False``.

    Notes
    -----
    These are the MAPDL switch options as of 2020R2 applicable for
    running MAPDL as a service via gRPC.  Excluded switches such as
    ``"-j"`` either not applicable or are set via keyword arguments.

    -acc <device> : Enables the use of GPU hardware.  See GPU
     Accelerator Capability in the Parallel Processing Guide for more
     information.

    -amfg : Enables the additive manufacturing capability.  Requires
     an additive manufacturing license. For general information about
     this feature, see AM Process Simulation in ANSYS Workbench.

    -ansexe <executable> :  Activates a custom mechanical APDL executable.
     In the ANSYS Workbench environment, activates a custom
     Mechanical APDL executable.

    -custom <executable> : Calls a custom Mechanical APDL executable
     See Running Your Custom Executable in the Programmer's Reference
     for more information.

    -db value : Initial memory allocation
     Defines the portion of workspace (memory) to be used as the
     initial allocation for the database. The default is 1024
     MB. Specify a negative number to force a fixed size throughout
     the run; useful on small memory systems.

    -dis : Enables Distributed ANSYS
     See the Parallel Processing Guide for more information.

    -dvt : Enables ANSYS DesignXplorer advanced task (add-on).
     Requires DesignXplorer.

    -l <language> : Specifies a language file to use other than English
     This option is valid only if you have a translated message file
     in an appropriately named subdirectory in
     ``/ansys_inc/v201/ansys/docu`` or
     ``Program Files\\ANSYS\\Inc\\V201\\ANSYS\\docu``

    -m <workspace> : Specifies the total size of the workspace
     Workspace (memory) in megabytes used for the initial
     allocation. If you omit the ``-m`` option, the default is 2 GB
     (2048 MB). Specify a negative number to force a fixed size
     throughout the run.

    -machines <IP> : Specifies the distributed machines
     Machines on which to run a Distributed ANSYS analysis. See
     Starting Distributed ANSYS in the Parallel Processing Guide for
     more information.

    -mpi <value> : Specifies the type of MPI to use.
     See the Parallel Processing Guide for more information.

    -mpifile <appfile> : Specifies an existing MPI file
     Specifies an existing MPI file (appfile) to be used in a
     Distributed ANSYS run. See Using MPI Files in the Parallel
     Processing Guide for more information.

    -na <value>: Specifies the number of GPU accelerator devices
     Number of GPU devices per machine or compute node when running
     with the GPU accelerator feature. See GPU Accelerator Capability
     in the Parallel Processing Guide for more information.

    -name <value> : Defines Mechanical APDL parameters
     Set mechanical APDL parameters at program start-up. The parameter
     name must be at least two characters long. For details about
     parameters, see the ANSYS Parametric Design Language Guide.

    -p <productname> : ANSYS session product
     Defines the ANSYS session product that will run during the
     session. For more detailed information about the ``-p`` option,
     see Selecting an ANSYS Product via the Command Line.

    -ppf <license feature name> : HPC license
     Specifies which HPC license to use during a parallel processing
     run. See HPC Licensing in the Parallel Processing Guide for more
     information.

    -smp : Enables shared-memory parallelism.
     See the Parallel Processing Guide for more information.

    Examples
    --------
    Launch MAPDL using the best protocol.

    >>> from ansys.mapdl.core import launch_mapdl
    >>> mapdl = launch_mapdl()

    Run MAPDL with shared memory parallel and specify the location of
    the ansys binary.

    >>> exec_file = 'C:/Program Files/ANSYS Inc/v201/ansys/bin/win64/ANSYS201.exe'
    >>> mapdl = launch_mapdl(exec_file, additional_switches='-smp')

    Connect to an existing instance of MAPDL at IP 192.168.1.30 and
    port 50001.  This is only available using the latest ``'grpc'``
    mode.

    >>> mapdl = launch_mapdl(start_instance=False, ip='192.168.1.30',
                             port=50001)

    Force the usage of the CORBA protocol.

    >>> mapdl = launch_mapdl(mode='corba')

    Run MAPDL using the console mode (available only on Linux).

    >>> mapdl = launch_mapdl('/ansys_inc/v194/ansys/bin/ansys194',
                              mode='console')

    """
    # These parameters are partially used for unit testing
    set_no_abort = kwargs.get("set_no_abort", True)
    ip = os.environ.get("PYMAPDL_IP", ip)
    if "PYMAPDL_PORT" in os.environ:
        port = int(os.environ.get("PYMAPDL_PORT"))
    if port is None:
        port = MAPDL_DEFAULT_PORT

    # connect to an existing instance if enabled
    if not get_start_instance(start_instance):
        mapdl = MapdlGrpc(
            ip=ip,
            port=port,
            cleanup_on_exit=False,
            loglevel=loglevel,
            set_no_abort=set_no_abort,
        )
        if clear_on_connect:
            mapdl.clear()
        return mapdl

    # verify executable
    if exec_file is None:
        # Load cached path
        exec_file = get_ansys_path()
        if exec_file is None:
            raise FileNotFoundError(
                "Invalid exec_file path or cannot load cached "
                "mapdl path.  Enter one manually by specifying "
                "exec_file="
            )
    else:  # verify ansys exists at this location
        if not os.path.isfile(exec_file):
            raise FileNotFoundError(
                f'Invalid MAPDL executable at "{exec_file}"\n'
                "Enter one manually using exec_file="
            )

    # verify run location
    if run_location is None:
        temp_dir = tempfile.gettempdir()
        run_location = os.path.join(temp_dir, "ansys_%s" % random_string(10))
        if not os.path.isdir(run_location):
            try:
                os.mkdir(run_location)
            except:
                raise RuntimeError(
                    "Unable to create the temporary working "
                    f'directory "{run_location}"\n'
                    "Please specify run_location="
                )
    else:
        if not os.path.isdir(run_location):
            raise FileNotFoundError(f'"{run_location}" is not a valid directory')

    # verify no lock file and the mode is valid
    check_lock_file(run_location, jobname, override)
    mode = check_mode(mode, _version_from_path(exec_file))

    # cache start parameters
    additional_switches = _validate_add_sw(additional_switches, exec_file,
                                          kwargs.pop('force_intel', False))
    start_parm = {
        "exec_file": exec_file,
        "run_location": run_location,
        "additional_switches": additional_switches,
        "jobname": jobname,
        "nproc": nproc,
    }

    if mode in ["console", "corba"]:
        start_parm["start_timeout"] = start_timeout
    else:
        start_parm["ram"] = ram
        start_parm["override"] = override
        start_parm["timeout"] = start_timeout

    if mode == "console":
        from ansys.mapdl.core.mapdl_console import MapdlConsole

        mapdl = MapdlConsole(loglevel=loglevel, log_apdl=log_apdl, **start_parm)
    elif mode == "corba":
        try:
            # pending deprication to ansys-mapdl-corba
            from ansys.mapdl.core.mapdl_corba import MapdlCorba
        except ImportError:
            raise ImportError(
                "To use this feature, install the MAPDL CORBA package"
                " with:\n\npip install ansys_corba"
            ) from None

        broadcast = kwargs.get("log_broadcast", False)
        mapdl = MapdlCorba(
            loglevel=loglevel,
            log_apdl=log_apdl,
            log_broadcast=broadcast,
            verbose=verbose_mapdl,
            **start_parm,
        )
    elif mode == "grpc":
        port, actual_run_location = launch_grpc(
            port=port, verbose=verbose_mapdl, **start_parm
        )
        mapdl = MapdlGrpc(
            ip=LOCALHOST,
            port=port,
            cleanup_on_exit=cleanup_on_exit,
            loglevel=loglevel,
            set_no_abort=set_no_abort,
            remove_temp_files=kwargs.pop("remove_temp_files", False),
            log_apdl=log_apdl,
            **start_parm,
        )
        if run_location is None:
            mapdl._path = actual_run_location
    else:
        raise ValueError("Invalid mode %s" % mode)

    return mapdl


def check_mode(mode, version):
    """Check if the MAPDL server mode matches the allowable version

    If ``None``, the newest mode will be selected.

    Returns a value from ``ALLOWABLE_MODES``.
    """
    if isinstance(mode, str):
        mode = mode.lower()
        if mode == "grpc":
            if version < 211:
                if version < 202 and os.name == "nt":
                    raise VersionError(
                        "gRPC mode requires MAPDL 2020R2 or newer " "on Windows."
                    )
                elif os.name == "posix":
                    raise VersionError("gRPC mode requires MAPDL 2021R1 or newer.")
        elif mode == "corba":
            if version < 170:
                raise VersionError("CORBA AAS mode requires MAPDL v17.0 or newer.")
            if version >= 211:
                raise VersionError(
                    "Console mode not supported for 2021R1 or newer.  "
                    'Use the default "grpc" mode.'
                )
        elif mode == "console":
            if os.name == "nt":
                raise ValueError("Console mode requires Linux")
            if version >= 211:
                raise VersionError(
                    "Console mode not supported for 2021R1 or newer.  "
                    'Use the default "grpc" mode.'
                )
        else:
            raise ValueError(
                f'Invalid MAPDL server mode "{mode}".\n\n'
                f"Use one of the following modes:\n{ALLOWABLE_MODES}"
            )

    else:  # auto-select based on best version
        if version >= 211:
            mode = "grpc"
        elif version == 202 and os.name == "nt":
            # Windows supports it as of 2020R2
            mode = "grpc"
        elif version >= 170:
            mode = "corba"
        else:
            if os.name == "nt":
                raise VersionError(
                    "Running MAPDL as a service requires "
                    "v17.0 or greater on Windows."
                )
            mode = "console"

    if version < 130:
        warnings.warn("MAPDL as a service has not been tested on MAPDL < v13")

    return mode<|MERGE_RESOLUTION|>--- conflicted
+++ resolved
@@ -695,11 +695,6 @@
         # Ubuntu ANSYS fails to launch without I_MPI_SHM_LMT
         if _is_ubuntu():
             os.environ['I_MPI_SHM_LMT'] = 'shm'
-<<<<<<< HEAD
-            
-=======
-
->>>>>>> 7ad99f0a
         if os.name == 'nt' and not force_intel:
             # Workaround to fix a problem when launching ansys in 'dmp' mode in the
             # recent windows version and using VPN.
