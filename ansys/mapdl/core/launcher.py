--- conflicted
+++ resolved
@@ -731,13 +731,8 @@
                 add_sw = re.sub(regex, "", add_sw)
                 warnings.warn(INTEL_MSG)
 
-<<<<<<< HEAD
-            if _version_from_path(exec_file) >= 210:
+            if _version_from_path(exec_path) >= 210:
                 add_sw += " -mpi msmpi"
-=======
-            if _version_from_path(exec_path) >= 210:
-                add_sw += ' -mpi msmpi'
->>>>>>> 64039df8
 
     return add_sw
 
