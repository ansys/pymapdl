"""Module for launching MAPDL locally or connecting to a remote instance with gRPC."""
import platform
from glob import glob
import re
import warnings
import os
import appdirs
import tempfile
import socket
import time
import subprocess

from ansys.mapdl import core as pymapdl
from ansys.mapdl.core.misc import is_float, random_string, create_temp_dir, threaded
from ansys.mapdl.core.errors import LockFileException, VersionError
from ansys.mapdl.core.mapdl_grpc import MapdlGrpc

# settings directory
SETTINGS_DIR = appdirs.user_data_dir("ansys_mapdl_core")
if not os.path.isdir(SETTINGS_DIR):
    try:
        os.makedirs(SETTINGS_DIR)
    except:
        warnings.warn(
            "Unable to create settings directory.\n"
            + "Will be unable to cache MAPDL executable location"
        )

CONFIG_FILE = os.path.join(SETTINGS_DIR, "config.txt")
ALLOWABLE_MODES = ["corba", "console", "grpc"]

LOCALHOST = "127.0.0.1"
MAPDL_DEFAULT_PORT = 50052

INTEL_MSG = """Due to incompatibilites between 'DMP', Windows and VPN connections,
the flat '-mpi INTELMPI' is overwritten by '-mpi msmpi'.

If you still want to use 'INTEL', set:

launch_mapdl(..., force_intel=True, additional_switches='-mpi INTELMPI')

Be aware of possible errors or unexpected behaviour with this configuration.
"""


def _is_ubuntu():
    """Determine if running as Ubuntu

    It's a bit complicated because sometimes the distribution is
    Ubuntu, but the kernel has been recompiled and no longer has the
    word "ubuntu" in it.

    """
    # must be running linux for this to be True
    if os.name != "posix":
        return False

    # try lsb_release as this is more reliable
    try:
        import lsb_release

        if lsb_release.get_distro_information()["ID"].lower() == "ubuntu":
            return True
    except ImportError:
        return "ubuntu" in platform.platform().lower()


def _version_from_path(path):
    """Extract ansys version from a path.  Generally, the version of
    ANSYS is contained in the path:

    C:/Program Files/ANSYS Inc/v202/ansys/bin/win64/ANSYS202.exe

    /usr/ansys_inc/v211/ansys/bin/mapdl

    Note that if the MAPDL executable, you have to rely on the version
    in the path.

    Parameters
    ----------
    path : str
        Path to the MAPDL executable

    Returns
    -------
    int
        Integer version number (e.g. 211).

    """
    # expect v<ver>/ansys
    # replace \\ with / to account for possible windows path
    matches = re.findall(r"v(\d\d\d).ansys", path.replace("\\", "/"), re.IGNORECASE)
    if not matches:
        raise RuntimeError(f"Unable to extract Ansys version from {path}")
    return int(matches[-1])


def close_all_local_instances(port_range=None):
    """Close all MAPDL instances within a port_range.

    This function can be used when cleaning up from a failed pool or
    batch run.

    Parameters
    ----------
    port_range : list, optional
        Defaults to ``range(50000, 50200)``.  Expand this range if
        there are many potential instances of MAPDL in gRPC mode.

    Examples
    --------
    Close all instances on in the range of 50000 and 50199.

    >>> import ansys.mapdl.core as pymapdl
    >>> pymapdl.close_all_local_instances()

    """
    if port_range is None:
        port_range = range(50000, 50200)

    @threaded
    def close_mapdl(port):
        try:
            mapdl = MapdlGrpc(port=port, set_no_abort=False)
            mapdl.exit()
        except OSError:
            pass

    ports = check_ports(port_range)
    for port, state in ports.items():
        if state:
            close_mapdl(port)


def check_ports(port_range, ip="localhost"):
    """Check the state of ports in a port range"""
    ports = {}
    for port in port_range:
        ports[port] = port_in_use(port, ip)
    return ports


def port_in_use(port, host=LOCALHOST):
    """Returns True when a port is in use at the given host.

    Must actually "bind" the address.  Just checking if we can create
    a socket is insufficient as it's possible to run into permission
    errors like:

    - An attempt was made to access a socket in a way forbidden by its
      access permissions.
    """
    with socket.socket(socket.AF_INET, socket.SOCK_STREAM) as sock:
        try:
            sock.bind((host, port))
            return False
        except:
            return True


def create_ip_file(ip, path):
    """Create 'mylocal.ip' file required for ansys to change the IP of the gRPC server."""

    file_name = os.path.join(path, "mylocal.ip")
    with open(file_name, "w") as f:
        f.write(ip)


def launch_grpc(
    exec_file="",
    jobname="file",
    nproc=2,
    ram=None,
    run_location=None,
    port=MAPDL_DEFAULT_PORT,
    ip=LOCALHOST,
    additional_switches="",
    override=True,
    timeout=20,
    verbose=False,
) -> tuple:
    """Start MAPDL locally in gRPC mode.

    Parameters
    ----------
    exec_file : str, optional
        The location of the MAPDL executable.  Will use the cached
        location when left at the default ``None``.

    jobname : str, optional
        MAPDL jobname.  Defaults to ``'file'``.

    nproc : int, optional
        Number of processors.  Defaults to 2.

    ram : float, optional
        Fixed amount of memory to request for MAPDL.  If ``None``,
        then MAPDL will use as much as available on the host machine.

    run_location : str, optional
        MAPDL working directory.  Defaults to a temporary working
        directory.

    port : int
        Port to launch MAPDL gRPC on.  Final port will be the first
        port available after (or including) this port.

    additional_switches : str, optional
        Additional switches for MAPDL, for example ``"-p aa_r"``, the
        academic research license, would be added with:

        - ``additional_switches="-p aa_r"``

        Avoid adding switches like ``"-i"`` ``"-o"`` or ``"-b"`` as
        these are already included to start up the MAPDL server.  See
        the notes section for additional details.

    custom_bin : str, optional
        Path to the MAPDL custom executable.

    override : bool, optional
        Attempts to delete the lock file at the run_location.
        Useful when a prior MAPDL session has exited prematurely and
        the lock file has not been deleted.

    verbose : bool, optional
        Print all output when launching and running MAPDL.  Not
        recommended unless debugging the MAPDL start.  Default
        ``False``.

    Returns
    -------
    port : int
        Returns the port number that the gRPC instance started on.

    Notes
    -----
    These are the MAPDL switch options as of 2020R2 applicable for
    running MAPDL as a service via gRPC.  Excluded switches such as
    ``"-j"`` either not applicable or are set via keyword arguments.

    -acc <device> : Enables the use of GPU hardware.  See GPU
     Accelerator Capability in the Parallel Processing Guide for more
     information.

    -amfg : Enables the additive manufacturing capability.  Requires
     an additive manufacturing license. For general information about
     this feature, see AM Process Simulation in ANSYS Workbench.

    -ansexe <executable> :  Activates a custom mechanical APDL executable.
     In the ANSYS Workbench environment, activates a custom
     Mechanical APDL executable.

    -custom <executable> : Calls a custom Mechanical APDL executable
     See Running Your Custom Executable in the Programmer's Reference
     for more information.

    -db value : Initial memory allocation
     Defines the portion of workspace (memory) to be used as the
     initial allocation for the database. The default is 1024
     MB. Specify a negative number to force a fixed size throughout
     the run; useful on small memory systems.

    -dis : Enables Distributed ANSYS
     See the Parallel Processing Guide for more information.

    -dvt : Enables ANSYS DesignXplorer advanced task (add-on).
     Requires DesignXplorer.

    -l <language> : Specifies a language file to use other than English
     This option is valid only if you have a translated message file
     in an appropriately named subdirectory in
     ``/ansys_inc/v201/ansys/docu`` or
     ``Program Files\\ANSYS\\Inc\\V201\\ANSYS\\docu``

    -m <workspace> : Specifies the total size of the workspace
     Workspace (memory) in megabytes used for the initial
     allocation. If you omit the ``-m`` option, the default is 2 GB
     (2048 MB). Specify a negative number to force a fixed size
     throughout the run.

    -machines <IP> : Specifies the distributed machines
     Machines on which to run a Distributed ANSYS analysis. See
     Starting Distributed ANSYS in the Parallel Processing Guide for
     more information.

    -mpi <value> : Specifies the type of MPI to use.
     See the Parallel Processing Guide for more information.

    -mpifile <appfile> : Specifies an existing MPI file
     Specifies an existing MPI file (appfile) to be used in a
     Distributed ANSYS run. See Using MPI Files in the Parallel
     Processing Guide for more information.

    -na <value>: Specifies the number of GPU accelerator devices
     Number of GPU devices per machine or compute node when running
     with the GPU accelerator feature. See GPU Accelerator Capability
     in the Parallel Processing Guide for more information.

    -name <value> : Defines Mechanical APDL parameters
     Set mechanical APDL parameters at program start-up. The parameter
     name must be at least two characters long. For details about
     parameters, see the ANSYS Parametric Design Language Guide.

    -p <productname> : ANSYS session product
     Defines the ANSYS session product that will run during the
     session. For more detailed information about the ``-p`` option,
     see Selecting an ANSYS Product via the Command Line.

    -ppf <license feature name> : HPC license
     Specifies which HPC license to use during a parallel processing
     run. See HPC Licensing in the Parallel Processing Guide for more
     information.

    -smp : Enables shared-memory parallelism.
     See the Parallel Processing Guide for more information.

    Examples
    --------
    Launch MAPDL using the default configuration.

    >>> from ansys.mapdl.core import launch_mapdl
    >>> mapdl = launch_mapdl()

    Run MAPDL with shared memory parallel and specify the location of
    the ansys binary.

    >>> exec_file = 'C:/Program Files/ANSYS Inc/v202/ansys/bin/win64/ANSYS202.exe'
    >>> mapdl = launch_mapdl(exec_file, additional_switches='-smp')

    """
    # disable all MAPDL pop-up errors:
    os.environ["ANS_CMD_NODIAG"] = "TRUE"

    # use temporary directory if run_location is unspecified
    if run_location is None:
        run_location = create_temp_dir()
    elif not os.path.isdir(run_location):
        os.mkdir(run_location)

    if not os.access(run_location, os.W_OK):
        raise IOError('Unable to write to ``run_location`` "%s"' % run_location)

    # verify version
    if _version_from_path(exec_file) < 202:
        raise VersionError("The MAPDL gRPC interface requires MAPDL 20.2 or later")

    # verify lock file does not exist
    check_lock_file(run_location, jobname, override)

    # get the next available port
    if port is None:
        if not pymapdl._LOCAL_PORTS:
            port = MAPDL_DEFAULT_PORT
        else:
            port = max(pymapdl._LOCAL_PORTS) + 1

    while port_in_use(port) or port in pymapdl._LOCAL_PORTS:
        port += 1
    pymapdl._LOCAL_PORTS.append(port)

    # setting ip for the grpc server
    if ip != LOCALHOST:  # Default local ip is 127.0.0.1
        create_ip_file(ip, run_location)

    cpu_sw = "-np %d" % nproc

    if ram:
        ram_sw = "-m %d" % int(1024 * ram)
    else:
        ram_sw = ""

    job_sw = "-j %s" % jobname
    port_sw = "-port %d" % port
    grpc_sw = "-grpc"

    # remove any temporary error files at the run location.  This is
    # important because we need to know if MAPDL is already running
    # here and because we're looking for any temporary files that are
    # created to tell when the process has started
    for filename in os.listdir(run_location):
        if ".err" == filename[-4:] and jobname in filename:
            if os.path.isfile(filename):
                try:
                    os.remove(filename)
                except:
                    raise IOError(
                        f"Unable to remove {filename}.  There might be "
                        "an instance of MAPDL running at running at "
                        f'"{run_location}"'
                    )

    # Windows will spawn a new window, special treatment
    if os.name == "nt":
        tmp_inp = ".__tmp__.inp"
        with open(os.path.join(run_location, tmp_inp), "w") as f:
            f.write("FINISH\r\n")

        # must start in batch mode on windows to hide APDL window
        command_parm = [
            '"%s"' % exec_file,
            job_sw,
            cpu_sw,
            ram_sw,
            "-b",
            "-i",
            tmp_inp,
            "-o",
            ".__tmp__.out",
            additional_switches,
            port_sw,
            grpc_sw,
        ]
        command = " ".join(command_parm)

    else:  # linux
        command_parm = []
        command_parm.extend(
            [
                '"%s"' % exec_file,
                job_sw,
                cpu_sw,
                ram_sw,
                additional_switches,
                port_sw,
                grpc_sw,
            ]
        )
        command = " ".join(command_parm)

    if verbose:
        print(f"Running {command}")
        subprocess.Popen(command, shell=os.name != "nt", cwd=run_location)
    else:
<<<<<<< HEAD
        subprocess.Popen(command,
                         shell=os.name != 'nt',
                         cwd=run_location,
                         stdin=subprocess.DEVNULL,
                         stdout=subprocess.DEVNULL,
                         stderr=subprocess.DEVNULL)
=======
        subprocess.Popen(
            command,
            shell=os.name != "nt",
            cwd=run_location,
            stdin=subprocess.DEVNULL,
            stdout=subprocess.DEVNULL,
            stderr=subprocess.DEVNULL,
        )
>>>>>>> 64039df8

    # watch for the creation of temporary files at the run_directory.
    # This lets us know that the MAPDL process has at least started
    sleep_time = 0.1
    for _ in range(int(timeout / sleep_time)):
        # check if any error files have been created.  This is
        # more reliable than using the lock file

        files = os.listdir(run_location)
        has_ans = any([filename for filename in files if ".err" in filename])
        if has_ans:
            break
        time.sleep(sleep_time)

    return port, run_location


def get_start_instance(start_instance_default=True):
    """Check if the environment variable PYMAPDL_START_INSTANCE exists and is valid."""
    if "PYMAPDL_START_INSTANCE" in os.environ:
        if os.environ["PYMAPDL_START_INSTANCE"].lower() not in ["true", "false"]:
            val = os.environ["PYMAPDL_START_INSTANCE"]
            raise OSError(
                f'Invalid value "{val}" for PYMAPDL_START_INSTANCE\n'
                'PYMAPDL_START_INSTANCE should be either "TRUE" or "FALSE"'
            )
        return os.environ["PYMAPDL_START_INSTANCE"].lower() == "true"
    return start_instance_default


def _get_available_base_ansys():
    """Return a dictionary of available ANSYS versions with their base paths.

    Returns
    -------
    Return all installed ANSYS paths in Windows

    >>> _get_available_base_ansys()
    {194: 'C:\\Program Files\\ANSYS INC\\v194',
     202: 'C:\\Program Files\\ANSYS INC\\v202',
     211: 'C:\\Program Files\\ANSYS INC\\v211'}

    Within Linux

    >>> _get_available_base_ansys()
    {194: '/usr/ansys_inc/v194',
     202: '/usr/ansys_inc/v202',
     211: '/usr/ansys_inc/v211'}
    """
    base_path = None
    if os.name == "nt":
        supported_versions = [194, 202, 211, 212, 221]
        awp_roots = {
            ver: os.environ.get(f"AWP_ROOT{ver}", "") for ver in supported_versions
        }
        installed_versions = {
            ver: path for ver, path in awp_roots.items() if path and os.path.isdir(path)
        }
        if installed_versions:
            return installed_versions
        else:
            base_path = os.path.join(os.environ["PROGRAMFILES"], "ANSYS INC")
    elif os.name == "posix":
        for path in ["/usr/ansys_inc", "/ansys_inc"]:
            if os.path.isdir(path):
                base_path = path
    else:
        raise OSError(f"Unsupported OS {os.name}")

    if base_path is None:
        return {}

    paths = glob(os.path.join(base_path, "v*"))

    if not paths:
        return {}

    ansys_paths = {}
    for path in paths:
        ver_str = path[-3:]
        if is_float(ver_str):
            ansys_paths[int(ver_str)] = path

    return ansys_paths


def find_ansys():
    """Searches for ansys path within the standard install location
    and returns the path of the latest version.

    Returns
    -------
    ansys_path : str
        Full path to ANSYS executable.

    version : float
        Version float.  For example, 21.1 corresponds to 2021R1.

    Examples
    --------
    Within Windows

    >>> from ansys.mapdl.core.launcher import find_ansys
    >>> find_ansys()
    'C:/Program Files/ANSYS Inc/v211/ANSYS/bin/winx64/ansys211.exe', 21.1

    Within Linux

    >>> find_ansys()
    (/usr/ansys_inc/v211/ansys/bin/ansys211, 21.1)
    """
    versions = _get_available_base_ansys()
    if not versions:
        return "", ""
    version = max(versions.keys())
    ans_path = versions[version]
    if os.name == "nt":
        ansys_bin = os.path.join(
            ans_path, "ansys", "bin", "winx64", f"ansys{version}.exe"
        )
    else:
        ansys_bin = os.path.join(ans_path, "ansys", "bin", f"ansys{version}")
    return ansys_bin, version / 10


def get_ansys_path(allow_input=True):
    """Acquires ANSYS Path from a cached file or user input"""
    exe_loc = None
    if os.path.isfile(CONFIG_FILE):
        with open(CONFIG_FILE) as f:
            exe_loc = f.read()
        # verify
        if not os.path.isfile(exe_loc) and allow_input:
            exe_loc = save_ansys_path()
    elif allow_input:  # create configuration file
        exe_loc = save_ansys_path()
    if exe_loc is None:
        exe_loc = find_ansys()[0]
        if not exe_loc:
            exe_loc = None

    return exe_loc


def check_valid_ansys():
    """Checks if a valid version of ANSYS is installed and preconfigured"""
    ansys_bin = get_ansys_path(allow_input=False)
    if ansys_bin is not None:
        version = _version_from_path(ansys_bin)
        return not (version < 170 and os.name != "posix")
    return False


def change_default_ansys_path(exe_loc):
    """Change your default ansys path.

    Parameters
    ----------
    exe_loc : str
        Ansys executable path.  Must be a full path.

    Examples
    --------
    Change default Ansys location on Linux

    >>> from ansys.mapdl.core import launcher
    >>> launcher.change_default_ansys_path('/ansys_inc/v201/ansys/bin/ansys201')
    >>> launcher.get_ansys_path()
    '/ansys_inc/v201/ansys/bin/ansys201'

    Change default Ansys location on Windows

    >>> ans_pth = 'C:/Program Files/ANSYS Inc/v193/ansys/bin/win64/ANSYS193.exe'
    >>> launcher.change_default_ansys_path(ans_pth)
    >>> launcher.check_valid_ansys()
    True

    """
    if os.path.isfile(exe_loc):
        with open(CONFIG_FILE, "w") as f:
            f.write(exe_loc)
    else:
        raise FileNotFoundError("File %s is invalid or does not exist" % exe_loc)


def save_ansys_path(exe_loc=""):
    """Find ANSYS path or query user"""
    # if exe_loc.strip():
    #     print('Cached ANSYS executable %s not found' % exe_loc)
    # else:
    #     print('Cached ANSYS executable not found')
    exe_loc, ver = find_ansys()
    if os.path.isfile(exe_loc):
        # automatically cache this path
        # print('Found ANSYS at %s' % exe_loc)
        # resp = input('Use this location?  [Y/n]')
        # if resp != 'n':
        change_default_ansys_path(exe_loc)
        return exe_loc

    if exe_loc is not None:
        if os.path.isfile(exe_loc):
            return exe_loc

    # otherwise, query user for the location
<<<<<<< HEAD
    with open(CONFIG_FILE, 'w') as f:
        print('Cached ANSYS executable not found')
        exe_loc = input('Enter location of ANSYS executable: ')
=======
    with open(CONFIG_FILE, "w") as f:
        print("Cached ANSYS executable not found")
        try:
            exe_loc = raw_input("Enter location of ANSYS executable: ")
        except NameError:
            exe_loc = input("Enter location of ANSYS executable: ")
>>>>>>> 64039df8
        if not os.path.isfile(exe_loc):
            raise FileNotFoundError(
                "ANSYS executable not found at this location:\n%s" % exe_loc
            )

        f.write(exe_loc)

    return exe_loc


def check_lock_file(path, jobname, override):
    # Check for lock file
    lockfile = os.path.join(path, jobname + ".lock")
    if os.path.isfile(lockfile):
        if not override:
            raise LockFileException(
                '\nLock file exists for jobname "%s"' % jobname
                + ' at\n"%s"\n\n' % lockfile
                + "Set ``override=True`` to or delete the lock file "
                "to start MAPDL"
            )
        else:
            try:
                os.remove(lockfile)
            except PermissionError:
                raise LockFileException(
                    "Unable to remove lock file.  "
                    "Another instance of MAPDL might be "
                    'running at "%s"' % path
                )


def _validate_add_sw(add_sw, exec_path, force_intel=False):
    """Validate additional switches.

    Parameters
    ----------
    add_sw : str
        Additional swtiches.
    exec_path : str
        Path to the MAPDL executable.
    force_intel : bool, optional
        Force the usage of intelmpi. The default is ``False``.

    Returns
    -------
    str
        Validated additional switches.

    """
    # Converting additional_switches to lower case to avoid mismatches.
    add_sw = add_sw.lower()

    # known issues with distributed memory parallel (DMP)
    if "smp" not in add_sw:  # pragma: no cover
        # Ubuntu ANSYS fails to launch without I_MPI_SHM_LMT
        if _is_ubuntu():
            os.environ['I_MPI_SHM_LMT'] = 'shm'
        if os.name == 'nt' and not force_intel:
            # Workaround to fix a problem when launching ansys in 'dmp' mode in the
            # recent windows version and using VPN.
            #
            # There doesn't appear to be an easy way to check if we
            # are running VPN in Windows in python, it seems we will
            # need to know a local address where to ping but that will
            # change for each client/person using the VPN.
            #
            # Adding '-mpi msmpi' to the launch parameter fix it.

            if 'intelmpi' in add_sw:
                # Remove intel flag.
                regex = "(-mpi)( *?)(intelmpi)"
                add_sw = re.sub(regex, '', add_sw)
                warnings.warn(INTEL_MSG)

            if _version_from_path(exec_path) >= 210:
                add_sw += ' -mpi msmpi'

    return add_sw


def launch_mapdl(
    exec_file=None,
    run_location=None,
    jobname="file",
    nproc=2,
    ram=None,
    mode=None,
    override=False,
    loglevel="ERROR",
    additional_switches="",
    start_timeout=120,
    port=None,
    cleanup_on_exit=True,
    start_instance=True,
    ip=LOCALHOST,
    clear_on_connect=True,
    log_apdl=False,
    verbose_mapdl=False,
    **kwargs,
):
    """Start MAPDL locally in gRPC mode.

    Parameters
    ----------
    exec_file : str, optional
        The location of the MAPDL executable.  Will use the cached
        location when left at the default ``None``.

    run_location : str, optional
        MAPDL working directory.  Defaults to a temporary working
        directory.  If directory doesn't exist, will create one.

    jobname : str, optional
        MAPDL jobname.  Defaults to ``'file'``.

    nproc : int, optional
        Number of processors.  Defaults to 2.

    ram : float, optional
        Fixed amount of memory to request for MAPDL.  If ``None``,
        then MAPDL will use as much as available on the host machine.

    mode : str, optional
        Mode to launch MAPDL.  Must be one of the following:

        - ``'grpc'``
        - ``'corba'``
        - ``'console'``

        The ``'grpc'`` mode is available on ANSYS 2021R1 or newer and
        provides the best performance and stability.  The ``'corba'``
        mode is available from v17.0 and newer and is given legacy
        support.  This mode requires the additional
        ``ansys_corba`` module.  Finally, the ``'console'`` mode
        is for legacy use only Linux only prior to v17.0.  This console
        mode is pending depreciation.

    override : bool, optional
        Attempts to delete the lock file at the run_location.
        Useful when a prior MAPDL session has exited prematurely and
        the lock file has not been deleted.

    loglevel : str, optional
        Sets which messages are printed to the console.  ``'INFO'``
        prints out all ANSYS messages, ``'WARNING``` prints only
        messages containing ANSYS warnings, and ``'ERROR'`` logs only
        error messages.

    additional_switches : str, optional
        Additional switches for MAPDL, for example ``'aa_r'``, the
        academic research license, would be added with:

        - ``additional_switches="-aa_r"``

        Avoid adding switches like -i -o or -b as these are already
        included to start up the MAPDL server.  See the notes
        section for additional details.

    start_timeout : float, optional
        Maximum allowable time to connect to the MAPDL server.

    port : int
        Port to launch MAPDL gRPC on.  Final port will be the first
        port available after (or including) this port.  Defaults to
        50052.  You can also override the default behavior of this
        keyword argument with the environment variable
        ``PYMAPDL_PORT=<VALID PORT>``

    custom_bin : str, optional
        Path to the MAPDL custom executable.  On release 2020R2 on
        Linux, if ``None``, will check to see if you have
        ``ansys.mapdl_bin`` installed and use that executable.

    cleanup_on_exit : bool, optional
        Exit MAPDL when python exits or the mapdl Python instance is
        garbage collected.

    start_instance : bool, optional
        When False, connect to an existing MAPDL instance at ``ip``
        and ``port``, which default to ``'127.0.0.1'`` at 50052.
        Otherwise, launch a local instance of MAPDL.  You can also
        override the default behavior of this keyword argument with
        the environment variable ``PYMAPDL_START_INSTANCE=FALSE``.

    ip : bool, optional
        Used only when ``start_instance`` is ``False``.  Defaults to
        ``'127.0.0.1'``. You can also override the default behavior of
        this keyword argument with the environment variable
        "PYMAPDL_IP=FALSE".

    clear_on_connect : bool, optional
        Used only when ``start_instance`` is ``False``.  Defaults to
        ``True``, giving you a fresh environment when connecting to
        MAPDL.

    log_apdl : str, optional
        Enables logging every APDL command to the local disk.  This
        can be used to "record" all the commands that are sent to
        MAPDL via PyMAPDL so a script can be run within MAPDL without
        PyMAPDL.

    remove_temp_files : bool, optional
        Removes temporary files on exit.  Default ``False``.

    verbose_mapdl : bool, optional
        Enable printing of all output when launching and running
        MAPDL.  This should be used for debugging only as output can
        be tracked within pymapdl.  Default ``False``.

    Notes
    -----
    These are the MAPDL switch options as of 2020R2 applicable for
    running MAPDL as a service via gRPC.  Excluded switches such as
    ``"-j"`` either not applicable or are set via keyword arguments.

    -acc <device> : Enables the use of GPU hardware.  See GPU
     Accelerator Capability in the Parallel Processing Guide for more
     information.

    -amfg : Enables the additive manufacturing capability.  Requires
     an additive manufacturing license. For general information about
     this feature, see AM Process Simulation in ANSYS Workbench.

    -ansexe <executable> :  Activates a custom mechanical APDL executable.
     In the ANSYS Workbench environment, activates a custom
     Mechanical APDL executable.

    -custom <executable> : Calls a custom Mechanical APDL executable
     See Running Your Custom Executable in the Programmer's Reference
     for more information.

    -db value : Initial memory allocation
     Defines the portion of workspace (memory) to be used as the
     initial allocation for the database. The default is 1024
     MB. Specify a negative number to force a fixed size throughout
     the run; useful on small memory systems.

    -dis : Enables Distributed ANSYS
     See the Parallel Processing Guide for more information.

    -dvt : Enables ANSYS DesignXplorer advanced task (add-on).
     Requires DesignXplorer.

    -l <language> : Specifies a language file to use other than English
     This option is valid only if you have a translated message file
     in an appropriately named subdirectory in
     ``/ansys_inc/v201/ansys/docu`` or
     ``Program Files\\ANSYS\\Inc\\V201\\ANSYS\\docu``

    -m <workspace> : Specifies the total size of the workspace
     Workspace (memory) in megabytes used for the initial
     allocation. If you omit the ``-m`` option, the default is 2 GB
     (2048 MB). Specify a negative number to force a fixed size
     throughout the run.

    -machines <IP> : Specifies the distributed machines
     Machines on which to run a Distributed ANSYS analysis. See
     Starting Distributed ANSYS in the Parallel Processing Guide for
     more information.

    -mpi <value> : Specifies the type of MPI to use.
     See the Parallel Processing Guide for more information.

    -mpifile <appfile> : Specifies an existing MPI file
     Specifies an existing MPI file (appfile) to be used in a
     Distributed ANSYS run. See Using MPI Files in the Parallel
     Processing Guide for more information.

    -na <value>: Specifies the number of GPU accelerator devices
     Number of GPU devices per machine or compute node when running
     with the GPU accelerator feature. See GPU Accelerator Capability
     in the Parallel Processing Guide for more information.

    -name <value> : Defines Mechanical APDL parameters
     Set mechanical APDL parameters at program start-up. The parameter
     name must be at least two characters long. For details about
     parameters, see the ANSYS Parametric Design Language Guide.

    -p <productname> : ANSYS session product
     Defines the ANSYS session product that will run during the
     session. For more detailed information about the ``-p`` option,
     see Selecting an ANSYS Product via the Command Line.

    -ppf <license feature name> : HPC license
     Specifies which HPC license to use during a parallel processing
     run. See HPC Licensing in the Parallel Processing Guide for more
     information.

    -smp : Enables shared-memory parallelism.
     See the Parallel Processing Guide for more information.

    Examples
    --------
    Launch MAPDL using the best protocol.

    >>> from ansys.mapdl.core import launch_mapdl
    >>> mapdl = launch_mapdl()

    Run MAPDL with shared memory parallel and specify the location of
    the ansys binary.

    >>> exec_file = 'C:/Program Files/ANSYS Inc/v201/ansys/bin/win64/ANSYS201.exe'
    >>> mapdl = launch_mapdl(exec_file, additional_switches='-smp')

    Connect to an existing instance of MAPDL at IP 192.168.1.30 and
    port 50001.  This is only available using the latest ``'grpc'``
    mode.

    >>> mapdl = launch_mapdl(start_instance=False, ip='192.168.1.30',
                             port=50001)

    Force the usage of the CORBA protocol.

    >>> mapdl = launch_mapdl(mode='corba')

    Run MAPDL using the console mode (available only on Linux).

    >>> mapdl = launch_mapdl('/ansys_inc/v194/ansys/bin/ansys194',
                              mode='console')

    """
    # These parameters are partially used for unit testing
    set_no_abort = kwargs.get("set_no_abort", True)
    ip = os.environ.get("PYMAPDL_IP", ip)
    if "PYMAPDL_PORT" in os.environ:
        port = int(os.environ.get("PYMAPDL_PORT"))
    if port is None:
        port = MAPDL_DEFAULT_PORT

    # connect to an existing instance if enabled
    if not get_start_instance(start_instance):
        mapdl = MapdlGrpc(
            ip=ip,
            port=port,
            cleanup_on_exit=False,
            loglevel=loglevel,
            set_no_abort=set_no_abort,
        )
        if clear_on_connect:
            mapdl.clear()
        return mapdl

    # verify executable
    if exec_file is None:
        # Load cached path
        exec_file = get_ansys_path()
        if exec_file is None:
            raise FileNotFoundError(
                "Invalid exec_file path or cannot load cached "
                "mapdl path.  Enter one manually by specifying "
                "exec_file="
            )
    else:  # verify ansys exists at this location
        if not os.path.isfile(exec_file):
            raise FileNotFoundError(
                f'Invalid MAPDL executable at "{exec_file}"\n'
                "Enter one manually using exec_file="
            )

    # verify run location
    if run_location is None:
        temp_dir = tempfile.gettempdir()
        run_location = os.path.join(temp_dir, "ansys_%s" % random_string(10))
        if not os.path.isdir(run_location):
            try:
                os.mkdir(run_location)
            except:
                raise RuntimeError(
                    "Unable to create the temporary working "
                    f'directory "{run_location}"\n'
                    "Please specify run_location="
                )
    else:
        if not os.path.isdir(run_location):
            raise FileNotFoundError(f'"{run_location}" is not a valid directory')

    # verify no lock file and the mode is valid
    check_lock_file(run_location, jobname, override)
    mode = check_mode(mode, _version_from_path(exec_file))

    # cache start parameters
    additional_switches = _validate_add_sw(additional_switches, exec_file,
                                          kwargs.pop('force_intel', False))
    start_parm = {
        "exec_file": exec_file,
        "run_location": run_location,
        "additional_switches": additional_switches,
        "jobname": jobname,
        "nproc": nproc,
    }

    if mode in ["console", "corba"]:
        start_parm["start_timeout"] = start_timeout
    else:
        start_parm["ram"] = ram
        start_parm["override"] = override
        start_parm["timeout"] = start_timeout

    if mode == "console":
        from ansys.mapdl.core.mapdl_console import MapdlConsole

        mapdl = MapdlConsole(loglevel=loglevel, log_apdl=log_apdl, **start_parm)
    elif mode == "corba":
        try:
            # pending deprication to ansys-mapdl-corba
            from ansys.mapdl.core.mapdl_corba import MapdlCorba
        except ImportError:
            raise ImportError(
                "To use this feature, install the MAPDL CORBA package"
                " with:\n\npip install ansys_corba"
            ) from None

        broadcast = kwargs.get("log_broadcast", False)
        mapdl = MapdlCorba(
            loglevel=loglevel,
            log_apdl=log_apdl,
            log_broadcast=broadcast,
            verbose=verbose_mapdl,
            **start_parm,
        )
    elif mode == "grpc":
        port, actual_run_location = launch_grpc(
            port=port, verbose=verbose_mapdl, ip=ip, **start_parm
        )
        mapdl = MapdlGrpc(
            ip=ip,
            port=port,
            cleanup_on_exit=cleanup_on_exit,
            loglevel=loglevel,
            set_no_abort=set_no_abort,
            remove_temp_files=kwargs.pop("remove_temp_files", False),
            log_apdl=log_apdl,
            **start_parm,
        )
        if run_location is None:
            mapdl._path = actual_run_location
    else:
        raise ValueError("Invalid mode %s" % mode)

    return mapdl


def check_mode(mode, version):
    """Check if the MAPDL server mode matches the allowable version

    If ``None``, the newest mode will be selected.

    Returns a value from ``ALLOWABLE_MODES``.
    """
    if isinstance(mode, str):
        mode = mode.lower()
        if mode == "grpc":
            if version < 211:
                if version < 202 and os.name == "nt":
                    raise VersionError(
                        "gRPC mode requires MAPDL 2020R2 or newer " "on Windows."
                    )
                elif os.name == "posix":
                    raise VersionError("gRPC mode requires MAPDL 2021R1 or newer.")
        elif mode == "corba":
            if version < 170:
                raise VersionError("CORBA AAS mode requires MAPDL v17.0 or newer.")
            if version >= 211:
                raise VersionError(
                    "Console mode not supported for 2021R1 or newer.  "
                    'Use the default "grpc" mode.'
                )
        elif mode == "console":
            if os.name == "nt":
                raise ValueError("Console mode requires Linux")
            if version >= 211:
                raise VersionError(
                    "Console mode not supported for 2021R1 or newer.  "
                    'Use the default "grpc" mode.'
                )
        else:
            raise ValueError(
                f'Invalid MAPDL server mode "{mode}".\n\n'
                f"Use one of the following modes:\n{ALLOWABLE_MODES}"
            )

    else:  # auto-select based on best version
        if version >= 211:
            mode = "grpc"
        elif version == 202 and os.name == "nt":
            # Windows supports it as of 2020R2
            mode = "grpc"
        elif version >= 170:
            mode = "corba"
        else:
            if os.name == "nt":
                raise VersionError(
                    "Running MAPDL as a service requires "
                    "v17.0 or greater on Windows."
                )
            mode = "console"

    if version < 130:
        warnings.warn("MAPDL as a service has not been tested on MAPDL < v13")

    return mode<|MERGE_RESOLUTION|>--- conflicted
+++ resolved
@@ -432,23 +432,12 @@
         print(f"Running {command}")
         subprocess.Popen(command, shell=os.name != "nt", cwd=run_location)
     else:
-<<<<<<< HEAD
         subprocess.Popen(command,
                          shell=os.name != 'nt',
                          cwd=run_location,
                          stdin=subprocess.DEVNULL,
                          stdout=subprocess.DEVNULL,
                          stderr=subprocess.DEVNULL)
-=======
-        subprocess.Popen(
-            command,
-            shell=os.name != "nt",
-            cwd=run_location,
-            stdin=subprocess.DEVNULL,
-            stdout=subprocess.DEVNULL,
-            stderr=subprocess.DEVNULL,
-        )
->>>>>>> 64039df8
 
     # watch for the creation of temporary files at the run_directory.
     # This lets us know that the MAPDL process has at least started
@@ -654,18 +643,9 @@
             return exe_loc
 
     # otherwise, query user for the location
-<<<<<<< HEAD
     with open(CONFIG_FILE, 'w') as f:
         print('Cached ANSYS executable not found')
         exe_loc = input('Enter location of ANSYS executable: ')
-=======
-    with open(CONFIG_FILE, "w") as f:
-        print("Cached ANSYS executable not found")
-        try:
-            exe_loc = raw_input("Enter location of ANSYS executable: ")
-        except NameError:
-            exe_loc = input("Enter location of ANSYS executable: ")
->>>>>>> 64039df8
         if not os.path.isfile(exe_loc):
             raise FileNotFoundError(
                 "ANSYS executable not found at this location:\n%s" % exe_loc
