

class _ParameterParsing:
    def _parse_parameter_integer_response(self, response) -> int:
        return int(self._parse_parameter_float_response(response))

    @staticmethod
    def _parse_parameter_float_response(response) -> float:
        parts = response.split('=')
        if len(parts) != 2:
            raise TypeError('Expression not provided; parameter response not recognised.')
        number = parts[1].strip()
        return float(number)


class _ComponentQueries(_ParameterParsing):
    _mapdl = None

    def centrx(self, e: int) -> float:
        """
        Fetches centroid X-coordinate of element ``e`` in global
        Cartesian coordinate system. Centroid is determined from the
        selected nodes on the element.

        Parameters
        ----------
        e : int
            The element number of the element to be considered.

        Returns
        -------
        number : float
            The centroid coordinate.

        Examples
        --------
        Here we construct a line between the coordinates (0, 0, 0) and
        (1, 2, 3) then find the centroid x-coordinate of this element.

        >>> from ansys.mapdl.core.inline_functions import Query
        >>> from ansys.mapdl.core import launch_mapdl
        >>> mapdl = launch_mapdl()
        >>> mapdl.prep7()
        >>> n0 = mapdl.n(1, 0, 0, 0)
        >>> n1 = mapdl.n(2, 1, 2, 3)
        >>> mapdl.et(1, 'LINK11')
        >>> e0 = mapdl.e(n0, n1)
        >>> q = Query(mapdl)
        >>> q.centrx(e0)
        0.5
        """
        response = self._mapdl.run(f'_=CENTRX({e})')
        return self._parse_parameter_float_response(response)

    def centry(self, e: int) -> float:
        """
        Fetches centroid Y-coordinate of element ``e`` in global
        Cartesian coordinate system. Centroid is determined from the
        selected nodes on the element.

        Parameters
        ----------
        e : int
            The element number of the element to be considered.

        Returns
        -------
        number : float
            The centroid coordinate.

        Examples
        --------
        Here we construct a line between the coordinates (0, 0, 0) and
        (1, 2, 3) then find the centroid y-coordinate of this element.

        >>> from ansys.mapdl.core.inline_functions import Query
        >>> from ansys.mapdl.core import launch_mapdl
        >>> mapdl = launch_mapdl()
        >>> mapdl.prep7()
        >>> n0 = mapdl.n(1, 0, 0, 0)
        >>> n1 = mapdl.n(2, 1, 2, 3)
        >>> mapdl.et(1, 'LINK11')
        >>> e0 = mapdl.e(n0, n1)
        >>> q = Query(mapdl)
        >>> q.centry(e0)
        1.0
        """
        response = self._mapdl.run(f'_=CENTRY({e})')
        return self._parse_parameter_float_response(response)

    def centrz(self, e: int) -> float:
        """
        Fetches centroid Z-coordinate of element ``e`` in global
        Cartesian coordinate system. Centroid is determined from the
        selected nodes on the element.

        Parameters
        ----------
        e : int
            The element number of the element to be considered.

        Returns
        -------
        number : float
            The centroid coordinate.

        Examples
        --------
        Here we construct a line between the coordinates (0, 0, 0) and
        (1, 2, 3) then find the centroid z-coordinate of this element.

        >>> from ansys.mapdl.core.inline_functions import Query
        >>> from ansys.mapdl.core import launch_mapdl
        >>> mapdl = launch_mapdl()
        >>> mapdl.prep7()
        >>> n0 = mapdl.n(1, 0, 0, 0)
        >>> n1 = mapdl.n(2, 1, 2, 3)
        >>> mapdl.et(1, 'LINK11')
        >>> e0 = mapdl.e(n0, n1)
        >>> q = Query(mapdl)
        >>> q.centrz(e0)
        1.5
        """
        response = self._mapdl.run(f'_=CENTRZ({e})')
        return self._parse_parameter_float_response(response)

    def nx(self, n: int) -> float:
        """
        Fetches X-coordinate of node ``n`` in the active coordinate
        system.

        Parameters
        ----------
        n : int
            Node number

        Returns
        -------
        number: float
             Coordinate of node

        Examples
        --------
        Here we construct a simple box and mesh it with elements. Then
        we use the ``Query`` class, and the ``nx`` method to find the
        x-coordinate of the 10th node.

        >>> from ansys.mapdl.core import launch_mapdl
        >>> from ansys.mapdl.core.inline_functions import Query
        >>> mapdl = launch_mapdl()
        >>> mapdl.prep7()
        >>> mapdl.et(1, 'SOLID5')
        >>> mapdl.block(0, 10, 0, 20, 0, 30)
        >>> mapdl.esize(2)
        >>> mapdl.vmesh('ALL')
        >>> q = Query(mapdl)
        >>> q.nx(10)
        0.0
        """
        response = self._mapdl.run(f'_=NX({n})')
        return self._parse_parameter_float_response(response)

    def ny(self, n: int) -> float:
        """
        Fetches Y-coordinate of node ``n`` in the active coordinate
        system.

        Parameters
        ----------
        n : int
            Node number

        Returns
        -------
        number: float
             Coordinate of node

        Examples
        --------
        Here we construct a simple box and mesh it with elements. Then
        we use the ``Query`` class, and the ``ny`` method to find the
        y-coordinate of the 10th node.

        >>> from ansys.mapdl.core import launch_mapdl
        >>> from ansys.mapdl.core.inline_functions import Query
        >>> mapdl = launch_mapdl()
        >>> mapdl.prep7()
        >>> mapdl.et(1, 'SOLID5')
        >>> mapdl.block(0, 10, 0, 20, 0, 30)
        >>> mapdl.esize(2)
        >>> mapdl.vmesh('ALL')
        >>> q = Query(mapdl)
        >>> q.ny(10)
        4.0
        """
        response = self._mapdl.run(f'_=NY({n})')
        return self._parse_parameter_float_response(response)

    def nz(self, n: int) -> float:
        """
        Fetches Z-coordinate of node ``n`` in the active coordinate
        system.

        Parameters
        ----------
        n : int
            Node number

        Returns
        -------
        number: float
             Coordinate of node

        Examples
        --------
        Here we construct a simple box and mesh it with elements. Then
        we use the ``Query`` class, and the ``nz`` method to find the
        z-coordinate of the 10th node.

        >>> from ansys.mapdl.core import launch_mapdl
        >>> from ansys.mapdl.core.inline_functions import Query
        >>> mapdl = launch_mapdl()
        >>> mapdl.prep7()
        >>> mapdl.et(1, 'SOLID5')
        >>> mapdl.block(0, 10, 0, 20, 0, 30)
        >>> mapdl.esize(2)
        >>> mapdl.vmesh('ALL')
        >>> q = Query(mapdl)
        >>> q.nz(10)
        0.0
        """
        response = self._mapdl.run(f'_=NZ({n})')
        return self._parse_parameter_float_response(response)

    def kx(self, k: int) -> float:
        """
        X-coordinate of keypoint ``k`` in the active coordinate system.

        Parameters
        ----------
        k : int
            Keypoint number to be considered.

        Returns
        -------
        number : float
            Coordinate of the keypoint.

        Examples
        --------
        Here we add a single keypoint, then use ``kx`` to extract the
        x-coordinate of it.

        >>> from ansys.mapdl.core import launch_mapdl
        >>> from ansys.mapdl.core.inline_functions import Query
        >>> mapdl = launch_mapdl()
        >>> mapdl.prep7()
        >>> mapdl.k(1, 0, 1, 2)
        >>> q = Query(mapdl)
        >>> q.kx(1)
        0.0
        """
        response = self._mapdl.run(f'_=KX({k})')
        return self._parse_parameter_float_response(response)

    def ky(self, k: int) -> float:
        """
        Y-coordinate of keypoint ``k`` in the active coordinate system.

        Parameters
        ----------
        k : int
            Keypoint number to be considered.

        Returns
        -------
        number : float
            Coordinate of the keypoint.

        Examples
        --------
        Here we add a single keypoint, then use ``ky`` to extract the
        y-coordinate of it.

        >>> from ansys.mapdl.core import launch_mapdl
        >>> from ansys.mapdl.core.inline_functions import Query
        >>> mapdl = launch_mapdl()
        >>> mapdl.prep7()
        >>> mapdl.k(1, 0, 1, 2)
        >>> q = Query(mapdl)
        >>> q.ky(1)
        1.0
        """
        response = self._mapdl.run(f'_=KY({k})')
        return self._parse_parameter_float_response(response)

    def kz(self, k: int) -> float:
        """
        Z-coordinate of keypoint ``k`` in the active coordinate system.

        Parameters
        ----------
        k : int
            Keypoint number to be considered.

        Returns
        -------
        number : float
            Coordinate of the keypoint.

        Examples
        --------
        Here we add a single keypoint, then use ``kz`` to extract the
        z-coordinate of it.

        >>> from ansys.mapdl.core import launch_mapdl
        >>> from ansys.mapdl.core.inline_functions import Query
        >>> mapdl = launch_mapdl()
        >>> mapdl.prep7()
        >>> mapdl.k(1, 0, 1, 2)
        >>> q = Query(mapdl)
        >>> q.kz(1)
        2.0
        """
        response = self._mapdl.run(f'_=KZ({k})')
        return self._parse_parameter_float_response(response)


<<<<<<< HEAD
class InverseGetComponentQueries(_ParameterParsing):
    _mapdl = None

    def node(self, x: float, y: float, z: float) -> int:
        """Number of the selected node nearest the `x`, `y`, `z` point.

        (In the active coordinate system, lowest number for coincident
        nodes.) A number higher than the highest node number indicates
        that the node is internal (generated by program).

        Parameters
        ----------
        x : float
            X-coordinate in the active coordinate system
        y : float
            Y-coordinate in the active coordinate system
        z : float
            Z-coordinate in the active coordinate system

        Returns
        -------
        number : int
            Node number

        Examples
        --------

        """
        response = self._mapdl.run(f'_=NODE({x},{y},{z})')
        return self._parse_parameter_integer_response(response)

    def kp(self, x: float, y: float, z: float) -> int:
        """
        Number of the selected keypoint nearest the `x`, `y`, `z` point.

        In the active coordinate system, lowest number for coincident
        keypoints.

        Parameters
        ----------
        x : float
            X-coordinate in the active coordinate system
        y : float
            Y-coordinate in the active coordinate system
        z : float
            Z-coordinate in the active coordinate system

        Returns
        -------
        number : int
            Keypoint number
        """
        response = self._mapdl.run(f'_=KP({x},{y},{z})')
        return self._parse_parameter_integer_response(response)


class Query(_ComponentQueries, InverseGetComponentQueries):
=======
class Query(_ComponentQueries):
>>>>>>> 66cac4d6
    """Class containing all the inline functions of APDL.

    Most of the results of these methods are shortcuts for specific
    combinations of arguments supplied to `mapdl.get(...)` and the
    same results can be achieved just using `mapdl.get()`.

    Currently implemented functions:

    - `centrx(e)` - get the centroid x-coordinate of element `e`
    - `centry(e)` - get the centroid y-coordinate of element `e`
    - `centrz(e)` - get the centroid z-coordinate of element `e`
    - `nx(n)` - get the x-coordinate of node `n`
    - `ny(n)` - get the y-coordinate of node `n`
    - `nz(n)` - get the z-coordinate of node `n`
    - `kx(k)` - get the x-coordinate of keypoint `k`
    - `ky(k)` - get the y-coordinate of keypoint `k`
    - `kz(k)` - get the z-coordinate of keypoint `k`
    - `node(x, y, z)` - get the node closest to coordinate (x, y, z)
    - `kp(x, y, z)` - get the keypoint closest to coordinate (x, y, z)

    Examples
    --------
    In this example we construct a solid box and mesh it. Then we use
    the ``Query`` methods ``nx``, ``ny``, and ``nz`` to find the
    cartesian coordinates of the first node.

    >>> from ansys.mapdl.core import launch_mapdl
    >>> from ansys.mapdl.core.inline_functions import Query
    >>> mapdl = launch_mapdl()
    >>> mapdl.prep7()
    >>> mapdl.et(1, 'SOLID5')
    >>> mapdl.block(0, 10, 0, 20, 0, 30)
    >>> mapdl.esize(2)
    >>> mapdl.vmesh('ALL')
    >>> q = Query(mapdl)
    >>> q.nx(1), q.ny(1), q.nz(1)
    0.0 20.0 0.0
    """
    def __init__(self, mapdl):
        self._mapdl = mapdl<|MERGE_RESOLUTION|>--- conflicted
+++ resolved
@@ -326,8 +326,7 @@
         return self._parse_parameter_float_response(response)
 
 
-<<<<<<< HEAD
-class InverseGetComponentQueries(_ParameterParsing):
+class _InverseGetComponentQueries(_ParameterParsing):
     _mapdl = None
 
     def node(self, x: float, y: float, z: float) -> int:
@@ -383,10 +382,7 @@
         return self._parse_parameter_integer_response(response)
 
 
-class Query(_ComponentQueries, InverseGetComponentQueries):
-=======
-class Query(_ComponentQueries):
->>>>>>> 66cac4d6
+class Query(_ComponentQueries, _InverseGetComponentQueries):
     """Class containing all the inline functions of APDL.
 
     Most of the results of these methods are shortcuts for specific
