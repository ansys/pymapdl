--- conflicted
+++ resolved
@@ -958,11 +958,7 @@
         Returns
         -------
         mapdl.ansys.core.inline_functions.SelectionStatus
-<<<<<<< HEAD
-            Status of area
-=======
             Selection status of the area.
->>>>>>> 01955916
 
         Examples
         --------
@@ -998,7 +994,6 @@
         integer = self._parse_parameter_integer_response(response)
         return SelectionStatus(integer)
 
-<<<<<<< HEAD
     def esel(self, e: int) -> SelectionStatus:
         """Returns selection status of an element.
 
@@ -1108,8 +1103,6 @@
         integer = self._parse_parameter_integer_response(response)
         return SelectionStatus(integer)
 
-=======
->>>>>>> 01955916
 
 class Query(_ComponentQueries,
             _InverseGetComponentQueries,
