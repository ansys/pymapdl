--- conflicted
+++ resolved
@@ -119,12 +119,8 @@
     """Contains methods in common between all Mapdl subclasses"""
 
     def __init__(self, loglevel='DEBUG', use_vtk=True, log_apdl=False,
-<<<<<<< HEAD
-                log_file = True, local=True, **start_parm):
-=======
                 log_file=True, 
                 local=True, **start_parm):
->>>>>>> 4a9ba99d
         """Initialize connection with MAPDL. """
         self._show_matplotlib_figures = True  # for testing
         self._query = None
