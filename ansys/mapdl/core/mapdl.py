--- conflicted
+++ resolved
@@ -2042,11 +2042,7 @@
 
         """
 
-<<<<<<< HEAD
         warnings.warn("'run_multiline()' is being deprecated in future versions.\n Please use 'input_strings'.",
-=======
-        warnings.warn("`run_multiline()` is being deprecated in future versions.\n Please use `input_strings`.",
->>>>>>> 7c28d457
                       warnings.DeprecationWarning)
         return self.input_strings(commands=commands)
 
@@ -2057,7 +2053,7 @@
         Parameters
         ----------
         commands : str or list of str
-            Commands separated by new lines, or a list of strings commands.
+            Commands separated by new lines, or a list of commands strings.
             See example.
 
         Returns
