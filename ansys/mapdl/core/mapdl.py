--- conflicted
+++ resolved
@@ -161,19 +161,11 @@
 
         # UPF
         ## UPFs # This should be moved to MAPDL.
-<<<<<<< HEAD
-        self._use_custom_upf = start_parm.get("use_custom_upf", False)
-        if self._use_custom_upf:
-            # Logic to be implemented.
-            # It will use `remote` module.
-            pass
-=======
         # self._use_custom_upf = start_parm.get("use_custom_upf", False)
         # if self._use_custom_upf:
         #     # Logic to be implemented.
         #     # Requires `remote` module.
         #     pass
->>>>>>> 4f770bbe
 
     @property
     def _name(self):  # pragma: no cover
