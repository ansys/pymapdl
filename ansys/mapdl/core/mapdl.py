--- conflicted
+++ resolved
@@ -113,33 +113,8 @@
         return setup_logger.log
     else:
         setup_logger.log = logger.add_instance_logger('MAPDL', mapdl_instance)
-
-<<<<<<< HEAD
+        
     return setup_logger.log
-=======
-    # create logger
-    log = logging.getLogger(__name__)
-    log.setLevel(loglevel)
-
-    # create console handler and set level to debug
-    ch = logging.StreamHandler()
-    ch.setLevel(loglevel)
-
-    # create formatter
-    formatstr = "%(asctime)s [%(levelname)s] %(name)s: %(message)s"
-    formatter = logging.Formatter(formatstr)
-
-    # add formatter to ch
-    ch.setFormatter(formatter)
-
-    # add ch to logger
-    log.addHandler(ch)
-
-    # make persistent
-    setup_logger.log = log
-
-    return log
->>>>>>> 9900818a
 
 
 class _MapdlCore(Commands):
@@ -2094,14 +2069,10 @@
             self._log.info(msg)
 
             # This very likely won't be recorded anywhere.
-<<<<<<< HEAD
+            
             # But just in case, I'm adding info as /com
             command = f"/com, PyAnsys: {msg}" # Using '!' makes the output of '_run' empty
-=======
-            # But just in case, adding info as a comment
-            command = f"/COM, PyAnsys: {msg}"  # Using '!' makes the output of '_run' empty
->>>>>>> 9900818a
-
+            
         if self._store_commands:
             self._stored_commands.append(command)
             return
