"""pymapdl specific errors"""
import logging
import threading
import signal
from functools import wraps

from grpc._channel import _InactiveRpcError, _MultiThreadedRendezvous

SIGINT_TRACKER = []

logger = logging.getLogger(__name__)


LOCKFILE_MSG = """
Another ANSYS job with the same job name is already running in this
directory, or the lock file has not been deleted from an abnormally
terminated ANSYS run.

Disable this check by passing ``override=True``

"""


<<<<<<< HEAD
LICENSE_CONNECTION_ERROR = """
ERROR CONNECTING TO LICENSE SERVER.
"""


TYPE_MSG = 'Invalid datatype.  Must be one of the following:\n' +\
    'np.int32, np.int64, or np.double'
=======
TYPE_MSG = (
    "Invalid datatype.  Must be one of the following:\n"
    + "np.int32, np.int64, or np.double"
)
>>>>>>> 180a6647


class ANSYSDataTypeError(ValueError):
    """Raised when and invalid data type is sent to APDLMath"""

    def __init__(self, msg=TYPE_MSG):
        ValueError.__init__(self, msg)


class VersionError(ValueError):
    """Raised when MAPDL is the wrong version"""

    def __init__(self, msg="Invalid MAPDL version"):
        ValueError.__init__(self, msg)


class NoDistributedFiles(FileNotFoundError):
    """Unable to find any distributed result files"""

    def __init__(self, msg="Unable to find any distributed result files"):
        FileNotFoundError.__init__(self, msg)


class MapdlRuntimeError(RuntimeError):
    """Raised when MAPDL passes an error"""

    pass


class MapdlInvalidRoutineError(RuntimeError):
    """Raised when MAPDL is in the wrong routine"""

    def __init__(self, msg=""):
        RuntimeError.__init__(self, msg)


class MapdlExitedError(RuntimeError):
    """Raised when MAPDL has exited"""

    def __init__(self, msg="MAPDL has exited"):
        RuntimeError.__init__(self, msg)


class LockFileException(RuntimeError):
    """Error message when the lockfile has not been removed"""

    def __init__(self, msg=LOCKFILE_MSG):
        RuntimeError.__init__(self, msg)


class LicenseServerConnectionError(RuntimeError):
    """Error when the license server is not available."""
    def __init__(self, error_message=None, head_message=None, tail_message=None, **kwargs):
        
        self.kwargs = kwargs
        msg = LICENSE_CONNECTION_ERROR

        if head_message != '':
            msg = msg + '\n' + head_message + '\n'

        if error_message != '':
            msg =  msg + '\nError recorded:' '\n***\n' + error_message + '\n***\n'

        if tail_message != '':
            msg = msg + '\n' + tail_message   
   
        RuntimeError.__init__(self, msg)


# handler for protect_grpc
def handler(sig, frame):  # pragma: no cover
    """Pass signal to custom interrupt handler."""
    logger.info(
        "KeyboardInterrupt received.  Waiting until MAPDL " "execution finishes"
    )
    SIGINT_TRACKER.append(True)


def protect_grpc(func):
    """Capture gRPC exceptions and return a more succinct error message

    Capture KeyboardInterrupt to avoid segfaulting MAPDL.

    This works some of the time, but not all the time.  For some
    reason gRPC still captures SIGINT.

    """

    @wraps(func)
    def wrapper(*args, **kwargs):
        """Capture gRPC exceptions and KeyboardInterrupt"""

        # capture KeyboardInterrupt
        old_handler = None
        if threading.current_thread().__class__.__name__ == "_MainThread":
            if threading.current_thread().is_alive():
                old_handler = signal.signal(signal.SIGINT, handler)

        # Capture gRPC exceptions
        try:
            out = func(*args, **kwargs)
        except (_InactiveRpcError, _MultiThreadedRendezvous) as error:
            # can't use isinstance here due to circular imports
            try:
                class_name = args[0].__class__.__name__
            except:
                class_name = ""

            if class_name == "MapdlGrpc":
                mapdl = args[0]
            elif hasattr(args[0], "_mapdl"):
                mapdl = args[0]._mapdl

            # Must close unfinished processes
            mapdl._close_process()
            raise MapdlExitedError("MAPDL server connection terminated") from None

        if threading.current_thread().__class__.__name__ == "_MainThread":
            received_interrupt = bool(SIGINT_TRACKER)

            # always clear and revert to old handler
            SIGINT_TRACKER.clear()
            if old_handler:
                signal.signal(signal.SIGINT, old_handler)

            if received_interrupt:  # pragma: no cover
                raise KeyboardInterrupt("Interrupted during MAPDL execution")

        return out

    return wrapper<|MERGE_RESOLUTION|>--- conflicted
+++ resolved
@@ -21,20 +21,14 @@
 """
 
 
-<<<<<<< HEAD
 LICENSE_CONNECTION_ERROR = """
 ERROR CONNECTING TO LICENSE SERVER.
 """
 
-
-TYPE_MSG = 'Invalid datatype.  Must be one of the following:\n' +\
-    'np.int32, np.int64, or np.double'
-=======
 TYPE_MSG = (
     "Invalid datatype.  Must be one of the following:\n"
     + "np.int32, np.int64, or np.double"
 )
->>>>>>> 180a6647
 
 
 class ANSYSDataTypeError(ValueError):
@@ -90,16 +84,16 @@
     def __init__(self, error_message=None, head_message=None, tail_message=None, **kwargs):
         
         self.kwargs = kwargs
-        msg = LICENSE_CONNECTION_ERROR
+        msg = "ERROR CONNECTING TO LICENSE SERVER."
 
-        if head_message != '':
-            msg = msg + '\n' + head_message + '\n'
+        if head_message:
+            msg += f"\n{head_message}\n"
 
-        if error_message != '':
-            msg =  msg + '\nError recorded:' '\n***\n' + error_message + '\n***\n'
+        if error_message:
+            msg += f"\nError recorded:\n***\n{error_message}\n***\n"
 
-        if tail_message != '':
-            msg = msg + '\n' + tail_message   
+        if tail_message:
+            msg += f"\n{tail_message}"
    
         RuntimeError.__init__(self, msg)
 
