"""Post-processing module using MAPDL interface"""
import re
import weakref

import numpy as np

from ansys.mapdl.core.plotting import general_plotter
from ansys.mapdl.core.errors import MapdlRuntimeError
from ansys.mapdl.core.misc import supress_logging


COMPONENT_STRESS_TYPE = ['X', 'Y', 'Z', 'XY', 'YZ', 'XZ']
PRINCIPAL_TYPE = ['1', '2', '3']
STRESS_TYPES = ['X', 'Y', 'Z', 'XY', 'YZ', 'XZ', '1', '2', '3', 'INT', 'EQV']
COMP_TYPE = ['X', 'Y', 'Z', 'SUM']
DISP_TYPE = ['X', 'Y', 'Z', 'NORM', 'ALL']
ROT_TYPE = ['X', 'Y', 'Z', 'ALL']


def check_result_loaded(func):
    """Verify a result has been loaded within MAPDL"""
    def wrapper(*args, **kwargs):
        try:
            return func(*args, **kwargs)
        except:
            raise MapdlRuntimeError('Either this is an invalid result type for '
                                    'this solution, or '
                                    'no results set has been loaded within MAPDL.\n'
                                    'Load a result set with:\n\n'
                                    '\tmapdl.post1()\n'
                                    '\tmapdl.set(1, 1)') from None

    return wrapper


def check_comp(component, allowed):
    """Check if a component is valid."""
    if not isinstance(component, str):
        raise TypeError('Component must be a string')
    component = component.upper().strip()
    if component not in allowed:
        raise ValueError('Component %s not a valid type.  ' % component +
                         'Allowed items:\n%s' % str(allowed))
    return component


class PostProcessing():
    """Post-processing using an active MAPDL session

    Examples
    --------
    Get all the time values after loading POST1.

    >>> mapdl.post1()
    >>> mapdl.post_processing.time_values
    [75.00054133588232,
     75.00081189985094,
     75.00121680412036,
     75.00574491751847,
     75.03939292229019,
     75.20949687626468]    

    Return the number of data sets in the result file.

    >>> mapdl.post_processing.nsets
    1

    Plot the thermal equivalent strain for the second result.

    >>> mapdl.post1()
    >>> mapdl.set(1, 2)
    >>> mapdl.post_processing.plot_nodal_thermal_eqv_strain()

    Nodal rotation in all dimensions for current result.

    >>> mapdl.post1()
    >>> mapdl.set(1, 1)
    >>> mapdl.post_processing.nodal_rotation('ALL')
    array([[0., 0., 0.],
           [0., 0., 0.],
           [0., 0., 0.],
           ...,
           [0., 0., 0.],
           [0., 0., 0.],
           [0., 0., 0.]])

    Nodes corresponding to the nodal rotations.

    >>> mapdl.mesh.nnum_all
    array([   1,    2,    3, ..., 7215, 7216, 7217], dtype=int32)

    """

    def __init__(self, mapdl):
        """Initialize postprocessing instance"""
        from ansys.mapdl.core.mapdl import _MapdlCore
        if not isinstance(mapdl, _MapdlCore):  # pragma: no cover
            raise TypeError('Must be initialized using Mapdl instance')
        self._mapdl_weakref = weakref.ref(mapdl)
        self._set_loaded = False

    @property
    def _mapdl(self):
        """Return the weakly referenced instance of MAPDL"""
        return self._mapdl_weakref()

    @property
    def _log(self):
        """alias for mapdl log"""
        return self._mapdl._log

    def _set_log_level(self, level):
        """alias for mapdl._set_log_level"""
        return self._mapdl._set_log_level(level)

    @supress_logging
    def __repr__(self):
        info = 'PyMAPDL PostProcessing Instance\n'
        info += '\tActive Result File:    %s\n' % self.filename
        info += '\tNumber of result sets: %d\n' % self.nsets
        info += '\tCurrent load step:     %d\n' % self.load_step
        info += '\tCurrent sub step:      %d\n' % self.sub_step

        if self._mapdl.parameters.routine == 'POST1':
            info += '\n\n' + self._mapdl.set('LIST')
        else:
            info += '\n\n Enable routine POST1 to see a table of available results'

        return info

    @property
    def time_values(self) -> np.ndarray:
        """Return an array of the time values for all result sets.

        Returns
        -------
        numpy.ndarray
            Numpy array of the time values for all result sets.

        Examples
        --------
        Get all the time values after loading POST1.

        >>> mapdl.post1()
        >>> mapdl.post_processing.time_values
        [75.00054133588232,
         75.00081189985094,
         75.00121680412036,
         75.00574491751847,
         75.03939292229019,
         75.20949687626468]
        """
        list_rsp = self._mapdl.set('LIST')
        groups = re.findall(r'([-+]?\d*\.\d+|\d+)', list_rsp)

        # values will always be the second set
        return np.array([float(item) for item in (groups[1::5])])

    def _reset_cache(self):
        """Reset local cache"""
        self._set_loaded = False

    @property
    def filename(self) -> str:
        """Return the current result file name without extension.

        Examples
        --------
        >>> mapdl.post_processing.filename
        'file'
        """
        response = self._mapdl.run('/INQUIRE, param, RSTFILE', mute=False)
        return response.split('=')[-1].strip()

    @property
    def nsets(self) -> int:
        """Number of data sets on result file.

        Examples
        --------
        Return the number of data sets in the result file.

        >>> mapdl.post_processing.nsets
        1
        """
        return int(self._mapdl.get_value("ACTIVE", item1="SET", it1num='NSET'))

    @property
    def load_step(self) -> int:
        """Current load step number

        Examples
        --------
        >>> mapdl.post1()
        >>> mapdl.set(2, 2)
        >>> mapdl.post_processing.load_step
        2
        """
        return int(self._mapdl.get_value("ACTIVE", item1="SET", it1num='LSTP'))

    @property
    def sub_step(self) -> int:
        """Current sub step number

        Examples
        --------
        >>> mapdl.post1()
        >>> mapdl.set(2, 2)
        >>> mapdl.post_processing.load_step
        2
        """
        return int(self._mapdl.get_value("ACTIVE", item1="SET", it1num='SBST'))

    @property
    def time(self) -> float:
        """Time associated with current result in the database.

        Examples
        --------
        Time of the current result of a modal analysis

        >>> mapdl.post1()
        >>> mapdl.set(1, 1)
        >>> mapdl.post_processing.time
        1.0
        """
        return self._mapdl.get_value("ACTIVE", item1="SET", it1num='TIME')

    @property
    def freq(self) -> float:
        """Freqneyc associated with current result in the database.

        Applicable for a Modal, harmonic or spectral analysis.

        Examples
        --------
        Natural frequency of the current result of a modal analysis

        >>> mapdl.post1()
        >>> mapdl.set(1, 1)
        >>> mapdl.post_processing.freq
        956.86239847
        """
        return self._mapdl.get_value("ACTIVE", item1="SET", it1num='FREQ')

    def nodal_displacement(self, component='NORM') -> np.ndarray:
        """Nodal X, Y, or Z structural displacement.

        Equilvanent MAPDL command:

        * ``PRNSOL, U, X``

        Parameters
        ----------
        component : str, optional
            Structural displacement component to retrieve.  Must be
            ``'X'``, ``'Y'``, ``'Z'``, ``'ALL'``, or ``'NORM'``.
            Defaults to ``'NORM'``.

        Returns
        -------
        numpy.ndarray
            Array containing the nodal structural displacement.

        Notes
        -----
        This command always returns all nodal displacements regardless
        of if the nodes are selected or not.

        Examples
        --------
        Displacement in the ``'X'`` direction for the current result.

        >>> mapdl.post_processing.nodal_displacement('X')
        array([1.07512979e-04, 8.59137773e-05, 5.70690047e-05, ...,
               5.70333124e-05, 8.58600402e-05, 1.07445726e-04])

        Displacement in all dimensions.

        >>> mapdl.post_processing.nodal_displacement('ALL')
        array([[ 1.07512979e-04,  6.05382076e-05, -1.64333622e-11],
               [ 8.59137773e-05,  7.88053970e-05, -1.93668243e-11],
               [ 5.70690047e-05,  1.23100157e-04, -1.04703715e-11],
               ...,
               [ 5.70333124e-05,  1.23023176e-04, -9.77598660e-12],
               [ 8.58600402e-05,  7.87561008e-05, -9.12531408e-12],
               [ 1.07445726e-04,  6.05003408e-05, -1.23634647e-11]])

        Nodes corresponding to the nodal displacements.

        >>> mapdl.mesh.nnum_all
        array([   1,    2,    3, ..., 7215, 7216, 7217], dtype=int32)

        """
        component = check_comp(component, DISP_TYPE)

        if component in ['NORM', 'ALL']:
            x = self._ndof_rst('U', 'X')
            y = self._ndof_rst('U', 'Y')
            z = self._ndof_rst('U', 'Z')
            disp = np.vstack((x, y, z))
            if component == 'NORM':
                return np.linalg.norm(disp, axis=0)
            return disp.T

        return self._ndof_rst('U', component)

    def plot_nodal_displacement(self, component='NORM', show_node_numbering=False,
                                **kwargs):
        """Plot nodal displacement

        Parameters
        ----------
        component : str, optional
            Structural displacement component to retrieve.  Must be
            ``'X'``, ``'Y'``, ``'Z'``, or ``'NORM'``.  Defaults to
            ``'NORM'``.
        show_node_numbering : bool, optional
            Plot the node numbers of surface nodes.
        **kwargs : dict, optional
            Keyword arguments passed to :func:`general_plotter
            <ansys.mapdl.core.plotting.general_plotter>`.

        Returns
        -------
        list
            Camera position from plotter.  Can be reused as an input
            parameter to use the same camera position for future
            plots.

        Examples
        --------
        Plot the normalized nodal displacement for the second result.

        >>> mapdl.post1()
        >>> mapdl.set(1, 2)
        >>> mapdl.post_processing.plot_nodal_displacement('NORM',
        ...                                               smooth_shading=True)

        Plot the x displacement without smooth shading with individual
        node numbering.

        >>> mapdl.post_processing.plot_nodal_displacement('X',
        ...                                               show_node_numbering=True)
        """
        if isinstance(component, str):
            if component.upper() == 'ALL':
                raise ValueError('"ALL" not allowed in this context.  Select a '
                                 'single displacement component (e.g. "X")')

        disp = self.nodal_displacement(component)
        kwargs.setdefault('stitle', '%s Displacement' % component)
        return self._plot_point_scalars(disp, show_node_numbering=show_node_numbering,
                                        **kwargs)

    def _plot_point_scalars(self, scalars, show_node_numbering=False, **kwargs):
        """Plot point scalars

        Assumes scalars are from all nodes and not just the active surface.
        """
        surf = self._mapdl.mesh._surf

        # as ``disp`` returns the result for all nodes, we need all node numbers
        # and to index to the output node numbers
        if hasattr(self._mapdl.mesh, 'nnum_all'):
            nnum = self._mapdl.mesh.nnum_all
        else:
            nnum = self._all_nnum

        mask = np.in1d(nnum, surf['ansys_node_num'])
        ridx = np.argsort(np.argsort(surf['ansys_node_num']))
        if scalars.size != mask.size:
            scalars = scalars[self.selected_nodes]
        scalars = scalars[mask][ridx]

        meshes = [{'mesh': surf.copy(deep=False),  # deep=False for ipyvtk-simple
                   'scalar_bar_args': {'title': kwargs.pop('stitle', '')},
                   'scalars': scalars}]

        labels = []
        if show_node_numbering:
            labels = [{'points': surf.points, 'labels': surf['ansys_node_num']}]

        return general_plotter(meshes, [], labels, **kwargs)

    @property
    @supress_logging
    def _all_nnum(self):
        self._mapdl.cm('__TMP_NODE__', 'NODE')
        self._mapdl.allsel()
        nnum = self._mapdl.get_array('NODE', item1='NLIST').astype(np.int32)
        if nnum[0] == -1:
            nnum = self._mapdl.get_array('NODE', item1='NLIST').astype(np.int32)
        self._mapdl.cmsel('S', '__TMP_NODE__', 'NODE')
        return nnum

    @property
    def _nsel(self):
        """Return the ANSYS formatted selected nodes array.

        -1 for unselected
        0 for undefined
        1 for selected

        """
        return self._ndof_rst('NSEL').astype(np.int8)

    @property
    def selected_nodes(self) -> np.ndarray:
        """Mask of the selected nodes.

        Examples
        --------
        >>> mapdl.post_processing.node_selection
        array([False, False, False, ..., True, True, True])

        """
        return self._nsel == 1

    def nodal_rotation(self, component='ALL') -> np.ndarray:
        """Nodal X, Y, or Z structural rotation

        Equilvanent MAPDL commands:

        * ``PRNSOL, ROT, X``
        * ``PRNSOL, ROT, Y``
        * ``PRNSOL, ROT, Z``

        Parameters
        ----------
        component : str, optional
            Structural rotational component to retrieve.  Must be
            ``'X'``, ``'Y'``, ``'Z'``, or ``'ALL'``.  Defaults to ``'ALL'``.

        Returns
        -------
        numpy.ndarray
            Numpy array with nodal X, Y, Z, or all structural rotations.

        Notes
        -----
        This command always returns all nodal rotations regardless of
        if the nodes are selected or not.  Use the
        :attr:`selected_nodes <PostProcessing.selected_nodes>` mask to
        get the currently selected nodes.

        Examples
        --------
        Nodal rotation in all dimensions for current result.

        >>> mapdl.post1()
        >>> mapdl.set(1, 1)
        >>> mapdl.post_processing.nodal_rotation('ALL')
        array([[0., 0., 0.],
               [0., 0., 0.],
               [0., 0., 0.],
               ...,
               [0., 0., 0.],
               [0., 0., 0.],
               [0., 0., 0.]])

        Nodes corresponding to the nodal rotations.

        >>> mapdl.mesh.nnum_all
        array([   1,    2,    3, ..., 7215, 7216, 7217], dtype=int32)

        """
        component = check_comp(component, ROT_TYPE)

        if component == 'ALL':
            x = self._ndof_rst('ROT', 'X')
            y = self._ndof_rst('ROT', 'Y')
            z = self._ndof_rst('ROT', 'Z')
            return np.vstack((x, y, z)).T

        return self._ndof_rst('ROT', component)

    def plot_nodal_rotation(self, component, show_node_numbering=False,
                            **kwargs):
        """Plot nodal rotation.

        Parameters
        ----------
        component : str
            Structural rotation component to retrieve.  Must be
            ``'X'``, ``'Y'``, or ``'Z'``.

        show_node_numbering : bool, optional
            Plot the node numbers of surface nodes.

        **kwargs : dict, optional
            Keyword arguments passed to :func:`general_plotter
            <ansys.mapdl.core.plotting.general_plotter>`.

        Returns
        -------
        list
            Camera position from plotter.  Can be reused as an input
            parameter to use the same camera position for future
            plots.

        Examples
        --------
        Plot the x rotation without smooth shading with individual
        node numbering.

        >>> mapdl.post1()
        >>> mapdl.set(1, 2)
        >>> mapdl.post_processing.plot_nodal_rotation('X', show_node_numbering=True)
        """
        if isinstance(component, str):
            if component.upper() == 'ALL':
                raise ValueError('"ALL" not allowed in this context.  Select a '
                                 'single component (e.g. "X")')

        disp = self.nodal_rotation(component)
        kwargs.setdefault('stitle', f'{component} Rotation')
        return self._plot_point_scalars(disp, show_node_numbering=show_node_numbering,
                                        **kwargs)

    @check_result_loaded
    def _ndof_rst(self, item, it1num=''):
        """Nodal degree of freedom result"""
        return self._mapdl.get_array('NODE', item1=item, it1num=it1num)

    @property
    def nodal_temperature(self) -> np.ndarray:
        """The nodal temperature of the current result.

        Equilvanent MAPDL command:
        ``PRNSOL, TEMP``

        Notes
        -----
        The nodal results are averaged across all selected elements.
        Not all nodes will contain valid results (e.g. midside nodes),
        and those nodes will report a zero value.

        Elements that are not selected will not contribute to the
        averaged nodal values, and if a node's attached elements are
        all unselected, the element will report a zero value.

        Examples
        --------
        >>> mapdl.post_processing.temperature
        array([0., 0., 0., ..., 0., 0., 0.])

        """
        return self._ndof_rst('TEMP')

    def plot_nodal_temperature(self, show_node_numbering=False, **kwargs):
        """Plot nodal temperature of the current result.

        Parameters
        ----------
        show_node_numbering : bool, optional
            Plot the node numbers of surface nodes.

        **kwargs : dict, optional
            Keyword arguments passed to :func:`general_plotter
            <ansys.mapdl.core.plotting.general_plotter>`.

        Returns
        -------
        list
            Camera position from plotter.  Can be reused as an input
            parameter to use the same camera position for future
            plots.

        Examples
        --------
        Plot the nodal temperature for the second result

        >>> mapdl.post1()
        >>> mapdl.set(1, 2)
        >>> mapdl.post_processing.temperature()

        Plot off_screen and save a screenshot

        >>> mapdl.post_processing.plot_nodal_temperature(off_screen=True,
        ...                                              savefig='temp_1_2.png')

        Subselect a single result type and plot those stress results.

        >>> mapdl.esel('S', 'TYPE', vmin=1)
        >>> mapdl.post_processing.plot_nodal_temperature(smooth_shading=True)
        """
        kwargs.setdefault('stitle', 'Nodal\nTemperature')
        return self._plot_point_scalars(self.nodal_temperature,
                                        show_node_numbering=show_node_numbering,
                                        **kwargs)

    @property
    def nodal_pressure(self) -> np.ndarray:
        """The nodal pressure of the current result.

        Equilvanent MAPDL command:
        ``PRNSOL, PRES``

        Notes
        -----
        The nodal results are averaged across all selected elements.
        Not all nodes will contain valid results (e.g. midside nodes),
        and those nodes will report a zero value.

        Elements that are not selected will not contribute to the
        averaged nodal values, and if a node's attached elements are
        all unselected, the element will report a zero value.

        Examples
        --------
        >>> mapdl.post_processing.pressure
        array([0., 0., 0., ..., 0., 0., 0.])

        """
        return self._ndof_rst('PRES')

    def plot_nodal_pressure(self, show_node_numbering=False, **kwargs):
        """Plot nodal pressure of the current result.

        Parameters
        ----------
        show_node_numbering : bool, optional
            Plot the node numbers of surface nodes.

        **kwargs : dict, optional
            Keyword arguments passed to :func:`general_plotter
            <ansys.mapdl.core.plotting.general_plotter>`.

        Returns
        -------
        list
            Camera position from plotter.  Can be reused as an input
            parameter to use the same camera position for future
            plots.

        Examples
        --------
        Plot the nodal pressure for the second result.

        >>> mapdl.post1()
        >>> mapdl.set(1, 2)
        >>> mapdl.post_processing.plot_nodal_pressure()

        Plot off_screen and save a screenshot

        >>> mapdl.post_processing.plot_nodal_pressure(off_screen=True,
        ...                                           savefig='temp_1_2.png')

        Subselect a single result type and plot those stress results.

        >>> mapdl.esel('S', 'TYPE', vmin=1)
        >>> mapdl.post_processing.plot_nodal_pressure(smooth_shading=True)
        """
        kwargs.setdefault('stitle', 'Nodal\nPressure')
        return self._plot_point_scalars(self.nodal_pressure,
                                        show_node_numbering=show_node_numbering,
                                        **kwargs)

    @property
    def nodal_voltage(self) -> np.ndarray:
        """The nodal voltage of the current result.

        Equilvanent MAPDL command:

        * ``PRNSOL, PRES``

        Returns
        -------
        numpy.ndarray
            Numpy array containing the nodal voltage of the current
            result.

        Notes
        -----
        The nodal results are averaged across all selected elements.
        Not all nodes will contain valid results (e.g. midside nodes),
        and those nodes will report a zero value.

        Elements that are not selected will not contribute to the
        averaged nodal values, and if a node's attached elements are
        all unselected, the element will report a zero value.

        Examples
        --------
        Return the voltage of the current result.

        >>> mapdl.post_processing.voltage
        array([0., 0., 0., ..., 0., 0., 0.])
        """
        return self._ndof_rst('VOLT')

    def plot_nodal_voltage(self, show_node_numbering=False, **kwargs):
        """Plot nodal voltage of the current result.

        Parameters
        ----------
        show_node_numbering : bool, optional
            Plot the node numbers of surface nodes.
        **kwargs : dict, optional
            Keyword arguments passed to :func:`general_plotter
            <ansys.mapdl.core.plotting.general_plotter>`.

        Returns
        -------
        list
            Camera position from plotter.  Can be reused as an input
            parameter to use the same camera position for future
            plots.

        Examples
        --------
        Plot the nodal voltage for the second result.

        >>> mapdl.post1()
        >>> mapdl.set(1, 2)
        >>> mapdl.post_processing.plot_nodal_voltage()

        Plot off screen and save a screenshot.

        >>> mapdl.post_processing.plot_nodal_voltage(off_screen=True,
        ...                                          savefig='temp_1_2.png')

        Subselect a single result type and plot those stress results.

        >>> mapdl.esel('S', 'TYPE', vmin=1)
        >>> mapdl.post_processing.plot_nodal_voltage(smooth_shading=True)
        """
        kwargs.setdefault('stitle', 'Nodal\nVoltage')
        return self._plot_point_scalars(self.nodal_voltage,
                                        show_node_numbering=show_node_numbering,
                                        **kwargs)

    def nodal_component_stress(self, component) -> np.ndarray:
        """Nodal component stress.

        Equilvanent MAPDL commands:

        * ``VGET, PARM, NODE, , S, X``
        * ``PRNSOL, S, COMP``

        Parameters
        ----------
        component : str, optional
            Nodal component stress component to retrieve.  Must be
            ``'X'``, ``'Y'``, ``'Z'``, ``'XY'``, ``'YZ'``, or
            ``'XZ'``.

        Returns
        -------
        numpy.ndarray
            Numpy array containing the nodal component stress for the
            selected ``component``.

        Notes
        -----
        This command always returns all nodal rotations regardless of
        if the nodes are selected or not.  Use the ``selected_nodes``
        mask to get the currently selected nodes.

        Examples
        --------
        Nodal stress in the X direction for the first result

        >>> mapdl.post1()
        >>> mapdl.set(1, 1)
        >>> mapdl.post_processing.nodal_component_stress('X')
            array([0.60024621, 0.61625265, 0.65081825, ...,
                   0.        , 0.        , 0.        ])

        Corresponding nodes

        >>> mapdl.mesh.nnum_all
        array([   1,    2,    3, ..., 7215, 7216, 7217], dtype=int32)

        """
        component = check_comp(component, COMPONENT_STRESS_TYPE)
        return self._ndof_rst('S', component)

    def plot_nodal_component_stress(self, component, show_node_numbering=False,
                                    **kwargs):
        """Plot nodal component stress.

        Parameters
        ----------
        component : str
            Nodal component stress component to plot.  Must be
            ``'X'``, ``'Y'``, ``'Z'``, ``'XY'``, ``'YZ'``, or
            ``'XZ'``.
        show_node_numbering : bool, optional
            Plot the node numbers of surface nodes.
        **kwargs : dict, optional
            Keyword arguments passed to :func:`general_plotter
            <ansys.mapdl.core.plotting.general_plotter>`.

        Returns
        -------
        list
            Camera position from plotter.  Can be reused as an input
            parameter to use the same camera position for future
            plots.

        Examples
        --------
        Plot the x nodal component stress for the second result set.

        >>> mapdl.post1()
        >>> mapdl.set(1, 2)
        >>> mapdl.post_processing.plot_nodal_component_stress('X')
        """
        disp = self.nodal_component_stress(component)
        kwargs.setdefault('stitle', f'{component} Nodal\nStress')
        return self._plot_point_scalars(disp, show_node_numbering=show_node_numbering,
                                        **kwargs)

    def nodal_principal_stress(self, component) -> np.ndarray:
        """Nodal principal stress.

        Equilvanent MAPDL commands:

        * ``*VGET, PARM, NODE, , S, 1``
        * ``PRNSOL, S, PRIN``

        Parameters
        ----------
        component : str, optional
            Nodal component stress component to retrieve.  Must be
            ``'1'``, ``'2'``, or ``'3'``

        Returns
        -------
        numpy.ndarray
            Numpy array containing the nodal principal stress.

        Notes
        -----
        This command always returns all nodal rotations regardless of
        if the nodes are selected or not.  Use the ``selected_nodes``
        mask to get the currently selected nodes.

        Examples
        --------
        Nodal stress in the S1 direction for the first result.

        >>> mapdl.post1()
        >>> mapdl.set(1, 1)
        >>> mapdl.post_processing.nodal_principal_stress('1')
            array([0.60024621, 0.61625265, 0.65081825, ...,
                   0.        , 0.        , 0.        ])

        Corresponding nodes.

        >>> mapdl.mesh.nnum_all
        array([   1,    2,    3, ..., 7215, 7216, 7217], dtype=int32)

        """
        if isinstance(component, int):
            component = str(component)
        component = check_comp(component, PRINCIPAL_TYPE)
        return self._ndof_rst('S', component)

    def plot_nodal_principal_stress(self, component, show_node_numbering=False,
                                    **kwargs):
        """Plot nodal principal stress.

        Parameters
        ----------
        component : str
            Nodal component stress component to plot.  Must be
            ``'1'``, ``'2'``, or ``'3'``
        show_node_numbering : bool, optional
            Plot the node numbers of surface nodes.
        **kwargs : dict, optional
            Keyword arguments passed to :func:`general_plotter
            <ansys.mapdl.core.plotting.general_plotter>`.

        Returns
        -------
        list
            Camera position from plotter.  Can be reused as an input
            parameter to use the same camera position for future
            plots.

        Examples
        --------
        Plot the nodal principal stress "1" for the second result set

        >>> mapdl.post1()
        >>> mapdl.set(1, 2)
        >>> mapdl.post_processing.plot_nodal_principal_stress('1')
        """
        disp = self.nodal_principal_stress(component)
        kwargs.setdefault('stitle', f'{component} Nodal\nPrincipal Stress')
        return self._plot_point_scalars(disp, show_node_numbering=show_node_numbering,
                                        **kwargs)

    @property
    def nodal_stress_intensity(self) -> np.ndarray:
        """The nodal stress intensity of the current result.

        Equilvanent MAPDL command:
        ``PRNSOL, S, PRIN``

        Examples
        --------
        Stress intensity for result 2

        >>> mapdl.post1()
        >>> mapdl.set(1, 2)
        >>> mapdl.post_processing.nodal_stress_intensity
        array([15488.84357602, 16434.95432337, 15683.2334295 , ...,
                   0.        ,     0.        ,     0.        ])

        Notes
        -----
        The nodal results are averaged across all selected elements.
        Not all nodes will contain valid results (e.g. midside nodes),
        and those nodes will report a zero stress.

        Elements that are not selected will not contribute to the
        averaged nodal values, and if a node's attached elements are
        all unselected, the element will report a zero stress value.
        """
        return self._ndof_rst('S', 'INT')

    def plot_nodal_stress_intensity(self, show_node_numbering=False, **kwargs):
        """Plot the nodal stress intensity of the current result.

        Parameters
        ----------
        show_node_numbering : bool, optional
            Plot the node numbers of surface nodes.

        **kwargs : dict, optional
            Keyword arguments passed to :func:`general_plotter
            <ansys.mapdl.core.plotting.general_plotter>`.

        Returns
        -------
        list
            Camera position from plotter.  Can be reused as an input
            parameter to use the same camera position for future
            plots.

        Examples
        --------
        Plot the equivalent stress for the second result

        >>> mapdl.post1()
        >>> mapdl.set(1, 2)
        >>> mapdl.post_processing.plot_nodal_stress_intensity()

        Plot off_screen and save a screenshot

        >>> mapdl.post_processing.plot_nodal_stress_intensity(off_screen=True,
                                                              savefig='seqv_00.png')

        Subselect a single result type and plot those stress results.

        >>> mapdl.esel('S', 'TYPE', vmin=1)
        >>> mapdl.post_processing.plot_nodal_stress_intensity(smooth_shading=True)

        """
        scalars = self.nodal_stress_intensity
        kwargs.setdefault('stitle', 'Nodal Stress\nIntensity')
        return self._plot_point_scalars(scalars,
                                        show_node_numbering=show_node_numbering,
                                        **kwargs)

    @property
    def nodal_eqv_stress(self) -> np.ndarray:
        """The nodal equivalent stress of the current result.

        Equilvanent MAPDL command: ``PRNSOL, S, PRIN``

        Returns
        -------
        numpy.ndarray
            Numpy array containing the nodal equivalent stress of the
            current result.

        Notes
        -----
        The nodal results are averaged across all selected elements.
        Not all nodes will contain valid results (e.g. midside nodes),
        and those nodes will report a zero stress.

        Elements that are not selected will not contribute to the
        averaged nodal values, and if a node's attached elements are
        all unselected, the element will report a zero stress value.

        Examples
        --------
        >>> mapdl.post_processing.nodal_eqv_stress
        array([15488.84357602, 16434.95432337, 15683.2334295 , ...,
                   0.        ,     0.        ,     0.        ])

        Stress from result 2

        >>> mapdl.post1()
        >>> mapdl.set(1, 2)
        >>> mapdl.post_processing.nodal_eqv_stress
        array([15488.84357602, 16434.95432337, 15683.2334295 , ...,
                   0.        ,     0.        ,     0.        ])

        """
        return self._ndof_rst('S', 'EQV')

    def plot_nodal_eqv_stress(self, show_node_numbering=False, **kwargs):
        """Plot nodal equivalent stress of the current result.

        Parameters
        ----------
        show_node_numbering : bool, optional
            Plot the node numbers of surface nodes.

        **kwargs : dict, optional
            Keyword arguments passed to :func:`general_plotter
            <ansys.mapdl.core.plotting.general_plotter>`.

        Returns
        -------
        list
            Camera position from plotter.  Can be reused as an input
            parameter to use the same camera position for future
            plots.

        Examples
        --------
        Plot the equivalent stress for the second result

        >>> mapdl.post1()
        >>> mapdl.set(1, 2)
        >>> mapdl.post_processing.plot_nodal_eqv_stress()

        Plot off_screen and save a screenshot

        >>> mapdl.post_processing.plot_nodal_eqv_stress(off_screen=True,
                                                        savefig='seqv_00.png')

        Subselect a single result type and plot those stress results.

        >>> mapdl.esel('S', 'TYPE', vmin=1)
        >>> mapdl.post_processing.plot_nodal_eqv_stress(smooth_shading=True)

        """
        scalars = self.nodal_eqv_stress
        kwargs.setdefault('stitle', 'Nodal Equilvanent\nStress')
        return self._plot_point_scalars(scalars,
                                        show_node_numbering=show_node_numbering,
                                        **kwargs)

    def nodal_total_component_strain(self, component) -> np.ndarray:
        """Total nodal component strain

        Includes elastic, plastic, and creep strain.

        Equilvanent MAPDL commands:

        * ``*VGET, PARM, NODE, , EPTO, X``

        Parameters
        ----------
        component : str, optional
            Component to retrieve.  Must be ``'X'``, ``'Y'``, ``'Z'``,
            ``'XY'``, ``'YZ'``, or ``'XZ'``.

        Returns
        -------
        numpy.ndarray
            Array containing the total nodal component strain.

        Notes
        -----
        This command always returns all nodal rotations regardless of
        if the nodes are selected or not.  Use the ``selected_nodes``
        mask to get the currently selected nodes.

        Examples
        --------
        Total component strain in the X direction for the first result

        >>> mapdl.post1()
        >>> mapdl.set(1, 1)
        >>> mapdl.post_processing.nodal_total_component_strain('X')
            array([0.60024621, 0.61625265, 0.65081825, ...,
                   0.        , 0.        , 0.        ])

        Corresponding nodes

        >>> mapdl.mesh.nnum_all
        array([   1,    2,    3, ..., 7215, 7216, 7217], dtype=int32)

        """
        if isinstance(component, int):
            component = str(component)
        component = check_comp(component, COMPONENT_STRESS_TYPE)
        return self._ndof_rst('EPTO', component)

    def plot_nodal_total_component_strain(self, component, show_node_numbering=False,
                                          **kwargs):
        """Plot nodal total component starin.

        Includes elastic, plastic, and creep strain.

        Parameters
        ----------
        component : str, optional
            Component to retrieve.  Must be ``'X'``, ``'Y'``, ``'Z'``,
            ``'XY'``, ``'YZ'``, or ``'XZ'``.

        show_node_numbering : bool, optional
            Plot the node numbers of surface nodes.

        **kwargs : dict, optional
            Keyword arguments passed to :func:`general_plotter
            <ansys.mapdl.core.plotting.general_plotter>`.

        Returns
        -------
        list
            Camera position from plotter.  Can be reused as an input
            parameter to use the same camera position for future
            plots.

        Examples
        --------
        Plot total component strain in the X direction for the first result.

        >>> mapdl.post1()
        >>> mapdl.set(1, 1)
        >>> mapdl.post_processing.plot_nodal_total_component_strain('X')
        """
        disp = self.nodal_total_component_strain(component)
        kwargs.setdefault('stitle', f'{component} Total Nodal\nComponent Strain')
        return self._plot_point_scalars(disp, show_node_numbering=show_node_numbering,
                                        **kwargs)

    def nodal_total_principal_strain(self, component) -> np.ndarray:
        """Total nodal principal total strain.

        Includes elastic, plastic, and creep strain.

        Equilvanent MAPDL command:

        * ``*VGET,PARM,NODE,,EPTO,1``

        Parameters
        ----------
        component : str, optional
            Component to retrieve.  Must be ``'1'``, ``'2'``, or
            ``'3'``

        Returns
        -------
        numpy.ndarray
            Numpy array total nodal principal total strain.

        Notes
        -----
        This command always returns all nodal rotations regardless of
        if the nodes are selected or not.  Use the ``selected_nodes``
        mask to get the currently selected nodes.

        Examples
        --------
        Principal nodal strain in the S1 direction for the first result.

        >>> mapdl.post1()
        >>> mapdl.set(1, 1)
        >>> mapdl.post_processing.nodal_total_principal_strain('1')
            array([0.60024621, 0.61625265, 0.65081825, ...,
                   0.        , 0.        , 0.        ])

        Corresponding nodes.

        >>> mapdl.mesh.nnum_all
        array([   1,    2,    3, ..., 7215, 7216, 7217], dtype=int32)

        """
        if isinstance(component, int):
            component = str(component)
        component = check_comp(component, PRINCIPAL_TYPE)
        return self._ndof_rst('EPTO', component)

    def plot_nodal_total_principal_strain(self, component,
                                          show_node_numbering=False,
                                          **kwargs):
        """Plot total nodal principal strain.

        Includes elastic, plastic, and creep strain.

        Parameters
        ----------
        component : str
            Nodal principal strain component to plot.  Must be
            ``'1'``, ``'2'``, or ``'3'``
        show_node_numbering : bool, optional
            Plot the node numbers of surface nodes.
        **kwargs : dict, optional
            Keyword arguments passed to :func:`general_plotter
            <ansys.mapdl.core.plotting.general_plotter>`.

        Returns
        -------
        list
            Camera position from plotter.  Can be reused as an input
            parameter to use the same camera position for future
            plots.

        Examples
        --------
        Plot the principal nodal strain in the S1 direction for the
        first result.

        >>> mapdl.post1()
        >>> mapdl.set(1, 1)
        >>> mapdl.post_processing.nodal_total_principal_strain('1')
        """
        disp = self.nodal_total_principal_strain(component)
        kwargs.setdefault('stitle', '%s Nodal\nPrincipal Strain' % component)
        return self._plot_point_scalars(disp, show_node_numbering=show_node_numbering,
                                        **kwargs)

    @property
    def nodal_total_strain_intensity(self) -> np.ndarray:
        """The total nodal strain intensity of the current result.

        Equilvanent MAPDL command:

        * ``PRNSOL, EPTO, PRIN``

        Notes
        -----
        The nodal results are averaged across all selected elements.
        Not all nodes will contain valid results (e.g. midside nodes),
        and those nodes will report a zero stress.

        Elements that are not selected will not contribute to the
        averaged nodal values, and if a node's attached elements are
        all unselected, the element will report a zero stress value.

        Examples
        --------
        Total strain intensity for result 2

        >>> mapdl.post1()
        >>> mapdl.set(1, 2)
        >>> mapdl.post_processing.nodal_total_strain_intensity
        array([15488.84357602, 16434.95432337, 15683.2334295 , ...,
                   0.        ,     0.        ,     0.        ])

        """
        return self._ndof_rst('EPEL', 'INT')

    def plot_nodal_total_strain_intensity(self,
                                          show_node_numbering=False,
                                          **kwargs):
        """Plot the total nodal strain intensity of the current result.

        Returns
        -------
        list
            Camera position from plotter.  Can be reused as an input
            parameter to use the same camera position for future
            plots.
        show_node_numbering : bool, optional
            Plot the node numbers of surface nodes.
        **kwargs : dict, optional
            Keyword arguments passed to :func:`general_plotter
            <ansys.mapdl.core.plotting.general_plotter>`.

        Examples
        --------
        Plot the total strain intensity for the second result

        >>> mapdl.post1()
        >>> mapdl.set(1, 2)
        >>> mapdl.post_processing.plot_nodal_total_strain_intensity()

        Plot off_screen and save a screenshot

        >>> mapdl.post_processing.plot_nodal_total_strain_intensity(
        ...     off_screen=True,
        ...     savefig='seqv_00.png'
        ...     )

        Subselect a single result type and plot those strain results.

        >>> mapdl.esel('S', 'TYPE', vmin=1)
        >>> mapdl.post_processing.plot_nodal_total_strain_intensity()

        """
        scalars = self.nodal_total_strain_intensity
        kwargs.setdefault('stitle', 'Total Nodal\nStrain Intensity')
        return self._plot_point_scalars(scalars,
                                        show_node_numbering=show_node_numbering,
                                        **kwargs)

    @property
    def nodal_total_eqv_strain(self) -> np.ndarray:
        """The total nodal equivalent strain of the current result.

        Equilvanent MAPDL command:

        * ``PRNSOL, EPTO, PRIN``

        Notes
        -----
        The nodal results are averaged across all selected elements.
        Not all nodes will contain valid results (e.g. midside nodes),
        and those nodes will report a zero stress.

        Elements that are not selected will not contribute to the
        averaged nodal values, and if a node's attached elements are
        all unselected, the element will report a zero stress value.

        Examples
        --------
        Total quivalent strain for the current result.

        >>> mapdl.post_processing.nodal_total_eqv_strain
        array([15488.84357602, 16434.95432337, 15683.2334295 , ...,
                   0.        ,     0.        ,     0.        ])

        Strain from result 2.

        >>> mapdl.post1()
        >>> mapdl.set(1, 2)
        >>> mapdl.post_processing.nodal_total_eqv_strain
        array([15488.84357602, 16434.95432337, 15683.2334295 , ...,
                   0.        ,     0.        ,     0.        ])

        """
        return self._ndof_rst('EPTO', 'EQV')

    def plot_nodal_total_eqv_strain(self, show_node_numbering=False, **kwargs):
        """Plot the total nodal equivalent strain of the current result.

        Parameters
        ----------
        show_node_numbering : bool, optional
            Plot the node numbers of surface nodes.
        **kwargs : dict, optional
            Keyword arguments passed to :func:`general_plotter
            <ansys.mapdl.core.plotting.general_plotter>`.

        Returns
        -------
        list
            Camera position from plotter.  Can be reused as an input
            parameter to use the same camera position for future
            plots.

        Examples
        --------
        Plot the total equivalent strain for the second result.

        >>> mapdl.post1()
        >>> mapdl.set(1, 2)
        >>> mapdl.post_processing.plot_nodal_total_eqv_strain()

        Plot off screen and save a screenshot.

        >>> mapdl.post_processing.plot_nodal_total_eqv_strain(off_screen=True,
        ...                                                   savefig='seqv_00.png')

        Subselect a single result type and plot those strain results.

        >>> mapdl.esel('S', 'TYPE', vmin=1)
        >>> mapdl.post_processing.plot_nodal_total_eqv_strain(smooth_shading=True)

        """
        scalars = self.nodal_total_eqv_strain
        kwargs.setdefault('stitle', 'Total Nodal\nEquivalent Strain')
        return self._plot_point_scalars(scalars,
                                        show_node_numbering=show_node_numbering,
                                        **kwargs)

    def nodal_elastic_component_strain(self, component) -> np.ndarray:
        """Elastic nodal component strain

        Equivalent MAPDL command:

        * ``PRNSOL,EPEL,PRIN``

        Parameters
        ----------
        component : str
            Component to retrieve.  Must be ``'X'``, ``'Y'``, ``'Z'``,
            ``'XY'``, ``'YZ'``, or ``'XZ'``.

        Notes
        -----
        This command always returns all nodal rotations regardless of
        if the nodes are selected or not.  Use the ``selected_nodes``
        mask to get the currently selected nodes.

        Examples
        --------
        Elastic component strain in the X direction for the first result

        >>> mapdl.post1()
        >>> mapdl.set(1, 1)
        >>> mapdl.post_processing.nodal_elastic_component_strain('X')
            array([0.60024621, 0.61625265, 0.65081825, ...,
                   0.        , 0.        , 0.        ])

        Corresponding nodes

        >>> mapdl.mesh.nnum_all
        array([   1,    2,    3, ..., 7215, 7216, 7217], dtype=int32)

        """
        if isinstance(component, int):
            component = str(component)
        component = check_comp(component, COMPONENT_STRESS_TYPE)
        return self._ndof_rst('EPEL', component)

    def plot_nodal_elastic_component_strain(self, component, show_node_numbering=False,
                                            **kwargs):
        """Plot nodal elastic component strain.

        Parameters
        ----------
        show_node_numbering : bool, optional
            Plot the node numbers of surface nodes.
        **kwargs : dict, optional
            Keyword arguments passed to :func:`general_plotter
            <ansys.mapdl.core.plotting.general_plotter>`.
        component : str
            Nodal elastic component to plot.  Must be ``'X'``,
            ``'Y'``, ``'Z'``, ``'XY'``, ``'YZ'``, or ``'XZ'``.

        Returns
        -------
        list
            Camera position from plotter.  Can be reused as an input
            parameter to use the same camera position for future
            plots.

        Examples
        --------
        Plot the nodal elastic principal strain "1" for the second result set.

        >>> mapdl.post1()
        >>> mapdl.set(1, 2)
        >>> mapdl.post_processing.plot_nodal_elastic_component_strain('1')
        """
        disp = self.nodal_elastic_component_strain(component)
        kwargs.setdefault('stitle', '%s Elastic Nodal\nComponent Strain' % component)
        return self._plot_point_scalars(disp, show_node_numbering=show_node_numbering,
                                        **kwargs)

    def nodal_elastic_principal_strain(self, component) -> np.ndarray:
        """Nodal elastic principal elastic strain.

        Equivalent MAPDL commands:

        * ``*VGET, PARM, NODE, , EPEL, 1``

        Parameters
        ----------
        component : str, optional
            Component to retrieve.  Must be ``'1'``, ``'2'``, or
            ``'3'``.

        Returns
        -------
        numpy.ndarray
            Numpy array of nodal elastic principal elastic strain.

        Notes
        -----
        This command always returns all nodal rotations regardless of
        if the nodes are selected or not.  Use the ``selected_nodes``
        mask to get the currently selected nodes.

        Examples
        --------
        Principal nodal strain in the ``S1`` direction for the first
        result.

        >>> mapdl.post1()
        >>> mapdl.set(1, 1)
        >>> mapdl.post_processing.nodal_elastic_principal_strain('1')
            array([0.60024621, 0.61625265, 0.65081825, ...,
                   0.        , 0.        , 0.        ])

        Corresponding nodes.

        >>> mapdl.mesh.nnum_all
        array([   1,    2,    3, ..., 7215, 7216, 7217], dtype=int32)

        """
        if isinstance(component, int):
            component = str(component)
        component = check_comp(component, PRINCIPAL_TYPE)
        return self._ndof_rst('EPEL', component)

    def plot_nodal_elastic_principal_strain(self, component,
                                            show_node_numbering=False,
                                            **kwargs):
        """Plot elastic nodal principal strain.

        Parameters
        ----------
        component : str
            Nodal principal strain component to plot.  Must be
            ``'1'``, ``'2'``, or ``'3'``
        show_node_numbering : bool, optional
            Plot the node numbers of surface nodes.
        **kwargs : dict, optional
            Keyword arguments passed to :func:`general_plotter
            <ansys.mapdl.core.plotting.general_plotter>`.

        Returns
        -------
        list
            Camera position from plotter.  Can be reused as an input
            parameter to use the same camera position for future
            plots.

        Examples
        --------
        Plot the nodal principal strain "1" for the second result set.

        >>> mapdl.post1()
        >>> mapdl.set(1, 2)
        >>> mapdl.post_processing.plot_nodal_elastic_principal_strain('1')
        """
        disp = self.nodal_elastic_principal_strain(component)
        kwargs.setdefault('stitle', '%s Nodal\nPrincipal Strain' % component)
        return self._plot_point_scalars(disp, show_node_numbering=show_node_numbering,
                                        **kwargs)

    @property
    def nodal_elastic_strain_intensity(self) -> np.ndarray:
        """The elastic nodal strain intensity of the current result.

        Equivalent MAPDL command:

        * ``PRNSOL, EPEL, PRIN``

        Returns
        -------
        numpy.ndarray
            The elastic nodal strain intensity of the current result.

        Notes
        -----
        The nodal results are averaged across all selected elements.
        Not all nodes will contain valid results (e.g. midside nodes),
        and those nodes will report a zero value.

        Elements that are not selected will not contribute to the
        averaged nodal values, and if a node's attached elements are
        all unselected, the element will report a zero value.

        Examples
        --------
        Return the elastic strain intensity for result 2.

        >>> mapdl.post1()
        >>> mapdl.set(1, 2)
        >>> mapdl.post_processing.nodal_elastic_strain_intensity
        array([15488.84357602, 16434.95432337, 15683.2334295 , ...,
                   0.        ,     0.        ,     0.        ])

        """
        return self._ndof_rst('EPEL', 'INT')

    def plot_nodal_elastic_strain_intensity(self,
                                            show_node_numbering=False,
                                            **kwargs):
        """Plot the elastic nodal strain intensity of the current result.

        Parameters
        ----------
        show_node_numbering : bool, optional
            Plot the node numbers of surface nodes.
        **kwargs : dict, optional
            Keyword arguments passed to :func:`general_plotter
            <ansys.mapdl.core.plotting.general_plotter>`.

        Returns
        -------
        list
            Camera position from plotter.  Can be reused as an input
            parameter to use the same camera position for future
            plots.

        Examples
        --------
        Plot the elastic strain intensity for the second result.

        >>> mapdl.post1()
        >>> mapdl.set(1, 2)
        >>> mapdl.post_processing.plot_nodal_elastic_strain_intensity()

        Plot off_screen and save a screenshot.

        >>> mapdl.post_processing.plot_nodal_elastic_strain_intensity(off_screen=True,
        ...                                                           savefig='seqv_00.png')

        Subselect a single result type and plot those strain results.

        >>> mapdl.esel('S', 'TYPE', vmin=1)
        >>> mapdl.post_processing.plot_nodal_elastic_strain_intensity()

        """
        scalars = self.nodal_elastic_strain_intensity
        kwargs.setdefault('stitle', 'Elastic Nodal\nStrain Intensity')
        return self._plot_point_scalars(scalars,
                                        show_node_numbering=show_node_numbering,
                                        **kwargs)

    @property
    def nodal_elastic_eqv_strain(self) -> np.ndarray:
        """The elastic nodal equivalent strain of the current result.

        Equivalent MAPDL command:
        ``PRNSOL, EPEL, PRIN``

        Notes
        -----
        The nodal results are averaged across all selected elements.
        Not all nodes will contain valid results (e.g. midside nodes),
        and those nodes will report a zero value.

        Elements that are not selected will not contribute to the
        averaged nodal values, and if a node's attached elements are
        all unselected, the element will report a zero value.

        Examples
        --------
        Elastic quivalent strain for the current result.

        >>> mapdl.post_processing.nodal_elastic_eqv_strain
        array([15488.84357602, 16434.95432337, 15683.2334295 , ...,
                   0.        ,     0.        ,     0.        ])

        Strain from result 2.

        >>> mapdl.post1()
        >>> mapdl.set(1, 2)
        >>> mapdl.post_processing.nodal_elastic_eqv_strain
        array([15488.84357602, 16434.95432337, 15683.2334295 , ...,
                   0.        ,     0.        ,     0.        ])

        """
        return self._ndof_rst('EPEL', 'EQV')

    def plot_nodal_elastic_eqv_strain(self, show_node_numbering=False, **kwargs):
        """Plot the elastic nodal equivalent strain of the current result.

        Parameters
        ----------
        show_node_numbering : bool, optional
            Plot the node numbers of surface nodes.
        **kwargs : dict, optional
            Keyword arguments passed to :func:`general_plotter
            <ansys.mapdl.core.plotting.general_plotter>`.

        Returns
        -------
        list
            Camera position from plotter.  Can be reused as an input
            parameter to use the same camera position for future
            plots.

        Examples
        --------
        Plot the elastic equivalent strain for the second result.

        >>> mapdl.post1()
        >>> mapdl.set(1, 2)
        >>> mapdl.post_processing.plot_nodal_elastic_eqv_strain()

        Plot off screen and save a screenshot.

        >>> mapdl.post_processing.plot_nodal_elastic_eqv_strain(off_screen=True,
        ...                                                     savefig='seqv_00.png')

        Subselect a single result type and plot those strain results.

        >>> mapdl.esel('S', 'TYPE', vmin=1)
        >>> mapdl.post_processing.plot_nodal_elastic_eqv_strain(smooth_shading=True)

        """
        scalars = self.nodal_elastic_eqv_strain
        kwargs.setdefault('stitle', 'Elastic Nodal\n Equivalent Strain')
        return self._plot_point_scalars(scalars,
                                        show_node_numbering=show_node_numbering,
                                        **kwargs)
<<<<<<< HEAD


=======
    
>>>>>>> 4fe510a7
    def nodal_plastic_component_strain(self, component) -> np.ndarray:
        """Plastic nodal component strain.

        Equivalent MAPDL command:

        * ``PRNSOL, EPPL, PRIN``

        Returns
        -------
        numpy.ndarray
            Numpy array of the plastic nodal component strain.

        Parameters
        ----------
        component : str, optional
            Component to retrieve.  Must be ``'X'``, ``'Y'``, ``'Z'``,
            ``'XY'``, ``'YZ'``, or ``'XZ'``.

        Notes
        -----
        This command always returns all nodal rotations regardless of
        if the nodes are selected or not.  Use the ``selected_nodes``
        mask to get the currently selected nodes.

        Examples
        --------
        Plastic component strain in the X direction for the first result.

        >>> mapdl.post1()
        >>> mapdl.set(1, 1)
        >>> mapdl.post_processing.nodal_plastic_component_strain('X')
            array([0.60024621, 0.61625265, 0.65081825, ...,
                   0.        , 0.        , 0.        ])

        Corresponding nodes.

        >>> mapdl.mesh.nnum_all
        array([   1,    2,    3, ..., 7215, 7216, 7217], dtype=int32)

        """
        if isinstance(component, int):
            component = str(component)
        component = check_comp(component, COMPONENT_STRESS_TYPE)
        return self._ndof_rst('EPPL', component)

    def plot_nodal_plastic_component_strain(self, component, show_node_numbering=False,
                                            **kwargs):
        """Plot nodal plastic component strain.

        Parameters
        ----------
        component : str
            Nodal plastic component to plot.  Must be ``'X'``,
            ``'Y'``, ``'Z'``, ``'XY'``, ``'YZ'``, or ``'XZ'``.
        show_node_numbering : bool, optional
            Plot the node numbers of surface nodes.
        **kwargs : dict, optional
            Keyword arguments passed to :func:`general_plotter
            <ansys.mapdl.core.plotting.general_plotter>`.

        Returns
        -------
        list
            Camera position from plotter.  Can be reused as an input
            parameter to use the same camera position for future
            plots.

        Examples
        --------
        Plot the nodal plastic principal strain "1" for the second result set.

        >>> mapdl.post1()
        >>> mapdl.set(1, 2)
        >>> mapdl.post_processing.plot_nodal_plastic_component_strain('1')
        """
        disp = self.nodal_plastic_component_strain(component)
        kwargs.setdefault('stitle', '%s Plastic Nodal\nComponent Strain' % component)
        return self._plot_point_scalars(disp, show_node_numbering=show_node_numbering,
                                        **kwargs)

    def nodal_plastic_principal_strain(self, component) -> np.ndarray:
        """Nodal plastic principal plastic strain.

        Equivalent MAPDL commands:

        * ``*VGET, PARM, NODE, , EPPL, 1``

        Parameters
        ----------
        component : str, optional
            Component to retrieve.  Must be ``'1'``, ``'2'``, or
            ``'3'``

        Notes
        -----
        This command always returns all nodal rotations regardless of
        if the nodes are selected or not.  Use the ``selected_nodes``
        mask to get the currently selected nodes.

        Examples
        --------
        Principal nodal strain in the S1 direction for the first result.

        >>> mapdl.post1()
        >>> mapdl.set(1, 1)
        >>> mapdl.post_processing.nodal_plastic_principal_strain('1')
            array([0.60024621, 0.61625265, 0.65081825, ...,
                   0.        , 0.        , 0.        ])

        Corresponding nodes

        >>> mapdl.mesh.nnum_all
        array([   1,    2,    3, ..., 7215, 7216, 7217], dtype=int32)

        """
        if isinstance(component, int):
            component = str(component)
        component = check_comp(component, PRINCIPAL_TYPE)
        return self._ndof_rst('EPPL', component)

    def plot_nodal_plastic_principal_strain(self, component,
                                            show_node_numbering=False,
                                            **kwargs):
        """Plot plastic nodal principal strain.

        Parameters
        ----------
        component : str
            Nodal principal strain component to plot.  Must be
            ``'1'``, ``'2'``, or ``'3'``
        show_node_numbering : bool, optional
            Plot the node numbers of surface nodes.
        **kwargs : dict, optional
            Keyword arguments passed to :func:`general_plotter
            <ansys.mapdl.core.plotting.general_plotter>`.

        Returns
        -------
        list
            Camera position from plotter.  Can be reused as an input
            parameter to use the same camera position for future
            plots.

        Examples
        --------
        Plot the nodal principal strain "1" for the second result set.

        >>> mapdl.post1()
        >>> mapdl.set(1, 2)
        >>> mapdl.post_processing.plot_nodal_plastic_principal_strain('1')
        """
        disp = self.nodal_plastic_principal_strain(component)
        kwargs.setdefault('stitle', '%s Nodal\nPrincipal Strain' % component)
        return self._plot_point_scalars(disp, show_node_numbering=show_node_numbering,
                                        **kwargs)

    @property
    def nodal_plastic_strain_intensity(self) -> np.ndarray:
        """The plastic nodal strain intensity of the current result.

        Equivalent MAPDL command:

        * ``PRNSOL, EPPL, PRIN``

        Returns
        -------
        numpy.ndarray
            Numpy array containing the plastic nodal strain intensity
            of the current result.

        Notes
        -----
        The nodal results are averaged across all selected elements.
        Not all nodes will contain valid results (e.g. midside nodes),
        and those nodes will report a zero value.

        Elements that are not selected will not contribute to the
        averaged nodal values, and if a node's attached elements are
        all unselected, the element will report a zero value.

        Examples
        --------
        Plastic strain intensity for result 2.

        >>> mapdl.post1()
        >>> mapdl.set(1, 2)
        >>> mapdl.post_processing.nodal_plastic_strain_intensity
        array([15488.84357602, 16434.95432337, 15683.2334295 , ...,
                   0.        ,     0.        ,     0.        ])

        """
        return self._ndof_rst('EPPL', 'INT')

    def plot_nodal_plastic_strain_intensity(self,
                                            show_node_numbering=False,
                                            **kwargs):
        """Plot the plastic nodal strain intensity of the current result.

        Parameters
        ----------
        show_node_numbering : bool, optional
            Plot the node numbers of surface nodes.
        **kwargs : dict, optional
            Keyword arguments passed to :func:`general_plotter
            <ansys.mapdl.core.plotting.general_plotter>`.

        Returns
        -------
        list
            Camera position from plotter.  Can be reused as an input
            parameter to use the same camera position for future
            plots.

        Examples
        --------
        Plot the plastic strain intensity for the second result

        >>> mapdl.post1()
        >>> mapdl.set(1, 2)
        >>> mapdl.post_processing.plot_nodal_plastic_strain_intensity()

        Plot off_screen and save a screenshot

        >>> mapdl.post_processing.plot_nodal_plastic_strain_intensity(off_screen=True,
        ...                                                           savefig='seqv_00.png')

        Subselect a single result type and plot those strain results.

        >>> mapdl.esel('S', 'TYPE', vmin=1)
        >>> mapdl.post_processing.plot_nodal_plastic_strain_intensity()

        """
        scalars = self.nodal_plastic_strain_intensity
        kwargs.setdefault('stitle', 'Plastic Nodal\nStrain Intensity')
        return self._plot_point_scalars(scalars,
                                        show_node_numbering=show_node_numbering,
                                        **kwargs)

    @property
    def nodal_plastic_eqv_strain(self) -> np.ndarray:
        """The plastic nodal equivalent strain of the current result.

        Equivalent MAPDL command:

        * ``PRNSOL, EPPL, PRIN``

        Returns
        -------
        numpy.ndarray
            Numpy array containing the plastic nodal equivalent strain
            of the current result.

        Notes
        -----
        The nodal results are averaged across all selected elements.
        Not all nodes will contain valid results (e.g. midside nodes),
        and those nodes will report a zero value.

        Elements that are not selected will not contribute to the
        averaged nodal values, and if a node's attached elements are
        all unselected, the element will report a zero value.

        Examples
        --------
        Plastic quivalent strain for the current result

        >>> mapdl.post_processing.nodal_plastic_eqv_strain
        array([15488.84357602, 16434.95432337, 15683.2334295 , ...,
                   0.        ,     0.        ,     0.        ])

        Strain from result 2

        >>> mapdl.post1()
        >>> mapdl.set(1, 2)
        >>> mapdl.post_processing.nodal_plastic_eqv_strain
        array([15488.84357602, 16434.95432337, 15683.2334295 , ...,
                   0.        ,     0.        ,     0.        ])

        """
        return self._ndof_rst('EPPL', 'EQV')

    def plot_nodal_plastic_eqv_strain(self, show_node_numbering=False, **kwargs):
        """Plot the plastic nodal equivalent strain of the current result.

        Parameters
        ----------
        show_node_numbering : bool, optional
            Plot the node numbers of surface nodes.
        **kwargs : dict, optional
            Keyword arguments passed to :func:`general_plotter
            <ansys.mapdl.core.plotting.general_plotter>`.

        Returns
        -------
        list
            Camera position from plotter.  Can be reused as an input
            parameter to use the same camera position for future
            plots.

        Examples
        --------
        Plot the plastic equivalent strain for the second result.

        >>> mapdl.post1()
        >>> mapdl.set(1, 2)
        >>> mapdl.post_processing.plot_nodal_plastic_eqv_strain()

        Plot off_screen and save a screenshot.

        >>> mapdl.post_processing.plot_nodal_plastic_eqv_strain(off_screen=True,
        ...                                                     savefig='seqv_00.png')

        Subselect a single result type and plot those strain results.

        >>> mapdl.esel('S', 'TYPE', vmin=1)
        >>> mapdl.post_processing.plot_nodal_plastic_eqv_strain(smooth_shading=True)

        """
        scalars = self.nodal_plastic_eqv_strain
        kwargs.setdefault('stitle', 'Plastic Nodal\n Equivalent Strain')
        return self._plot_point_scalars(scalars,
                                        show_node_numbering=show_node_numbering,
                                        **kwargs)
<<<<<<< HEAD


=======
    
>>>>>>> 4fe510a7
    def nodal_thermal_component_strain(self, component) -> np.ndarray:
        """Thermal nodal component strain

        Equivalent MAPDL command:

        * ``PRNSOL, EPTH, PRIN``

        Parameters
        ----------
        component : str, optional
            Component to retrieve.  Must be ``'X'``, ``'Y'``, ``'Z'``,
            ``'XY'``, ``'YZ'``, or ``'XZ'``.

        Returns
        -------
        numpy.ndarray
            Numpy array containing the thermal nodal component strain
            for the specified ``component``.

        Notes
        -----
        This command always returns all nodal rotations regardless of
        if the nodes are selected or not.  Use the ``selected_nodes``
        mask to get the currently selected nodes.

        Examples
        --------
        Thermal component strain in the X direction for the first result.

        >>> mapdl.post1()
        >>> mapdl.set(1, 1)
        >>> mapdl.post_processing.nodal_thermal_component_strain('X')
            array([0.60024621, 0.61625265, 0.65081825, ...,
                   0.        , 0.        , 0.        ])

        Corresponding nodes.

        >>> mapdl.mesh.nnum_all
        array([   1,    2,    3, ..., 7215, 7216, 7217], dtype=int32)

        """
        if isinstance(component, int):
            component = str(component)
        component = check_comp(component, COMPONENT_STRESS_TYPE)
        return self._ndof_rst('EPTH', component)

    def plot_nodal_thermal_component_strain(self, component, show_node_numbering=False,
                                            **kwargs):
        """Plot nodal thermal component strain.

        Parameters
        ----------
        component : str
            Nodal thermal component to plot.  Must be ``'X'``,
            ``'Y'``, ``'Z'``, ``'XY'``, ``'YZ'``, or ``'XZ'``.
        show_node_numbering : bool, optional
            Plot the node numbers of surface nodes.
        **kwargs : dict, optional
            Keyword arguments passed to :func:`general_plotter
            <ansys.mapdl.core.plotting.general_plotter>`.

        Returns
        -------
        list
            Camera position from plotter.  Can be reused as an input
            parameter to use the same camera position for future
            plots.

        Examples
        --------
        Plot the nodal thermal principal strain "1" for the second result set.

        >>> mapdl.post1()
        >>> mapdl.set(1, 2)
        >>> mapdl.post_processing.plot_nodal_thermal_component_strain('1')
        """
        disp = self.nodal_thermal_component_strain(component)
        kwargs.setdefault('stitle', f'{component} Thermal Nodal\nComponent Strain')
        return self._plot_point_scalars(disp, show_node_numbering=show_node_numbering,
                                        **kwargs)

    def nodal_thermal_principal_strain(self, component) -> np.ndarray:
        """Nodal thermal principal thermal strain.

        Equivalent MAPDL commands:

        * ``*VGET,PARM,NODE,,EPTH,1``

        Parameters
        ----------
        component : str, optional
            Component to retrieve.  Must be ``'1'``, ``'2'``, or
            ``'3'``

        Returns
        -------
        numpy.ndarray
            Numpy array containing the nodal thermal principal thermal
            strain for the specified ``component``.

        Notes
        -----
        This command always returns all nodal rotations regardless of
        if the nodes are selected or not.  Use the ``selected_nodes``
        mask to get the currently selected nodes.

        Examples
        --------
        Principal nodal strain in the S1 direction for the first result.

        >>> mapdl.post1()
        >>> mapdl.set(1, 1)
        >>> mapdl.post_processing.nodal_thermal_principal_strain('1')
            array([0.60024621, 0.61625265, 0.65081825, ...,
                   0.        , 0.        , 0.        ])

        Corresponding nodes.

        >>> mapdl.mesh.nnum_all
        array([   1,    2,    3, ..., 7215, 7216, 7217], dtype=int32)

        """
        if isinstance(component, int):
            component = str(component)
        component = check_comp(component, PRINCIPAL_TYPE)
        return self._ndof_rst('EPTH', component)

    def plot_nodal_thermal_principal_strain(self, component,
                                            show_node_numbering=False,
                                            **kwargs):
        """Plot thermal nodal principal strain.

        Parameters
        ----------
        component : str
            Nodal principal strain component to plot.  Must be
            ``'1'``, ``'2'``, or ``'3'``
        show_node_numbering : bool, optional
            Plot the node numbers of surface nodes.
        **kwargs : dict, optional
            Keyword arguments passed to :func:`general_plotter
            <ansys.mapdl.core.plotting.general_plotter>`.

        Returns
        -------
        list
            Camera position from plotter.  Can be reused as an input
            parameter to use the same camera position for future
            plots.

        Examples
        --------
        Plot the nodal principal strain "1" for the second result set.

        >>> mapdl.post1()
        >>> mapdl.set(1, 2)
        >>> mapdl.post_processing.plot_nodal_thermal_principal_strain('1')
        """
        disp = self.nodal_thermal_principal_strain(component)
        kwargs.setdefault('stitle', '%s Nodal\nPrincipal Strain' % component)
        return self._plot_point_scalars(disp, show_node_numbering=show_node_numbering,
                                        **kwargs)

    @property
    def nodal_thermal_strain_intensity(self) -> np.ndarray:
        """The thermal nodal strain intensity of the current result.

        Equivalent MAPDL command:

        * ``PRNSOL, EPTH, PRIN``

        Returns
        -------
        numpy.ndarray
            Numpy array containing the thermal nodal strain intensity
            of the current result.

        Notes
        -----
        The nodal results are averaged across all selected elements.
        Not all nodes will contain valid results (e.g. midside nodes),
        and those nodes will report a zero value.

        Elements that are not selected will not contribute to the
        averaged nodal values, and if a node's attached elements are
        all unselected, the element will report a zero value.

        Examples
        --------
        Thermal strain intensity for result 2

        >>> mapdl.post1()
        >>> mapdl.set(1, 2)
        >>> mapdl.post_processing.nodal_thermal_strain_intensity
        array([15488.84357602, 16434.95432337, 15683.2334295 , ...,
                   0.        ,     0.        ,     0.        ])

        """
        return self._ndof_rst('EPTH', 'INT')

    def plot_nodal_thermal_strain_intensity(self,
                                            show_node_numbering=False,
                                            **kwargs):
        """Plot the thermal nodal strain intensity of the current result.

        Returns
        -------
        list
            Camera position from plotter.  Can be reused as an input
            parameter to use the same camera position for future
            plots.
        show_node_numbering : bool, optional
            Plot the node numbers of surface nodes.
        **kwargs : dict, optional
            Keyword arguments passed to :func:`general_plotter
            <ansys.mapdl.core.plotting.general_plotter>`.

        Examples
        --------
        Plot the thermal strain intensity for the second result.

        >>> mapdl.post1()
        >>> mapdl.set(1, 2)
        >>> mapdl.post_processing.plot_nodal_thermal_strain_intensity()

        Plot off_screen and save a screenshot.

        >>> mapdl.post_processing.plot_nodal_thermal_strain_intensity(off_screen=True,
        ...                                                           savefig='seqv_00.png')

        Subselect a single result type and plot those strain results.

        >>> mapdl.esel('S', 'TYPE', vmin=1)
        >>> mapdl.post_processing.plot_nodal_thermal_strain_intensity()

        """
        scalars = self.nodal_thermal_strain_intensity
        kwargs.setdefault('stitle', 'Thermal Nodal\nStrain Intensity')
        return self._plot_point_scalars(scalars,
                                        show_node_numbering=show_node_numbering,
                                        **kwargs)

    @property
    def nodal_thermal_eqv_strain(self) -> np.ndarray:
        """The thermal nodal equivalent strain of the current result.

        Equivalent MAPDL command:

        * ``PRNSOL, EPTH, PRIN``

        Returns
        -------
        numpy.ndarray
            Numpy array containing the thermal nodal equivalent strain
            of the current result.

        Notes
        -----
        The nodal results are averaged across all selected elements.
        Not all nodes will contain valid results (e.g. midside nodes),
        and those nodes will report a zero value.

        Elements that are not selected will not contribute to the
        averaged nodal values, and if a node's attached elements are
        all unselected, the element will report a zero value.

        Examples
        --------
        Thermal quivalent strain for the current result.

        >>> mapdl.post_processing.nodal_thermal_eqv_strain
        array([15488.84357602, 16434.95432337, 15683.2334295 , ...,
                   0.        ,     0.        ,     0.        ])

        Strain from result 2.

        >>> mapdl.post1()
        >>> mapdl.set(1, 2)
        >>> mapdl.post_processing.nodal_thermal_eqv_strain
        array([15488.84357602, 16434.95432337, 15683.2334295 , ...,
                   0.        ,     0.        ,     0.        ])

        """
        return self._ndof_rst('EPTH', 'EQV')

    def plot_nodal_thermal_eqv_strain(self, show_node_numbering=False, **kwargs):
        """Plot the thermal nodal equivalent strain of the current result.

        Parameters
        ----------
        show_node_numbering : bool, optional
            Plot the node numbers of surface nodes.
        **kwargs : dict, optional
            Keyword arguments passed to :func:`general_plotter
            <ansys.mapdl.core.plotting.general_plotter>`.

        Returns
        -------
        list
            Camera position from plotter.  Can be reused as an input
            parameter to use the same camera position for future
            plots.

        Examples
        --------
        Plot the thermal equivalent strain for the second result.

        >>> mapdl.post1()
        >>> mapdl.set(1, 2)
        >>> mapdl.post_processing.plot_nodal_thermal_eqv_strain()

        Plot off_screen and save a screenshot.

        >>> mapdl.post_processing.plot_nodal_thermal_eqv_strain(off_screen=True,
        ...                                                     savefig='seqv_00.png')

        Subselect a single result type and plot those strain results.

        >>> mapdl.esel('S', 'TYPE', vmin=1)
        >>> mapdl.post_processing.plot_nodal_thermal_eqv_strain(smooth_shading=True)

        """
        scalars = self.nodal_thermal_eqv_strain
        kwargs.setdefault('stitle', 'Thermal Nodal\n Equivalent Strain')
        return self._plot_point_scalars(scalars,
                                        show_node_numbering=show_node_numbering,
                                        **kwargs)<|MERGE_RESOLUTION|>--- conflicted
+++ resolved
@@ -1693,12 +1693,7 @@
         return self._plot_point_scalars(scalars,
                                         show_node_numbering=show_node_numbering,
                                         **kwargs)
-<<<<<<< HEAD
-
-
-=======
-    
->>>>>>> 4fe510a7
+
     def nodal_plastic_component_strain(self, component) -> np.ndarray:
         """Plastic nodal component strain.
 
@@ -2022,12 +2017,7 @@
         return self._plot_point_scalars(scalars,
                                         show_node_numbering=show_node_numbering,
                                         **kwargs)
-<<<<<<< HEAD
-
-
-=======
     
->>>>>>> 4fe510a7
     def nodal_thermal_component_strain(self, component) -> np.ndarray:
         """Thermal nodal component strain
 
