--- conflicted
+++ resolved
@@ -146,11 +146,7 @@
     return ".".join([str(each_part) for each_part in parts])
 
 
-<<<<<<< HEAD
-def get_licdebug_tail(licdebug_file):
-=======
-def get_licdebug_msg(licdebug_file, start_timeout=30):
->>>>>>> ca456029
+def get_licdebug_tail(licdebug_file, start_timeout=10):
     """Get each of the licdebug file messages.
 
     This method keeps the ``licdebug`` file open checking for complete messages.
