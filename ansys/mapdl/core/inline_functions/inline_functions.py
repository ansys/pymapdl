from .component_queries import _DisplacementComponentQueries, \
    _InverseGetComponentQueries, _ComponentQueries
from .selection_queries import _SelectionStatusQueries, \
    _NextSelectedEntityQueries
from .line_queries import _LineFractionCoordinateQueries, \
    _LineFractionSlopeQueries


class Query(_ComponentQueries,
            _InverseGetComponentQueries,
            _DisplacementComponentQueries,
            _SelectionStatusQueries,
            _LineFractionCoordinateQueries,
            _LineFractionSlopeQueries,
            _NextSelectedEntityQueries):
    """Class containing all the inline functions of APDL.

    Most of the results of these methods are shortcuts for specific
    combinations of arguments supplied to :func:`ansys.mapdl.core.Mapdl.get`.

    Currently implemented functions:

<<<<<<< HEAD
    - `centrx(e)` - get the centroid x-coordinate of element `e`
    - `centry(e)` - get the centroid y-coordinate of element `e`
    - `centrz(e)` - get the centroid z-coordinate of element `e`
    - `nx(n)` - get the x-coordinate of node `n`
    - `ny(n)` - get the y-coordinate of node `n`
    - `nz(n)` - get the z-coordinate of node `n`
    - `kx(k)` - get the x-coordinate of keypoint `k`
    - `ky(k)` - get the y-coordinate of keypoint `k`
    - `kz(k)` - get the z-coordinate of keypoint `k`
    - `lx(n, lfrac)` - X-coordinate of line ``n`` at length fraction ``lfrac``
    - `ly(n, lfrac)` - Y-coordinate of line ``n`` at length fraction ``lfrac``
    - `lz(n, lfrac)` - Z-coordinate of line ``n`` at length fraction ``lfrac``
    - `lsx(n, lfrac)` - X-slope of line ``n`` at length fraction ``lfrac``
    - `lsy(n, lfrac)` - Y-slope of line ``n`` at length fraction ``lfrac``
    - `lsz(n, lfrac)` - Z-slope of line ``n`` at length fraction ``lfrac``
    - `ux(n)` - get the structural displacement at node `n` in x
    - `uy(n)` - get the structural displacement at node `n` in y
    - `uz(n)` - get the structural displacement at node `n` in z
    - `rotx(n)` - get the rotational displacement at node `n` in x
    - `roty(n)` - get the rotational displacement at node `n` in y
    - `rotz(n)` - get the rotational displacement at node `n` in z
    - `nsel(n)` - get the selection status of node `n`
    - `ksel(k)` - get the selection status of keypoint `k`
    - `lsel(n)` - get the selection status of line `n`
    - `asel(a)` - get the selection status of area `a`
    - `esel(n)` - get the selection status of element `e`
    - `vsel(v)` - get the selection status of volume `v`
    - `ndnext(n)` - get the next selected node with a number greater than `n`.
    - `kpnext(k)` - get the next selected keypoint with a number greater than `k`.
    - `lsnext(n)` - get the next selected line with a number greater than `n`.
    - `arnext(a)` - get the next selected area with a number greater than `a`.
    - `elnext(e)` - get the next selected element with a number greater than `e`.
    - `vlnext(v)` - get the next selected volume with a number greater than `v`.
    - `node(x, y, z)` - get the node closest to coordinate (x, y, z)
    - `kp(x, y, z)` - get the keypoint closest to coordinate (x, y, z)
=======
    - ``centrx(e)`` - get the centroid x-coordinate of element `e`
    - ``centry(e)`` - get the centroid y-coordinate of element `e`
    - ``centrz(e)`` - get the centroid z-coordinate of element `e`
    - ``nx(n)`` - get the x-coordinate of node `n`
    - ``ny(n)`` - get the y-coordinate of node `n`
    - ``nz(n)`` - get the z-coordinate of node `n`
    - ``kx(k)`` - get the x-coordinate of keypoint `k`
    - ``ky(k)`` - get the y-coordinate of keypoint `k`
    - ``kz(k)`` - get the z-coordinate of keypoint `k`
    - ``lx(n, lfrac)`` - X-coordinate of line ``n`` at length fraction ``lfrac``
    - ``ly(n, lfrac)`` - Y-coordinate of line ``n`` at length fraction ``lfrac``
    - ``lz(n, lfrac)`` - Z-coordinate of line ``n`` at length fraction ``lfrac``
    - ``lsx(n, lfrac)`` - X-slope of line ``n`` at length fraction ``lfrac``
    - ``lsy(n, lfrac)`` - Y-slope of line ``n`` at length fraction ``lfrac``
    - ``lsz(n, lfrac)`` - Z-slope of line ``n`` at length fraction ``lfrac``
    - ``ux(n)`` - get the structural displacement at node `n` in x
    - ``uy(n)`` - get the structural displacement at node `n` in y
    - ``uz(n)`` - get the structural displacement at node `n` in z
    - ``rotx(n)`` - get the rotational displacement at node `n` in x
    - ``roty(n)`` - get the rotational displacement at node `n` in y
    - ``rotz(n)`` - get the rotational displacement at node `n` in z
    - ``nsel(n)`` - get the selection status of node `n`
    - ``ksel(k)`` - get the selection status of keypoint `k`
    - ``lsel(n)`` - get the selection status of line `n`
    - ``asel(a)`` - get the selection status of area `a`
    - ``esel(n)`` - get the selection status of element `e`
    - ``vsel(v)`` - get the selection status of volume `v`
    - ``node(x, y, z)`` - get the node closest to coordinate (x, y, z)
    - ``kp(x, y, z)`` - get the keypoint closest to coordinate (x, y, z)
>>>>>>> 708d303a

    Examples
    --------
    In this example we construct a solid box and mesh it. Then we use
    the ``Query`` methods ``nx``, ``ny``, and ``nz`` to find the
    cartesian coordinates of the first node.

    >>> from ansys.mapdl.core import launch_mapdl
    >>> from ansys.mapdl.core.inline_functions import Query
    >>> mapdl = launch_mapdl()
    >>> mapdl.prep7()
    >>> mapdl.et(1, 'SOLID5')
    >>> mapdl.block(0, 10, 0, 20, 0, 30)
    >>> mapdl.esize(2)
    >>> mapdl.vmesh('ALL')
    >>> q = Query(mapdl)
    >>> q.nx(1), q.ny(1), q.nz(1)
    0.0 20.0 0.0
    """
    def __init__(self, mapdl):
        self._mapdl = mapdl<|MERGE_RESOLUTION|>--- conflicted
+++ resolved
@@ -20,43 +20,6 @@
 
     Currently implemented functions:
 
-<<<<<<< HEAD
-    - `centrx(e)` - get the centroid x-coordinate of element `e`
-    - `centry(e)` - get the centroid y-coordinate of element `e`
-    - `centrz(e)` - get the centroid z-coordinate of element `e`
-    - `nx(n)` - get the x-coordinate of node `n`
-    - `ny(n)` - get the y-coordinate of node `n`
-    - `nz(n)` - get the z-coordinate of node `n`
-    - `kx(k)` - get the x-coordinate of keypoint `k`
-    - `ky(k)` - get the y-coordinate of keypoint `k`
-    - `kz(k)` - get the z-coordinate of keypoint `k`
-    - `lx(n, lfrac)` - X-coordinate of line ``n`` at length fraction ``lfrac``
-    - `ly(n, lfrac)` - Y-coordinate of line ``n`` at length fraction ``lfrac``
-    - `lz(n, lfrac)` - Z-coordinate of line ``n`` at length fraction ``lfrac``
-    - `lsx(n, lfrac)` - X-slope of line ``n`` at length fraction ``lfrac``
-    - `lsy(n, lfrac)` - Y-slope of line ``n`` at length fraction ``lfrac``
-    - `lsz(n, lfrac)` - Z-slope of line ``n`` at length fraction ``lfrac``
-    - `ux(n)` - get the structural displacement at node `n` in x
-    - `uy(n)` - get the structural displacement at node `n` in y
-    - `uz(n)` - get the structural displacement at node `n` in z
-    - `rotx(n)` - get the rotational displacement at node `n` in x
-    - `roty(n)` - get the rotational displacement at node `n` in y
-    - `rotz(n)` - get the rotational displacement at node `n` in z
-    - `nsel(n)` - get the selection status of node `n`
-    - `ksel(k)` - get the selection status of keypoint `k`
-    - `lsel(n)` - get the selection status of line `n`
-    - `asel(a)` - get the selection status of area `a`
-    - `esel(n)` - get the selection status of element `e`
-    - `vsel(v)` - get the selection status of volume `v`
-    - `ndnext(n)` - get the next selected node with a number greater than `n`.
-    - `kpnext(k)` - get the next selected keypoint with a number greater than `k`.
-    - `lsnext(n)` - get the next selected line with a number greater than `n`.
-    - `arnext(a)` - get the next selected area with a number greater than `a`.
-    - `elnext(e)` - get the next selected element with a number greater than `e`.
-    - `vlnext(v)` - get the next selected volume with a number greater than `v`.
-    - `node(x, y, z)` - get the node closest to coordinate (x, y, z)
-    - `kp(x, y, z)` - get the keypoint closest to coordinate (x, y, z)
-=======
     - ``centrx(e)`` - get the centroid x-coordinate of element `e`
     - ``centry(e)`` - get the centroid y-coordinate of element `e`
     - ``centrz(e)`` - get the centroid z-coordinate of element `e`
@@ -84,9 +47,14 @@
     - ``asel(a)`` - get the selection status of area `a`
     - ``esel(n)`` - get the selection status of element `e`
     - ``vsel(v)`` - get the selection status of volume `v`
+    - ``ndnext(n)`` - get the next selected node with a number greater than `n`.
+    - ``kpnext(k)`` - get the next selected keypoint with a number greater than `k`.
+    - ``lsnext(n)`` - get the next selected line with a number greater than `n`.
+    - ``arnext(a)`` - get the next selected area with a number greater than `a`.
+    - ``elnext(e)`` - get the next selected element with a number greater than `e`.
+    - ``vlnext(v)`` - get the next selected volume with a number greater than `v`.
     - ``node(x, y, z)`` - get the node closest to coordinate (x, y, z)
     - ``kp(x, y, z)`` - get the keypoint closest to coordinate (x, y, z)
->>>>>>> 708d303a
 
     Examples
     --------
@@ -106,5 +74,6 @@
     >>> q.nx(1), q.ny(1), q.nz(1)
     0.0 20.0 0.0
     """
+
     def __init__(self, mapdl):
         self._mapdl = mapdl