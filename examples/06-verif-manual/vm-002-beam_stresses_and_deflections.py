--- conflicted
+++ resolved
@@ -208,11 +208,7 @@
 -------------------------- VM3 RESULTS COMPARISON --------------------------
               |   TARGET   |   Mechanical APDL   |   RATIO   |
 ----------------------------------------------------------------------------
-<<<<<<< HEAD
     Stress      {stress_target:.3f}       {s_eqv_max:.3f}           {stress_ratio:.3f}
-=======
-    Stress     {stress_target:.3f}        {s_eqv_max:.3f}         {stress_ratio:.3f}
->>>>>>> 7cfd6650
     Deflection    {deflection_target:.3f}            {mid_node_uy:.3f}            {deflection_ratio:.3f}
 ----------------------------------------------------------------------------
 """
